{
  "name": "@cumulus/common",
  "version": "1.10.2",
  "description": "Common utilities used across tasks",
  "keywords": [
    "GIBS",
    "CUMULUS",
    "NASA"
  ],
  "engines": {
    "node": ">=8.10.0"
  },
  "publishConfig": {
    "access": "public"
  },
  "homepage": "https://github.com/nasa/cumulus/tree/master/packages/common",
  "repository": {
    "type": "git",
    "url": "https://github.com/nasa/cumulus"
  },
  "scripts": {
    "build": "true",
    "lint": "eslint .",
    "mocha": "mocha test/**/*.js",
    "mocha-coverage": "nyc mocha-webpack test/**/*.js",
    "mocha-junit": "npm run mocha -- --reporter mocha-junit-reporter --reporter-options mochaFile=test-results.xml",
    "test": "npm run mocha && ava",
    "test-coverage": "npm run mocha && nyc ava",
    "test-ci": "npm run lint && npm run mocha-junit"
  },
  "ava": {
    "files": "tests"
  },
  "nyc": {
    "exclude": [
      "tests",
      "test"
    ]
  },
  "author": "Cumulus Authors",
  "license": "Apache-2.0",
  "dependencies": {
<<<<<<< HEAD
    "@cumulus/logger": "^1.10.0",
    "@cumulus/test-data": "^1.9.1",
=======
    "@cumulus/test-data": "^1.10.2",
>>>>>>> fd2bf146
    "ajv": "^5.2.2",
    "async": "^2.0.0",
    "aws-sdk": "^2.238.1",
    "cksum": "^1.3.0",
    "cwait": "^1.1.1",
    "expect.js": "^0.3.1",
    "follow-redirects": "^1.2.4",
    "formidable": "^1.2.1",
    "fs-extra": "^5.0.0",
    "glob": "^7.1.1",
    "got": "^9.2.1",
    "js-yaml": "^3.11.0",
    "lodash.clonedeep": "^4.5.0",
    "lodash.compact": "^3.0.1",
    "lodash.isnumber": "^3.0.3",
    "lodash.isobject": "^3.0.2",
    "lodash.isstring": "^4.0.1",
    "lodash.kebabcase": "^4.1.1",
    "lodash.range": "^3.2.0",
    "mocha": "^5.0.4",
    "mocha-junit-reporter": "^1.11.1",
    "p-retry": "^2.0.0",
    "pump": "^3.0.0",
    "randexp": "^0.4.9",
    "uuid": "^3.2.1"
  },
  "devDependencies": {
    "ava": "^0.25.0",
    "nock": "^10.0.0",
    "nyc": "^11.6.0",
    "testdouble": "^3.8.2"
  }
}<|MERGE_RESOLUTION|>--- conflicted
+++ resolved
@@ -40,12 +40,8 @@
   "author": "Cumulus Authors",
   "license": "Apache-2.0",
   "dependencies": {
-<<<<<<< HEAD
     "@cumulus/logger": "^1.10.0",
-    "@cumulus/test-data": "^1.9.1",
-=======
     "@cumulus/test-data": "^1.10.2",
->>>>>>> fd2bf146
     "ajv": "^5.2.2",
     "async": "^2.0.0",
     "aws-sdk": "^2.238.1",
