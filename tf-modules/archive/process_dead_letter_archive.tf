data "aws_iam_policy_document" "process_dead_letter_archive_policy" {
  statement {
    actions = ["dynamodb:UpdateItem"]
    resources = [
<<<<<<< HEAD
      var.dynamo_tables.pdrs.arn
=======
      var.dynamo_tables.granules.arn,
>>>>>>> 09095418
    ]
  }

  statement {
    actions = [
      "states:DescribeExecution",
      "states:GetExecutionHistory"
    ]
    resources = ["*"]
  }

  statement {
    actions   = [
      "s3:GetObject",
      "s3:PutObject",
      "s3:DeleteObject"
    ]
    resources = ["arn:aws:s3:::${var.system_bucket}/*"]
  }

  statement {
    actions   = [
      "s3:ListBucket"
    ]
    resources = ["arn:aws:s3:::${var.system_bucket}"]
  }

  statement {
    actions = [
      "ec2:CreateNetworkInterface",
      "ec2:DescribeNetworkInterfaces",
      "ec2:DeleteNetworkInterface"
    ]
    resources = ["*"]
  }

  statement {
    actions = [
      "logs:CreateLogGroup",
      "logs:CreateLogStream",
      "logs:DescribeLogStreams",
      "logs:PutLogEvents"
    ]
    resources = ["*"]
  }

  statement {
    actions = [
      "s3:GetObject*",
    ]
    resources = [for b in local.allowed_buckets: "arn:aws:s3:::${b}/*"]
  }

  statement {
    actions = [
      "secretsmanager:GetSecretValue"
    ]
    resources = [var.rds_user_access_secret_arn]
  }
}

resource "aws_iam_role" "process_dead_letter_archive_role" {
  name                 = "${var.prefix}_process_dead_letter_archive_role"
  assume_role_policy   = data.aws_iam_policy_document.lambda_assume_role_policy.json
  permissions_boundary = var.permissions_boundary_arn
  tags                 = var.tags
}

resource "aws_iam_role_policy" "process_dead_letter_archive_role_policy" {
  name   = "${var.prefix}_process_dead_letter_archive_lambda_role_policy"
  role   = aws_iam_role.process_dead_letter_archive_role.id
  policy = data.aws_iam_policy_document.process_dead_letter_archive_policy.json
}

resource "aws_lambda_function" "process_dead_letter_archive" {
  filename         = "${path.module}/../../packages/api/dist/processDeadLetterArchive/lambda.zip"
  source_code_hash = filebase64sha256("${path.module}/../../packages/api/dist/processDeadLetterArchive/lambda.zip")
  function_name    = "${var.prefix}-processDeadLetterArchive"
  role             = aws_iam_role.process_dead_letter_archive_role.arn
  handler          = "index.handler"
  runtime          = "nodejs14.x"
  timeout          = 300
  memory_size      = 512

  environment {
    variables = {
      acquireTimeoutMillis           = var.rds_connection_timing_configuration.acquireTimeoutMillis
      createRetryIntervalMillis      = var.rds_connection_timing_configuration.createRetryIntervalMillis
      createTimeoutMillis            = var.rds_connection_timing_configuration.createTimeoutMillis
      databaseCredentialSecretArn    = var.rds_user_access_secret_arn
      execution_sns_topic_arn        = aws_sns_topic.report_executions_topic.arn
      granule_sns_topic_arn          = aws_sns_topic.report_granules_topic.arn
      idleTimeoutMillis              = var.rds_connection_timing_configuration.idleTimeoutMillis
      pdr_sns_topic_arn              = aws_sns_topic.report_pdrs_topic.arn
      reapIntervalMillis             = var.rds_connection_timing_configuration.reapIntervalMillis
      stackName                      = var.prefix
      system_bucket                  = var.system_bucket
      RDS_DEPLOYMENT_CUMULUS_VERSION = "9.0.0"
      ES_HOST                        = var.elasticsearch_hostname
    }
  }

  dynamic "vpc_config" {
    for_each = length(var.lambda_subnet_ids) == 0 ? [] : [1]
    content {
      subnet_ids = var.lambda_subnet_ids
      security_group_ids = compact([
        aws_security_group.no_ingress_all_egress[0].id,
        var.rds_security_group
      ])
    }
  }

  tags = var.tags
}<|MERGE_RESOLUTION|>--- conflicted
+++ resolved
@@ -1,13 +1,7 @@
 data "aws_iam_policy_document" "process_dead_letter_archive_policy" {
   statement {
     actions = ["dynamodb:UpdateItem"]
-    resources = [
-<<<<<<< HEAD
-      var.dynamo_tables.pdrs.arn
-=======
-      var.dynamo_tables.granules.arn,
->>>>>>> 09095418
-    ]
+    resources = []
   }
 
   statement {
