--- conflicted
+++ resolved
@@ -3,11 +3,6 @@
   table_names = {
     access_tokens_table          = "${var.prefix}-AccessTokensTable"
     async_operations_table       = "${var.prefix}-AsyncOperationsTable"
-<<<<<<< HEAD
-    executions_table             = "${var.prefix}-ExecutionsTable"
-=======
-    collections_table            = "${var.prefix}-CollectionsTable"
->>>>>>> 362c4c60
     granules_table               = "${var.prefix}-GranulesTable"
     pdrs_table                   = "${var.prefix}-PdrsTable"
     providers_table              = "${var.prefix}-ProvidersTable"
@@ -68,48 +63,6 @@
   tags = var.tags
 }
 
-<<<<<<< HEAD
-resource "aws_dynamodb_table" "executions_table" {
-  name             = local.table_names.executions_table
-  billing_mode     = "PAY_PER_REQUEST"
-  hash_key         = "arn"
-
-  attribute {
-    name = "arn"
-=======
-resource "aws_dynamodb_table" "collections_table" {
-  name             = "${var.prefix}-CollectionsTable"
-  billing_mode     = "PAY_PER_REQUEST"
-  hash_key         = "name"
-  range_key        = "version"
-
-  attribute {
-    name = "name"
-    type = "S"
-  }
-
-  attribute {
-    name = "version"
->>>>>>> 362c4c60
-    type = "S"
-  }
-
-  point_in_time_recovery {
-<<<<<<< HEAD
-    enabled = contains(local.enable_point_in_time_table_names, local.table_names.executions_table)
-=======
-    enabled = contains(local.enable_point_in_time_table_names, local.table_names.collections_table)
->>>>>>> 362c4c60
-  }
-
-  lifecycle {
-    prevent_destroy = true
-    ignore_changes = [ name ]
-  }
-
-  tags = var.tags
-}
-
 resource "aws_dynamodb_table" "granules_table" {
   name             = local.table_names.granules_table
   billing_mode     = "PAY_PER_REQUEST"
