# Changelog

All notable changes to this project will be documented in this file.

The format is based on [Keep a Changelog](http://keepachangelog.com/en/1.0.0/).

## [Unreleased]

<<<<<<< HEAD
- **CUMULUS-2472**
  - Renamed `@cumulus/earthdata-login-client` to more generic `@cumulus/oauth-client`
  - Added `@cumulus/oauth-client/CognitoClient` to interface with AWS cognito login service
  - Moved existing `EarthdataLoginClient` to `@cumulus/oauth-client/EarthdataLoginClient`
=======
### BREAKING CHANGES

- **CUMULUS-2434**
  - To use the updated `update-granules-cmr-metadata-file-links` task, the granule UMM-G metadata should have version 1.6.2 or later, since CMR s3 link type 'GET DATA VIA DIRECT ACCESS' is not valid until UMM-G version [1.6.2](https://cdn.earthdata.nasa.gov/umm/granule/v1.6.2/umm-g-json-schema.json)

### Changed

- **CUMULUS-2434**
  - Updated `@cumulus/cmrjs` `updateCMRMetadata` and related functions to add both HTTPS URLS and S3 URIs to CMR metadata.
  - Updated `update-granules-cmr-metadata-file-links` task to add both HTTPS URLs and S3 URIs to the OnlineAccessURLs field of CMR metadata. The task configuration parameter `cmrGranuleUrlType` now has default value `both`.
  - To use the updated `update-granules-cmr-metadata-file-links` task, the granule UMM-G metadata should have version 1.6.2 or later, since CMR s3 link type 'GET DATA VIA DIRECT ACCESS' is not valid until UMM-G version [1.6.2](https://cdn.earthdata.nasa.gov/umm/granule/v1.6.2/umm-g-json-schema.json)

## [v9.0.0] 2021-05-03
>>>>>>> 9ca293dd

### Migration steps

- This release of Cumulus enables integration with a PostgreSQL database for archiving Cumulus data. There are several upgrade steps involved, **some of which need to be done before redeploying Cumulus**. See the [documentation on upgrading to the RDS release](https://nasa.github.io/cumulus/docs/upgrade-notes/upgrade-rds).

### BREAKING CHANGES

- **CUMULUS-2185** - RDS Migration Epic
  - **CUMULUS-2191**
    - Removed the following from the `@cumulus/api/models.asyncOperation` class in
      favor of the added `@cumulus/async-operations` module:
      - `start`
      - `startAsyncOperations`
  - **CUMULUS-2187**
    - The `async-operations` endpoint will now omit `output` instead of
      returning `none` when the operation did not return output.
  - **CUMULUS-2309**
    - Removed `@cumulus/api/models/granule.unpublishAndDeleteGranule` in favor
      of `@cumulus/api/lib/granule-remove-from-cmr.unpublishGranule` and
      `@cumulus/api/lib/granule-delete.deleteGranuleAndFiles`.
  - **CUMULUS-2385**
    - Updated `sf-event-sqs-to-db-records` to write a granule's files to
      PostgreSQL only after the workflow has exited the `Running` status.
      Please note that any workflow that uses `sf_sqs_report_task` for
      mid-workflow updates will be impacted.
    - Changed PostgreSQL `file` schema and TypeScript type definition to require
      `bucket` and `key` fields.
    - Updated granule/file write logic to mark a granule's status as "failed"
  - **CUMULUS-2455**
    - API `move granule` endpoint now moves granule files on a per-file basis
    - API `move granule` endpoint on granule file move failure will retain the
      file at it's original location, but continue to move any other granule
      files.
    - Removed the `move` method from the `@cumulus/api/models.granule` class.
      logic is now handled in `@cumulus/api/endpoints/granules` and is
      accessible via the Core API.

### Added

- **CUMULUS-2185** - RDS Migration Epic
  - **CUMULUS-2130**
    - Added postgres-migration-count-tool lambda/ECS task to allow for
      evaluation of database state
    - Added /migrationCounts api endpoint that allows running of the
      postgres-migration-count-tool as an asyncOperation
  - **CUMULUS-2394**
    - Updated PDR and Granule writes to check the step function
      workflow_start_time against the createdAt field for each record to ensure
      old records do not overwrite newer ones for legacy Dynamo and PostgreSQL
      writes
  - **CUMULUS-2188**
    - Added `data-migration2` Lambda to be run after `data-migration1`
    - Added logic to `data-migration2` Lambda for migrating execution records
      from DynamoDB to PostgreSQL
  - **CUMULUS-2191**
    - Added `@cumulus/async-operations` to core packages, exposing
      `startAsyncOperation` which will handle starting an async operation and
      adding an entry to both PostgreSQL and DynamoDb
  - **CUMULUS-2127**
    - Add schema migration for `collections` table
  - **CUMULUS-2129**
    - Added logic to `data-migration1` Lambda for migrating collection records
      from Dynamo to PostgreSQL
  - **CUMULUS-2157**
    - Add schema migration for `providers` table
    - Added logic to `data-migration1` Lambda for migrating provider records
      from Dynamo to PostgreSQL
  - **CUMULUS-2187**
    - Added logic to `data-migration1` Lambda for migrating async operation
      records from Dynamo to PostgreSQL
  - **CUMULUS-2198**
    - Added logic to `data-migration1` Lambda for migrating rule records from
      DynamoDB to PostgreSQL
  - **CUMULUS-2182**
    - Add schema migration for PDRs table
  - **CUMULUS-2230**
    - Add schema migration for `rules` table
  - **CUMULUS-2183**
    - Add schema migration for `asyncOperations` table
  - **CUMULUS-2184**
    - Add schema migration for `executions` table
  - **CUMULUS-2257**
    - Updated PostgreSQL table and column names to snake_case
    - Added `translateApiAsyncOperationToPostgresAsyncOperation` function to `@cumulus/db`
  - **CUMULUS-2186**
    - Added logic to `data-migration2` Lambda for migrating PDR records from
      DynamoDB to PostgreSQL
  - **CUMULUS-2235**
    - Added initial ingest load spec test/utility
  - **CUMULUS-2167**
    - Added logic to `data-migration2` Lambda for migrating Granule records from
      DynamoDB to PostgreSQL and parse Granule records to store File records in
      RDS.
  - **CUMULUS-2367**
    - Added `granules_executions` table to PostgreSQL schema to allow for a
      many-to-many relationship between granules and executions
      - The table refers to granule and execution records using foreign keys
        defined with ON CASCADE DELETE, which means that any time a granule or
        execution record is deleted, all of the records in the
        `granules_executions` table referring to that record will also be
        deleted.
    - Added `upsertGranuleWithExecutionJoinRecord` helper to `@cumulus/db` to
      allow for upserting a granule record and its corresponding
      `granules_execution` record
  - **CUMULUS-2128**
    - Added helper functions:
      - `@cumulus/db/translate/file/translateApiFiletoPostgresFile`
      - `@cumulus/db/translate/file/translateApiGranuletoPostgresGranule`
      - `@cumulus/message/Providers/getMessageProvider`
  - **CUMULUS-2190**
    - Added helper functions:
      - `@cumulus/message/Executions/getMessageExecutionOriginalPayload`
      - `@cumulus/message/Executions/getMessageExecutionFinalPayload`
      - `@cumulus/message/workflows/getMessageWorkflowTasks`
      - `@cumulus/message/workflows/getMessageWorkflowStartTime`
      - `@cumulus/message/workflows/getMessageWorkflowStopTime`
      - `@cumulus/message/workflows/getMessageWorkflowName`
  - **CUMULUS-2192**
    - Added helper functions:
      - `@cumulus/message/PDRs/getMessagePdrRunningExecutions`
      - `@cumulus/message/PDRs/getMessagePdrCompletedExecutions`
      - `@cumulus/message/PDRs/getMessagePdrFailedExecutions`
      - `@cumulus/message/PDRs/getMessagePdrStats`
      - `@cumulus/message/PDRs/getPdrPercentCompletion`
      - `@cumulus/message/workflows/getWorkflowDuration`
  - **CUMULUS-2199**
    - Added `translateApiRuleToPostgresRule` to `@cumulus/db` to translate API
      Rule to conform to Postgres Rule definition.
  - **CUMUlUS-2128**
    - Added "upsert" logic to the `sfEventSqsToDbRecords` Lambda for granule and
      file writes to the core PostgreSQL database
  - **CUMULUS-2199**
    - Updated Rules endpoint to write rules to core PostgreSQL database in
      addition to DynamoDB and to delete rules from the PostgreSQL database in
      addition to DynamoDB.
    - Updated `create` in Rules Model to take in optional `createdAt` parameter
      which sets the value of createdAt if not specified during function call.
  - **CUMULUS-2189**
    - Updated Provider endpoint logic to write providers in parallel to Core
      PostgreSQL database
    - Update integration tests to utilize API calls instead of direct
      api/model/Provider calls
  - **CUMULUS-2191**
    - Updated cumuluss/async-operation task to write async-operations to the
      PostgreSQL database.
  - **CUMULUS-2228**
    - Added logic to the `sfEventSqsToDbRecords` Lambda to write execution, PDR,
      and granule records to the core PostgreSQL database in parallel with
      writes to DynamoDB
  - **CUMUlUS-2190**
    - Added "upsert" logic to the `sfEventSqsToDbRecords` Lambda for PDR writes
      to the core PostgreSQL database
  - **CUMUlUS-2192**
    - Added "upsert" logic to the `sfEventSqsToDbRecords` Lambda for execution
      writes to the core PostgreSQL database
  - **CUMULUS-2187**
    - The `async-operations` endpoint will now omit `output` instead of
      returning `none` when the operation did not return output.
  - **CUMULUS-2167**
    - Change PostgreSQL schema definition for `files` to remove `filename` and
      `name` and only support `file_name`.
    - Change PostgreSQL schema definition for `files` to remove `size` to only
      support `file_size`.
    - Change `PostgresFile` to remove duplicate fields `filename` and `name` and
      rename `size` to `file_size`.
  - **CUMULUS-2266**
    - Change `sf-event-sqs-to-db-records` behavior to discard and not throw an
      error on an out-of-order/delayed message so as not to have it be sent to
      the DLQ.
  - **CUMULUS-2305**
    - Changed `DELETE /pdrs/{pdrname}` API behavior to also delete record from
      PostgreSQL database.
  - **CUMULUS-2309**
    - Changed `DELETE /granules/{granuleName}` API behavior to also delete
      record from PostgreSQL database.
    - Changed `Bulk operation BULK_GRANULE_DELETE` API behavior to also delete
      records from PostgreSQL database.
  - **CUMULUS-2367**
    - Updated `granule_cumulus_id` foreign key to granule in PostgreSQL `files`
      table to use a CASCADE delete, so records in the files table are
      automatically deleted by the database when the corresponding granule is
      deleted.
  - **CUMULUS-2407**
    - Updated data-migration1 and data-migration2 Lambdas to use UPSERT instead
      of UPDATE when migrating dynamoDB records to PostgreSQL.
    - Changed data-migration1 and data-migration2 logic to only update already
      migrated records if the incoming record update has a newer timestamp
  - **CUMULUS-2329**
    - Add `write-db-dlq-records-to-s3` lambda.
    - Add terraform config to automatically write db records DLQ messages to an
      s3 archive on the system bucket.
    - Add unit tests and a component spec test for the above.
  - **CUMULUS-2380**
    - Add `process-dead-letter-archive` lambda to pick up and process dead letters in the S3 system bucket dead letter archive.
    - Add `/deadLetterArchive/recoverCumulusMessages` endpoint to trigger an async operation to leverage this capability on demand.
    - Add unit tests and integration test for all of the above.
  - **CUMULUS-2406**
    - Updated parallel write logic to ensure that updatedAt/updated_at
      timestamps are the same in Dynamo/PG on record write for the following
      data types:
      - async operations
      - granules
      - executions
      - PDRs
  - **CUMULUS-2446**
    - Remove schema validation check against DynamoDB table for collections when
      migrating records from DynamoDB to core PostgreSQL database.
  - **CUMULUS-2447**
    - Changed `translateApiAsyncOperationToPostgresAsyncOperation` to call
      `JSON.stringify` and then `JSON.parse` on output.
  - **CUMULUS-2313**
    - Added `postgres-migration-async-operation` lambda to start an ECS task to
      run a the `data-migration2` lambda.
    - Updated `async_operations` table to include `Data Migration 2` as a new
      `operation_type`.
    - Updated `cumulus-tf/variables.tf` to include `optional_dynamo_tables` that
      will be merged with `dynamo_tables`.
  - **CUMULUS-2451**
    - Added summary type file `packages/db/src/types/summary.ts` with
      `MigrationSummary` and `DataMigration1` and `DataMigration2` types.
    - Updated `data-migration1` and `data-migration2` lambdas to return
      `MigrationSummary` objects.
    - Added logging for every batch of 100 records processed for executions,
      granules and files, and PDRs.
    - Removed `RecordAlreadyMigrated` logs in `data-migration1` and
      `data-migration2`
  - **CUMULUS-2452**
    - Added support for only migrating certain granules by specifying the
      `granuleSearchParams.granuleId` or `granuleSearchParams.collectionId`
      properties in the payload for the
      `<prefix>-postgres-migration-async-operation` Lambda
    - Added support for only running certain migrations for data-migration2 by
      specifying the `migrationsList` property in the payload for the
      `<prefix>-postgres-migration-async-operation` Lambda
  - **CUMULUS-2453**
    - Created `storeErrors` function which stores errors in system bucket.
    - Updated `executions` and `granulesAndFiles` data migrations to call `storeErrors` to store migration errors.
    - Added `system_bucket` variable to `data-migration2`.
  - **CUMULUS-2455**
    - Move granules API endpoint records move updates for migrated granule files
      if writing any of the granule files fails.
  - **CUMULUS-2468**
    - Added support for doing [DynamoDB parallel scanning](https://docs.aws.amazon.com/amazondynamodb/latest/developerguide/Scan.html#Scan.ParallelScan) for `executions` and `granules` migrations to improve performance. The behavior of the parallel scanning and writes can be controlled via the following properties on the event input to the `<prefix>-postgres-migration-async-operation` Lambda:
      - `granuleMigrationParams.parallelScanSegments`: How many segments to divide your granules DynamoDB table into for parallel scanning
      - `granuleMigrationParams.parallelScanLimit`: The maximum number of granule records to evaluate for each parallel scanning segment of the DynamoDB table
      - `granuleMigrationParams.writeConcurrency`: The maximum number of concurrent granule/file writes to perform to the PostgreSQL database across all DynamoDB segments
      - `executionMigrationParams.parallelScanSegments`: How many segments to divide your executions DynamoDB table into for parallel scanning
      - `executionMigrationParams.parallelScanLimit`: The maximum number of execution records to evaluate for each parallel scanning segment of the DynamoDB table
      - `executionMigrationParams.writeConcurrency`: The maximum number of concurrent execution writes to perform to the PostgreSQL database across all DynamoDB segments
  - **CUMULUS-2468** - Added `@cumulus/aws-client/DynamoDb.parallelScan` helper to perform [parallel scanning on DynamoDb tables](https://docs.aws.amazon.com/amazondynamodb/latest/developerguide/Scan.html#Scan.ParallelScan)
  - **CUMULUS-2507**
    - Updated granule record write logic to set granule status to `failed` in both Postgres and DynamoDB if any/all of its files fail to write to the database.

### Deprecated

- **CUMULUS-2185** - RDS Migration Epic
  - **CUMULUS-2455**
    - `@cumulus/ingest/moveGranuleFiles`

## [v8.1.0] 2021-04-29

### Added

- **CUMULUS-2348**
  - The `@cumulus/api` `/granules` and `/granules/{granuleId}` endpoints now take `getRecoveryStatus` parameter
  to include recoveryStatus in result granule(s)
  - The `@cumulus/api-client.granules.getGranule` function takes a `query` parameter which can be used to
  request additional granule information.
  - Published `@cumulus/api@7.2.1-alpha.0` for dashboard testing
- **CUMULUS-2469**
  - Added `tf-modules/cumulus_distribution` module to standup a skeleton distribution api

## [v8.0.0] 2021-04-08

### BREAKING CHANGES

- **CUMULUS-2428**
  - Changed `/granules/bulk` to use `queueUrl` property instead of a `queueName` property for setting the queue to use for scheduling bulk granule workflows

### Notable changes

- Bulk granule operations endpoint now supports setting a custom queue for scheduling workflows via the `queueUrl` property in the request body. If provided, this value should be the full URL for an SQS queue.

### Added

- **CUMULUS-2374**
  - Add cookbok entry for queueing PostToCmr step
  - Add example workflow to go with cookbook
- **CUMULUS-2421**
  - Added **experimental** `ecs_include_docker_cleanup_cronjob` boolean variable to the Cumulus module to enable cron job to clean up docker root storage blocks in ECS cluster template for non-`device-mapper` storage drivers. Default value is `false`. This fulfills a specific user support request. This feature is otherwise untested and will remain so until we can iterate with a better, more general-purpose solution. Use of this feature is **NOT** recommended unless you are certain you need it.

- **CUMULUS-1808**
  - Add additional error messaging in `deleteSnsTrigger` to give users more context about where to look to resolve ResourceNotFound error when disabling or deleting a rule.

### Fixed

- **CUMULUS-2281**
  - Changed discover-granules task to write discovered granules directly to
    logger, instead of via environment variable. This fixes a problem where a
    large number of found granules prevents this lambda from running as an
    activity with an E2BIG error.

## [v7.2.0] 2021-03-23

### Added

- **CUMULUS-2346**
  - Added orca API endpoint to `@cumulus/api` to get recovery status
  - Add `CopyToGlacier` step to [example IngestAndPublishGranuleWithOrca workflow](https://github.com/nasa/cumulus/blob/master/example/cumulus-tf/ingest_and_publish_granule_with_orca_workflow.tf)

### Changed

- **HYRAX-357**
  - Format of NGAP OPeNDAP URL changed and by default now is referring to concept id and optionally can include short name and version of collection.
  - `addShortnameAndVersionIdToConceptId` field has been added to the config inputs of the `hyrax-metadata-updates` task

## [v7.1.0] 2021-03-12

### Notable changes

- `sync-granule` task will now properly handle syncing 0 byte files to S3
- SQS/Kinesis rules now support scheduling workflows to a custom queue via the `rule.queueUrl` property. If provided, this value should be the full URL for an SQS queue.

### Added

- `tf-modules/cumulus` module now supports a `cmr_custom_host` variable that can
  be used to set to an arbitray  host for making CMR requests (e.g.
  `https://custom-cmr-host.com`).
- Added `buckets` variable to `tf-modules/archive`
- **CUMULUS-2345**
  - Deploy ORCA with Cumulus, see `example/cumulus-tf/orca.tf` and `example/cumulus-tf/terraform.tfvars.example`
  - Add `CopyToGlacier` step to [example IngestAndPublishGranule workflow](https://github.com/nasa/cumulus/blob/master/example/cumulus-tf/ingest_and_publish_granule_workflow.asl.json)
- **CUMULUS-2424**
  - Added `childWorkflowMeta` to `queue-pdrs` config. An object passed to this config value will be merged into a child workflow message's `meta` object. For an example of how this can be used, see `example/cumulus-tf/discover_and_queue_pdrs_with_child_workflow_meta_workflow.asl.json`.
- **CUMULUS-2427**
  - Added support for using a custom queue with SQS and Kinesis rules. Whatever queue URL is set on the `rule.queueUrl` property will be used to schedule workflows for that rule. This change allows SQS/Kinesis rules to use [any throttled queues defined for a deployment](https://nasa.github.io/cumulus/docs/data-cookbooks/throttling-queued-executions).

### Fixed

- **CUMULUS-2394**
  - Updated PDR and Granule writes to check the step function `workflow_start_time` against
      the `createdAt` field  for each record to ensure old records do not
      overwrite newer ones

### Changed

- `<prefix>-lambda-api-gateway` IAM role used by API Gateway Lambda now
  supports accessing all buckets defined in your `buckets` variable except
  "internal" buckets
- Updated the default scroll duration used in ESScrollSearch and part of the
  reconcilation report functions as a result of testing and seeing timeouts
  at its current value of 2min.
- **CUMULUS-2355**
  - Added logic to disable `/s3Credentials` endpoint based upon value for
    environment variable `DISABLE_S3_CREDENTIALS`. If set to "true", the
    endpoint will not dispense S3 credentials and instead return a message
    indicating that the endpoint has been disabled.
- **CUMULUS-2355**
  - Added logic to disable `/s3Credentials` endpoint based upon value for environment variable `DISABLE_S3_CREDENTIALS`. If set to "true",  the endpoint will not dispense S3 credentials and instead return a message indicating that the endpoint has been disabled.
- **CUMULUS-2397**
  - Updated `/elasticsearch` endpoint's `reindex` function to prevent
    reindexing when source and destination indices are the same.
- **CUMULUS-2420**
  - Updated test function `waitForAsyncOperationStatus` to take a retryObject
    and use exponential backoff.  Increased the total test duration for both
    AsycOperation specs and the ReconciliationReports tests.
  - Updated the default scroll duration used in ESScrollSearch and part of the
    reconcilation report functions as a result of testing and seeing timeouts
    at its current value of 2min.
- **CUMULUS-2427**
  - Removed `queueUrl` from the parameters object for `@cumulus/message/Build.buildQueueMessageFromTemplate`
  - Removed `queueUrl` from the parameters object for `@cumulus/message/Build.buildCumulusMeta`

### Fixed

- Fixed issue in `@cumulus/ingest/S3ProviderClient.sync()` preventing 0 byte files from being synced to S3.

### Removed

- Removed variables from `tf-modules/archive`:
  - `private_buckets`
  - `protected_buckets`
  - `public_buckets`

## [v7.0.0] 2021-02-22

### BREAKING CHANGES

- **CUMULUS-2362** - Endpoints for the logs (/logs) will now throw an error unless Metrics is set up

### Added

- **CUMULUS-2345**
  - Deploy ORCA with Cumulus, see `example/cumulus-tf/orca.tf` and `example/cumulus-tf/terraform.tfvars.example`
  - Add `CopyToGlacier` step to [example IngestAndPublishGranule workflow](https://github.com/nasa/cumulus/blob/master/example/cumulus-tf/ingest_and_publish_granule_workflow.asl.json)
- **CUMULUS-2376**
  - Added `cmrRevisionId` as an optional parameter to `post-to-cmr` that will be used when publishing metadata to CMR.
- **CUMULUS-2412**
  - Adds function `getCollectionsByShortNameAndVersion` to @cumulus/cmrjs that performs a compound query to CMR to retrieve collection information on a list of collections. This replaces a series of calls to the CMR for each collection with a single call on the `/collections` endpoint and should improve performance when CMR return times are increased.

### Changed

- **CUMULUS-2362**
  - Logs endpoints only work with Metrics set up
- **CUMULUS-2376**
  - Updated `publishUMMGJSON2CMR` to take in an optional `revisionId` parameter.
  - Updated `publishUMMGJSON2CMR` to throw an error if optional `revisionId` does not match resulting revision ID.
  - Updated `publishECHO10XML2CMR` to take in an optional `revisionId` parameter.
  - Updated `publishECHO10XML2CMR` to throw an error if optional `revisionId` does not match resulting revision ID.
  - Updated `publish2CMR` to take in optional `cmrRevisionId`.
  - Updated `getWriteHeaders` to take in an optional CMR Revision ID.
  - Updated `ingestGranule` to take in an optional CMR Revision ID to pass to `getWriteHeaders`.
  - Updated `ingestUMMGranule` to take in an optional CMR Revision ID to pass to `getWriteHeaders`.
- **CUMULUS-2350**
  - Updates the examples on the `/s3credentialsREADME`, to include Python and
    JavaScript code demonstrating how to refrsh  the s3credential for
    programatic access.
- **CUMULUS-2383**
  - PostToCMR task will return CMRInternalError when a `500` status is returned from CMR

## [v6.0.0] 2021-02-16

### MIGRATION NOTES

- **CUMULUS-2255** - Cumulus has upgraded its supported version of Terraform
  from **0.12.12** to **0.13.6**. Please see the [instructions to upgrade your
  deployments](https://github.com/nasa/cumulus/blob/master/docs/upgrade-notes/upgrading-tf-version-0.13.6.md).

- **CUMULUS-2350**
  - If the  `/s3credentialsREADME`, does not appear to be working after
    deploymnt, [manual redeployment](https://docs.aws.amazon.com/apigateway/latest/developerguide/how-to-deploy-api-with-console.html)
    of the API-gateway stage may be necessary to finish the deployment.

### BREAKING CHANGES

- **CUMULUS-2255** - Cumulus has upgraded its supported version of Terraform from **0.12.12** to **0.13.6**.

### Added

- **CUMULUS-2291**
  - Add provider filter to Granule Inventory Report
- **CUMULUS-2300**
  - Added `childWorkflowMeta` to `queue-granules` config. Object passed to this
    value will be merged into a child workflow message's  `meta` object. For an
    example of how this can be used, see
    `example/cumulus-tf/discover_granules_workflow.asl.json`.
- **CUMULUS-2350**
  - Adds an unprotected endpoint, `/s3credentialsREADME`, to the
    s3-credentials-endpoint that displays  information on how to use the
    `/s3credentials` endpoint
- **CUMULUS-2368**
  - Add QueueWorkflow task
- **CUMULUS-2391**
  - Add reportToEms to collections.files file schema
- **CUMULUS-2395**
  - Add Core module parameter `ecs_custom_sg_ids` to Cumulus module to allow for
    custom security group mappings
- **CUMULUS-2402**
  - Officially expose `sftp()` for use in `@cumulus/sftp-client`

### Changed

- **CUMULUS-2323**
  - The sync granules task when used with the s3 provider now uses the
    `source_bucket` key in `granule.files` objects.  If incoming payloads using
    this task have a `source_bucket` value for a file using the s3 provider, the
    task will attempt to sync from the bucket defined in the file's
    `source_bucket` key instead of the `provider`.
    - Updated `S3ProviderClient.sync` to allow for an optional bucket parameter
      in support of the changed behavior.
  - Removed `addBucketToFile` and related code from sync-granules task

- **CUMULUS-2255**
  - Updated Terraform deployment code syntax for compatibility with version 0.13.6
- **CUMULUS-2321**
  - Updated API endpoint GET `/reconciliationReports/{name}` to return the
    pre-signe s3 URL in addition to report data

### Fixed

- Updated `hyrax-metadata-updates` task so the opendap url has Type 'USE SERVICE API'

- **CUMULUS-2310**
  - Use valid filename for reconciliation report
- **CUMULUS-2351**
  - Inventory report no longer includes the File/Granule relation object in the
    okCountByGranules key of a report.  The information is only included when a
    'Granule Not Found' report is run.

### Removed

- **CUMULUS-2364**
  - Remove the internal Cumulus logging lambda (log2elasticsearch)

## [v5.0.1] 2021-01-27

### Changed

- **CUMULUS-2344**
  - Elasticsearch API now allows you to reindex to an index that already exists
  - If using the Change Index operation and the new index doesn't exist, it will be created
  - Regarding instructions for CUMULUS-2020, you can now do a change index
    operation before a reindex operation. This will
    ensure that new data will end up in the new index while Elasticsearch is reindexing.

- **CUMULUS-2351**
  - Inventory report no longer includes the File/Granule relation object in the okCountByGranules key of a report. The information is only included when a 'Granule Not Found' report is run.

### Removed

- **CUMULUS-2367**
  - Removed `execution_cumulus_id` column from granules RDS schema and data type

## [v5.0.0] 2021-01-12

### BREAKING CHANGES

- **CUMULUS-2020**
  - Elasticsearch data mappings have been updated to improve search and the API
    has been update to reflect those changes. See Migration notes on how to
    update the Elasticsearch mappings.

### Migration notes

- **CUMULUS-2020**
  - Elasticsearch data mappings have been updated to improve search. For
    example, case insensitive searching will now work (e.g. 'MOD' and 'mod' will
    return the same granule results). To use the improved Elasticsearch queries,
    [reindex](https://nasa.github.io/cumulus-api/#reindex) to create a new index
    with the correct types. Then perform a [change
    index](https://nasa.github.io/cumulus-api/#change-index) operation to use
    the new index.
- **CUMULUS-2258**
  - Because the `egress_lambda_log_group` and
    `egress_lambda_log_subscription_filter` resource were removed from the
    `cumulus` module, new definitions for these resources must be added to
    `cumulus-tf/main.tf`. For reference on how to define these resources, see
    [`example/cumulus-tf/thin_egress_app.tf`](https://github.com/nasa/cumulus/blob/master/example/cumulus-tf/thin_egress_app.tf).
  - The `tea_stack_name` variable being passed into the `cumulus` module should be removed
- **CUMULUS-2344**
  - Regarding instructions for CUMULUS-2020, you can now do a change index operation before a reindex operation. This will
    ensure that new data will end up in the new index while Elasticsearch is reindexing.

### BREAKING CHANGES

- **CUMULUS-2020**
  - Elasticsearch data mappings have been updated to improve search and the API has been updated to reflect those changes. See Migration notes on how to update the Elasticsearch mappings.

### Added

- **CUMULUS-2318**
  - Added`async_operation_image` as `cumulus` module variable to allow for override of the async_operation container image.  Users can optionally specify a non-default docker image for use with Core async operations.
- **CUMULUS-2219**
  - Added `lzards-backup` Core task to facilitate making LZARDS backup requests in Cumulus ingest workflows
- **CUMULUS-2092**
  - Add documentation for Granule Not Found Reports
- **HYRAX-320**
  - `@cumulus/hyrax-metadata-updates`Add component URI encoding for entry title id and granule ur to allow for values with special characters in them. For example, EntryTitleId 'Sentinel-6A MF/Jason-CS L2 Advanced Microwave Radiometer (AMR-C) NRT Geophysical Parameters' Now, URLs generated from such values will be encoded correctly and parsable by HyraxInTheCloud
- **CUMULUS-1370**
  - Add documentation for Getting Started section including FAQs
- **CUMULUS-2092**
  - Add documentation for Granule Not Found Reports
- **CUMULUS-2219**
  - Added `lzards-backup` Core task to facilitate making LZARDS backup requests in Cumulus ingest workflows
- **CUMULUS-2280**
  - In local api, retry to create tables if they fail to ensure localstack has had time to start fully.
- **CUMULUS-2290**
  - Add `queryFields` to granule schema, and this allows workflow tasks to add queryable data to granule record. For reference on how to add data to `queryFields` field, see [`example/cumulus-tf/kinesis_trigger_test_workflow.tf`](https://github.com/nasa/cumulus/blob/master/example/cumulus-tf/kinesis_trigger_test_workflow.tf).
- **CUMULUS-2318**
  - Added`async_operation_image` as `cumulus` module variable to allow for override of the async_operation container image.  Users can optionally specify a non-default docker image for use with Core async operations.

### Changed

- **CUMULUS-2020**
  - Updated Elasticsearch mappings to support case-insensitive search
- **CUMULUS-2124**
  - cumulus-rds-tf terraform module now takes engine_version as an input variable.
- **CUMULUS-2279**
  - Changed the formatting of granule CMR links: instead of a link to the `/search/granules.json` endpoint, now it is a direct link to `/search/concepts/conceptid.format`
- **CUMULUS-2296**
  - Improved PDR spec compliance of `parse-pdr` by updating `@cumulus/pvl` to parse fields in a manner more consistent with the PDR ICD, with respect to numbers and dates. Anything not matching the ICD expectations, or incompatible with Javascript parsing, will be parsed as a string instead.
- **CUMULUS-2344**
  - Elasticsearch API now allows you to reindex to an index that already exists
  - If using the Change Index operation and the new index doesn't exist, it will be created

### Removed

- **CUMULUS-2258**
  - Removed `tea_stack_name` variable from `tf-modules/distribution/variables.tf` and `tf-modules/cumulus/variables.tf`
  - Removed `egress_lambda_log_group` and `egress_lambda_log_subscription_filter` resources from `tf-modules/distribution/main.tf`

## [v4.0.0] 2020-11-20

### Migration notes

- Update the name of your `cumulus_message_adapter_lambda_layer_arn` variable for the `cumulus` module to `cumulus_message_adapter_lambda_layer_version_arn`. The value of the variable should remain the same (a layer version ARN of a Lambda layer for the [`cumulus-message-adapter`](https://github.com/nasa/cumulus-message-adapter/).
- **CUMULUS-2138** - Update all workflows using the `MoveGranules` step to add `UpdateGranulesCmrMetadataFileLinksStep`that runs after it. See the example [`IngestAndPublishWorkflow`](https://github.com/nasa/cumulus/blob/master/example/cumulus-tf/ingest_and_publish_granule_workflow.asl.json) for reference.
- **CUMULUS-2251**
  - Because it has been removed from the `cumulus` module, a new resource definition for `egress_api_gateway_log_subscription_filter` must be added to `cumulus-tf/main.tf`. For reference on how to define this resource, see [`example/cumulus-tf/main.tf`](https://github.com/nasa/cumulus/blob/master/example/cumulus-tf/main.tf).

### Added

- **CUMULUS-2248**
  - Updates Integration Tests README to point to new fake provider template.
- **CUMULUS-2239**
  - Add resource declaration to create a VPC endpoint in tea-map-cache module if `deploy_to_ngap` is false.
- **CUMULUS-2063**
  - Adds a new, optional query parameter to the `/collections[&getMMT=true]` and `/collections/active[&getMMT=true]` endpoints. When a user provides a value of `true` for `getMMT` in the query parameters, the endpoint will search CMR and update each collection's results with new key `MMTLink` containing a link to the MMT (Metadata Management Tool) if a CMR collection id is found.
- **CUMULUS-2170**
  - Adds ability to filter granule inventory reports
- **CUMULUS-2211**
  - Adds `granules/bulkReingest` endpoint to `@cumulus/api`
- **CUMULUS-2251**
  - Adds `log_api_gateway_to_cloudwatch` variable to `example/cumulus-tf/variables.tf`.
  - Adds `log_api_gateway_to_cloudwatch` variable to `thin_egress_app` module definition.

### Changed

- **CUMULUS-2216**
  - `/collection` and `/collection/active` endpoints now return collections without granule aggregate statistics by default. The original behavior is preserved and can be found by including a query param of `includeStats=true` on the request to the endpoint.
  - The `es/collections` Collection class takes a new parameter includeStats. It no longer appends granule aggregate statistics to the returned results by default. One must set the new parameter to any non-false value.
- **CUMULUS-2201**
  - Update `dbIndexer` lambda to process requests in serial
  - Fixes ingestPdrWithNodeNameSpec parsePdr provider error
- **CUMULUS-2251**
  - Moves Egress Api Gateway Log Group Filter from `tf-modules/distribution/main.tf` to `example/cumulus-tf/main.tf`

### Fixed

- **CUMULUS-2251**
  - This fixes a deployment error caused by depending on the `thin_egress_app` module output for a resource count.

### Removed

- **CUMULUS-2251**
  - Removes `tea_api_egress_log_group` variable from `tf-modules/distribution/variables.tf` and `tf-modules/cumulus/variables.tf`.

### BREAKING CHANGES

- **CUMULUS-2138** - CMR metadata update behavior has been removed from the `move-granules` task into a
new `update-granules-cmr-metadata-file-links` task.
- **CUMULUS-2216**
  - `/collection` and `/collection/active` endpoints now return collections without granule aggregate statistics by default. The original behavior is preserved and can be found by including a query param of `includeStats=true` on the request to the endpoint.  This is likely to affect the dashboard only but included here for the change of behavior.
- **[1956](https://github.com/nasa/cumulus/issues/1956)**
  - Update the name of the `cumulus_message_adapter_lambda_layer_arn` output from the `cumulus-message-adapter` module to `cumulus_message_adapter_lambda_layer_version_arn`. The output value has changed from being the ARN of the Lambda layer **without a version** to the ARN of the Lambda layer **with a version**.
  - Update the variable name in the `cumulus` and `ingest` modules from `cumulus_message_adapter_lambda_layer_arn` to `cumulus_message_adapter_lambda_layer_version_arn`

## [v3.0.1] 2020-10-21

- **CUMULUS-2203**
  - Update Core tasks to use
    [cumulus-message-adapter-js](https://github.com/nasa/cumulus-message-adapter-js)
    v2.0.0 to resolve memory leak/lambda ENOMEM constant failure issue.   This
    issue caused lambdas to slowly use all memory in the run environment and
    prevented AWS from halting/restarting warmed instances when task code was
    throwing consistent errors under load.

- **CUMULUS-2232**
  - Updated versions for `ajv`, `lodash`, `googleapis`, `archiver`, and
    `@cumulus/aws-client` to remediate vulnerabilities found in SNYK scan.

### Fixed

- **CUMULUS-2233**
  - Fixes /s3credentials bug where the expiration time on the cookie was set to a time that is always expired, so authentication was never being recognized as complete by the API. Consequently, the user would end up in a redirect loop and requests to /s3credentials would never complete successfully. The bug was caused by the fact that the code setting the expiration time for the cookie was expecting a time value in milliseconds, but was receiving the expirationTime from the EarthdataLoginClient in seconds. This bug has been fixed by converting seconds into milliseconds. Unit tests were added to test that the expiration time has been converted to milliseconds and checking that the cookie's expiration time is greater than the current time.

## [v3.0.0] 2020-10-7

### MIGRATION STEPS

- **CUMULUS-2099**
  - All references to `meta.queues` in workflow configuration must be replaced with references to queue URLs from Terraform resources. See the updated [data cookbooks](https://nasa.github.io/cumulus/docs/data-cookbooks/about-cookbooks) or example [Discover Granules workflow configuration](https://github.com/nasa/cumulus/blob/master/example/cumulus-tf/discover_granules_workflow.asl.json).
  - The steps for configuring queued execution throttling have changed. See the [updated documentation](https://nasa.github.io/cumulus/docs/data-cookbooks/throttling-queued-executions).
  - In addition to the configuration for execution throttling, the internal mechanism for tracking executions by queue has changed. As a result, you should **disable any rules or workflows scheduling executions via a throttled queue** before upgrading. Otherwise, you may be at risk of having **twice as many executions** as are configured for the queue while the updated tracking is deployed. You can re-enable these rules/workflows once the upgrade is complete.

- **CUMULUS-2111**
  - **Before you re-deploy your `cumulus-tf` module**, note that the [`thin-egress-app`][thin-egress-app] is no longer deployed by default as part of the `cumulus` module, so you must add the TEA module to your deployment and manually modify your Terraform state **to avoid losing your API gateway and impacting any Cloudfront endpoints pointing to those gateways**. If you don't care about losing your API gateway and impacting Cloudfront endpoints, you can ignore the instructions for manually modifying state.

    1. Add the [`thin-egress-app`][thin-egress-app] module to your `cumulus-tf` deployment as shown in the [Cumulus example deployment](https://github.com/nasa/cumulus/tree/master/example/cumulus-tf/main.tf).

         - Note that the values for `tea_stack_name` variable to the `cumulus` module and the `stack_name` variable to the `thin_egress_app` module **must match**
         - Also, if you are specifying the `stage_name` variable to the `thin_egress_app` module, **the value of the `tea_api_gateway_stage` variable to the `cumulus` module must match it**

    2. **If you want to preserve your existing `thin-egress-app` API gateway and avoid having to update your Cloudfront endpoint for distribution, then you must follow these instructions**: <https://nasa.github.io/cumulus/docs/upgrade-notes/migrate_tea_standalone>. Otherwise, you can re-deploy as usual.

  - If you provide your own custom bucket map to TEA as a standalone module, **you must ensure that your custom bucket map includes mappings for the `protected` and `public` buckets specified in your `cumulus-tf/terraform.tfvars`, otherwise Cumulus may not be able to determine the correct distribution URL for ingested files and you may encounter errors**

- **CUMULUS-2197**
  - EMS resources are now optional, and `ems_deploy` is set to `false` by default, which will delete your EMS resources.
  - If you would like to keep any deployed EMS resources, add the `ems_deploy` variable set to `true` in your `cumulus-tf/terraform.tfvars`

### BREAKING CHANGES

- **CUMULUS-2200**
  - Changes return from 303 redirect to 200 success for `Granule Inventory`'s
    `/reconciliationReport` returns.  The user (dashboard) must read the value
    of `url` from the return to get the s3SignedURL and then download the report.
- **CUMULUS-2099**
  - `meta.queues` has been removed from Cumulus core workflow messages.
  - `@cumulus/sf-sqs-report` workflow task no longer reads the reporting queue URL from `input.meta.queues.reporting` on the incoming event. Instead, it requires that the queue URL be set as the `reporting_queue_url` environment variable on the deployed Lambda.
- **CUMULUS-2111**
  - The deployment of the `thin-egress-app` module has be removed from `tf-modules/distribution`, which is a part of the `tf-modules/cumulus` module. Thus, the `thin-egress-app` module is no longer deployed for you by default. See the migration steps for details about how to add deployment for the `thin-egress-app`.
- **CUMULUS-2141**
  - The `parse-pdr` task has been updated to respect the `NODE_NAME` property in
    a PDR's `FILE_GROUP`. If a `NODE_NAME` is present, the task will query the
    Cumulus API for a provider with that host. If a provider is found, the
    output granule from the task will contain a `provider` property containing
    that provider. If `NODE_NAME` is set but a provider with that host cannot be
    found in the API, or if multiple providers are found with that same host,
    the task will fail.
  - The `queue-granules` task has been updated to expect an optional
    `granule.provider` property on each granule. If present, the granule will be
    enqueued using that provider. If not present, the task's `config.provider`
    will be used instead.
- **CUMULUS-2197**
  - EMS resources are now optional and will not be deployed by default. See migration steps for information
    about how to deploy EMS resources.

#### CODE CHANGES

- The `@cumulus/api-client.providers.getProviders` function now takes a
  `queryStringParameters` parameter which can be used to filter the providers
  which are returned
- The `@cumulus/aws-client/S3.getS3ObjectReadStreamAsync` function has been
  removed. It read the entire S3 object into memory before returning a read
  stream, which could cause Lambdas to run out of memory. Use
  `@cumulus/aws-client/S3.getObjectReadStream` instead.
- The `@cumulus/ingest/util.lookupMimeType` function now returns `undefined`
  rather than `null` if the mime type could not be found.
- The `@cumulus/ingest/lock.removeLock` function now returns `undefined`
- The `@cumulus/ingest/granule.generateMoveFileParams` function now returns
  `source: undefined` and `target :undefined` on the response object if either could not be
  determined. Previously, `null` had been returned.
- The `@cumulus/ingest/recursion.recursion` function must now be imported using
  `const { recursion } = require('@cumulus/ingest/recursion');`
- The `@cumulus/ingest/granule.getRenamedS3File` function has been renamed to
  `listVersionedObjects`
- `@cumulus/common.http` has been removed
- `@cumulus/common/http.download` has been removed

### Added

- **CUMULUS-1855**
  - Fixed SyncGranule task to return an empty granules list when given an empty
    (or absent) granules list on input, rather than throwing an exception
- **CUMULUS-1955**
  - Added `@cumulus/aws-client/S3.getObject` to get an AWS S3 object
  - Added `@cumulus/aws-client/S3.waitForObject` to get an AWS S3 object,
    retrying, if necessary
- **CUMULUS-1961**
  - Adds `startTimestamp` and `endTimestamp` parameters to endpoint
    `reconcilationReports`.  Setting these values will filter the returned
    report to cumulus data that falls within the timestamps. It also causes the
    report to be one directional, meaning cumulus is only reconciled with CMR,
    but not the other direction. The Granules will be filtered by their
    `updatedAt` values. Collections are filtered by the updatedAt time of their
    granules, i.e. Collections with granules that are updatedAt a time between
    the time parameters will be returned in the reconciliation reports.
  - Adds `startTimestamp` and `endTimestamp` parameters to create-reconciliation-reports
    lambda function. If either of these params is passed in with a value that can be
    converted to a date object, the inter-platform comparison between Cumulus and CMR will
    be one way.  That is, collections, granules, and files will be filtered by time for
    those found in Cumulus and only those compared to the CMR holdings. For the moment
    there is not enough information to change the internal consistency check, and S3 vs
    Cumulus comparisons are unchanged by the timestamps.
- **CUMULUS-1962**
  - Adds `location` as parameter to `/reconciliationReports` endpoint. Options are `S3`
    resulting in a S3 vs. Cumulus database search or `CMR` resulting in CMR vs. Cumulus database search.
- **CUMULUS-1963**
  - Adds `granuleId` as input parameter to `/reconcilationReports`
    endpoint. Limits inputs parameters to either `collectionId` or `granuleId`
    and will fail to create the report if both are provided.  Adding granuleId
    will find collections in Cumulus by granuleId and compare those one way
    with those in CMR.
  - `/reconciliationReports` now validates any input json before starting the
    async operation and the lambda handler no longer validates input
    parameters.
- **CUMULUS-1964**
  - Reports can now be filtered on provider
- **CUMULUS-1965**
  - Adds `collectionId` parameter to the `/reconcilationReports`
    endpoint. Setting this value will limit the scope of the reconcilation
    report to only the input collectionId when comparing Cumulus and
    CMR. `collectionId` is provided an array of strings e.g. `[shortname___version, shortname2___version2]`
- **CUMULUS-2107**
  - Added a new task, `update-cmr-access-constraints`, that will set access constraints in CMR Metadata.
    Currently supports UMMG-JSON and Echo10XML, where it will configure `AccessConstraints` and
    `RestrictionFlag/RestrictionComment`, respectively.
  - Added an operator doc on how to configure and run the access constraint update workflow, which will update the metadata using the new task, and then publish the updated metadata to CMR.
  - Added an operator doc on bulk operations.
- **CUMULUS-2111**
  - Added variables to `cumulus` module:
    - `tea_api_egress_log_group`
    - `tea_external_api_endpoint`
    - `tea_internal_api_endpoint`
    - `tea_rest_api_id`
    - `tea_rest_api_root_resource_id`
    - `tea_stack_name`
  - Added variables to `distribution` module:
    - `tea_api_egress_log_group`
    - `tea_external_api_endpoint`
    - `tea_internal_api_endpoint`
    - `tea_rest_api_id`
    - `tea_rest_api_root_resource_id`
    - `tea_stack_name`
- **CUMULUS-2112**
  - Added `@cumulus/api/lambdas/internal-reconciliation-report`, so create-reconciliation-report
    lambda can create `Internal` reconciliation report
- **CUMULUS-2116**
  - Added `@cumulus/api/models/granule.unpublishAndDeleteGranule` which
  unpublishes a granule from CMR and deletes it from Cumulus, but does not
  update the record to `published: false` before deletion
- **CUMULUS-2113**
  - Added Granule not found report to reports endpoint
  - Update reports to return breakdown by Granule of files both in DynamoDB and S3
- **CUMULUS-2123**
  - Added `cumulus-rds-tf` DB cluster module to `tf-modules` that adds a
    severless RDS Aurora/ PostgreSQL  database cluster to meet the PostgreSQL
    requirements for future releases.
  - Updated the default Cumulus module to take the following new required variables:
    - rds_user_access_secret_arn:
      AWS Secrets Manager secret ARN containing a JSON string of DB credentials
      (containing at least host, password, port as keys)
    - rds_security_group:
      RDS Security Group that provides connection access to the RDS cluster
  - Updated API lambdas and default ECS cluster to add them to the
    `rds_security_group` for database access
- **CUMULUS-2126**
  - The collections endpoint now writes to the RDS database
- **CUMULUS-2127**
  - Added migration to create collections relation for RDS database
- **CUMULUS-2129**
  - Added `data-migration1` Terraform module and Lambda to migrate data from Dynamo to RDS
    - Added support to Lambda for migrating collections data from Dynamo to RDS
- **CUMULUS-2155**
  - Added `rds_connection_heartbeat` to `cumulus` and `data-migration` tf
    modules.  If set to true, this diagnostic variable instructs Core's database
    code to fire off a connection 'heartbeat' query and log the timing/results
    for diagnostic purposes, and retry certain connection timeouts once.
    This option is disabled by default
- **CUMULUS-2156**
  - Support array inputs parameters for `Internal` reconciliation report
- **CUMULUS-2157**
  - Added support to `data-migration1` Lambda for migrating providers data from Dynamo to RDS
    - The migration process for providers will convert any credentials that are stored unencrypted or encrypted with an S3 keypair provider to be encrypted with a KMS key instead
- **CUMULUS-2161**
  - Rules now support an `executionNamePrefix` property. If set, any executions
    triggered as a result of that rule will use that prefix in the name of the
    execution.
  - The `QueueGranules` task now supports an `executionNamePrefix` property. Any
    executions queued by that task will use that prefix in the name of the
    execution. See the
    [example workflow](./example/cumulus-tf/discover_granules_with_execution_name_prefix_workflow.asl.json)
    for usage.
  - The `QueuePdrs` task now supports an `executionNamePrefix` config property.
    Any executions queued by that task will use that prefix in the name of the
    execution. See the
    [example workflow](./example/cumulus-tf/discover_and_queue_pdrs_with_execution_name_prefix_workflow.asl.json)
    for usage.
- **CUMULUS-2162**
  - Adds new report type to `/reconciliationReport` endpoint.  The new report
    is `Granule Inventory`. This report is a CSV file of all the granules in
    the Cumulus DB. This report will eventually replace the existing
    `granules-csv` endpoint which has been deprecated.
- **CUMULUS-2197**
  - Added `ems_deploy` variable to the `cumulus` module. This is set to false by default, except
    for our example deployment, where it is needed for integration tests.

### Changed

- Upgraded version of [TEA](https://github.com/asfadmin/thin-egress-app/) deployed with Cumulus to build 88.
- **CUMULUS-2107**
  - Updated the `applyWorkflow` functionality on the granules endpoint to take a `meta` property to pass into the workflow message.
  - Updated the `BULK_GRANULE` functionality on the granules endpoint to support the above `applyWorkflow` change.
- **CUMULUS-2111**
  - Changed `distribution_api_gateway_stage` variable for `cumulus` module to `tea_api_gateway_stage`
  - Changed `api_gateway_stage` variable for `distribution` module to `tea_api_gateway_stage`
- **CUMULUS-2224**
  - Updated `/reconciliationReport`'s file reconciliation to include `"EXTENDED METADATA"` as a valid CMR relatedUrls Type.

### Fixed

- **CUMULUS-2168**
  - Fixed issue where large number of documents (generally logs) in the
    `cumulus` elasticsearch index results in the collection granule stats
    queries failing for the collections list api endpoint
- **CUMULUS-1955**
  - Due to AWS's eventual consistency model, it was possible for PostToCMR to
    publish an earlier version of a CMR metadata file, rather than the latest
    version created in a workflow.  This fix guarantees that the latest version
    is published, as expected.
- **CUMULUS-1961**
  - Fixed `activeCollections` query only returning 10 results
- **CUMULUS-2201**
  - Fix Reconciliation Report integration test failures by waiting for collections appear
    in es list and ingesting a fake granule xml file to CMR
- **CUMULUS-2015**
  - Reduced concurrency of `QueueGranules` task. That task now has a
    `config.concurrency` option that defaults to `3`.
- **CUMULUS-2116**
  - Fixed a race condition with bulk granule delete causing deleted granules to still appear in Elasticsearch. Granules removed via bulk delete should now be removed from Elasticsearch.
- **CUMULUS-2163**
  - Remove the `public-read` ACL from the `move-granules` task
- **CUMULUS-2164**
  - Fix issue where `cumulus` index is recreated and attached to an alias if it has been previously deleted
- **CUMULUS-2195**
  - Fixed issue with redirect from `/token` not working when using a Cloudfront endpoint to access the Cumulus API with Launchpad authentication enabled. The redirect should now work properly whether you are using a plain API gateway URL or a Cloudfront endpoint pointing at an API gateway URL.
- **CUMULUS-2200**
  - Fixed issue where __in and __not queries were stripping spaces from values

### Deprecated

- **CUMULUS-1955**
  - `@cumulus/aws-client/S3.getS3Object()`
  - `@cumulus/message/Queue.getQueueNameByUrl()`
  - `@cumulus/message/Queue.getQueueName()`
- **CUMULUS-2162**
  - `@cumulus/api/endpoints/granules-csv/list()`

### Removed

- **CUMULUS-2111**
  - Removed `distribution_url` and `distribution_redirect_uri` outputs from the `cumulus` module
  - Removed variables from the `cumulus` module:
    - `distribution_url`
    - `log_api_gateway_to_cloudwatch`
    - `thin_egress_cookie_domain`
    - `thin_egress_domain_cert_arn`
    - `thin_egress_download_role_in_region_arn`
    - `thin_egress_jwt_algo`
    - `thin_egress_jwt_secret_name`
    - `thin_egress_lambda_code_dependency_archive_key`
    - `thin_egress_stack_name`
  - Removed outputs from the `distribution` module:
    - `distribution_url`
    - `internal_tea_api`
    - `rest_api_id`
    - `thin_egress_app_redirect_uri`
  - Removed variables from the `distribution` module:
    - `bucket_map_key`
    - `distribution_url`
    - `log_api_gateway_to_cloudwatch`
    - `thin_egress_cookie_domain`
    - `thin_egress_domain_cert_arn`
    - `thin_egress_download_role_in_region_arn`
    - `thin_egress_jwt_algo`
    - `thin_egress_jwt_secret_name`
    - `thin_egress_lambda_code_dependency_archive_key`
- **CUMULUS-2157**
  - Removed `providerSecretsMigration` and `verifyProviderSecretsMigration` lambdas
- Removed deprecated `@cumulus/sf-sns-report` task
- Removed code:
  - `@cumulus/aws-client/S3.calculateS3ObjectChecksum`
  - `@cumulus/aws-client/S3.getS3ObjectReadStream`
  - `@cumulus/cmrjs.getFullMetadata`
  - `@cumulus/cmrjs.getMetadata`
  - `@cumulus/common/util.isNil`
  - `@cumulus/common/util.isNull`
  - `@cumulus/common/util.isUndefined`
  - `@cumulus/common/util.lookupMimeType`
  - `@cumulus/common/util.mkdtempSync`
  - `@cumulus/common/util.negate`
  - `@cumulus/common/util.noop`
  - `@cumulus/common/util.omit`
  - `@cumulus/common/util.renameProperty`
  - `@cumulus/common/util.sleep`
  - `@cumulus/common/util.thread`
  - `@cumulus/ingest/granule.copyGranuleFile`
  - `@cumulus/ingest/granule.moveGranuleFile`
  - `@cumulus/integration-tests/api/rules.deleteRule`
  - `@cumulus/integration-tests/api/rules.getRule`
  - `@cumulus/integration-tests/api/rules.listRules`
  - `@cumulus/integration-tests/api/rules.postRule`
  - `@cumulus/integration-tests/api/rules.rerunRule`
  - `@cumulus/integration-tests/api/rules.updateRule`
  - `@cumulus/integration-tests/sfnStep.parseStepMessage`
  - `@cumulus/message/Queue.getQueueName`
  - `@cumulus/message/Queue.getQueueNameByUrl`

## v2.0.2+ Backport releases

Release v2.0.1 was the last release on the 2.0.x release series.

Changes after this version on the 2.0.x release series are limited
security/requested feature patches and will not be ported forward to future
releases unless there is a corresponding CHANGELOG entry.

For up-to-date CHANGELOG for the maintenance release branch see
[CHANGELOG.md](https://github.com/nasa/cumulus/blob/release-2.0.x/CHANGELOG.md)
from the 2.0.x branch.

For the most recent release information for the maintenance branch please see
the [release page](https://github.com/nasa/cumulus/releases)

## [v2.0.7] 2020-10-1 - [BACKPORT]

### Fixed

- CVE-2020-7720
  - Updated common `node-forge` dependency to 0.10.0 to address CVE finding

### [v2.0.6] 2020-09-25 - [BACKPORT]

### Fixed

- **CUMULUS-2168**
  - Fixed issue where large number of documents (generally logs) in the
    `cumulus` elasticsearch index results in the collection granule stats
    queries failing for the collections list api endpoint

### [v2.0.5] 2020-09-15 - [BACKPORT]

#### Added

- Added `thin_egress_stack_name` variable to `cumulus` and `distribution` Terraform modules to allow overriding the default Cloudformation stack name used for the `thin-egress-app`. **Please note that if you change/set this value for an existing deployment, it will destroy and re-create your API gateway for the `thin-egress-app`.**

#### Fixed

- Fix collection list queries. Removed fixes to collection stats, which break queries for a large number of granules.

### [v2.0.4] 2020-09-08 - [BACKPORT]

#### Changed

- Upgraded version of [TEA](https://github.com/asfadmin/thin-egress-app/) deployed with Cumulus to build 88.

### [v2.0.3] 2020-09-02 - [BACKPORT]

#### Fixed

- **CUMULUS-1961**
  - Fixed `activeCollections` query only returning 10 results

- **CUMULUS-2039**
  - Fix issue causing SyncGranules task to run out of memory on large granules

#### CODE CHANGES

- The `@cumulus/aws-client/S3.getS3ObjectReadStreamAsync` function has been
  removed. It read the entire S3 object into memory before returning a read
  stream, which could cause Lambdas to run out of memory. Use
  `@cumulus/aws-client/S3.getObjectReadStream` instead.

### [v2.0.2] 2020-08-17 - [BACKPORT]

#### CODE CHANGES

- The `@cumulus/ingest/util.lookupMimeType` function now returns `undefined`
  rather than `null` if the mime type could not be found.
- The `@cumulus/ingest/lock.removeLock` function now returns `undefined`

#### Added

- **CUMULUS-2116**
  - Added `@cumulus/api/models/granule.unpublishAndDeleteGranule` which
  unpublishes a granule from CMR and deletes it from Cumulus, but does not
  update the record to `published: false` before deletion

### Fixed

- **CUMULUS-2116**
  - Fixed a race condition with bulk granule delete causing deleted granules to still appear in Elasticsearch. Granules removed via bulk delete should now be removed from Elasticsearch.

## [v2.0.1] 2020-07-28

### Added

- **CUMULUS-1886**
  - Added `multiple sort keys` support to `@cumulus/api`
- **CUMULUS-2099**
  - `@cumulus/message/Queue.getQueueUrl` to get the queue URL specified in a Cumulus workflow message, if any.

### Fixed

- **[PR 1790](https://github.com/nasa/cumulus/pull/1790)**
  - Fixed bug with request headers in `@cumulus/launchpad-auth` causing Launchpad token requests to fail

## [v2.0.0] 2020-07-23

### BREAKING CHANGES

- Changes to the `@cumulus/api-client` package
  - The `CumulusApiClientError` class must now be imported using
    `const { CumulusApiClientError } = require('@cumulus/api-client/CumulusApiClientError')`
- The `@cumulus/sftp-client/SftpClient` class must now be imported using
  `const { SftpClient } = require('@cumulus/sftp-client');`
- Instances of `@cumulus/ingest/SftpProviderClient` no longer implicitly connect
  when `download`, `list`, or `sync` are called. You must call `connect` on the
  provider client before issuing one of those calls. Failure to do so will
  result in a "Client not connected" exception being thrown.
- Instances of `@cumulus/ingest/SftpProviderClient` no longer implicitly
  disconnect from the SFTP server when `list` is called.
- Instances of `@cumulus/sftp-client/SftpClient` must now be expclicitly closed
  by calling `.end()`
- Instances of `@cumulus/sftp-client/SftpClient` no longer implicitly connect to
  the server when `download`, `unlink`, `syncToS3`, `syncFromS3`, and `list` are
  called. You must explicitly call `connect` before calling one of those
  methods.
- Changes to the `@cumulus/common` package
  - `cloudwatch-event.getSfEventMessageObject()` now returns `undefined` if the
    message could not be found or could not be parsed. It previously returned
    `null`.
  - `S3KeyPairProvider.decrypt()` now throws an exception if the bucket
    containing the key cannot be determined.
  - `S3KeyPairProvider.decrypt()` now throws an exception if the stack cannot be
    determined.
  - `S3KeyPairProvider.encrypt()` now throws an exception if the bucket
    containing the key cannot be determined.
  - `S3KeyPairProvider.encrypt()` now throws an exception if the stack cannot be
    determined.
  - `sns-event.getSnsEventMessageObject()` now returns `undefined` if it could
    not be parsed. It previously returned `null`.
  - The `aws` module has been removed.
  - The `BucketsConfig.buckets` property is now read-only and private
  - The `test-utils.validateConfig()` function now resolves to `undefined`
    rather than `true`.
  - The `test-utils.validateInput()` function now resolves to `undefined` rather
    than `true`.
  - The `test-utils.validateOutput()` function now resolves to `undefined`
    rather than `true`.
  - The static `S3KeyPairProvider.retrieveKey()` function has been removed.
- Changes to the `@cumulus/cmrjs` package
  - `@cumulus/cmrjs.constructOnlineAccessUrl()` and
    `@cumulus/cmrjs/cmr-utils.constructOnlineAccessUrl()` previously took a
    `buckets` parameter, which was an instance of
    `@cumulus/common/BucketsConfig`. They now take a `bucketTypes` parameter,
    which is a simple object mapping bucket names to bucket types. Example:
    `{ 'private-1': 'private', 'public-1': 'public' }`
  - `@cumulus/cmrjs.reconcileCMRMetadata()` and
    `@cumulus/cmrjs/cmr-utils.reconcileCMRMetadata()` now take a **required**
    `bucketTypes` parameter, which is a simple object mapping bucket names to
    bucket types. Example: `{ 'private-1': 'private', 'public-1': 'public' }`
  - `@cumulus/cmrjs.updateCMRMetadata()` and
    `@cumulus/cmrjs/cmr-utils.updateCMRMetadata()` previously took an optional
    `inBuckets` parameter, which was an instance of
    `@cumulus/common/BucketsConfig`. They now take a **required** `bucketTypes`
    parameter, which is a simple object mapping bucket names to bucket types.
    Example: `{ 'private-1': 'private', 'public-1': 'public' }`
- The minimum supported version of all published Cumulus packages is now Node
  12.18.0
  - Tasks using the `cumuluss/cumulus-ecs-task` Docker image must be updated to
    `cumuluss/cumulus-ecs-task:1.7.0`. This can be done by updating the `image`
    property of any tasks defined using the `cumulus_ecs_service` Terraform
    module.
- Changes to `@cumulus/aws-client/S3`
  - The signature of the `getObjectSize` function has changed. It now takes a
    params object with three properties:
    - **s3**: an instance of an AWS.S3 object
    - **bucket**
    - **key**
  - The `getObjectSize` function will no longer retry if the object does not
    exist
- **CUMULUS-1861**
  - `@cumulus/message/Collections.getCollectionIdFromMessage` now throws a
    `CumulusMessageError` if `collectionName` and `collectionVersion` are missing
    from `meta.collection`.   Previously this method would return
    `'undefined___undefined'` instead
  - `@cumulus/integration-tests/addCollections` now returns an array of collections that
    were added rather than the count of added collections
- **CUMULUS-1930**
  - The `@cumulus/common/util.uuid()` function has been removed
- **CUMULUS-1955**
  - `@cumulus/aws-client/S3.multipartCopyObject` now returns an object with the
    AWS `etag` of the destination object
  - `@cumulus/ingest/S3ProviderClient.list` now sets a file object's `path`
    property to `undefined` instead of `null` when the file is at the top level
    of its bucket
  - The `sync` methods of the following classes in the `@cumulus/ingest` package
    now return an object with the AWS `s3uri` and `etag` of the destination file
    (they previously returned only a string representing the S3 URI)
    - `FtpProviderClient`
    - `HttpProviderClient`
    - `S3ProviderClient`
    - `SftpProviderClient`
- **CUMULUS-1958**
  - The following methods exported from `@cumulus/cmr-js/cmr-utils` were made
    async, and added distributionBucketMap as a parameter:
    - constructOnlineAccessUrl
    - generateFileUrl
    - reconcileCMRMetadata
    - updateCMRMetadata
- **CUMULUS-1969**
  - The `DiscoverPdrs` task now expects `provider_path` to be provided at
    `event.config.provider_path`, not `event.config.collection.provider_path`
  - `event.config.provider_path` is now a required parameter of the
    `DiscoverPdrs` task
  - `event.config.collection` is no longer a parameter to the `DiscoverPdrs`
    task
  - Collections no longer support the `provider_path` property. The tasks that
    relied on that property are now referencing `config.meta.provider_path`.
    Workflows should be updated accordingly.
- **CUMULUS-1977**
  - Moved bulk granule deletion endpoint from `/bulkDelete` to
    `/granules/bulkDelete`
- **CUMULUS-1991**
  - Updated CMR metadata generation to use "Download file.hdf" (where `file.hdf` is the filename of the given resource) as the resource description instead of "File to download"
  - CMR metadata updates now respect changes to resource descriptions (previously only changes to resource URLs were respected)

### MIGRATION STEPS

- Due to an issue with the AWS API Gateway and how the Thin Egress App Cloudformation template applies updates, you may need to redeploy your
  `thin-egress-app-EgressGateway` manually as a one time migration step.    If your deployment fails with an
  error similar to:

  ```bash
  Error: Lambda function (<stack>-tf-TeaCache) returned error: ({"errorType":"HTTPError","errorMessage":"Response code 404 (Not Found)"})
  ```

  Then follow the [AWS
  instructions](https://docs.aws.amazon.com/apigateway/latest/developerguide/how-to-deploy-api-with-console.html)
  to `Redeploy a REST API to a stage` for your egress API and re-run `terraform
  apply`.

### Added

- **CUMULUS-2081**
  - Add Integrator Guide section for onboarding
  - Add helpful tips documentation

- **CUMULUS-1902**
  - Add Common Use Cases section under Operator Docs

- **CUMULUS-2058**
  - Added `lambda_processing_role_name` as an output from the `cumulus` module
    to provide the processing role name
- **CUMULUS-1417**
  - Added a `checksumFor` property to collection `files` config. Set this
    property on a checksum file's definition matching the `regex` of the target
    file. More details in the ['Data Cookbooks
    Setup'](https://nasa.github.io/cumulus/docs/next/data-cookbooks/setup)
    documentation.
  - Added `checksumFor` validation to collections model.
- **CUMULUS-1956**
  - Added `@cumulus/earthata-login-client` package
  - The `/s3credentials` endpoint that is deployed as part of distribution now
    supports authentication using tokens created by a different application. If
    a request contains the `EDL-ClientId` and `EDL-Token` headers,
    authentication will be handled using that token rather than attempting to
    use OAuth.
  - `@cumulus/earthata-login-client.getTokenUsername()` now accepts an
    `xRequestId` argument, which will be included as the `X-Request-Id` header
    when calling Earthdata Login.
  - If the `s3Credentials` endpoint is invoked with an EDL token and an
    `X-Request-Id` header, that `X-Request-Id` header will be forwarded to
    Earthata Login.
- **CUMULUS-1957**
  - If EDL token authentication is being used, and the `EDL-Client-Name` header
    is set, `@the-client-name` will be appended to the end of the Earthdata
    Login username that is used as the `RoleSessionName` of the temporary IAM
    credentials. This value will show up in the AWS S3 server access logs.
- **CUMULUS-1958**
  - Add the ability for users to specify a `bucket_map_key` to the `cumulus`
    terraform module as an override for the default .yaml values that are passed
    to TEA by Core.    Using this option *requires* that each configured
    Cumulus 'distribution' bucket (e.g. public/protected buckets) have a single
    TEA mapping.  Multiple maps per bucket are not supported.
  - Updated Generating a distribution URL, the MoveGranules task and all CMR
    reconciliation functionality to utilize the TEA bucket map override.
  - Updated deploy process to utilize a bootstrap 'tea-map-cache' lambda that
    will, after deployment of Cumulus Core's TEA instance, query TEA for all
    protected/public buckets and generate a mapping configuration used
    internally by Core.  This object is also exposed as an output of the Cumulus
    module as `distribution_bucket_map`.
- **CUMULUS-1961**
  - Replaces DynamoDB for Elasticsearch for reconciliationReportForCumulusCMR
    comparisons between Cumulus and CMR.
- **CUMULUS-1970**
  - Created the `add-missing-file-checksums` workflow task
  - Added `@cumulus/aws-client/S3.calculateObjectHash()` function
  - Added `@cumulus/aws-client/S3.getObjectReadStream()` function
- **CUMULUS-1887**
  - Add additional fields to the granule CSV download file
- **CUMULUS-2019**
  - Add `infix` search to es query builder `@cumulus/api/es/es/queries` to
    support partial matching of the keywords

### Changed

- **CUMULUS-2032**
  - Updated @cumulus/ingest/HttpProviderClient to utilize a configuration key
    `httpListTimeout` to set the default timeout for discovery HTTP/HTTPS
    requests, and updates the default for the provider to 5 minutes (300 seconds).
  - Updated the DiscoverGranules and DiscoverPDRs tasks to utilize the updated
    configuration value if set via workflow config, and updates the default for
    these tasks to 5 minutes (300 seconds).

- **CUMULUS-176**
  - The API will now respond with a 400 status code when a request body contains
    invalid JSON. It had previously returned a 500 status code.
- **CUMULUS-1861**
  - Updates Rule objects to no longer require a collection.
  - Changes the DLQ behavior for `sfEventSqsToDbRecords` and
    `sfEventSqsToDbRecordsInputQueue`. Previously failure to write a database
    record would result in lambda success, and an error log in the CloudWatch
    logs.   The lambda has been updated to manually add a record to
    the `sfEventSqsToDbRecordsDeadLetterQueue` if the granule, execution, *or*
    pdr record fails to write, in addition to the previous error logging.
- **CUMULUS-1956**
  - The `/s3credentials` endpoint that is deployed as part of distribution now
    supports authentication using tokens created by a different application. If
    a request contains the `EDL-ClientId` and `EDL-Token` headers,
    authentication will be handled using that token rather than attempting to
    use OAuth.
- **CUMULUS-1977**
  - API endpoint POST `/granules/bulk` now returns a 202 status on a successful
    response instead of a 200 response
  - API endpoint DELETE `/granules/<granule-id>` now returns a 404 status if the
    granule record was already deleted
  - `@cumulus/api/models/Granule.update()` now returns the updated granule
    record
  - Implemented POST `/granules/bulkDelete` API endpoint to support deleting
    granules specified by ID or returned by the provided query in the request
    body. If the request is successful, the endpoint returns the async operation
    ID that has been started to remove the granules.
    - To use a query in the request body, your deployment must be
      [configured to access the Elasticsearch host for ESDIS metrics](https://nasa.github.io/cumulus/docs/additional-deployment-options/cloudwatch-logs-delivery#esdis-metrics)
      in your environment
  - Added `@cumulus/api/models/Granule.getRecord()` method to return raw record
    from DynamoDB
  - Added `@cumulus/api/models/Granule.delete()` method which handles deleting
    the granule record from DynamoDB and the granule files from S3
- **CUMULUS-1982**
  - The `globalConnectionLimit` property of providers is now optional and
    defaults to "unlimited"
- **CUMULUS-1997**
  - Added optional `launchpad` configuration to `@cumulus/hyrax-metadata-updates` task config schema.
- **CUMULUS-1991**
  - `@cumulus/cmrjs/src/cmr-utils/constructOnlineAccessUrls()` now throws an error if `cmrGranuleUrlType = "distribution"` and no distribution endpoint argument is provided
- **CUMULUS-2011**
  - Reconciliation reports are now generated within an AsyncOperation
- **CUMULUS-2016**
  - Upgrade TEA to version 79

### Fixed

- **CUMULUS-1991**
  - Added missing `DISTRIBUTION_ENDPOINT` environment variable for API lambdas. This environment variable is required for API requests to move granules.

- **CUMULUS-1961**
  - Fixed granules and executions query params not getting sent to API in granule list operation in `@cumulus/api-client`

### Deprecated

- `@cumulus/aws-client/S3.calculateS3ObjectChecksum()`
- `@cumulus/aws-client/S3.getS3ObjectReadStream()`
- `@cumulus/common/log.convertLogLevel()`
- `@cumulus/collection-config-store`
- `@cumulus/common/util.sleep()`

- **CUMULUS-1930**
  - `@cumulus/common/log.convertLogLevel()`
  - `@cumulus/common/util.isNull()`
  - `@cumulus/common/util.isUndefined()`
  - `@cumulus/common/util.negate()`
  - `@cumulus/common/util.noop()`
  - `@cumulus/common/util.isNil()`
  - `@cumulus/common/util.renameProperty()`
  - `@cumulus/common/util.lookupMimeType()`
  - `@cumulus/common/util.thread()`
  - `@cumulus/common/util.mkdtempSync()`

### Removed

- The deprecated `@cumulus/common.bucketsConfigJsonObject` function has been
  removed
- The deprecated `@cumulus/common.CollectionConfigStore` class has been removed
- The deprecated `@cumulus/common.concurrency` module has been removed
- The deprecated `@cumulus/common.constructCollectionId` function has been
  removed
- The deprecated `@cumulus/common.launchpad` module has been removed
- The deprecated `@cumulus/common.LaunchpadToken` class has been removed
- The deprecated `@cumulus/common.Semaphore` class has been removed
- The deprecated `@cumulus/common.stringUtils` module has been removed
- The deprecated `@cumulus/common/aws.cloudwatchlogs` function has been removed
- The deprecated `@cumulus/common/aws.deleteS3Files` function has been removed
- The deprecated `@cumulus/common/aws.deleteS3Object` function has been removed
- The deprecated `@cumulus/common/aws.dynamodb` function has been removed
- The deprecated `@cumulus/common/aws.dynamodbDocClient` function has been
  removed
- The deprecated `@cumulus/common/aws.getExecutionArn` function has been removed
- The deprecated `@cumulus/common/aws.headObject` function has been removed
- The deprecated `@cumulus/common/aws.listS3ObjectsV2` function has been removed
- The deprecated `@cumulus/common/aws.parseS3Uri` function has been removed
- The deprecated `@cumulus/common/aws.promiseS3Upload` function has been removed
- The deprecated `@cumulus/common/aws.recursivelyDeleteS3Bucket` function has
  been removed
- The deprecated `@cumulus/common/aws.s3CopyObject` function has been removed
- The deprecated `@cumulus/common/aws.s3ObjectExists` function has been removed
- The deprecated `@cumulus/common/aws.s3PutObject` function has been removed
- The deprecated `@cumulus/common/bucketsConfigJsonObject` function has been
  removed
- The deprecated `@cumulus/common/CloudWatchLogger` class has been removed
- The deprecated `@cumulus/common/collection-config-store.CollectionConfigStore`
  class has been removed
- The deprecated `@cumulus/common/collection-config-store.constructCollectionId`
  function has been removed
- The deprecated `@cumulus/common/concurrency.limit` function has been removed
- The deprecated `@cumulus/common/concurrency.mapTolerant` function has been
  removed
- The deprecated `@cumulus/common/concurrency.promiseUrl` function has been
  removed
- The deprecated `@cumulus/common/concurrency.toPromise` function has been
  removed
- The deprecated `@cumulus/common/concurrency.unless` function has been removed
- The deprecated `@cumulus/common/config.parseConfig` function has been removed
- The deprecated `@cumulus/common/config.resolveResource` function has been
  removed
- The deprecated `@cumulus/common/DynamoDb.get` function has been removed
- The deprecated `@cumulus/common/DynamoDb.scan` function has been removed
- The deprecated `@cumulus/common/FieldPattern` class has been removed
- The deprecated `@cumulus/common/launchpad.getLaunchpadToken` function has been
  removed
- The deprecated `@cumulus/common/launchpad.validateLaunchpadToken` function has
  been removed
- The deprecated `@cumulus/common/LaunchpadToken` class has been removed
- The deprecated `@cumulus/common/message.buildCumulusMeta` function has been
  removed
- The deprecated `@cumulus/common/message.buildQueueMessageFromTemplate`
  function has been removed
- The deprecated `@cumulus/common/message.getCollectionIdFromMessage` function
  has been removed
- The deprecated `@cumulus/common/message.getMaximumExecutions` function has
  been removed
- The deprecated `@cumulus/common/message.getMessageExecutionArn` function has
  been removed
- The deprecated `@cumulus/common/message.getMessageExecutionName` function has
  been removed
- The deprecated `@cumulus/common/message.getMessageFromTemplate` function has
  been removed
- The deprecated `@cumulus/common/message.getMessageGranules` function has been
  removed
- The deprecated `@cumulus/common/message.getMessageStateMachineArn` function
  has been removed
- The deprecated `@cumulus/common/message.getQueueName` function has been
  removed
- The deprecated `@cumulus/common/message.getQueueNameByUrl` function has been
  removed
- The deprecated `@cumulus/common/message.hasQueueAndExecutionLimit` function
  has been removed
- The deprecated `@cumulus/common/Semaphore` class has been removed
- The deprecated `@cumulus/common/string.globalReplace` functon has been removed
- The deprecated `@cumulus/common/string.isNonEmptyString` functon has been
  removed
- The deprecated `@cumulus/common/string.isValidHostname` functon has been
  removed
- The deprecated `@cumulus/common/string.match` functon has been removed
- The deprecated `@cumulus/common/string.matches` functon has been removed
- The deprecated `@cumulus/common/string.replace` functon has been removed
- The deprecated `@cumulus/common/string.toLower` functon has been removed
- The deprecated `@cumulus/common/string.toUpper` functon has been removed
- The deprecated `@cumulus/common/testUtils.getLocalstackEndpoint` function has been removed
- The deprecated `@cumulus/common/util.setErrorStack` function has been removed
- The `@cumulus/common/util.uuid` function has been removed
- The deprecated `@cumulus/common/workflows.getWorkflowArn` function has been
  removed
- The deprecated `@cumulus/common/workflows.getWorkflowFile` function has been
  removed
- The deprecated `@cumulus/common/workflows.getWorkflowList` function has been
  removed
- The deprecated `@cumulus/common/workflows.getWorkflowTemplate` function has
  been removed
- `@cumulus/aws-client/StepFunctions.toSfnExecutionName()`
- `@cumulus/aws-client/StepFunctions.fromSfnExecutionName()`
- `@cumulus/aws-client/StepFunctions.getExecutionArn()`
- `@cumulus/aws-client/StepFunctions.getExecutionUrl()`
- `@cumulus/aws-client/StepFunctions.getStateMachineArn()`
- `@cumulus/aws-client/StepFunctions.pullStepFunctionEvent()`
- `@cumulus/common/test-utils/throttleOnce()`
- `@cumulus/integration-tests/api/distribution.invokeApiDistributionLambda()`
- `@cumulus/integration-tests/api/distribution.getDistributionApiRedirect()`
- `@cumulus/integration-tests/api/distribution.getDistributionApiFileStream()`

## [v1.24.0] 2020-06-03

### BREAKING CHANGES

- **CUMULUS-1969**
  - The `DiscoverPdrs` task now expects `provider_path` to be provided at
    `event.config.provider_path`, not `event.config.collection.provider_path`
  - `event.config.provider_path` is now a required parameter of the
    `DiscoverPdrs` task
  - `event.config.collection` is no longer a parameter to the `DiscoverPdrs`
    task
  - Collections no longer support the `provider_path` property. The tasks that
    relied on that property are now referencing `config.meta.provider_path`.
    Workflows should be updated accordingly.

- **CUMULUS-1997**
  - `@cumulus/cmr-client/CMRSearchConceptQueue` parameters have been changed to take a `cmrSettings` object containing clientId, provider, and auth information. This can be generated using `@cumulus/cmrjs/cmr-utils/getCmrSettings`. The `cmrEnvironment` variable has been removed.

### Added

- **CUMULUS-1800**
  - Added task configuration setting named `syncChecksumFiles` to the
    SyncGranule task. This setting is `false` by default, but when set to
    `true`, all checksum files associated with data files that are downloaded
    will be downloaded as well.
- **CUMULUS-1952**
  - Updated HTTP(S) provider client to accept username/password for Basic authorization. This change adds support for Basic Authorization such as Earthdata login redirects to ingest (i.e. as implemented in SyncGranule), but not to discovery (i.e. as implemented in DiscoverGranules). Discovery still expects the provider's file system to be publicly accessible, but not the individual files and their contents.
  - **NOTE**: Using this in combination with the HTTP protocol may expose usernames and passwords to intermediary network entities. HTTPS is highly recommended.
- **CUMULUS-1997**
  - Added optional `launchpad` configuration to `@cumulus/hyrax-metadata-updates` task config schema.

### Fixed

- **CUMULUS-1997**
  - Updated all CMR operations to use configured authentication scheme
- **CUMULUS-2010**
  - Updated `@cumulus/api/launchpadSaml` to support multiple userGroup attributes from the SAML response

## [v1.23.2] 2020-05-22

### BREAKING CHANGES

- Updates to the Cumulus archive API:
  - All endpoints now return a `401` response instead of a `403` for any request where the JWT passed as a Bearer token is invalid.
  - POST `/refresh` and DELETE `/token/<token>` endpoints now return a `401` response for requests with expired tokens

- **CUMULUS-1894**
  - `@cumulus/ingest/granule.handleDuplicateFile()`
    - The `copyOptions` parameter has been removed
    - An `ACL` parameter has been added
  - `@cumulus/ingest/granule.renameS3FileWithTimestamp()`
    - Now returns `undefined`

- **CUMULUS-1896**
  Updated all Cumulus core lambdas to utilize the new message adapter streaming interface via [cumulus-message-adapter-js v1.2.0](https://github.com/nasa/cumulus-message-adapter-js/releases/tag/v1.2.0).   Users of this version of Cumulus (or later) must utilize version 1.3.0 or greater of the [cumulus-message-adapter](https://github.com/nasa/cumulus-message-adapter) to support core lambdas.

- **CUMULUS-1912**
  - `@cumulus/api` reconciliationReports list endpoint returns a list of reconciliationReport records instead of S3Uri.

- **CUMULUS-1969**
  - The `DiscoverGranules` task now expects `provider_path` to be provided at
    `event.config.provider_path`, not `event.config.collection.provider_path`
  - `config.provider_path` is now a required parameter of the `DiscoverGranules`
    task

### MIGRATION STEPS

- To take advantage of the new TTL-based access token expiration implemented in CUMULUS-1777 (see notes below) and clear out existing records in your access tokens table, do the following:
  1. Log out of any active dashboard sessions
  2. Use the AWS console or CLI to delete your `<prefix>-AccessTokensTable` DynamoDB table
  3. [Re-deploy your `data-persistence` module](https://nasa.github.io/cumulus/docs/deployment/upgrade-readme#update-data-persistence-resources), which should re-create the `<prefix>-AccessTokensTable` DynamoDB table
  4. Return to using the Cumulus API/dashboard as normal
- This release requires the Cumulus Message Adapter layer deployed with Cumulus Core to be at least 1.3.0, as the core lambdas have updated to [cumulus-message-adapter-js v1.2.0](https://github.com/nasa/cumulus-message-adapter-js/releases/tag/v1.2.0) and the new CMA interface.  As a result, users should:
  1. Follow the [Cumulus Message Adapter (CMA) deployment instructions](https://nasa.github.io/cumulus/docs/deployment/deployment-readme#deploy-the-cumulus-message-adapter-layer) and install a CMA layer version >=1.3.0
  2. If you are using any custom Node.js Lambdas in your workflows **and** the Cumulus CMA layer/`cumulus-message-adapter-js`, you must update your lambda to use [cumulus-message-adapter-js v1.2.0](https://github.com/nasa/cumulus-message-adapter-js/releases/tag/v1.2.0) and follow the migration instructions in the release notes. Prior versions of `cumulus-message-adapter-js` are not compatible with CMA >= 1.3.0.
- Migrate existing s3 reconciliation report records to database (CUMULUS-1911):
  - After update your `data persistence` module and Cumulus resources, run the command:

  ```bash
  ./node_modules/.bin/cumulus-api migrate --stack `<your-terraform-deployment-prefix>` --migrationVersion migration5
  ```

### Added

- Added a limit for concurrent Elasticsearch requests when doing an index from database operation
- Added the `es_request_concurrency` parameter to the archive and cumulus Terraform modules

- **CUMULUS-1995**
  - Added the `es_index_shards` parameter to the archive and cumulus Terraform modules to configure the number of shards for the ES index
    - If you have an existing ES index, you will need to [reindex](https://nasa.github.io/cumulus-api/#reindex) and then [change index](https://nasa.github.io/cumulus-api/#change-index) to take advantage of shard updates

- **CUMULUS-1894**
  - Added `@cumulus/aws-client/S3.moveObject()`

- **CUMULUS-1911**
  - Added ReconciliationReports table
  - Updated CreateReconciliationReport lambda to save Reconciliation Report records to database
  - Updated dbIndexer and IndexFromDatabase lambdas to index Reconciliation Report records to Elasticsearch
  - Added migration_5 to migrate existing s3 reconciliation report records to database and Elasticsearch
  - Updated `@cumulus/api` package, `tf-modules/archive` and `tf-modules/data-persistence` Terraform modules

- **CUMULUS-1916**
  - Added util function for seeding reconciliation reports when running API locally in dashboard

### Changed

- **CUMULUS-1777**
  - The `expirationTime` property is now a **required field** of the access tokens model.
  - Updated the `AccessTokens` table to set a [TTL](https://docs.aws.amazon.com/amazondynamodb/latest/developerguide/howitworks-ttl.html) on the `expirationTime` field in `tf-modules/data-persistence/dynamo.tf`. As a result, access token records in this table whose `expirationTime` has passed should be **automatically deleted by DynamoDB**.
  - Updated all code creating access token records in the Dynamo `AccessTokens` table to set the `expirationTime` field value in seconds from the epoch.
- **CUMULUS-1912**
  - Updated reconciliationReports endpoints to query against Elasticsearch, delete report from both database and s3
  - Added `@cumulus/api-client/reconciliationReports`
- **CUMULUS-1999**
  - Updated `@cumulus/common/util.deprecate()` so that only a single deprecation notice is printed for each name/version combination

### Fixed

- **CUMULUS-1894**
  - The `SyncGranule` task can now handle files larger than 5 GB
- **CUMULUS-1987**
  - `Remove granule from CMR` operation in `@cumulus/api` now passes token to CMR when fetching granule metadata, allowing removal of private granules
- **CUMULUS-1993**
  - For a given queue, the `sqs-message-consumer` Lambda will now only schedule workflows for rules matching the queue **and the collection information in each queue message (if any)**
    - The consumer also now only reads each queue message **once per Lambda invocation**, whereas previously each message was read **once per queue rule per Lambda invocation**
  - Fixed bug preventing the deletion of multiple SNS rules that share the same SNS topic

### Deprecated

- **CUMULUS-1894**
  - `@cumulus/ingest/granule.copyGranuleFile()`
  - `@cumulus/ingest/granule.moveGranuleFile()`

- **CUMULUS-1987** - Deprecated the following functions:
  - `@cumulus/cmrjs/getMetadata(cmrLink)` -> `@cumulus/cmr-client/CMR.getGranuleMetadata(cmrLink)`
  - `@cumulus/cmrjs/getFullMetadata(cmrLink)`

## [v1.22.1] 2020-05-04

**Note**: v1.22.0 was not released as a package due to npm/release concerns.  Users upgrading to 1.22.x should start with 1.22.1

### Added

- **CUMULUS-1894**
  - Added `@cumulus/aws-client/S3.multipartCopyObject()`
- **CUMULUS-408**
  - Added `certificateUri` field to provider schema. This optional field allows operators to specify an S3 uri to a CA bundle to use for HTTPS requests.
- **CUMULUS-1787**
  - Added `collections/active` endpoint for returning collections with active granules in `@cumulus/api`
- **CUMULUS-1799**
  - Added `@cumulus/common/stack.getBucketsConfigKey()` to return the S3 key for the buckets config object
  - Added `@cumulus/common/workflows.getWorkflowFileKey()` to return the S3 key for a workflow definition object
  - Added `@cumulus/common/workflows.getWorkflowsListKeyPrefix()` to return the S3 key prefix for objects containing workflow definitions
  - Added `@cumulus/message` package containing utilities for building and parsing Cumulus messages
- **CUMULUS-1850**
  - Added `@cumulus/aws-client/Kinesis.describeStream()` to get a Kinesis stream description
- **CUMULUS-1853**
  - Added `@cumulus/integration-tests/collections.createCollection()`
  - Added `@cumulus/integration-tests/executions.findExecutionArn()`
  - Added `@cumulus/integration-tests/executions.getExecutionWithStatus()`
  - Added `@cumulus/integration-tests/granules.getGranuleWithStatus()`
  - Added `@cumulus/integration-tests/providers.createProvider()`
  - Added `@cumulus/integration-tests/rules.createOneTimeRule()`

### Changed

- **CUMULUS-1682**
  - Moved all `@cumulus/ingest/parse-pdr` code into the `parse-pdr` task as it had become tightly coupled with that task's handler and was not used anywhere else. Unit tests also restored.
- **CUMULUS-1820**
  - Updated the Thin Egress App module used in `tf-modules/distribution/main.tf` to build 74. [See the release notes](https://github.com/asfadmin/thin-egress-app/releases/tag/tea-build.74).
- **CUMULUS-1852**
  - Updated POST endpoints for `/collections`, `/providers`, and `/rules` to log errors when returning a 500 response
  - Updated POST endpoint for `/collections`:
    - Return a 400 response when the `name` or `version` fields are missing
    - Return a 409 response if the collection already exists
    - Improved error messages to be more explicit
  - Updated POST endpoint for `/providers`:
    - Return a 400 response if the `host` field value is invalid
    - Return a 409 response if the provider already exists
  - Updated POST endpoint for `/rules`:
    - Return a 400 response if rule `name` is invalid
    - Return a 400 response if rule `type` is invalid
- **CUMULUS-1891**
  - Updated the following endpoints using async operations to return a 503 error if the ECS task  cannot be started and a 500 response for a non-specific error:
    - POST `/replays`
    - POST `/bulkDelete`
    - POST `/elasticsearch/index-from-database`
    - POST `/granules/bulk`

### Fixed

- **CUMULUS-408**
  - Fixed HTTPS discovery and ingest.

- **CUMULUS-1850**
  - Fixed a bug in Kinesis event processing where the message consumer would not properly filter available rules based on the collection information in the event and the Kinesis stream ARN

- **CUMULUS-1853**
  - Fixed a bug where attempting to create a rule containing a payload property
    would fail schema validation.

- **CUMULUS-1854**
  - Rule schema is validated before starting workflows or creating event source mappings

- **CUMULUS-1974**
  - Fixed @cumulus/api webpack config for missing underscore object due to underscore update

- **CUMULUS-2210**
  - Fixed `cmr_oauth_provider` variable not being propogated to reconciliation reports

### Deprecated

- **CUMULUS-1799** - Deprecated the following code. For cases where the code was moved into another package, the new code location is noted:
  - `@cumulus/aws-client/StepFunctions.fromSfnExecutionName()`
  - `@cumulus/aws-client/StepFunctions.toSfnExecutionName()`
  - `@cumulus/aws-client/StepFunctions.getExecutionArn()` -> `@cumulus/message/Executions.buildExecutionArn()`
  - `@cumulus/aws-client/StepFunctions.getExecutionUrl()` -> `@cumulus/message/Executions.getExecutionUrlFromArn()`
  - `@cumulus/aws-client/StepFunctions.getStateMachineArn()` -> `@cumulus/message/Executions.getStateMachineArnFromExecutionArn()`
  - `@cumulus/aws-client/StepFunctions.pullStepFunctionEvent()` -> `@cumulus/message/StepFunctions.pullStepFunctionEvent()`
  - `@cumulus/common/bucketsConfigJsonObject()`
  - `@cumulus/common/CloudWatchLogger`
  - `@cumulus/common/collection-config-store/CollectionConfigStore` -> `@cumulus/collection-config-store`
  - `@cumulus/common/collection-config-store.constructCollectionId()` -> `@cumulus/message/Collections.constructCollectionId`
  - `@cumulus/common/concurrency.limit()`
  - `@cumulus/common/concurrency.mapTolerant()`
  - `@cumulus/common/concurrency.promiseUrl()`
  - `@cumulus/common/concurrency.toPromise()`
  - `@cumulus/common/concurrency.unless()`
  - `@cumulus/common/config.buildSchema()`
  - `@cumulus/common/config.parseConfig()`
  - `@cumulus/common/config.resolveResource()`
  - `@cumulus/common/config.resourceToArn()`
  - `@cumulus/common/FieldPattern`
  - `@cumulus/common/launchpad.getLaunchpadToken()` -> `@cumulus/launchpad-auth/index.getLaunchpadToken()`
  - `@cumulus/common/LaunchpadToken` -> `@cumulus/launchpad-auth/LaunchpadToken`
  - `@cumulus/common/launchpad.validateLaunchpadToken()` -> `@cumulus/launchpad-auth/index.validateLaunchpadToken()`
  - `@cumulus/common/message.buildCumulusMeta()` -> `@cumulus/message/Build.buildCumulusMeta()`
  - `@cumulus/common/message.buildQueueMessageFromTemplate()` -> `@cumulus/message/Build.buildQueueMessageFromTemplate()`
  - `@cumulus/common/message.getCollectionIdFromMessage()` -> `@cumulus/message/Collections.getCollectionIdFromMessage()`
  - `@cumulus/common/message.getMessageExecutionArn()` -> `@cumulus/message/Executions.getMessageExecutionArn()`
  - `@cumulus/common/message.getMessageExecutionName()` -> `@cumulus/message/Executions.getMessageExecutionName()`
  - `@cumulus/common/message.getMaximumExecutions()` -> `@cumulus/message/Queue.getMaximumExecutions()`
  - `@cumulus/common/message.getMessageFromTemplate()`
  - `@cumulus/common/message.getMessageStateMachineArn()` -> `@cumulus/message/Executions.getMessageStateMachineArn()`)
  - `@cumulus/common/message.getMessageGranules()` -> `@cumulus/message/Granules.getMessageGranules()`
  - `@cumulus/common/message.getQueueNameByUrl()` -> `@cumulus/message/Queue.getQueueNameByUrl()`
  - `@cumulus/common/message.getQueueName()` -> `@cumulus/message/Queue.getQueueName()`)
  - `@cumulus/common/message.hasQueueAndExecutionLimit()` -> `@cumulus/message/Queue.hasQueueAndExecutionLimit()`
  - `@cumulus/common/Semaphore`
  - `@cumulus/common/test-utils.throttleOnce()`
  - `@cumulus/common/workflows.getWorkflowArn()`
  - `@cumulus/common/workflows.getWorkflowFile()`
  - `@cumulus/common/workflows.getWorkflowList()`
  - `@cumulus/common/workflows.getWorkflowTemplate()`
  - `@cumulus/integration-tests/sfnStep/SfnStep.parseStepMessage()` -> `@cumulus/message/StepFunctions.parseStepMessage()`
- **CUMULUS-1858** - Deprecated the following functions.
  - `@cumulus/common/string.globalReplace()`
  - `@cumulus/common/string.isNonEmptyString()`
  - `@cumulus/common/string.isValidHostname()`
  - `@cumulus/common/string.match()`
  - `@cumulus/common/string.matches()`
  - `@cumulus/common/string.replace()`
  - `@cumulus/common/string.toLower()`
  - `@cumulus/common/string.toUpper()`

### Removed

- **CUMULUS-1799**: Deprecated code removals:
  - Removed from `@cumulus/common/aws`:
    - `pullStepFunctionEvent()`
  - Removed `@cumulus/common/sfnStep`
  - Removed `@cumulus/common/StepFunctions`

## [v1.21.0] 2020-03-30

### PLEASE NOTE

- **CUMULUS-1762**: the `messageConsumer` for `sns` and `kinesis`-type rules now fetches
  the collection information from the message. You should ensure that your rule's collection
  name and version match what is in the message for these ingest messages to be processed.
  If no matching rule is found, an error will be thrown and logged in the
  `messageConsumer` Lambda function's log group.

### Added

- **CUMULUS-1629**`
  - Updates discover-granules task to respect/utilize duplicateHandling configuration such that
    - skip:               Duplicates will be filtered from the granule list
    - error:              Duplicates encountered will result in step failure
    - replace, version:   Duplicates will be ignored and handled as normal.
  - Adds a new copy of the API lambda `PrivateApiLambda()` which is configured to not require authentication. This Lambda is not connected to an API gateway
  - Adds `@cumulus/api-client` with functions for use by workflow lambdas to call the API when needed

- **CUMULUS-1732**
  - Added Python task/activity workflow and integration test (`PythonReferenceSpec`) to test `cumulus-message-adapter-python`and `cumulus-process-py` integration.
- **CUMULUS-1795**
  - Added an IAM policy on the Cumulus EC2 creation to enable SSM when the `deploy_to_ngap` flag is true

### Changed

- **CUMULUS-1762**
  - the `messageConsumer` for `sns` and `kinesis`-type rules now fetches the collection
    information from the message.

### Deprecated

- **CUMULUS-1629**
  - Deprecate `granulesApi`, `rulesApi`, `emsApi`, `executionsAPI` from `@cumulus/integration-test/api` in favor of code moved to `@cumulus/api-client`

### Removed

- **CUMULUS-1799**: Deprecated code removals
  - Removed deprecated method `@cumulus/api/models/Granule.createGranulesFromSns()`
  - Removed deprecated method `@cumulus/api/models/Granule.removeGranuleFromCmr()`
  - Removed from `@cumulus/common/aws`:
    - `apigateway()`
    - `buildS3Uri()`
    - `calculateS3ObjectChecksum()`
    - `cf()`
    - `cloudwatch()`
    - `cloudwatchevents()`
    - `cloudwatchlogs()`
    - `createAndWaitForDynamoDbTable()`
    - `createQueue()`
    - `deleteSQSMessage()`
    - `describeCfStackResources()`
    - `downloadS3File()`
    - `downloadS3Files()`
    - `DynamoDbSearchQueue` class
    - `dynamodbstreams()`
    - `ec2()`
    - `ecs()`
    - `fileExists()`
    - `findResourceArn()`
    - `fromSfnExecutionName()`
    - `getFileBucketAndKey()`
    - `getJsonS3Object()`
    - `getQueueUrl()`
    - `getObjectSize()`
    - `getS3ObjectReadStream()`
    - `getSecretString()`
    - `getStateMachineArn()`
    - `headObject()`
    - `isThrottlingException()`
    - `kinesis()`
    - `lambda()`
    - `listS3Objects()`
    - `promiseS3Upload()`
    - `publishSnsMessage()`
    - `putJsonS3Object()`
    - `receiveSQSMessages()`
    - `s3CopyObject()`
    - `s3GetObjectTagging()`
    - `s3Join()`
    - `S3ListObjectsV2Queue` class
    - `s3TagSetToQueryString()`
    - `s3PutObjectTagging()`
    - `secretsManager()`
    - `sendSQSMessage()`
    - `sfn()`
    - `sns()`
    - `sqs()`
    - `sqsQueueExists()`
    - `toSfnExecutionName()`
    - `uploadS3FileStream()`
    - `uploadS3Files()`
    - `validateS3ObjectChecksum()`
  - Removed `@cumulus/common/CloudFormationGateway` class
  - Removed `@cumulus/common/concurrency/Mutex` class
  - Removed `@cumulus/common/errors`
  - Removed `@cumulus/common/sftp`
  - Removed `@cumulus/common/string.unicodeEscape`
  - Removed `@cumulus/cmrjs/cmr-utils.getGranuleId()`
  - Removed `@cumulus/cmrjs/cmr-utils.getCmrFiles()`
  - Removed `@cumulus/cmrjs/cmr/CMR` class
  - Removed `@cumulus/cmrjs/cmr/CMRSearchConceptQueue` class
  - Removed `@cumulus/cmrjs/utils.getHost()`
  - Removed `@cumulus/cmrjs/utils.getIp()`
  - Removed `@cumulus/cmrjs/utils.hostId()`
  - Removed `@cumulus/cmrjs/utils/ummVersion()`
  - Removed `@cumulus/cmrjs/utils.updateToken()`
  - Removed `@cumulus/cmrjs/utils.validateUMMG()`
  - Removed `@cumulus/ingest/aws.getEndpoint()`
  - Removed `@cumulus/ingest/aws.getExecutionUrl()`
  - Removed `@cumulus/ingest/aws/invoke()`
  - Removed `@cumulus/ingest/aws/CloudWatch` class
  - Removed `@cumulus/ingest/aws/ECS` class
  - Removed `@cumulus/ingest/aws/Events` class
  - Removed `@cumulus/ingest/aws/SQS` class
  - Removed `@cumulus/ingest/aws/StepFunction` class
  - Removed `@cumulus/ingest/util.normalizeProviderPath()`
  - Removed `@cumulus/integration-tests/index.listCollections()`
  - Removed `@cumulus/integration-tests/index.listProviders()`
  - Removed `@cumulus/integration-tests/index.rulesList()`
  - Removed `@cumulus/integration-tests/api/api.addCollectionApi()`

## [v1.20.0] 2020-03-12

### BREAKING CHANGES

- **CUMULUS-1714**
  - Changed the format of the message sent to the granule SNS Topic. Message includes the granule record under `record` and the type of event under `event`. Messages with `deleted` events will have the record that was deleted with a `deletedAt` timestamp. Options for `event` are `Create | Update | Delete`
- **CUMULUS-1769** - `deploy_to_ngap` is now a **required** variable for the `tf-modules/cumulus` module. **For those deploying to NGAP environments, this variable should always be set to `true`.**

### Notable changes

- **CUMULUS-1739** - You can now exclude Elasticsearch from your `tf-modules/data-persistence` deployment (via `include_elasticsearch = false`) and your `tf-modules/cumulus` module will still deploy successfully.

- **CUMULUS-1769** - If you set `deploy_to_ngap = true` for the `tf-modules/archive` Terraform module, **you can only deploy your archive API gateway as `PRIVATE`**, not `EDGE`.

### Added

- Added `@cumulus/aws-client/S3.getS3ObjectReadStreamAsync()` to deal with S3 eventual consistency issues by checking for the existence an S3 object with retries before getting a readable stream for that object.
- **CUMULUS-1769**
  - Added `deploy_to_ngap` boolean variable for the `tf-modules/cumulus` and `tf-modules/archive` Terraform modules. This variable is required. **For those deploying to NGAP environments, this variable should always be set to `true`.**
- **HYRAX-70**
  - Add the hyrax-metadata-update task

### Changed

- [`AccessToken.get()`](https://github.com/nasa/cumulus/blob/master/packages/api/models/access-tokens.js) now enforces [strongly consistent reads from DynamoDB](https://docs.aws.amazon.com/amazondynamodb/latest/developerguide/HowItWorks.ReadConsistency.html)
- **CUMULUS-1739**
  - Updated `tf-modules/data-persistence` to make Elasticsearch alarm resources and outputs conditional on the `include_elasticsearch` variable
  - Updated `@cumulus/aws-client/S3.getObjectSize` to include automatic retries for any failures from `S3.headObject`
- **CUMULUS-1784**
  - Updated `@cumulus/api/lib/DistributionEvent.remoteIP()` to parse the IP address in an S3 access log from the `A-sourceip` query parameter if present, otherwise fallback to the original parsing behavior.
- **CUMULUS-1768**
  - The `stats/summary` endpoint reports the distinct collections for the number of granules reported

### Fixed

- **CUMULUS-1739** - Fixed the `tf-modules/cumulus` and `tf-modules/archive` modules to make these Elasticsearch variables truly optional:
  - `elasticsearch_domain_arn`
  - `elasticsearch_hostname`
  - `elasticsearch_security_group_id`

- **CUMULUS-1768**
  - Fixed the `stats/` endpoint so that data is correctly filtered by timestamp and `processingTime` is calculated correctly.

- **CUMULUS-1769**
  - In the `tf-modules/archive` Terraform module, the `lifecycle` block ignoring changes to the `policy` of the archive API gateway is now only enforced if `deploy_to_ngap = true`. This fixes a bug where users deploying outside of NGAP could not update their API gateway's resource policy when going from `PRIVATE` to `EDGE`, preventing their API from being accessed publicly.

- **CUMULUS-1775**
  - Fix/update api endpoint to use updated google auth endpoints such that it will work with new accounts

### Removed

- **CUMULUS-1768**
  - Removed API endpoints `stats/histogram` and `stats/average`. All advanced stats needs should be acquired from Cloud Metrics or similarly configured ELK stack.

## [v1.19.0] 2020-02-28

### BREAKING CHANGES

- **CUMULUS-1736**
  - The `@cumulus/discover-granules` task now sets the `dataType` of discovered
    granules based on the `name` of the configured collection, not the
    `dataType`.
  - The config schema of the `@cumulus/discover-granules` task now requires that
    collections contain a `version`.
  - The `@cumulus/sync-granule` task will set the `dataType` and `version` of a
    granule based on the configured collection if those fields are not already
    set on the granule. Previously it was using the `dataType` field of the
    configured collection, then falling back to the `name` field of the
    collection. This update will just use the `name` field of the collection to
    set the `dataType` field of the granule.

- **CUMULUS-1446**
  - Update the `@cumulus/integration-tests/api/executions.getExecution()`
    function to parse the response and return the execution, rather than return
    the full API response.

- **CUMULUS-1672**
  - The `cumulus` Terraform module in previous releases set a
    `Deployment = var.prefix` tag on all resources that it managed. In this
    release, a `tags` input variable has been added to the `cumulus` Terraform
    module to allow resource tagging to be customized. No default tags will be
    applied to Cumulus-managed resources. To replicate the previous behavior,
    set `tags = { Deployment: var.prefix }` as an input variable for the
    `cumulus` Terraform module.

- **CUMULUS-1684 Migration Instructions**
  - In previous releases, a provider's username and password were encrypted
    using a custom encryption library. That has now been updated to use KMS.
    This release includes a Lambda function named
    `<prefix>-ProviderSecretsMigration`, which will re-encrypt existing
    provider credentials to use KMS. After this release has been deployed, you
    will need to manually invoke that Lambda function using either the AWS CLI
    or AWS Console. It should only need to be successfully run once.
  - Future releases of Cumulus will invoke a
    `<prefix>-VerifyProviderSecretsMigration` Lambda function as part of the
    deployment, which will cause the deployment to fail if the migration
    Lambda has not been run.

- **CUMULUS-1718**
  - The `@cumulus/sf-sns-report` task for reporting mid-workflow updates has been retired.
  This task was used as the `PdrStatusReport` task in our ParsePdr example workflow.
  If you have a ParsePdr or other workflow using this task, use `@cumulus/sf-sqs-report` instead.
  Trying to deploy the old task will result in an error as the cumulus module no longer exports `sf_sns_report_task`.
  - Migration instruction: In your workflow definition, for each step using the old task change:
  `"Resource": "${module.cumulus.sf_sns_report_task.task_arn}"`
  to
  `"Resource": "${module.cumulus.sf_sqs_report_task.task_arn}"`

- **CUMULUS-1755**
  - The `thin_egress_jwt_secret_name` variable for the `tf-modules/cumulus` Terraform module is now **required**. This variable is passed on to the Thin Egress App in `tf-modules/distribution/main.tf`, which uses the keys stored in the secret to sign JWTs. See the [Thin Egress App documentation on how to create a value for this secret](https://github.com/asfadmin/thin-egress-app#setting-up-the-jwt-cookie-secrets).

### Added

- **CUMULUS-1446**
  - Add `@cumulus/common/FileUtils.readJsonFile()` function
  - Add `@cumulus/common/FileUtils.readTextFile()` function
  - Add `@cumulus/integration-tests/api/collections.createCollection()` function
  - Add `@cumulus/integration-tests/api/collections.deleteCollection()` function
  - Add `@cumulus/integration-tests/api/collections.getCollection()` function
  - Add `@cumulus/integration-tests/api/providers.getProvider()` function
  - Add `@cumulus/integration-tests/index.getExecutionOutput()` function
  - Add `@cumulus/integration-tests/index.loadCollection()` function
  - Add `@cumulus/integration-tests/index.loadProvider()` function
  - Add `@cumulus/integration-tests/index.readJsonFilesFromDir()` function

- **CUMULUS-1672**
  - Add a `tags` input variable to the `archive` Terraform module
  - Add a `tags` input variable to the `cumulus` Terraform module
  - Add a `tags` input variable to the `cumulus_ecs_service` Terraform module
  - Add a `tags` input variable to the `data-persistence` Terraform module
  - Add a `tags` input variable to the `distribution` Terraform module
  - Add a `tags` input variable to the `ingest` Terraform module
  - Add a `tags` input variable to the `s3-replicator` Terraform module

- **CUMULUS-1707**
  - Enable logrotate on ECS cluster

- **CUMULUS-1684**
  - Add a `@cumulus/aws-client/KMS` library of KMS-related functions
  - Add `@cumulus/aws-client/S3.getTextObject()`
  - Add `@cumulus/sftp-client` package
  - Create `ProviderSecretsMigration` Lambda function
  - Create `VerifyProviderSecretsMigration` Lambda function

- **CUMULUS-1548**
  - Add ability to put default Cumulus logs in Metrics' ELK stack
  - Add ability to add custom logs to Metrics' ELK Stack

- **CUMULUS-1702**
  - When logs are sent to Metrics' ELK stack, the logs endpoints will return results from there

- **CUMULUS-1459**
  - Async Operations are indexed in Elasticsearch
  - To index any existing async operations you'll need to perform an index from
    database function.

- **CUMULUS-1717**
  - Add `@cumulus/aws-client/deleteAndWaitForDynamoDbTableNotExists`, which
    deletes a DynamoDB table and waits to ensure the table no longer exists
  - Added `publishGranules` Lambda to handle publishing granule messages to SNS when granule records are written to DynamoDB
  - Added `@cumulus/api/models/Granule.storeGranulesFromCumulusMessage` to store granules from a Cumulus message to DynamoDB

- **CUMULUS-1718**
  - Added `@cumulus/sf-sqs-report` task to allow mid-workflow reporting updates.
  - Added `stepfunction_event_reporter_queue_url` and `sf_sqs_report_task` outputs to the `cumulus` module.
  - Added `publishPdrs` Lambda to handle publishing PDR messages to SNS when PDR records are written to DynamoDB.
  - Added `@cumulus/api/models/Pdr.storePdrFromCumulusMessage` to store PDRs from a Cumulus message to DynamoDB.
  - Added `@cumulus/aws-client/parseSQSMessageBody` to parse an SQS message body string into an object.

- **Ability to set custom backend API url in the archive module**
  - Add `api_url` definition in `tf-modules/cumulus/archive.tf`
  - Add `archive_api_url` variable in `tf-modules/cumulus/variables.tf`

- **CUMULUS-1741**
  - Added an optional `elasticsearch_security_group_ids` variable to the
    `data-persistence` Terraform module to allow additional security groups to
    be assigned to the Elasticsearch Domain.

- **CUMULUS-1752**
  - Added `@cumulus/integration-tests/api/distribution.invokeTEADistributionLambda` to simulate a request to the [Thin Egress App](https://github.com/asfadmin/thin-egress-app) by invoking the Lambda and getting a response payload.
  - Added `@cumulus/integration-tests/api/distribution.getTEARequestHeaders` to generate necessary request headers for a request to the Thin Egress App
  - Added `@cumulus/integration-tests/api/distribution.getTEADistributionApiFileStream` to get a response stream for a file served by Thin Egress App
  - Added `@cumulus/integration-tests/api/distribution.getTEADistributionApiRedirect` to get a redirect response from the Thin Egress App

- **CUMULUS-1755**
  - Added `@cumulus/aws-client/CloudFormation.describeCfStack()` to describe a Cloudformation stack
  - Added `@cumulus/aws-client/CloudFormation.getCfStackParameterValues()` to get multiple parameter values for a Cloudformation stack

### Changed

- **CUMULUS-1725**
  - Moved the logic that updates the granule files cache Dynamo table into its
    own Lambda function called `granuleFilesCacheUpdater`.

- **CUMULUS-1736**
  - The `collections` model in the API package now determines the name of a
    collection based on the `name` property, rather than using `dataType` and
    then falling back to `name`.
  - The `@cumulus/integration-tests.loadCollection()` function no longer appends
    the postfix to the end of the collection's `dataType`.
  - The `@cumulus/integration-tests.addCollections()` function no longer appends
    the postfix to the end of the collection's `dataType`.

- **CUMULUS-1672**
  - Add a `retryOptions` parameter to the `@cumulus/aws-client/S3.headObject`
     function, which will retry if the object being queried does not exist.

- **CUMULUS-1446**
  - Mark the `@cumulus/integration-tests/api.addCollectionApi()` function as
    deprecated
  - Mark the `@cumulus/integration-tests/index.listCollections()` function as
    deprecated
  - Mark the `@cumulus/integration-tests/index.listProviders()` function as
    deprecated
  - Mark the `@cumulus/integration-tests/index.rulesList()` function as
    deprecated

- **CUMULUS-1672**
  - Previously, the `cumulus` module defaulted to setting a
    `Deployment = var.prefix` tag on all resources that it managed. In this
    release, the `cumulus` module will now accept a `tags` input variable that
    defines the tags to be assigned to all resources that it manages.
  - Previously, the `data-persistence` module defaulted to setting a
    `Deployment = var.prefix` tag on all resources that it managed. In this
    release, the `data-persistence` module will now accept a `tags` input
    variable that defines the tags to be assigned to all resources that it
    manages.
  - Previously, the `distribution` module defaulted to setting a
    `Deployment = var.prefix` tag on all resources that it managed. In this
    release, the `distribution` module will now accept a `tags` input variable
    that defines the tags to be assigned to all resources that it manages.
  - Previously, the `ingest` module defaulted to setting a
    `Deployment = var.prefix` tag on all resources that it managed. In this
    release, the `ingest` module will now accept a `tags` input variable that
    defines the tags to be assigned to all resources that it manages.
  - Previously, the `s3-replicator` module defaulted to setting a
    `Deployment = var.prefix` tag on all resources that it managed. In this
    release, the `s3-replicator` module will now accept a `tags` input variable
    that defines the tags to be assigned to all resources that it manages.

- **CUMULUS-1684**
  - Update the API package to encrypt provider credentials using KMS instead of
    using RSA keys stored in S3

- **CUMULUS-1717**
  - Changed name of `cwSfExecutionEventToDb` Lambda to `cwSfEventToDbRecords`
  - Updated `cwSfEventToDbRecords` to write granule records to DynamoDB from the incoming Cumulus message

- **CUMULUS-1718**
  - Renamed `cwSfEventToDbRecords` to `sfEventSqsToDbRecords` due to architecture change to being a consumer of an SQS queue of Step Function Cloudwatch events.
  - Updated `sfEventSqsToDbRecords` to write PDR records to DynamoDB from the incoming Cumulus message
  - Moved `data-cookbooks/sns.md` to `data-cookbooks/ingest-notifications.md` and updated it to reflect recent changes.

- **CUMULUS-1748**
  - (S)FTP discovery tasks now use the provider-path as-is instead of forcing it to a relative path.
  - Improved error handling to catch permission denied FTP errors better and log them properly. Workflows will still fail encountering this error and we intend to consider that approach in a future ticket.

- **CUMULUS-1752**
  - Moved class for parsing distribution events to its own file: `@cumulus/api/lib/DistributionEvent.js`
    - Updated `DistributionEvent` to properly parse S3 access logs generated by requests from the [Thin Egress App](https://github.com/asfadmin/thin-egress-app)

- **CUMULUS-1753** - Changes to `@cumulus/ingest/HttpProviderClient.js`:
  - Removed regex filter in `HttpProviderClient.list()` that was used to return only files with an extension between 1 and 4 characters long. `HttpProviderClient.list()` will now return all files linked from the HTTP provider host.

- **CUMULUS-1755**
  - Updated the Thin Egress App module used in `tf-modules/distribution/main.tf` to build 61. [See the release notes](https://github.com/asfadmin/thin-egress-app/releases/tag/tea-build.61).

- **CUMULUS-1757**
  - Update @cumulus/cmr-client CMRSearchConceptQueue to take optional cmrEnvironment parameter

### Deprecated

- **CUMULUS-1684**
  - Deprecate `@cumulus/common/key-pair-provider/S3KeyPairProvider`
  - Deprecate `@cumulus/common/key-pair-provider/S3KeyPairProvider.encrypt()`
  - Deprecate `@cumulus/common/key-pair-provider/S3KeyPairProvider.decrypt()`
  - Deprecate `@cumulus/common/kms/KMS`
  - Deprecate `@cumulus/common/kms/KMS.encrypt()`
  - Deprecate `@cumulus/common/kms/KMS.decrypt()`
  - Deprecate `@cumulus/common/sftp.Sftp`

- **CUMULUS-1717**
  - Deprecate `@cumulus/api/models/Granule.createGranulesFromSns`

- **CUMULUS-1718**
  - Deprecate `@cumulus/sf-sns-report`.
    - This task has been updated to always throw an error directing the user to use `@cumulus/sf-sqs-report` instead. This was done because there is no longer an SNS topic to which to publish, and no consumers to listen to it.

- **CUMULUS-1748**
  - Deprecate `@cumulus/ingest/util.normalizeProviderPath`

- **CUMULUS-1752**
  - Deprecate `@cumulus/integration-tests/api/distribution.getDistributionApiFileStream`
  - Deprecate `@cumulus/integration-tests/api/distribution.getDistributionApiRedirect`
  - Deprecate `@cumulus/integration-tests/api/distribution.invokeApiDistributionLambda`

### Removed

- **CUMULUS-1684**
  - Remove the deployment script that creates encryption keys and stores them to
    S3

- **CUMULUS-1768**
  - Removed API endpoints `stats/histogram` and `stats/average`. All advanced stats needs should be acquired from Cloud Metrics or similarly configured ELK stack.

### Fixed

- **Fix default values for urs_url in variables.tf files**
  - Remove trailing `/` from default `urs_url` values.

- **CUMULUS-1610** - Add the Elasticsearch security group to the EC2 security groups

- **CUMULUS-1740** - `cumulus_meta.workflow_start_time` is now set in Cumulus
  messages

- **CUMULUS-1753** - Fixed `@cumulus/ingest/HttpProviderClient.js` to properly handle HTTP providers with:
  - Multiple link tags (e.g. `<a>`) per line of source code
  - Link tags in uppercase or lowercase (e.g. `<A>`)
  - Links with filepaths in the link target (e.g. `<a href="/path/to/file.txt">`). These files will be returned from HTTP file discovery **as the file name only** (e.g. `file.txt`).

- **CUMULUS-1768**
  - Fix an issue in the stats endpoints in `@cumulus/api` to send back stats for the correct type

## [v1.18.0] 2020-02-03

### BREAKING CHANGES

- **CUMULUS-1686**

  - `ecs_cluster_instance_image_id` is now a _required_ variable of the `cumulus` module, instead of optional.

- **CUMULUS-1698**

  - Change variable `saml_launchpad_metadata_path` to `saml_launchpad_metadata_url` in the `tf-modules/cumulus` Terraform module.

- **CUMULUS-1703**
  - Remove the unused `forceDownload` option from the `sync-granule` tasks's config
  - Remove the `@cumulus/ingest/granule.Discover` class
  - Remove the `@cumulus/ingest/granule.Granule` class
  - Remove the `@cumulus/ingest/pdr.Discover` class
  - Remove the `@cumulus/ingest/pdr.Granule` class
  - Remove the `@cumulus/ingest/parse-pdr.parsePdr` function

### Added

- **CUMULUS-1040**

  - Added `@cumulus/aws-client` package to provide utilities for working with AWS services and the Node.js AWS SDK
  - Added `@cumulus/errors` package which exports error classes for use in Cumulus workflow code
  - Added `@cumulus/integration-tests/sfnStep` to provide utilities for parsing step function execution histories

- **CUMULUS-1102**

  - Adds functionality to the @cumulus/api package for better local testing.
    - Adds data seeding for @cumulus/api's localAPI.
      - seed functions allow adding collections, executions, granules, pdrs, providers, and rules to a Localstack Elasticsearch and DynamoDB via `addCollections`, `addExecutions`, `addGranules`, `addPdrs`, `addProviders`, and `addRules`.
    - Adds `eraseDataStack` function to local API server code allowing resetting of local datastack for testing (ES and DynamoDB).
    - Adds optional parameters to the @cumulus/api bin serve to allow for launching the api without destroying the current data.

- **CUMULUS-1697**

  - Added the `@cumulus/tf-inventory` package that provides command line utilities for managing Terraform resources in your AWS account

- **CUMULUS-1703**

  - Add `@cumulus/aws-client/S3.createBucket` function
  - Add `@cumulus/aws-client/S3.putFile` function
  - Add `@cumulus/common/string.isNonEmptyString` function
  - Add `@cumulus/ingest/FtpProviderClient` class
  - Add `@cumulus/ingest/HttpProviderClient` class
  - Add `@cumulus/ingest/S3ProviderClient` class
  - Add `@cumulus/ingest/SftpProviderClient` class
  - Add `@cumulus/ingest/providerClientUtils.buildProviderClient` function
  - Add `@cumulus/ingest/providerClientUtils.fetchTextFile` function

- **CUMULUS-1731**

  - Add new optional input variables to the Cumulus Terraform module to support TEA upgrade:
    - `thin_egress_cookie_domain` - Valid domain for Thin Egress App cookie
    - `thin_egress_domain_cert_arn` - Certificate Manager SSL Cert ARN for Thin
      Egress App if deployed outside NGAP/CloudFront
    - `thin_egress_download_role_in_region_arn` - ARN for reading of Thin Egress
      App data buckets for in-region requests
    - `thin_egress_jwt_algo` - Algorithm with which to encode the Thin Egress
      App JWT cookie
    - `thin_egress_jwt_secret_name` - Name of AWS secret where keys for the Thin
      Egress App JWT encode/decode are stored
    - `thin_egress_lambda_code_dependency_archive_key` - Thin Egress App - S3
      Key of packaged python modules for lambda dependency layer

- **CUMULUS-1733**
  - Add `discovery-filtering` operator doc to document previously undocumented functionality.

- **CUMULUS-1737**
  - Added the `cumulus-test-cleanup` module to run a nightly cleanup on resources left over from the integration tests run from the `example/spec` directory.

### Changed

- **CUMULUS-1102**

  - Updates `@cumulus/api/auth/testAuth` to use JWT instead of random tokens.
  - Updates the default AMI for the ecs_cluster_instance_image_id.

- **CUMULUS-1622**

  - Mutex class has been deprecated in `@cumulus/common/concurrency` and will be removed in a future release.

- **CUMULUS-1686**

  - Changed `ecs_cluster_instance_image_id` to be a required variable of the `cumulus` module and removed the default value.
    The default was not available across accounts and regions, nor outside of NGAP and therefore not particularly useful.

- **CUMULUS-1688**

  - Updated `@cumulus/aws.receiveSQSMessages` not to replace `message.Body` with a parsed object. This behavior was undocumented and confusing as received messages appeared to contradict AWS docs that state `message.Body` is always a string.
  - Replaced `sf_watcher` CloudWatch rule from `cloudwatch-events.tf` with an EventSourceMapping on `sqs2sf` mapped to the `start_sf` SQS queue (in `event-sources.tf`).
  - Updated `sqs2sf` with an EventSourceMapping handler and unit test.

- **CUMULUS-1698**

  - Change variable `saml_launchpad_metadata_path` to `saml_launchpad_metadata_url` in the `tf-modules/cumulus` Terraform module.
  - Updated `@cumulus/api/launchpadSaml` to download launchpad IDP metadata from configured location when the metadata in s3 is not valid, and to work with updated IDP metadata and SAML response.

- **CUMULUS-1731**
  - Upgrade the version of the Thin Egress App deployed by Cumulus to v48
    - Note: New variables available, see the 'Added' section of this changelog.

### Fixed

- **CUMULUS-1664**

  - Updated `dbIndexer` Lambda to remove hardcoded references to DynamoDB table names.

- **CUMULUS-1733**
  - Fixed granule discovery recursion algorithm used in S/FTP protocols.

### Removed

- **CUMULUS-1481**
  - removed `process` config and output from PostToCmr as it was not required by the task nor downstream steps, and should still be in the output message's `meta` regardless.

### Deprecated

- **CUMULUS-1040**
  - Deprecated the following code. For cases where the code was moved into another package, the new code location is noted:
    - `@cumulus/common/CloudFormationGateway` -> `@cumulus/aws-client/CloudFormationGateway`
    - `@cumulus/common/DynamoDb` -> `@cumulus/aws-client/DynamoDb`
    - `@cumulus/common/errors` -> `@cumulus/errors`
    - `@cumulus/common/StepFunctions` -> `@cumulus/aws-client/StepFunctions`
    - All of the exported functions in `@cumulus/commmon/aws` (moved into `@cumulus/aws-client`), except:
      - `@cumulus/common/aws/isThrottlingException` -> `@cumulus/errors/isThrottlingException`
      - `@cumulus/common/aws/improveStackTrace` (not deprecated)
      - `@cumulus/common/aws/retryOnThrottlingException` (not deprecated)
    - `@cumulus/common/sfnStep/SfnStep.parseStepMessage` -> `@cumulus/integration-tests/sfnStep/SfnStep.parseStepMessage`
    - `@cumulus/common/sfnStep/ActivityStep` -> `@cumulus/integration-tests/sfnStep/ActivityStep`
    - `@cumulus/common/sfnStep/LambdaStep` -> `@cumulus/integration-tests/sfnStep/LambdaStep`
    - `@cumulus/common/string/unicodeEscape` -> `@cumulus/aws-client/StepFunctions.unicodeEscape`
    - `@cumulus/common/util/setErrorStack` -> `@cumulus/aws-client/util/setErrorStack`
    - `@cumulus/ingest/aws/invoke` -> `@cumulus/aws-client/Lambda/invoke`
    - `@cumulus/ingest/aws/CloudWatch.bucketSize`
    - `@cumulus/ingest/aws/CloudWatch.cw`
    - `@cumulus/ingest/aws/ECS.ecs`
    - `@cumulus/ingest/aws/ECS`
    - `@cumulus/ingest/aws/Events.putEvent` -> `@cumulus/aws-client/CloudwatchEvents.putEvent`
    - `@cumulus/ingest/aws/Events.deleteEvent` -> `@cumulus/aws-client/CloudwatchEvents.deleteEvent`
    - `@cumulus/ingest/aws/Events.deleteTarget` -> `@cumulus/aws-client/CloudwatchEvents.deleteTarget`
    - `@cumulus/ingest/aws/Events.putTarget` -> `@cumulus/aws-client/CloudwatchEvents.putTarget`
    - `@cumulus/ingest/aws/SQS.attributes` -> `@cumulus/aws-client/SQS.getQueueAttributes`
    - `@cumulus/ingest/aws/SQS.deleteMessage` -> `@cumulus/aws-client/SQS.deleteSQSMessage`
    - `@cumulus/ingest/aws/SQS.deleteQueue` -> `@cumulus/aws-client/SQS.deleteQueue`
    - `@cumulus/ingest/aws/SQS.getUrl` -> `@cumulus/aws-client/SQS.getQueueUrlByName`
    - `@cumulus/ingest/aws/SQS.receiveMessage` -> `@cumulus/aws-client/SQS.receiveSQSMessages`
    - `@cumulus/ingest/aws/SQS.sendMessage` -> `@cumulus/aws-client/SQS.sendSQSMessage`
    - `@cumulus/ingest/aws/StepFunction.getExecutionStatus` -> `@cumulus/aws-client/StepFunction.getExecutionStatus`
    - `@cumulus/ingest/aws/StepFunction.getExecutionUrl` -> `@cumulus/aws-client/StepFunction.getExecutionUrl`

## [v1.17.0] - 2019-12-31

### BREAKING CHANGES

- **CUMULUS-1498**
  - The `@cumulus/cmrjs.publish2CMR` function expects that the value of its
    `creds.password` parameter is a plaintext password.
  - Rather than using an encrypted password from the `cmr_password` environment
    variable, the `@cumulus/cmrjs.updateCMRMetadata` function now looks for an
    environment variable called `cmr_password_secret_name` and fetches the CMR
    password from that secret in AWS Secrets Manager.
  - The `@cumulus/post-to-cmr` task now expects a
    `config.cmr.passwordSecretName` value, rather than `config.cmr.password`.
    The CMR password will be fetched from that secret in AWS Secrets Manager.

### Added

- **CUMULUS-630**

  - Added support for replaying Kinesis records on a stream into the Cumulus Kinesis workflow triggering mechanism: either all the records, or some time slice delimited by start and end timestamps.
  - Added `/replays` endpoint to the operator API for triggering replays.
  - Added `Replay Kinesis Messages` documentation to Operator Docs.
  - Added `manualConsumer` lambda function to consume a Kinesis stream. Used by the replay AsyncOperation.

- **CUMULUS-1687**
  - Added new API endpoint for listing async operations at `/asyncOperations`
  - All asyncOperations now include the fields `description` and `operationType`. `operationType` can be one of the following. [`Bulk Delete`, `Bulk Granules`, `ES Index`, `Kinesis Replay`]

### Changed

- **CUMULUS-1626**

  - Updates Cumulus to use node10/CMA 1.1.2 for all of its internal lambdas in prep for AWS node 8 EOL

- **CUMULUS-1498**
  - Remove the DynamoDB Users table. The list of OAuth users who are allowed to
    use the API is now stored in S3.
  - The CMR password and Launchpad passphrase are now stored in Secrets Manager

## [v1.16.1] - 2019-12-6

**Please note**:

- The `region` argument to the `cumulus` Terraform module has been removed. You may see a warning or error if you have that variable populated.
- Your workflow tasks should use the following versions of the CMA libraries to utilize new granule, parentArn, asyncOperationId, and stackName fields on the logs:
  - `cumulus-message-adapter-js` version 1.0.10+
  - `cumulus-message-adapter-python` version 1.1.1+
  - `cumulus-message-adapter-java` version 1.2.11+
- The `data-persistence` module no longer manages the creation of an Elasticsearch service-linked role for deploying Elasticsearch to a VPC. Follow the [deployment instructions on preparing your VPC](https://nasa.github.io/cumulus/docs/deployment/deployment-readme#vpc-subnets-and-security-group) for guidance on how to create the Elasticsearch service-linked role manually.
- There is now a `distribution_api_gateway_stage` variable for the `tf-modules/cumulus` Terraform module that will be used as the API gateway stage name used for the distribution API (Thin Egress App)
- Default value for the `urs_url` variable is now `https://uat.urs.earthdata.nasa.gov/` in the `tf-modules/cumulus` and `tf-modules/archive` Terraform modules. So deploying the `cumulus` module without a `urs_url` variable set will integrate your Cumulus deployment with the UAT URS environment.

### Added

- **CUMULUS-1563**

  - Added `custom_domain_name` variable to `tf-modules/data-persistence` module

- **CUMULUS-1654**
  - Added new helpers to `@cumulus/common/execution-history`:
    - `getStepExitedEvent()` returns the `TaskStateExited` event in a workflow execution history after the given step completion/failure event
    - `getTaskExitedEventOutput()` returns the output message for a `TaskStateExited` event in a workflow execution history

### Changed

- **CUMULUS-1578**

  - Updates SAML launchpad configuration to authorize via configured userGroup.
    [See the NASA specific documentation (protected)](https://wiki.earthdata.nasa.gov/display/CUMULUS/Cumulus+SAML+Launchpad+Integration)

- **CUMULUS-1579**

  - Elasticsearch list queries use `match` instead of `term`. `term` had been analyzing the terms and not supporting `-` in the field values.

- **CUMULUS-1619**

  - Adds 4 new keys to `@cumulus/logger` to display granules, parentArn, asyncOperationId, and stackName.
  - Depends on `cumulus-message-adapter-js` version 1.0.10+. Cumulus tasks updated to use this version.

- **CUMULUS-1654**

  - Changed `@cumulus/common/SfnStep.parseStepMessage()` to a static class method

- **CUMULUS-1641**
  - Added `meta.retries` and `meta.visibilityTimeout` properties to sqs-type rule. To create sqs-type rule, you're required to configure a dead-letter queue on your queue.
  - Added `sqsMessageRemover` lambda which removes the message from SQS queue upon successful workflow execution.
  - Updated `sqsMessageConsumer` lambda to not delete message from SQS queue, and to retry the SQS message for configured number of times.

### Removed

- Removed `create_service_linked_role` variable from `tf-modules/data-persistence` module.

- **CUMULUS-1321**
  - The `region` argument to the `cumulus` Terraform module has been removed

### Fixed

- **CUMULUS-1668** - Fixed a race condition where executions may not have been
  added to the database correctly
- **CUMULUS-1654** - Fixed issue with `publishReports` Lambda not including workflow execution error information for failed workflows with a single step
- Fixed `tf-modules/cumulus` module so that the `urs_url` variable is passed on to its invocation of the `tf-modules/archive` module

## [v1.16.0] - 2019-11-15

### Added

- **CUMULUS-1321**

  - A `deploy_distribution_s3_credentials_endpoint` variable has been added to
    the `cumulus` Terraform module. If true, the NGAP-backed S3 credentials
    endpoint will be added to the Thin Egress App's API. Default: true

- **CUMULUS-1544**

  - Updated the `/granules/bulk` endpoint to correctly query Elasticsearch when
    granule ids are not provided.

- **CUMULUS-1580**
  - Added `/granules/bulk` endpoint to `@cumulus/api` to perform bulk actions on granules given either a list of granule ids or an Elasticsearch query and the workflow to perform.

### Changed

- **CUMULUS-1561**

  - Fix the way that we are handling Terraform provider version requirements
  - Pass provider configs into child modules using the method that the
    [Terraform documentation](https://www.terraform.io/docs/configuration/modules.html#providers-within-modules)
    suggests
  - Remove the `region` input variable from the `s3_access_test` Terraform module
  - Remove the `aws_profile` and `aws_region` input variables from the
    `s3-replicator` Terraform module

- **CUMULUS-1639**
  - Because of
    [S3's Data Consistency Model](https://docs.aws.amazon.com/AmazonS3/latest/dev/Introduction.html#BasicsObjects),
    there may be situations where a GET operation for an object can temporarily
    return a `NoSuchKey` response even if that object _has_ been created. The
    `@cumulus/common/aws.getS3Object()` function has been updated to support
    retries if a `NoSuchKey` response is returned by S3. This behavior can be
    enabled by passing a `retryOptions` object to that function. Supported
    values for that object can be found here:
    <https://github.com/tim-kos/node-retry#retryoperationoptions>

### Removed

- **CUMULUS-1559**
  - `logToSharedDestination` has been migrated to the Terraform deployment as `log_api_gateway_to_cloudwatch` and will ONLY apply to egress lambdas.
    Due to the differences in the Terraform deployment model, we cannot support a global log subscription toggle for a configurable subset of lambdas.
    However, setting up your own log forwarding for a Lambda with Terraform is fairly simple, as you will only need to add SubscriptionFilters to your Terraform configuration, one per log group.
    See [the Terraform documentation](https://www.terraform.io/docs/providers/aws/r/cloudwatch_log_subscription_filter.html) for details on how to do this.
    An empty FilterPattern ("") will capture all logs in a group.

## [v1.15.0] - 2019-11-04

### BREAKING CHANGES

- **CUMULUS-1644** - When a workflow execution begins or ends, the workflow
  payload is parsed and any new or updated PDRs or granules referenced in that
  workflow are stored to the Cumulus archive. The defined interface says that a
  PDR in `payload.pdr` will be added to the archive, and any granules in
  `payload.granules` will also be added to the archive. In previous releases,
  PDRs found in `meta.pdr` and granules found in `meta.input_granules` were also
  added to the archive. This caused unexpected behavior and has been removed.
  Only PDRs from `payload.pdr` and granules from `payload.granules` will now be
  added to the Cumulus archive.

- **CUMULUS-1449** - Cumulus now uses a universal workflow template when
  starting a workflow that contains general information specific to the
  deployment, but not specific to the workflow. Workflow task configs must be
  defined using AWS step function parameters. As part of this change,
  `CumulusConfig` has been retired and task configs must now be defined under
  the `cma.task_config` key in the Parameters section of a step function
  definition.

  **Migration instructions**:

  NOTE: These instructions require the use of Cumulus Message Adapter v1.1.x+.
  Please ensure you are using a compatible version before attempting to migrate
  workflow configurations. When defining workflow steps, remove any
  `CumulusConfig` section, as shown below:

  ```yaml
  ParsePdr:
    CumulusConfig:
      provider: "{$.meta.provider}"
      bucket: "{$.meta.buckets.internal.name}"
      stack: "{$.meta.stack}"
  ```

  Instead, use AWS Parameters to pass `task_config` for the task directly into
  the Cumulus Message Adapter:

  ```yaml
  ParsePdr:
    Parameters:
      cma:
        event.$: "$"
        task_config:
          provider: "{$.meta.provider}"
          bucket: "{$.meta.buckets.internal.name}"
          stack: "{$.meta.stack}"
  ```

  In this example, the `cma` key is used to pass parameters to the message
  adapter. Using `task_config` in combination with `event.$: '$'` allows the
  message adapter to process `task_config` as the `config` passed to the Cumulus
  task. See `example/workflows/sips.yml` in the core repository for further
  examples of how to set the Parameters.

  Additionally, workflow configurations for the `QueueGranules` and `QueuePdrs`
  tasks need to be updated:

  - `queue-pdrs` config changes:
    - `parsePdrMessageTemplateUri` replaced with `parsePdrWorkflow`, which is
      the workflow name (i.e. top-level name in `config.yml`, e.g. 'ParsePdr').
    - `internalBucket` and `stackName` configs now required to look up
      configuration from the deployment. Brings the task config in line with
      that of `queue-granules`.
  - `queue-granules` config change: `ingestGranuleMessageTemplateUri` replaced
    with `ingestGranuleWorkflow`, which is the workflow name (e.g.
    'IngestGranule').

- **CUMULUS-1396** - **Workflow steps at the beginning and end of a workflow
  using the `SfSnsReport` Lambda have now been deprecated (e.g. `StartStatus`,
  `StopStatus`) and should be removed from your workflow definitions**. These
  steps were used for publishing ingest notifications and have been replaced by
  an implementation using Cloudwatch events for Step Functions to trigger a
  Lambda that publishes ingest notifications. For further detail on how ingest
  notifications are published, see the notes below on **CUMULUS-1394**. For
  examples of how to update your workflow definitions, see our
  [example workflow definitions](https://github.com/nasa/cumulus/blob/master/example/workflows/).

- **CUMULUS-1470**
  - Remove Cumulus-defined ECS service autoscaling, allowing integrators to
    better customize autoscaling to meet their needs. In order to use
    autoscaling with ECS services, appropriate
    `AWS::ApplicationAutoScaling::ScalableTarget`,
    `AWS::ApplicationAutoScaling::ScalingPolicy`, and `AWS::CloudWatch::Alarm`
    resources should be defined in a kes overrides file. See
    [this example](https://github.com/nasa/cumulus/blob/release-1.15.x/example/overrides/app/cloudformation.template.yml)
    for an example.
  - The following config parameters are no longer used:
    - ecs.services.\<NAME\>.minTasks
    - ecs.services.\<NAME\>.maxTasks
    - ecs.services.\<NAME\>.scaleInActivityScheduleTime
    - ecs.services.\<NAME\>.scaleInAdjustmentPercent
    - ecs.services.\<NAME\>.scaleOutActivityScheduleTime
    - ecs.services.\<NAME\>.scaleOutAdjustmentPercent
    - ecs.services.\<NAME\>.activityName

### Added

- **CUMULUS-1100**

  - Added 30-day retention properties to all log groups that were missing those policies.

- **CUMULUS-1396**

  - Added `@cumulus/common/sfnStep`:
    - `LambdaStep` - A class for retrieving and parsing input and output to Lambda steps in AWS Step Functions
    - `ActivityStep` - A class for retrieving and parsing input and output to ECS activity steps in AWS Step Functions

- **CUMULUS-1574**

  - Added `GET /token` endpoint for SAML authorization when cumulus is protected by Launchpad.
    This lets a user retieve a token by hand that can be presented to the API.

- **CUMULUS-1625**

  - Added `sf_start_rate` variable to the `ingest` Terraform module, equivalent to `sqs_consumer_rate` in the old model, but will not be automatically applied to custom queues as that was.

- **CUMULUS-1513**
  - Added `sqs`-type rule support in the Cumulus API `@cumulus/api`
  - Added `sqsMessageConsumer` lambda which processes messages from the SQS queues configured in the `sqs` rules.

### Changed

- **CUMULUS-1639**

  - Because of
    [S3's Data Consistency Model](https://docs.aws.amazon.com/AmazonS3/latest/dev/Introduction.html#BasicsObjects),
    there may be situations where a GET operation for an object can temporarily
    return a `NoSuchKey` response even if that object _has_ been created. The
    `@cumulus/common/aws.getS3Object()` function will now retry up to 10 times
    if a `NoSuchKey` response is returned by S3. This can behavior can be
    overridden by passing `{ retries: 0 }` as the `retryOptions` argument.

- **CUMULUS-1449**

  - `queue-pdrs` & `queue-granules` config changes. Details in breaking changes section.
  - Cumulus now uses a universal workflow template when starting workflow that contains general information specific to the deployment, but not specific to the workflow.
  - Changed the way workflow configs are defined, from `CumulusConfig` to a `task_config` AWS Parameter.

- **CUMULUS-1452**

  - Changed the default ECS docker storage drive to `devicemapper`

- **CUMULUS-1453**
  - Removed config schema for `@cumulus/sf-sns-report` task
  - Updated `@cumulus/sf-sns-report` to always assume that it is running as an intermediate step in a workflow, not as the first or last step

### Removed

- **CUMULUS-1449**
  - Retired `CumulusConfig` as part of step function definitions, as this is an artifact of the way Kes parses workflow definitions that was not possible to migrate to Terraform. Use AWS Parameters and the `task_config` key instead. See change note above.
  - Removed individual workflow templates.

### Fixed

- **CUMULUS-1620** - Fixed bug where `message_adapter_version` does not correctly inject the CMA

- **CUMULUS-1396** - Updated `@cumulus/common/StepFunctions.getExecutionHistory()` to recursively fetch execution history when `nextToken` is returned in response

- **CUMULUS-1571** - Updated `@cumulus/common/DynamoDb.get()` to throw any errors encountered when trying to get a record and the record does exist

- **CUMULUS-1452**
  - Updated the EC2 initialization scripts to use full volume size for docker storage
  - Changed the default ECS docker storage drive to `devicemapper`

## [v1.14.5] - 2019-12-30 - [BACKPORT]

### Updated

- **CUMULUS-1626**
  - Updates Cumulus to use node10/CMA 1.1.2 for all of its internal lambdas in prep for AWS node 8 EOL

## [v1.14.4] - 2019-10-28

### Fixed

- **CUMULUS-1632** - Pinned `aws-elasticsearch-connector` package in `@cumulus/api` to version `8.1.3`, since `8.2.0` includes breaking changes

## [v1.14.3] - 2019-10-18

### Fixed

- **CUMULUS-1620** - Fixed bug where `message_adapter_version` does not correctly inject the CMA

- **CUMULUS-1572** - A granule is now included in discovery results even when
  none of its files has a matching file type in the associated collection
  configuration. Previously, if all files for a granule were unmatched by a file
  type configuration, the granule was excluded from the discovery results.
  Further, added support for a `boolean` property
  `ignoreFilesConfigForDiscovery`, which controls how a granule's files are
  filtered at discovery time.

## [v1.14.2] - 2019-10-08

### BREAKING CHANGES

Your Cumulus Message Adapter version should be pinned to `v1.0.13` or lower in your `app/config.yml` using `message_adapter_version: v1.0.13` OR you should use the workflow migration steps below to work with CMA v1.1.1+.

- **CUMULUS-1394** - The implementation of the `SfSnsReport` Lambda requires additional environment variables for integration with the new ingest notification SNS topics. Therefore, **you must update the definition of `SfSnsReport` in your `lambdas.yml` like so**:

```yaml
SfSnsReport:
  handler: index.handler
  timeout: 300
  source: node_modules/@cumulus/sf-sns-report/dist
  tables:
    - ExecutionsTable
  envs:
    execution_sns_topic_arn:
      function: Ref
      value: reportExecutionsSns
    granule_sns_topic_arn:
      function: Ref
      value: reportGranulesSns
    pdr_sns_topic_arn:
      function: Ref
      value: reportPdrsSns
```

- **CUMULUS-1447** -
  The newest release of the Cumulus Message Adapter (v1.1.1) requires that parameterized configuration be used for remote message functionality. Once released, Kes will automatically bring in CMA v1.1.1 without additional configuration.

  **Migration instructions**
  Oversized messages are no longer written to S3 automatically. In order to utilize remote messaging functionality, configure a `ReplaceConfig` AWS Step Function parameter on your CMA task:

  ```yaml
  ParsePdr:
    Parameters:
      cma:
        event.$: "$"
        ReplaceConfig:
          FullMessage: true
  ```

  Accepted fields in `ReplaceConfig` include `MaxSize`, `FullMessage`, `Path` and `TargetPath`.
  See https://github.com/nasa/cumulus-message-adapter/blob/master/CONTRACT.md#remote-message-configuration for full details.

  As this change is backward compatible in Cumulus Core, users wishing to utilize the previous version of the CMA may opt to transition to using a CMA lambda layer, or set `message_adapter_version` in their configuration to a version prior to v1.1.0.

### PLEASE NOTE

- **CUMULUS-1394** - Ingest notifications are now provided via 3 separate SNS topics for executions, granules, and PDRs, instead of a single `sftracker` SNS topic. Whereas the `sftracker` SNS topic received a full Cumulus execution message, the new topics all receive generated records for the given object. The new topics are only published to if the given object exists for the current execution. For a given execution/granule/PDR, **two messages will be received by each topic**: one message indicating that ingest is running and another message indicating that ingest has completed or failed. The new SNS topics are:

  - `reportExecutions` - Receives 1 message per execution
  - `reportGranules` - Receives 1 message per granule in an execution
  - `reportPdrs` - Receives 1 message per PDR

### Added

- **CUMULUS-639**

  - Adds SAML JWT and launchpad token authentication to Cumulus API (configurable)
    - **NOTE** to authenticate with Launchpad ensure your launchpad user_id is in the `<prefix>-UsersTable`
    - when Cumulus configured to protect API via Launchpad:
      - New endpoints
        - `GET /saml/login` - starting point for SAML SSO creates the login request url and redirects to the SAML Identity Provider Service (IDP)
        - `POST /saml/auth` - SAML Assertion Consumer Service. POST receiver from SAML IDP. Validates response, logs the user in, and returnes a SAML-based JWT.
    - Disabled endpoints
      - `POST /refresh`
      - Changes authorization worklow:
      - `ensureAuthorized` now presumes the bearer token is a JWT and tries to validate. If the token is malformed, it attempts to validate the token against Launchpad. This allows users to bring their own token as described here https://wiki.earthdata.nasa.gov/display/CUMULUS/Cumulus+API+with+Launchpad+Authentication. But it also allows dashboard users to manually authenticate via Launchpad SAML to receive a Launchpad-based JWT.

- **CUMULUS-1394**
  - Added `Granule.generateGranuleRecord()` method to granules model to generate a granule database record from a Cumulus execution message
  - Added `Pdr.generatePdrRecord()` method to PDRs model to generate a granule database record from a Cumulus execution message
  - Added helpers to `@cumulus/common/message`:
    - `getMessageExecutionName()` - Get the execution name from a Cumulus execution message
    - `getMessageStateMachineArn()` - Get the state machine ARN from a Cumulus execution message
    - `getMessageExecutionArn()` - Get the execution ARN for a Cumulus execution message
    - `getMessageGranules()` - Get the granules from a Cumulus execution message, if any.
  - Added `@cumulus/common/cloudwatch-event/isFailedSfStatus()` to determine if a Step Function status from a Cloudwatch event is a failed status

### Changed

- **CUMULUS-1308**

  - HTTP PUT of a Collection, Provider, or Rule via the Cumulus API now
    performs full replacement of the existing object with the object supplied
    in the request payload. Previous behavior was to perform a modification
    (partial update) by merging the existing object with the (possibly partial)
    object in the payload, but this did not conform to the HTTP standard, which
    specifies PATCH as the means for modifications rather than replacements.

- **CUMULUS-1375**

  - Migrate Cumulus from deprecated Elasticsearch JS client to new, supported one in `@cumulus/api`

- **CUMULUS-1485** Update `@cumulus/cmr-client` to return error message from CMR for validation failures.

- **CUMULUS-1394**

  - Renamed `Execution.generateDocFromPayload()` to `Execution.generateRecord()` on executions model. The method generates an execution database record from a Cumulus execution message.

- **CUMULUS-1432**

  - `logs` endpoint takes the level parameter as a string and not a number
  - Elasticsearch term query generation no longer converts numbers to boolean

- **CUMULUS-1447**

  - Consolidated all remote message handling code into @common/aws
  - Update remote message code to handle updated CMA remote message flags
  - Update example SIPS workflows to utilize Parameterized CMA configuration

- **CUMULUS-1448** Refactor workflows that are mutating cumulus_meta to utilize meta field

- **CUMULUS-1451**

  - Elasticsearch cluster setting `auto_create_index` will be set to false. This had been causing issues in the bootstrap lambda on deploy.

- **CUMULUS-1456**
  - `@cumulus/api` endpoints default error handler uses `boom` package to format errors, which is consistent with other API endpoint errors.

### Fixed

- **CUMULUS-1432** `logs` endpoint filter correctly filters logs by level
- **CUMULUS-1484** `useMessageAdapter` now does not set CUMULUS_MESSAGE_ADAPTER_DIR when `true`

### Removed

- **CUMULUS-1394**
  - Removed `sfTracker` SNS topic. Replaced by three new SNS topics for granule, execution, and PDR ingest notifications.
  - Removed unused functions from `@cumulus/common/aws`:
    - `getGranuleS3Params()`
    - `setGranuleStatus()`

## [v1.14.1] - 2019-08-29

### Fixed

- **CUMULUS-1455**

  - CMR token links updated to point to CMR legacy services rather than echo

- **CUMULUS-1211**
  - Errors thrown during granule discovery are no longer swallowed and ignored.
    Rather, errors are propagated to allow for proper error-handling and
    meaningful messaging.

## [v1.14.0] - 2019-08-22

### PLEASE NOTE

- We have encountered transient lambda service errors in our integration testing. Please handle transient service errors following [these guidelines](https://docs.aws.amazon.com/step-functions/latest/dg/bp-lambda-serviceexception.html). The workflows in the `example/workflows` folder have been updated with retries configured for these errors.

- **CUMULUS-799** added additional IAM permissions to support reading CloudWatch and API Gateway, so **you will have to redeploy your IAM stack.**

- **CUMULUS-800** Several items:

  - **Delete existing API Gateway stages**: To allow enabling of API Gateway logging, Cumulus now creates and manages a Stage resource during deployment. Before upgrading Cumulus, it is necessary to delete the API Gateway stages on both the Backend API and the Distribution API. Instructions are included in the documenation under [Delete API Gateway Stages](https://nasa.github.io/cumulus/docs/additional-deployment-options/delete-api-gateway-stages).

  - **Set up account permissions for API Gateway to write to CloudWatch**: In a one time operation for your AWS account, to enable CloudWatch Logs for API Gateway, you must first grant the API Gateway permission to read and write logs to CloudWatch for your account. The `AmazonAPIGatewayPushToCloudWatchLogs` managed policy (with an ARN of `arn:aws:iam::aws:policy/service-role/AmazonAPIGatewayPushToCloudWatchLogs`) has all the required permissions. You can find a simple how to in the documentation under [Enable API Gateway Logging.](https://nasa.github.io/cumulus/docs/additional-deployment-options/enable-gateway-logging-permissions)

  - **Configure API Gateway to write logs to CloudWatch** To enable execution logging for the distribution API set `config.yaml` `apiConfigs.distribution.logApigatewayToCloudwatch` value to `true`. More information [Enable API Gateway Logs](https://nasa.github.io/cumulus/docs/additional-deployment-options/enable-api-logs)

  - **Configure CloudWatch log delivery**: It is possible to deliver CloudWatch API execution and access logs to a cross-account shared AWS::Logs::Destination. An operator does this by adding the key `logToSharedDestination` to the `config.yml` at the default level with a value of a writable log destination. More information in the documenation under [Configure CloudWatch Logs Delivery.](https://nasa.github.io/cumulus/docs/additional-deployment-options/configure-cloudwatch-logs-delivery)

  - **Additional Lambda Logging**: It is now possible to configure any lambda to deliver logs to a shared subscriptions by setting `logToSharedDestination` to the ARN of a writable location (either an AWS::Logs::Destination or a Kinesis Stream) on any lambda config. Documentation for [Lambda Log Subscriptions](https://nasa.github.io/cumulus/docs/additional-deployment-options/additional-lambda-logging)

  - **Configure S3 Server Access Logs**: If you are running Cumulus in an NGAP environment you may [configure S3 Server Access Logs](https://nasa.github.io/cumulus/docs/next/deployment/server_access_logging) to be delivered to a shared bucket where the Metrics Team will ingest the logs into their ELK stack. Contact the Metrics team for permission and location.

- **CUMULUS-1368** The Cumulus distribution API has been deprecated and is being replaced by ASF's Thin Egress App. By default, the distribution API will not deploy. Please follow [the instructions for deploying and configuring Thin Egress](https://nasa.github.io/cumulus/docs/deployment/thin_egress_app).

To instead continue to deploy and use the legacy Cumulus distribution app, add the following to your `config.yml`:

```yaml
deployDistributionApi: true
```

If you deploy with no distribution app your deployment will succeed but you may encounter errors in your workflows, particularly in the `MoveGranule` task.

- **CUMULUS-1418** Users who are packaging the CMA in their Lambdas outside of Cumulus may need to update their Lambda configuration. Please see `BREAKING CHANGES` below for details.

### Added

- **CUMULUS-642**
  - Adds Launchpad as an authentication option for the Cumulus API.
  - Updated deployment documentation and added [instructions to setup Cumulus API Launchpad authentication](https://wiki.earthdata.nasa.gov/display/CUMULUS/Cumulus+API+with+Launchpad+Authentication)
- **CUMULUS-1418**
  - Adds usage docs/testing of lambda layers (introduced in PR1125), updates Core example tasks to use the updated `cumulus-ecs-task` and a CMA layer instead of kes CMA injection.
  - Added Terraform module to publish CMA as layer to user account.
- **PR1125** - Adds `layers` config option to support deploying Lambdas with layers
- **PR1128** - Added `useXRay` config option to enable AWS X-Ray for Lambdas.
- **CUMULUS-1345**
  - Adds new variables to the app deployment under `cmr`.
  - `cmrEnvironment` values are `SIT`, `UAT`, or `OPS` with `UAT` as the default.
  - `cmrLimit` and `cmrPageSize` have been added as configurable options.
- **CUMULUS-1273**
  - Added lambda function EmsProductMetadataReport to generate EMS Product Metadata report
- **CUMULUS-1226**
  - Added API endpoint `elasticsearch/index-from-database` to index to an Elasticsearch index from the database for recovery purposes and `elasticsearch/indices-status` to check the status of Elasticsearch indices via the API.
- **CUMULUS-824**
  - Added new Collection parameter `reportToEms` to configure whether the collection is reported to EMS
- **CUMULUS-1357**
  - Added new BackendApi endpoint `ems` that generates EMS reports.
- **CUMULUS-1241**
  - Added information about queues with maximum execution limits defined to default workflow templates (`meta.queueExecutionLimits`)
- **CUMULUS-1311**
  - Added `@cumulus/common/message` with various message parsing/preparation helpers
- **CUMULUS-812**

  - Added support for limiting the number of concurrent executions started from a queue. [See the data cookbook](https://nasa.github.io/cumulus/docs/data-cookbooks/throttling-queued-executions) for more information.

- **CUMULUS-1337**

  - Adds `cumulus.stackName` value to the `instanceMetadata` endpoint.

- **CUMULUS-1368**

  - Added `cmrGranuleUrlType` to the `@cumulus/move-granules` task. This determines what kind of links go in the CMR files. The options are `distribution`, `s3`, or `none`, with the default being distribution. If there is no distribution API being used with Cumulus, you must set the value to `s3` or `none`.

- Added `packages/s3-replicator` Terraform module to allow same-region s3 replication to metrics bucket.

- **CUMULUS-1392**

  - Added `tf-modules/report-granules` Terraform module which processes granule ingest notifications received via SNS and stores granule data to a database. The module includes:
    - SNS topic for publishing granule ingest notifications
    - Lambda to process granule notifications and store data
    - IAM permissions for the Lambda
    - Subscription for the Lambda to the SNS topic

- **CUMULUS-1393**

  - Added `tf-modules/report-pdrs` Terraform module which processes PDR ingest notifications received via SNS and stores PDR data to a database. The module includes:
    - SNS topic for publishing PDR ingest notifications
    - Lambda to process PDR notifications and store data
    - IAM permissions for the Lambda
    - Subscription for the Lambda to the SNS topic
  - Added unit tests for `@cumulus/api/models/pdrs.createPdrFromSns()`

- **CUMULUS-1400**

  - Added `tf-modules/report-executions` Terraform module which processes workflow execution information received via SNS and stores it to a database. The module includes:
    - SNS topic for publishing execution data
    - Lambda to process and store execution data
    - IAM permissions for the Lambda
    - Subscription for the Lambda to the SNS topic
  - Added `@cumulus/common/sns-event` which contains helpers for SNS events:
    - `isSnsEvent()` returns true if event is from SNS
    - `getSnsEventMessage()` extracts and parses the message from an SNS event
    - `getSnsEventMessageObject()` extracts and parses message object from an SNS event
  - Added `@cumulus/common/cloudwatch-event` which contains helpers for Cloudwatch events:
    - `isSfExecutionEvent()` returns true if event is from Step Functions
    - `isTerminalSfStatus()` determines if a Step Function status from a Cloudwatch event is a terminal status
    - `getSfEventStatus()` gets the Step Function status from a Cloudwatch event
    - `getSfEventDetailValue()` extracts a Step Function event detail field from a Cloudwatch event
    - `getSfEventMessageObject()` extracts and parses Step Function detail object from a Cloudwatch event

- **CUMULUS-1429**

  - Added `tf-modules/data-persistence` Terraform module which includes resources for data persistence in Cumulus:
    - DynamoDB tables
    - Elasticsearch with optional support for VPC
    - Cloudwatch alarm for number of Elasticsearch nodes

- **CUMULUS-1379** CMR Launchpad Authentication
  - Added `launchpad` configuration to `@cumulus/deployment/app/config.yml`, and cloudformation templates, workflow message, lambda configuration, api endpoint configuration
  - Added `@cumulus/common/LaunchpadToken` and `@cumulus/common/launchpad` to provide methods to get token and validate token
  - Updated lambdas to use Launchpad token for CMR actions (ingest and delete granules)
  - Updated deployment documentation and added [instructions to setup CMR client for Launchpad authentication](https://wiki.earthdata.nasa.gov/display/CUMULUS/CMR+Launchpad+Authentication)

## Changed

- **CUMULUS-1232**

  - Added retries to update `@cumulus/cmr-client` `updateToken()`

- **CUMULUS-1245 CUMULUS-795**

  - Added additional `ems` configuration parameters for sending the ingest reports to EMS
  - Added functionality to send daily ingest reports to EMS

- **CUMULUS-1241**

  - Removed the concept of "priority levels" and added ability to define a number of maximum concurrent executions per SQS queue
  - Changed mapping of Cumulus message properties for the `sqs2sfThrottle` lambda:
    - Queue name is read from `cumulus_meta.queueName`
    - Maximum executions for the queue is read from `meta.queueExecutionLimits[queueName]`, where `queueName` is `cumulus_meta.queueName`
  - Changed `sfSemaphoreDown` lambda to only attempt decrementing semaphores when:
    - the message is for a completed/failed/aborted/timed out workflow AND
    - `cumulus_meta.queueName` exists on the Cumulus message AND
    - An entry for the queue name (`cumulus_meta.queueName`) exists in the the object `meta.queueExecutionLimits` on the Cumulus message

- **CUMULUS-1338**

  - Updated `sfSemaphoreDown` lambda to be triggered via AWS Step Function Cloudwatch events instead of subscription to `sfTracker` SNS topic

- **CUMULUS-1311**

  - Updated `@cumulus/queue-granules` to set `cumulus_meta.queueName` for queued execution messages
  - Updated `@cumulus/queue-pdrs` to set `cumulus_meta.queueName` for queued execution messages
  - Updated `sqs2sfThrottle` lambda to immediately decrement queue semaphore value if dispatching Step Function execution throws an error

- **CUMULUS-1362**

  - Granule `processingStartTime` and `processingEndTime` will be set to the execution start time and end time respectively when there is no sync granule or post to cmr task present in the workflow

- **CUMULUS-1400**
  - Deprecated `@cumulus/ingest/aws/getExecutionArn`. Use `@cumulus/common/aws/getExecutionArn` instead.

### Fixed

- **CUMULUS-1439**

  - Fix bug with rule.logEventArn deletion on Kinesis rule update and fix unit test to verify

- **CUMULUS-796**

  - Added production information (collection ShortName and Version, granuleId) to EMS distribution report
  - Added functionality to send daily distribution reports to EMS

- **CUMULUS-1319**

  - Fixed a bug where granule ingest times were not being stored to the database

- **CUMULUS-1356**

  - The `Collection` model's `delete` method now _removes_ the specified item
    from the collection config store that was inserted by the `create` method.
    Previously, this behavior was missing.

- **CUMULUS-1374**
  - Addressed audit concerns (https://www.npmjs.com/advisories/782) in api package

### BREAKING CHANGES

### Changed

- **CUMULUS-1418**
  - Adding a default `cmaDir` key to configuration will cause `CUMULUS_MESSAGE_ADAPTER_DIR` to be set by default to `/opt` for any Lambda not setting `useCma` to true, or explicitly setting the CMA environment variable. In lambdas that package the CMA independently of the Cumulus packaging. Lambdas manually packaging the CMA should have their Lambda configuration updated to set the CMA path, or alternately if not using the CMA as a Lambda layer in this deployment set `cmaDir` to `./cumulus-message-adapter`.

### Removed

- **CUMULUS-1337**

  - Removes the S3 Access Metrics package added in CUMULUS-799

- **PR1130**
  - Removed code deprecated since v1.11.1:
    - Removed `@cumulus/common/step-functions`. Use `@cumulus/common/StepFunctions` instead.
    - Removed `@cumulus/api/lib/testUtils.fakeFilesFactory`. Use `@cumulus/api/lib/testUtils.fakeFileFactory` instead.
    - Removed `@cumulus/cmrjs/cmr` functions: `searchConcept`, `ingestConcept`, `deleteConcept`. Use the functions in `@cumulus/cmr-client` instead.
    - Removed `@cumulus/ingest/aws.getExecutionHistory`. Use `@cumulus/common/StepFunctions.getExecutionHistory` instead.

## [v1.13.5] - 2019-08-29 - [BACKPORT]

### Fixed

- **CUMULUS-1455** - CMR token links updated to point to CMR legacy services rather than echo

## [v1.13.4] - 2019-07-29

- **CUMULUS-1411** - Fix deployment issue when using a template override

## [v1.13.3] - 2019-07-26

- **CUMULUS-1345** Full backport of CUMULUS-1345 features - Adds new variables to the app deployment under `cmr`.
  - `cmrEnvironment` values are `SIT`, `UAT`, or `OPS` with `UAT` as the default.
  - `cmrLimit` and `cmrPageSize` have been added as configurable options.

## [v1.13.2] - 2019-07-25

- Re-release of v1.13.1 to fix broken npm packages.

## [v1.13.1] - 2019-07-22

- **CUMULUS-1374** - Resolve audit compliance with lodash version for api package subdependency
- **CUMULUS-1412** - Resolve audit compliance with googleapi package
- **CUMULUS-1345** - Backported CMR environment setting in getUrl to address immediate user need. CMR_ENVIRONMENT can now be used to set the CMR environment to OPS/SIT

## [v1.13.0] - 2019-5-20

### PLEASE NOTE

**CUMULUS-802** added some additional IAM permissions to support ECS autoscaling, so **you will have to redeploy your IAM stack.**
As a result of the changes for **CUMULUS-1193**, **CUMULUS-1264**, and **CUMULUS-1310**, **you must delete your existing stacks (except IAM) before deploying this version of Cumulus.**
If running Cumulus within a VPC and extended downtime is acceptable, we recommend doing this at the end of the day to allow AWS backend resources and network interfaces to be cleaned up overnight.

### BREAKING CHANGES

- **CUMULUS-1228**

  - The default AMI used by ECS instances is now an NGAP-compliant AMI. This
    will be a breaking change for non-NGAP deployments. If you do not deploy to
    NGAP, you will need to find the AMI ID of the
    [most recent Amazon ECS-optimized AMI](https://docs.aws.amazon.com/AmazonECS/latest/developerguide/ecs-optimized_AMI.html),
    and set the `ecs.amiid` property in your config. Instructions for finding
    the most recent NGAP AMI can be found using
    [these instructions](https://wiki.earthdata.nasa.gov/display/ESKB/Select+an+NGAP+Created+AMI).

- **CUMULUS-1310**

  - Database resources (DynamoDB, ElasticSearch) have been moved to an independent `db` stack.
    Migrations for this version will need to be user-managed. (e.g. [elasticsearch](https://docs.aws.amazon.com/elasticsearch-service/latest/developerguide/es-version-migration.html#snapshot-based-migration) and [dynamoDB](https://docs.aws.amazon.com/datapipeline/latest/DeveloperGuide/dp-template-exports3toddb.html)).
    Order of stack deployment is `iam` -> `db` -> `app`.
  - All stacks can now be deployed using a single `config.yml` file, i.e.: `kes cf deploy --kes-folder app --template node_modules/@cumulus/deployment/[iam|db|app] [...]`
    Backwards-compatible. For development, please re-run `npm run bootstrap` to build new `kes` overrides.
    Deployment docs have been updated to show how to deploy a single-config Cumulus instance.
  - `params` have been moved: Nest `params` fields under `app`, `db` or `iam` to override all Parameters for a particular stack's cloudformation template. Backwards-compatible with multi-config setups.
  - `stackName` and `stackNameNoDash` have been retired. Use `prefix` and `prefixNoDash` instead.
  - The `iams` section in `app/config.yml` IAM roles has been deprecated as a user-facing parameter,
    _unless_ your IAM role ARNs do not match the convention shown in `@cumulus/deployment/app/config.yml`
  - The `vpc.securityGroup` will need to be set with a pre-existing security group ID to use Cumulus in a VPC. Must allow inbound HTTP(S) (Port 443).

- **CUMULUS-1212**

  - `@cumulus/post-to-cmr` will now fail if any granules being processed are missing a metadata file. You can set the new config option `skipMetaCheck` to `true` to pass post-to-cmr without a metadata file.

- **CUMULUS-1232**

  - `@cumulus/sync-granule` will no longer silently pass if no checksum data is provided. It will use input
    from the granule object to:
    - Verify checksum if `checksumType` and `checksumValue` are in the file record OR a checksum file is provided
      (throws `InvalidChecksum` on fail), else log warning that no checksum is available.
    - Then, verify synced S3 file size if `file.size` is in the file record (throws `UnexpectedFileSize` on fail),
      else log warning that no file size is available.
    - Pass the step.

- **CUMULUS-1264**

  - The Cloudformation templating and deployment configuration has been substantially refactored.
    - `CumulusApiDefault` nested stack resource has been renamed to `CumulusApiDistribution`
    - `CumulusApiV1` nested stack resource has been renamed to `CumulusApiBackend`
  - The `urs: true` config option for when defining your lambdas (e.g. in `lambdas.yml`) has been deprecated. There are two new options to replace it:
    - `urs_redirect: 'token'`: This will expose a `TOKEN_REDIRECT_ENDPOINT` environment variable to your lambda that references the `/token` endpoint on the Cumulus backend API
    - `urs_redirect: 'distribution'`: This will expose a `DISTRIBUTION_REDIRECT_ENDPOINT` environment variable to your lambda that references the `/redirect` endpoint on the Cumulus distribution API

- **CUMULUS-1193**

  - The elasticsearch instance is moved behind the VPC.
  - Your account will need an Elasticsearch Service Linked role. This is a one-time setup for the account. You can follow the instructions to use the AWS console or AWS CLI [here](https://docs.aws.amazon.com/IAM/latest/UserGuide/using-service-linked-roles.html) or use the following AWS CLI command: `aws iam create-service-linked-role --aws-service-name es.amazonaws.com`

- **CUMULUS-802**

  - ECS `maxInstances` must be greater than `minInstances`. If you use defaults, no change is required.

- **CUMULUS-1269**
  - Brought Cumulus data models in line with CNM JSON schema:
    - Renamed file object `fileType` field to `type`
    - Renamed file object `fileSize` field to `size`
    - Renamed file object `checksumValue` field to `checksum` where not already done.
    - Added `ancillary` and `linkage` type support to file objects.

### Added

- **CUMULUS-799**

  - Added an S3 Access Metrics package which will take S3 Server Access Logs and
    write access metrics to CloudWatch

- **CUMULUS-1242** - Added `sqs2sfThrottle` lambda. The lambda reads SQS messages for queued executions and uses semaphores to only start new executions if the maximum number of executions defined for the priority key (`cumulus_meta.priorityKey`) has not been reached. Any SQS messages that are read but not used to start executions remain in the queue.

- **CUMULUS-1240**

  - Added `sfSemaphoreDown` lambda. This lambda receives SNS messages and for each message it decrements the semaphore used to track the number of running executions if:
    - the message is for a completed/failed workflow AND
    - the message contains a level of priority (`cumulus_meta.priorityKey`)
  - Added `sfSemaphoreDown` lambda as a subscriber to the `sfTracker` SNS topic

- **CUMULUS-1265**

  - Added `apiConfigs` configuration option to configure API Gateway to be private
  - All internal lambdas configured to run inside the VPC by default
  - Removed references to `NoVpc` lambdas from documentation and `example` folder.

- **CUMULUS-802**
  - Adds autoscaling of ECS clusters
  - Adds autoscaling of ECS services that are handling StepFunction activities

## Changed

- Updated `@cumulus/ingest/http/httpMixin.list()` to trim trailing spaces on discovered filenames

- **CUMULUS-1310**

  - Database resources (DynamoDB, ElasticSearch) have been moved to an independent `db` stack.
    This will enable future updates to avoid affecting database resources or requiring migrations.
    Migrations for this version will need to be user-managed.
    (e.g. [elasticsearch](https://docs.aws.amazon.com/elasticsearch-service/latest/developerguide/es-version-migration.html#snapshot-based-migration) and [dynamoDB](https://docs.aws.amazon.com/datapipeline/latest/DeveloperGuide/dp-template-exports3toddb.html)).
    Order of stack deployment is `iam` -> `db` -> `app`.
  - All stacks can now be deployed using a single `config.yml` file, i.e.: `kes cf deploy --kes-folder app --template node_modules/@cumulus/deployment/[iam|db|app] [...]`
    Backwards-compatible. Please re-run `npm run bootstrap` to build new `kes` overrides.
    Deployment docs have been updated to show how to deploy a single-config Cumulus instance.
  - `params` fields should now be nested under the stack key (i.e. `app`, `db` or `iam`) to provide Parameters for a particular stack's cloudformation template,
    for use with single-config instances. Keys _must_ match the name of the deployment package folder (`app`, `db`, or `iam`).
    Backwards-compatible with multi-config setups.
  - `stackName` and `stackNameNoDash` have been retired as user-facing config parameters. Use `prefix` and `prefixNoDash` instead.
    This will be used to create stack names for all stacks in a single-config use case.
    `stackName` may still be used as an override in multi-config usage, although this is discouraged.
    Warning: overriding the `db` stack's `stackName` will require you to set `dbStackName` in your `app/config.yml`.
    This parameter is required to fetch outputs from the `db` stack to reference in the `app` stack.
  - The `iams` section in `app/config.yml` IAM roles has been retired as a user-facing parameter,
    _unless_ your IAM role ARNs do not match the convention shown in `@cumulus/deployment/app/config.yml`
    In that case, overriding `iams` in your own config is recommended.
  - `iam` and `db` `cloudformation.yml` file names will have respective prefixes (e.g `iam.cloudformation.yml`).
  - Cumulus will now only attempt to create reconciliation reports for buckets of the `private`, `public` and `protected` types.
  - Cumulus will no longer set up its own security group.
    To pass a pre-existing security group for in-VPC deployments as a parameter to the Cumulus template, populate `vpc.securityGroup` in `config.yml`.
    This security group must allow inbound HTTP(S) traffic (Port 443). SSH traffic (Port 22) must be permitted for SSH access to ECS instances.
  - Deployment docs have been updated with examples for the new deployment model.

- **CUMULUS-1236**

  - Moves access to public files behind the distribution endpoint. Authentication is not required, but direct http access has been disallowed.

- **CUMULUS-1223**

  - Adds unauthenticated access for public bucket files to the Distribution API. Public files should be requested the same way as protected files, but for public files a redirect to a self-signed S3 URL will happen without requiring authentication with Earthdata login.

- **CUMULUS-1232**

  - Unifies duplicate handling in `ingest/granule.handleDuplicateFile` for maintainability.
  - Changed `ingest/granule.ingestFile` and `move-granules/index.moveFileRequest` to use new function.
  - Moved file versioning code to `ingest/granule.moveGranuleFileWithVersioning`
  - `ingest/granule.verifyFile` now also tests `file.size` for verification if it is in the file record and throws
    `UnexpectedFileSize` error for file size not matching input.
  - `ingest/granule.verifyFile` logs warnings if checksum and/or file size are not available.

- **CUMULUS-1193**

  - Moved reindex CLI functionality to an API endpoint. See [API docs](https://nasa.github.io/cumulus-api/#elasticsearch-1)

- **CUMULUS-1207**
  - No longer disable lambda event source mappings when disabling a rule

### Fixed

- Updated Lerna publish script so that published Cumulus packages will pin their dependencies on other Cumulus packages to exact versions (e.g. `1.12.1` instead of `^1.12.1`)

- **CUMULUS-1203**

  - Fixes IAM template's use of intrinsic functions such that IAM template overrides now work with kes

- **CUMULUS-1268**
  - Deployment will not fail if there are no ES alarms or ECS services

## [v1.12.1] - 2019-4-8

## [v1.12.0] - 2019-4-4

Note: There was an issue publishing 1.12.0. Upgrade to 1.12.1.

### BREAKING CHANGES

- **CUMULUS-1139**

  - `granule.applyWorkflow` uses the new-style granule record as input to workflows.

- **CUMULUS-1171**

  - Fixed provider handling in the API to make it consistent between protocols.
    NOTE: This is a breaking change. When applying this upgrade, users will need to:
    1. Disable all workflow rules
    2. Update any `http` or `https` providers so that the host field only
       contains a valid hostname or IP address, and the port field contains the
       provider port.
    3. Perform the deployment
    4. Re-enable workflow rules

- **CUMULUS-1176**:

  - `@cumulus/move-granules` input expectations have changed. `@cumulus/files-to-granules` is a new intermediate task to perform input translation in the old style.
    See the Added and Changed sections of this release changelog for more information.

- **CUMULUS-670**

  - The behavior of ParsePDR and related code has changed in this release. PDRs with FILE_TYPEs that do not conform to the PDR ICD (+ TGZ) (https://cdn.earthdata.nasa.gov/conduit/upload/6376/ESDS-RFC-030v1.0.pdf) will fail to parse.

- **CUMULUS-1208**
  - The granule object input to `@cumulus/queue-granules` will now be added to ingest workflow messages **as is**. In practice, this means that if you are using `@cumulus/queue-granules` to trigger ingest workflows and your granule objects input have invalid properties, then your ingest workflows will fail due to schema validation errors.

### Added

- **CUMULUS-777**
  - Added new cookbook entry on configuring Cumulus to track ancillary files.
- **CUMULUS-1183**
  - Kes overrides will now abort with a warning if a workflow step is configured without a corresponding
    lambda configuration
- **CUMULUS-1223**

  - Adds convenience function `@cumulus/common/bucketsConfigJsonObject` for fetching stack's bucket configuration as an object.

- **CUMULUS-853**
  - Updated FakeProcessing example lambda to include option to generate fake browse
  - Added feature documentation for ancillary metadata export, a new cookbook entry describing a workflow with ancillary metadata generation(browse), and related task definition documentation
- **CUMULUS-805**
  - Added a CloudWatch alarm to check running ElasticSearch instances, and a CloudWatch dashboard to view the health of ElasticSearch
  - Specify `AWS_REGION` in `.env` to be used by deployment script
- **CUMULUS-803**
  - Added CloudWatch alarms to check running tasks of each ECS service, and add the alarms to CloudWatch dashboard
- **CUMULUS-670**
  - Added Ancillary Metadata Export feature (see https://nasa.github.io/cumulus/docs/features/ancillary_metadata for more information)
  - Added new Collection file parameter "fileType" that allows configuration of workflow granule file fileType
- **CUMULUS-1184** - Added kes logging output to ensure we always see the state machine reference before failures due to configuration
- **CUMULUS-1105** - Added a dashboard endpoint to serve the dashboard from an S3 bucket
- **CUMULUS-1199** - Moves `s3credentials` endpoint from the backend to the distribution API.
- **CUMULUS-666**
  - Added `@api/endpoints/s3credentials` to allow EarthData Login authorized users to retrieve temporary security credentials for same-region direct S3 access.
- **CUMULUS-671**
  - Added `@packages/integration-tests/api/distribution/getDistributionApiS3SignedUrl()` to return the S3 signed URL for a file protected by the distribution API
- **CUMULUS-672**
  - Added `cmrMetadataFormat` and `cmrConceptId` to output for individual granules from `@cumulus/post-to-cmr`. `cmrMetadataFormat` will be read from the `cmrMetadataFormat` generated for each granule in `@cumulus/cmrjs/publish2CMR()`
  - Added helpers to `@packages/integration-tests/api/distribution`:
    - `getDistributionApiFileStream()` returns a stream to download files protected by the distribution API
    - `getDistributionFileUrl()` constructs URLs for requesting files from the distribution API
- **CUMULUS-1185** `@cumulus/api/models/Granule.removeGranuleFromCmrByGranule` to replace `@cumulus/api/models/Granule.removeGranuleFromCmr` and use the Granule UR from the CMR metadata to remove the granule from CMR

- **CUMULUS-1101**

  - Added new `@cumulus/checksum` package. This package provides functions to calculate and validate checksums.
  - Added new checksumming functions to `@cumulus/common/aws`: `calculateS3ObjectChecksum` and `validateS3ObjectChecksum`, which depend on the `checksum` package.

- CUMULUS-1171

  - Added `@cumulus/common` API documentation to `packages/common/docs/API.md`
  - Added an `npm run build-docs` task to `@cumulus/common`
  - Added `@cumulus/common/string#isValidHostname()`
  - Added `@cumulus/common/string#match()`
  - Added `@cumulus/common/string#matches()`
  - Added `@cumulus/common/string#toLower()`
  - Added `@cumulus/common/string#toUpper()`
  - Added `@cumulus/common/URLUtils#buildURL()`
  - Added `@cumulus/common/util#isNil()`
  - Added `@cumulus/common/util#isNull()`
  - Added `@cumulus/common/util#isUndefined()`
  - Added `@cumulus/common/util#negate()`

- **CUMULUS-1176**

  - Added new `@cumulus/files-to-granules` task to handle converting file array output from `cumulus-process` tasks into granule objects.
    Allows simplification of `@cumulus/move-granules` and `@cumulus/post-to-cmr`, see Changed section for more details.

- CUMULUS-1151 Compare the granule holdings in CMR with Cumulus' internal data store
- CUMULUS-1152 Compare the granule file holdings in CMR with Cumulus' internal data store

### Changed

- **CUMULUS-1216** - Updated `@cumulus/ingest/granule/ingestFile` to download files to expected staging location.
- **CUMULUS-1208** - Updated `@cumulus/ingest/queue/enqueueGranuleIngestMessage()` to not transform granule object passed to it when building an ingest message
- **CUMULUS-1198** - `@cumulus/ingest` no longer enforces any expectations about whether `provider_path` contains a leading slash or not.
- **CUMULUS-1170**
  - Update scripts and docs to use `npm` instead of `yarn`
  - Use `package-lock.json` files to ensure matching versions of npm packages
  - Update CI builds to use `npm ci` instead of `npm install`
- **CUMULUS-670**
  - Updated ParsePDR task to read standard PDR types+ (+ tgz as an external customer requirement) and add a fileType to granule-files on Granule discovery
  - Updated ParsePDR to fail if unrecognized type is used
  - Updated all relevant task schemas to include granule->files->filetype as a string value
  - Updated tests/test fixtures to include the fileType in the step function/task inputs and output validations as needed
  - Updated MoveGranules task to handle incoming configuration with new "fileType" values and to add them as appropriate to the lambda output.
  - Updated DiscoverGranules step/related workflows to read new Collection file parameter fileType that will map a discovered file to a workflow fileType
  - Updated CNM parser to add the fileType to the defined granule file fileType on ingest and updated integration tests to verify/validate that behavior
  - Updated generateEcho10XMLString in cmr-utils.js to use a map/related library to ensure order as CMR requires ordering for their online resources.
  - Updated post-to-cmr task to appropriately export CNM filetypes to CMR in echo10/UMM exports
- **CUMULUS-1139** - Granules stored in the API contain a `files` property. That schema has been greatly
  simplified and now better matches the CNM format.
  - The `name` property has been renamed to `fileName`.
  - The `filepath` property has been renamed to `key`.
  - The `checksumValue` property has been renamed to `checksum`.
  - The `path` property has been removed.
  - The `url_path` property has been removed.
  - The `filename` property (which contained an `s3://` URL) has been removed, and the `bucket`
    and `key` properties should be used instead. Any requests sent to the API containing a `granule.files[].filename`
    property will be rejected, and any responses coming back from the API will not contain that
    `filename` property.
  - A `source` property has been added, which is a URL indicating the original source of the file.
  - `@cumulus/ingest/granule.moveGranuleFiles()` no longer includes a `filename` field in its
    output. The `bucket` and `key` fields should be used instead.
- **CUMULUS-672**

  - Changed `@cumulus/integration-tests/api/EarthdataLogin.getEarthdataLoginRedirectResponse` to `@cumulus/integration-tests/api/EarthdataLogin.getEarthdataAccessToken`. The new function returns an access response from Earthdata login, if successful.
  - `@cumulus/integration-tests/cmr/getOnlineResources` now accepts an object of options, including `cmrMetadataFormat`. Based on the `cmrMetadataFormat`, the function will correctly retrieve the online resources for each metadata format (ECHO10, UMM-G)

- **CUMULUS-1101**

  - Moved `@cumulus/common/file/getFileChecksumFromStream` into `@cumulus/checksum`, and renamed it to `generateChecksumFromStream`.
    This is a breaking change for users relying on `@cumulus/common/file/getFileChecksumFromStream`.
  - Refactored `@cumulus/ingest/Granule` to depend on new `common/aws` checksum functions and remove significantly present checksumming code.
    - Deprecated `@cumulus/ingest/granule.validateChecksum`. Replaced with `@cumulus/ingest/granule.verifyFile`.
    - Renamed `granule.getChecksumFromFile` to `granule.retrieveSuppliedFileChecksumInformation` to be more accurate.
  - Deprecated `@cumulus/common/aws.checksumS3Objects`. Use `@cumulus/common/aws.calculateS3ObjectChecksum` instead.

- CUMULUS-1171

  - Fixed provider handling in the API to make it consistent between protocols.
    Before this change, FTP providers were configured using the `host` and
    `port` properties. HTTP providers ignored `port` and `protocol`, and stored
    an entire URL in the `host` property. Updated the API to only accept valid
    hostnames or IP addresses in the `provider.host` field. Updated ingest code
    to properly build HTTP and HTTPS URLs from `provider.protocol`,
    `provider.host`, and `provider.port`.
  - The default provider port was being set to 21, no matter what protocol was
    being used. Removed that default.

- **CUMULUS-1176**

  - `@cumulus/move-granules` breaking change:
    Input to `move-granules` is now expected to be in the form of a granules object (i.e. `{ granules: [ { ... }, { ... } ] }`);
    For backwards compatibility with array-of-files outputs from processing steps, use the new `@cumulus/files-to-granules` task as an intermediate step.
    This task will perform the input translation. This change allows `move-granules` to be simpler and behave more predictably.
    `config.granuleIdExtraction` and `config.input_granules` are no longer needed/used by `move-granules`.
  - `@cumulus/post-to-cmr`: `config.granuleIdExtraction` is no longer needed/used by `post-to-cmr`.

- CUMULUS-1174
  - Better error message and stacktrace for S3KeyPairProvider error reporting.

### Fixed

- **CUMULUS-1218** Reconciliation report will now scan only completed granules.
- `@cumulus/api` files and granules were not getting indexed correctly because files indexing was failing in `db-indexer`
- `@cumulus/deployment` A bug in the Cloudformation template was preventing the API from being able to be launched in a VPC, updated the IAM template to give the permissions to be able to run the API in a VPC

### Deprecated

- `@cumulus/api/models/Granule.removeGranuleFromCmr`, instead use `@cumulus/api/models/Granule.removeGranuleFromCmrByGranule`
- `@cumulus/ingest/granule.validateChecksum`, instead use `@cumulus/ingest/granule.verifyFile`
- `@cumulus/common/aws.checksumS3Objects`, instead use `@cumulus/common/aws.calculateS3ObjectChecksum`
- `@cumulus/cmrjs`: `getGranuleId` and `getCmrFiles` are deprecated due to changes in input handling.

## [v1.11.3] - 2019-3-5

### Added

- **CUMULUS-1187** - Added `@cumulus/ingest/granule/duplicateHandlingType()` to determine how duplicate files should be handled in an ingest workflow

### Fixed

- **CUMULUS-1187** - workflows not respecting the duplicate handling value specified in the collection
- Removed refreshToken schema requirement for OAuth

## [v1.11.2] - 2019-2-15

### Added

- CUMULUS-1169
  - Added a `@cumulus/common/StepFunctions` module. It contains functions for querying the AWS
    StepFunctions API. These functions have the ability to retry when a ThrottlingException occurs.
  - Added `@cumulus/common/aws.retryOnThrottlingException()`, which will wrap a function in code to
    retry on ThrottlingExceptions.
  - Added `@cumulus/common/test-utils.throttleOnce()`, which will cause a function to return a
    ThrottlingException the first time it is called, then return its normal result after that.
- CUMULUS-1103 Compare the collection holdings in CMR with Cumulus' internal data store
- CUMULUS-1099 Add support for UMMG JSON metadata versions > 1.4.
  - If a version is found in the metadata object, that version is used for processing and publishing to CMR otherwise, version 1.4 is assumed.
- CUMULUS-678
  - Added support for UMMG json v1.4 metadata files.
    `reconcileCMRMetadata` added to `@cumulus/cmrjs` to update metadata record with new file locations.
    `@cumulus/common/errors` adds two new error types `CMRMetaFileNotFound` and `InvalidArgument`.
    `@cumulus/common/test-utils` adds new function `randomId` to create a random string with id to help in debugging.
    `@cumulus/common/BucketsConfig` adds a new helper class `BucketsConfig` for working with bucket stack configuration and bucket names.
    `@cumulus/common/aws` adds new function `s3PutObjectTagging` as a convenience for the aws [s3().putObjectTagging](https://docs.aws.amazon.com/AWSJavaScriptSDK/latest/AWS/S3.html#putObjectTagging-property) function.
    `@cumulus/cmrjs` Adds: - `isCMRFile` - Identify an echo10(xml) or UMMG(json) metadata file. - `metadataObjectFromCMRFile` Read and parse CMR XML file from s3. - `updateCMRMetadata` Modify a cmr metadata (xml/json) file with updated information. - `publish2CMR` Posts XML or UMMG CMR data to CMR service. - `reconcileCMRMetadata` Reconciles cmr metadata file after a file moves.
- Adds some ECS and other permissions to StepRole to enable running ECS tasks from a workflow
- Added Apache logs to cumulus api and distribution lambdas
- **CUMULUS-1119** - Added `@cumulus/integration-tests/api/EarthdataLogin.getEarthdataLoginRedirectResponse` helper for integration tests to handle login with Earthdata and to return response from redirect to Cumulus API
- **CUMULUS-673** Added `@cumulus/common/file/getFileChecksumFromStream` to get file checksum from a readable stream

### Fixed

- CUMULUS-1123
  - Cloudformation template overrides now work as expected

### Changed

- CUMULUS-1169
  - Deprecated the `@cumulus/common/step-functions` module.
  - Updated code that queries the StepFunctions API to use the retry-enabled functions from
    `@cumulus/common/StepFunctions`
- CUMULUS-1121
  - Schema validation is now strongly enforced when writing to the database.
    Additional properties are not allowed and will result in a validation error.
- CUMULUS-678
  `tasks/move-granules` simplified and refactored to use functionality from cmrjs.
  `ingest/granules.moveGranuleFiles` now just moves granule files and returns a list of the updated files. Updating metadata now handled by `@cumulus/cmrjs/reconcileCMRMetadata`.
  `move-granules.updateGranuleMetadata` refactored and bugs fixed in the case of a file matching multiple collection.files.regexps.
  `getCmrXmlFiles` simplified and now only returns an object with the cmrfilename and the granuleId.
  `@cumulus/test-processing` - test processing task updated to generate UMM-G metadata

- CUMULUS-1043

  - `@cumulus/api` now uses [express](http://expressjs.com/) as the API engine.
  - All `@cumulus/api` endpoints on ApiGateway are consolidated to a single endpoint the uses `{proxy+}` definition.
  - All files under `packages/api/endpoints` along with associated tests are updated to support express's request and response objects.
  - Replaced environment variables `internal`, `bucket` and `systemBucket` with `system_bucket`.
  - Update `@cumulus/integration-tests` to work with updated cumulus-api express endpoints

- `@cumulus/integration-tests` - `buildAndExecuteWorkflow` and `buildWorkflow` updated to take a `meta` param to allow for additional fields to be added to the workflow `meta`

- **CUMULUS-1049** Updated `Retrieve Execution Status API` in `@cumulus/api`: If the execution doesn't exist in Step Function API, Cumulus API returns the execution status information from the database.

- **CUMULUS-1119**
  - Renamed `DISTRIBUTION_URL` environment variable to `DISTRIBUTION_ENDPOINT`
  - Renamed `DEPLOYMENT_ENDPOINT` environment variable to `DISTRIBUTION_REDIRECT_ENDPOINT`
  - Renamed `API_ENDPOINT` environment variable to `TOKEN_REDIRECT_ENDPOINT`

### Removed

- Functions deprecated before 1.11.0:
  - @cumulus/api/models/base: static Manager.createTable() and static Manager.deleteTable()
  - @cumulus/ingest/aws/S3
  - @cumulus/ingest/aws/StepFunction.getExecution()
  - @cumulus/ingest/aws/StepFunction.pullEvent()
  - @cumulus/ingest/consumer.Consume
  - @cumulus/ingest/granule/Ingest.getBucket()

### Deprecated

`@cmrjs/ingestConcept`, instead use the CMR object methods. `@cmrjs/CMR.ingestGranule` or `@cmrjs/CMR.ingestCollection`
`@cmrjs/searchConcept`, instead use the CMR object methods. `@cmrjs/CMR.searchGranules` or `@cmrjs/CMR.searchCollections`
`@cmrjs/deleteConcept`, instead use the CMR object methods. `@cmrjs/CMR.deleteGranule` or `@cmrjs/CMR.deleteCollection`

## [v1.11.1] - 2018-12-18

**Please Note**

- Ensure your `app/config.yml` has a `clientId` specified in the `cmr` section. This will allow CMR to identify your requests for better support and metrics.
  - For an example, please see [the example config](https://github.com/nasa/cumulus/blob/1c7e2bf41b75da9f87004c4e40fbcf0f39f56794/example/app/config.yml#L128).

### Added

- Added a `/tokenDelete` endpoint in `@cumulus/api` to delete access token records

### Changed

- CUMULUS-678
  `@cumulus/ingest/crypto` moved and renamed to `@cumulus/common/key-pair-provider`
  `@cumulus/ingest/aws` function: `KMSDecryptionFailed` and class: `KMS` extracted and moved to `@cumulus/common` and `KMS` is exported as `KMSProvider` from `@cumulus/common/key-pair-provider`
  `@cumulus/ingest/granule` functions: `publish`, `getGranuleId`, `getXMLMetadataAsString`, `getMetadataBodyAndTags`, `parseXmlString`, `getCmrXMLFiles`, `postS3Object`, `contructOnlineAccessUrls`, `updateMetadata`, extracted and moved to `@cumulus/cmrjs`
  `getGranuleId`, `getCmrXMLFiles`, `publish`, `updateMetadata` removed from `@cumulus/ingest/granule` and added to `@cumulus/cmrjs`;
  `updateMetadata` renamed `updateCMRMetadata`.
  `@cumulus/ingest` test files renamed.
- **CUMULUS-1070**
  - Add `'Client-Id'` header to all `@cumulus/cmrjs` requests (made via `searchConcept`, `ingestConcept`, and `deleteConcept`).
  - Updated `cumulus/example/app/config.yml` entry for `cmr.clientId` to use stackName for easier CMR-side identification.

## [v1.11.0] - 2018-11-30

**Please Note**

- Redeploy IAM roles:
  - CUMULUS-817 includes a migration that requires reconfiguration/redeployment of IAM roles. Please see the [upgrade instructions](https://nasa.github.io/cumulus/docs/upgrade/1.11.0) for more information.
  - CUMULUS-977 includes a few new SNS-related permissions added to the IAM roles that will require redeployment of IAM roles.
- `cumulus-message-adapter` v1.0.13+ is required for `@cumulus/api` granule reingest API to work properly. The latest version should be downloaded automatically by kes.
- A `TOKEN_SECRET` value (preferably 256-bit for security) must be added to `.env` to securely sign JWTs used for authorization in `@cumulus/api`

### Changed

- **CUUMULUS-1000** - Distribution endpoint now persists logins, instead of
  redirecting to Earthdata Login on every request
- **CUMULUS-783 CUMULUS-790** - Updated `@cumulus/sync-granule` and `@cumulus/move-granules` tasks to always overwrite existing files for manually-triggered reingest.
- **CUMULUS-906** - Updated `@cumulus/api` granule reingest API to
  - add `reingestGranule: true` and `forceDuplicateOverwrite: true` to Cumulus message `cumulus_meta.cumulus_context` field to indicate that the workflow is a manually triggered re-ingest.
  - return warning message to operator when duplicateHandling is not `replace`
  - `cumulus-message-adapter` v1.0.13+ is required.
- **CUMULUS-793** - Updated the granule move PUT request in `@cumulus/api` to reject the move with a 409 status code if one or more of the files already exist at the destination location
- Updated `@cumulus/helloworld` to use S3 to store state for pass on retry tests
- Updated `@cumulus/ingest`:
  - [Required for MAAP] `http.js#list` will now find links with a trailing whitespace
  - Removed code from `granule.js` which looked for files in S3 using `{ Bucket: discoveredFile.bucket, Key: discoveredFile.name }`. This is obsolete since `@cumulus/ingest` uses a `file-staging` and `constructCollectionId()` directory prefixes by default.
- **CUMULUS-989**
  - Updated `@cumulus/api` to use [JWT (JSON Web Token)](https://jwt.io/introduction/) as the transport format for API authorization tokens and to use JWT verification in the request authorization
  - Updated `/token` endpoint in `@cumulus/api` to return tokens as JWTs
  - Added a `/refresh` endpoint in `@cumulus/api` to request new access tokens from the OAuth provider using the refresh token
  - Added `refreshAccessToken` to `@cumulus/api/lib/EarthdataLogin` to manage refresh token requests with the Earthdata OAuth provider

### Added

- **CUMULUS-1050**
  - Separated configuration flags for originalPayload/finalPayload cleanup such that they can be set to different retention times
- **CUMULUS-798**
  - Added daily Executions cleanup CloudWatch event that triggers cleanExecutions lambda
  - Added cleanExecutions lambda that removes finalPayload/originalPayload field entries for records older than configured timeout value (execution_payload_retention_period), with a default of 30 days
- **CUMULUS-815/816**
  - Added 'originalPayload' and 'finalPayload' fields to Executions table
  - Updated Execution model to populate originalPayload with the execution payload on record creation
  - Updated Execution model code to populate finalPayload field with the execution payload on execution completion
  - Execution API now exposes the above fields
- **CUMULUS-977**
  - Rename `kinesisConsumer` to `messageConsumer` as it handles both Kinesis streams and SNS topics as of this version.
  - Add `sns`-type rule support. These rules create a subscription between an SNS topic and the `messageConsumer`.
    When a message is received, `messageConsumer` is triggered and passes the SNS message (JSON format expected) in
    its entirety to the workflow in the `payload` field of the Cumulus message. For more information on sns-type rules,
    see the [documentation](https://nasa.github.io/cumulus/docs/data-cookbooks/setup#rules).
- **CUMULUS-975**
  - Add `KinesisInboundEventLogger` and `KinesisOutboundEventLogger` API lambdas. These lambdas
    are utilized to dump incoming and outgoing ingest workflow kinesis streams
    to cloudwatch for analytics in case of AWS/stream failure.
  - Update rules model to allow tracking of log_event ARNs related to
    Rule event logging. Kinesis rule types will now automatically log
    incoming events via a Kinesis event triggered lambda.
    CUMULUS-975-migration-4
  - Update migration code to require explicit migration names per run
  - Added migration_4 to migrate/update exisitng Kinesis rules to have a log event mapping
  - Added new IAM policy for migration lambda
- **CUMULUS-775**
  - Adds a instance metadata endpoint to the `@cumulus/api` package.
  - Adds a new convenience function `hostId` to the `@cumulus/cmrjs` to help build environment specific cmr urls.
  - Fixed `@cumulus/cmrjs.searchConcept` to search and return CMR results.
  - Modified `@cumulus/cmrjs.CMR.searchGranule` and `@cumulus/cmrjs.CMR.searchCollection` to include CMR's provider as a default parameter to searches.
- **CUMULUS-965**
  - Add `@cumulus/test-data.loadJSONTestData()`,
    `@cumulus/test-data.loadTestData()`, and
    `@cumulus/test-data.streamTestData()` to safely load test data. These
    functions should be used instead of using `require()` to load test data,
    which could lead to tests interferring with each other.
  - Add a `@cumulus/common/util/deprecate()` function to mark a piece of code as
    deprecated
- **CUMULUS-986**
  - Added `waitForTestExecutionStart` to `@cumulus/integration-tests`
- **CUMULUS-919**
  - In `@cumulus/deployment`, added support for NGAP permissions boundaries for IAM roles with `useNgapPermissionBoundary` flag in `iam/config.yml`. Defaults to false.

### Fixed

- Fixed a bug where FTP sockets were not closed after an error, keeping the Lambda function active until it timed out [CUMULUS-972]
- **CUMULUS-656**
  - The API will no longer allow the deletion of a provider if that provider is
    referenced by a rule
  - The API will no longer allow the deletion of a collection if that collection
    is referenced by a rule
- Fixed a bug where `@cumulus/sf-sns-report` was not pulling large messages from S3 correctly.

### Deprecated

- `@cumulus/ingest/aws/StepFunction.pullEvent()`. Use `@cumulus/common/aws.pullStepFunctionEvent()`.
- `@cumulus/ingest/consumer.Consume` due to unpredictable implementation. Use `@cumulus/ingest/consumer.Consumer`.
  Call `Consumer.consume()` instead of `Consume.read()`.

## [v1.10.4] - 2018-11-28

### Added

- **CUMULUS-1008**
  - New `config.yml` parameter for SQS consumers: `sqs_consumer_rate: (default 500)`, which is the maximum number of
    messages the consumer will attempt to process per execution. Currently this is only used by the sf-starter consumer,
    which runs every minute by default, making this a messages-per-minute upper bound. SQS does not guarantee the number
    of messages returned per call, so this is not a fixed rate of consumption, only attempted number of messages received.

### Deprecated

- `@cumulus/ingest/consumer.Consume` due to unpredictable implementation. Use `@cumulus/ingest/consumer.Consumer`.

### Changed

- Backported update of `packages/api` dependency `@mapbox/dyno` to `1.4.2` to mitigate `event-stream` vulnerability.

## [v1.10.3] - 2018-10-31

### Added

- **CUMULUS-817**
  - Added AWS Dead Letter Queues for lambdas that are scheduled asynchronously/such that failures show up only in cloudwatch logs.
- **CUMULUS-956**
  - Migrated developer documentation and data-cookbooks to Docusaurus
    - supports versioning of documentation
  - Added `docs/docs-how-to.md` to outline how to do things like add new docs or locally install for testing.
  - Deployment/CI scripts have been updated to work with the new format
- **CUMULUS-811**
  - Added new S3 functions to `@cumulus/common/aws`:
    - `aws.s3TagSetToQueryString`: converts S3 TagSet array to querystring (for use with upload()).
    - `aws.s3PutObject`: Returns promise of S3 `putObject`, which puts an object on S3
    - `aws.s3CopyObject`: Returns promise of S3 `copyObject`, which copies an object in S3 to a new S3 location
    - `aws.s3GetObjectTagging`: Returns promise of S3 `getObjectTagging`, which returns an object containing an S3 TagSet.
  - `@/cumulus/common/aws.s3PutObject` defaults to an explicit `ACL` of 'private' if not overridden.
  - `@/cumulus/common/aws.s3CopyObject` defaults to an explicit `TaggingDirective` of 'COPY' if not overridden.

### Deprecated

- **CUMULUS-811**
  - Deprecated `@cumulus/ingest/aws.S3`. Member functions of this class will now
    log warnings pointing to similar functionality in `@cumulus/common/aws`.

## [v1.10.2] - 2018-10-24

### Added

- **CUMULUS-965**
  - Added a `@cumulus/logger` package
- **CUMULUS-885**
  - Added 'human readable' version identifiers to Lambda Versioning lambda aliases
- **CUMULUS-705**
  - Note: Make sure to update the IAM stack when deploying this update.
  - Adds an AsyncOperations model and associated DynamoDB table to the
    `@cumulus/api` package
  - Adds an /asyncOperations endpoint to the `@cumulus/api` package, which can
    be used to fetch the status of an AsyncOperation.
  - Adds a /bulkDelete endpoint to the `@cumulus/api` package, which performs an
    asynchronous bulk-delete operation. This is a stub right now which is only
    intended to demonstration how AsyncOperations work.
  - Adds an AsyncOperation ECS task to the `@cumulus/api` package, which will
    fetch an Lambda function, run it in ECS, and then store the result to the
    AsyncOperations table in DynamoDB.
- **CUMULUS-851** - Added workflow lambda versioning feature to allow in-flight workflows to use lambda versions that were in place when a workflow was initiated

  - Updated Kes custom code to remove logic that used the CMA file key to determine template compilation logic. Instead, utilize a `customCompilation` template configuration flag to indicate a template should use Cumulus's kes customized methods instead of 'core'.
  - Added `useWorkflowLambdaVersions` configuration option to enable the lambdaVersioning feature set. **This option is set to true by default** and should be set to false to disable the feature.
  - Added uniqueIdentifier configuration key to S3 sourced lambdas to optionally support S3 lambda resource versioning within this scheme. This key must be unique for each modified version of the lambda package and must be updated in configuration each time the source changes.
  - Added a new nested stack template that will create a `LambdaVersions` stack that will take lambda parameters from the base template, generate lambda versions/aliases and return outputs with references to the most 'current' lambda alias reference, and updated 'core' template to utilize these outputs (if `useWorkflowLambdaVersions` is enabled).

- Created a `@cumulus/api/lib/OAuth2` interface, which is implemented by the
  `@cumulus/api/lib/EarthdataLogin` and `@cumulus/api/lib/GoogleOAuth2` classes.
  Endpoints that need to handle authentication will determine which class to use
  based on environment variables. This also greatly simplifies testing.
- Added `@cumulus/api/lib/assertions`, containing more complex AVA test assertions
- Added PublishGranule workflow to publish a granule to CMR without full reingest. (ingest-in-place capability)

- `@cumulus/integration-tests` new functionality:
  - `listCollections` to list collections from a provided data directory
  - `deleteCollection` to delete list of collections from a deployed stack
  - `cleanUpCollections` combines the above in one function.
  - `listProviders` to list providers from a provided data directory
  - `deleteProviders` to delete list of providers from a deployed stack
  - `cleanUpProviders` combines the above in one function.
  - `@cumulus/integrations-tests/api.js`: `deleteGranule` and `deletePdr` functions to make `DELETE` requests to Cumulus API
  - `rules` API functionality for posting and deleting a rule and listing all rules
  - `wait-for-deploy` lambda for use in the redeployment tests
- `@cumulus/ingest/granule.js`: `ingestFile` inserts new `duplicate_found: true` field in the file's record if a duplicate file already exists on S3.
- `@cumulus/api`: `/execution-status` endpoint requests and returns complete execution output if execution output is stored in S3 due to size.
- Added option to use environment variable to set CMR host in `@cumulus/cmrjs`.
- **CUMULUS-781** - Added integration tests for `@cumulus/sync-granule` when `duplicateHandling` is set to `replace` or `skip`
- **CUMULUS-791** - `@cumulus/move-granules`: `moveFileRequest` inserts new `duplicate_found: true` field in the file's record if a duplicate file already exists on S3. Updated output schema to document new `duplicate_found` field.

### Removed

- Removed `@cumulus/common/fake-earthdata-login-server`. Tests can now create a
  service stub based on `@cumulus/api/lib/OAuth2` if testing requires handling
  authentication.

### Changed

- **CUMULUS-940** - modified `@cumulus/common/aws` `receiveSQSMessages` to take a parameter object instead of positional parameters. All defaults remain the same, but now access to long polling is available through `options.waitTimeSeconds`.
- **CUMULUS-948** - Update lambda functions `CNMToCMA` and `CnmResponse` in the `cumulus-data-shared` bucket and point the default stack to them.
- **CUMULUS-782** - Updated `@cumulus/sync-granule` task and `Granule.ingestFile` in `@cumulus/ingest` to keep both old and new data when a destination file with different checksum already exists and `duplicateHandling` is `version`
- Updated the config schema in `@cumulus/move-granules` to include the `moveStagedFiles` param.
- **CUMULUS-778** - Updated config schema and documentation in `@cumulus/sync-granule` to include `duplicateHandling` parameter for specifying how duplicate filenames should be handled
- **CUMULUS-779** - Updated `@cumulus/sync-granule` to throw `DuplicateFile` error when destination files already exist and `duplicateHandling` is `error`
- **CUMULUS-780** - Updated `@cumulus/sync-granule` to use `error` as the default for `duplicateHandling` when it is not specified
- **CUMULUS-780** - Updated `@cumulus/api` to use `error` as the default value for `duplicateHandling` in the `Collection` model
- **CUMULUS-785** - Updated the config schema and documentation in `@cumulus/move-granules` to include `duplicateHandling` parameter for specifying how duplicate filenames should be handled
- **CUMULUS-786, CUMULUS-787** - Updated `@cumulus/move-granules` to throw `DuplicateFile` error when destination files already exist and `duplicateHandling` is `error` or not specified
- **CUMULUS-789** - Updated `@cumulus/move-granules` to keep both old and new data when a destination file with different checksum already exists and `duplicateHandling` is `version`

### Fixed

- `getGranuleId` in `@cumulus/ingest` bug: `getGranuleId` was constructing an error using `filename` which was undefined. The fix replaces `filename` with the `uri` argument.
- Fixes to `del` in `@cumulus/api/endpoints/granules.js` to not error/fail when not all files exist in S3 (e.g. delete granule which has only 2 of 3 files ingested).
- `@cumulus/deployment/lib/crypto.js` now checks for private key existence properly.

## [v1.10.1] - 2018-09-4

### Fixed

- Fixed cloudformation template errors in `@cumulus/deployment/`
  - Replaced references to Fn::Ref: with Ref:
  - Moved long form template references to a newline

## [v1.10.0] - 2018-08-31

### Removed

- Removed unused and broken code from `@cumulus/common`
  - Removed `@cumulus/common/test-helpers`
  - Removed `@cumulus/common/task`
  - Removed `@cumulus/common/message-source`
  - Removed the `getPossiblyRemote` function from `@cumulus/common/aws`
  - Removed the `startPromisedSfnExecution` function from `@cumulus/common/aws`
  - Removed the `getCurrentSfnTask` function from `@cumulus/common/aws`

### Changed

- **CUMULUS-839** - In `@cumulus/sync-granule`, 'collection' is now an optional config parameter

### Fixed

- **CUMULUS-859** Moved duplicate code in `@cumulus/move-granules` and `@cumulus/post-to-cmr` to `@cumulus/ingest`. Fixed imports making assumptions about directory structure.
- `@cumulus/ingest/consumer` correctly limits the number of messages being received and processed from SQS. Details:
  - **Background:** `@cumulus/api` includes a lambda `<stack-name>-sqs2sf` which processes messages from the `<stack-name>-startSF` SQS queue every minute. The `sqs2sf` lambda uses `@cumulus/ingest/consumer` to receive and process messages from SQS.
  - **Bug:** More than `messageLimit` number of messages were being consumed and processed from the `<stack-name>-startSF` SQS queue. Many step functions were being triggered simultaneously by the lambda `<stack-name>-sqs2sf` (which consumes every minute from the `startSF` queue) and resulting in step function failure with the error: `An error occurred (ThrottlingException) when calling the GetExecutionHistory`.
  - **Fix:** `@cumulus/ingest/consumer#processMessages` now processes messages until `timeLimit` has passed _OR_ once it receives up to `messageLimit` messages. `sqs2sf` is deployed with a [default `messageLimit` of 10](https://github.com/nasa/cumulus/blob/670000c8a821ff37ae162385f921c40956e293f7/packages/deployment/app/config.yml#L147).
  - **IMPORTANT NOTE:** `consumer` will actually process up to `messageLimit * 2 - 1` messages. This is because sometimes `receiveSQSMessages` will return less than `messageLimit` messages and thus the consumer will continue to make calls to `receiveSQSMessages`. For example, given a `messageLimit` of 10 and subsequent calls to `receiveSQSMessages` returns up to 9 messages, the loop will continue and a final call could return up to 10 messages.

## [v1.9.1] - 2018-08-22

**Please Note** To take advantage of the added granule tracking API functionality, updates are required for the message adapter and its libraries. You should be on the following versions:

- `cumulus-message-adapter` 1.0.9+
- `cumulus-message-adapter-js` 1.0.4+
- `cumulus-message-adapter-java` 1.2.7+
- `cumulus-message-adapter-python` 1.0.5+

### Added

- **CUMULUS-687** Added logs endpoint to search for logs from a specific workflow execution in `@cumulus/api`. Added integration test.
- **CUMULUS-836** - `@cumulus/deployment` supports a configurable docker storage driver for ECS. ECS can be configured with either `devicemapper` (the default storage driver for AWS ECS-optimized AMIs) or `overlay2` (the storage driver used by the NGAP 2.0 AMI). The storage driver can be configured in `app/config.yml` with `ecs.docker.storageDriver: overlay2 | devicemapper`. The default is `overlay2`.
  - To support this configuration, a [Handlebars](https://handlebarsjs.com/) helper `ifEquals` was added to `packages/deployment/lib/kes.js`.
- **CUMULUS-836** - `@cumulus/api` added IAM roles required by the NGAP 2.0 AMI. The NGAP 2.0 AMI runs a script `register_instances_with_ssm.py` which requires the ECS IAM role to include `ec2:DescribeInstances` and `ssm:GetParameter` permissions.

### Fixed

- **CUMULUS-836** - `@cumulus/deployment` uses `overlay2` driver by default and does not attempt to write `--storage-opt dm.basesize` to fix [this error](https://github.com/moby/moby/issues/37039).
- **CUMULUS-413** Kinesis processing now captures all errrors.
  - Added kinesis fallback mechanism when errors occur during record processing.
  - Adds FallbackTopicArn to `@cumulus/api/lambdas.yml`
  - Adds fallbackConsumer lambda to `@cumulus/api`
  - Adds fallbackqueue option to lambda definitions capture lambda failures after three retries.
  - Adds kinesisFallback SNS topic to signal incoming errors from kinesis stream.
  - Adds kinesisFailureSQS to capture fully failed events from all retries.
- **CUMULUS-855** Adds integration test for kinesis' error path.
- **CUMULUS-686** Added workflow task name and version tracking via `@cumulus/api` executions endpoint under new `tasks` property, and under `workflow_tasks` in step input/output.
  - Depends on `cumulus-message-adapter` 1.0.9+, `cumulus-message-adapter-js` 1.0.4+, `cumulus-message-adapter-java` 1.2.7+ and `cumulus-message-adapter-python` 1.0.5+
- **CUMULUS-771**
  - Updated sync-granule to stream the remote file to s3
  - Added integration test for ingesting granules from ftp provider
  - Updated http/https integration tests for ingesting granules from http/https providers
- **CUMULUS-862** Updated `@cumulus/integration-tests` to handle remote lambda output
- **CUMULUS-856** Set the rule `state` to have default value `ENABLED`

### Changed

- In `@cumulus/deployment`, changed the example app config.yml to have additional IAM roles

## [v1.9.0] - 2018-08-06

**Please note** additional information and upgrade instructions [here](https://nasa.github.io/cumulus/docs/upgrade/1.9.0)

### Added

- **CUMULUS-712** - Added integration tests verifying expected behavior in workflows
- **GITC-776-2** - Add support for versioned collections

### Fixed

- **CUMULUS-832**
  - Fixed indentation in example config.yml in `@cumulus/deployment`
  - Fixed issue with new deployment using the default distribution endpoint in `@cumulus/deployment` and `@cumulus/api`

## [v1.8.1] - 2018-08-01

**Note** IAM roles should be re-deployed with this release.

- **Cumulus-726**
  - Added function to `@cumulus/integration-tests`: `sfnStep` includes `getStepInput` which returns the input to the schedule event of a given step function step.
  - Added IAM policy `@cumulus/deployment`: Lambda processing IAM role includes `kinesis::PutRecord` so step function lambdas can write to kinesis streams.
- **Cumulus Community Edition**
  - Added Google OAuth authentication token logic to `@cumulus/api`. Refactored token endpoint to use environment variable flag `OAUTH_PROVIDER` when determining with authentication method to use.
  - Added API Lambda memory configuration variable `api_lambda_memory` to `@cumulus/api` and `@cumulus/deployment`.

### Changed

- **Cumulus-726**
  - Changed function in `@cumulus/api`: `models/rules.js#addKinesisEventSource` was modified to call to `deleteKinesisEventSource` with all required parameters (rule's name, arn and type).
  - Changed function in `@cumulus/integration-tests`: `getStepOutput` can now be used to return output of failed steps. If users of this function want the output of a failed event, they can pass a third parameter `eventType` as `'failure'`. This function will work as always for steps which completed successfully.

### Removed

- **Cumulus-726**

  - Configuration change to `@cumulus/deployment`: Removed default auto scaling configuration for Granules and Files DynamoDB tables.

- **CUMULUS-688**
  - Add integration test for ExecutionStatus
  - Function addition to `@cumulus/integration-tests`: `api` includes `getExecutionStatus` which returns the execution status from the Cumulus API

## [v1.8.0] - 2018-07-23

### Added

- **CUMULUS-718** Adds integration test for Kinesis triggering a workflow.

- **GITC-776-3** Added more flexibility for rules. You can now edit all fields on the rule's record
  We may need to update the api documentation to reflect this.

- **CUMULUS-681** - Add ingest-in-place action to granules endpoint

  - new applyWorkflow action at PUT /granules/{granuleid} Applying a workflow starts an execution of the provided workflow and passes the granule record as payload.
    Parameter(s):
    - workflow - the workflow name

- **CUMULUS-685** - Add parent exeuction arn to the execution which is triggered from a parent step function

### Changed

- **CUMULUS-768** - Integration tests get S3 provider data from shared data folder

### Fixed

- **CUMULUS-746** - Move granule API correctly updates record in dynamo DB and cmr xml file
- **CUMULUS-766** - Populate database fileSize field from S3 if value not present in Ingest payload

## [v1.7.1] - 2018-07-27 - [BACKPORT]

### Fixed

- **CUMULUS-766** - Backport from 1.8.0 - Populate database fileSize field from S3 if value not present in Ingest payload

## [v1.7.0] - 2018-07-02

### Please note: [Upgrade Instructions](https://nasa.github.io/cumulus/docs/upgrade/1.7.0)

### Added

- **GITC-776-2** - Add support for versioned collectons
- **CUMULUS-491** - Add granule reconciliation API endpoints.
- **CUMULUS-480** Add suport for backup and recovery:
  - Add DynamoDB tables for granules, executions and pdrs
  - Add ability to write all records to S3
  - Add ability to download all DynamoDB records in form json files
  - Add ability to upload records to DynamoDB
  - Add migration scripts for copying granule, pdr and execution records from ElasticSearch to DynamoDB
  - Add IAM support for batchWrite on dynamoDB
-
- **CUMULUS-508** - `@cumulus/deployment` cloudformation template allows for lambdas and ECS clusters to have multiple AZ availability.
  - `@cumulus/deployment` also ensures docker uses `devicemapper` storage driver.
- **CUMULUS-755** - `@cumulus/deployment` Add DynamoDB autoscaling support.
  - Application developers can add autoscaling and override default values in their deployment's `app/config.yml` file using a `{TableName}Table:` key.

### Fixed

- **CUMULUS-747** - Delete granule API doesn't delete granule files in s3 and granule in elasticsearch
  - update the StreamSpecification DynamoDB tables to have StreamViewType: "NEW_AND_OLD_IMAGES"
  - delete granule files in s3
- **CUMULUS-398** - Fix not able to filter executions by workflow
- **CUMULUS-748** - Fix invalid lambda .zip files being validated/uploaded to AWS
- **CUMULUS-544** - Post to CMR task has UAT URL hard-coded
  - Made configurable: PostToCmr now requires CMR_ENVIRONMENT env to be set to 'SIT' or 'OPS' for those CMR environments. Default is UAT.

### Changed

- **GITC-776-4** - Changed Discover-pdrs to not rely on collection but use provider_path in config. It also has an optional filterPdrs regex configuration parameter

- **CUMULUS-710** - In the integration test suite, `getStepOutput` returns the output of the first successful step execution or last failed, if none exists

## [v1.6.0] - 2018-06-06

### Please note: [Upgrade Instructions](https://nasa.github.io/cumulus/docs/upgrade/1.6.0)

### Fixed

- **CUMULUS-602** - Format all logs sent to Elastic Search.
  - Extract cumulus log message and index it to Elastic Search.

### Added

- **CUMULUS-556** - add a mechanism for creating and running migration scripts on deployment.
- **CUMULUS-461** Support use of metadata date and other components in `url_path` property

### Changed

- **CUMULUS-477** Update bucket configuration to support multiple buckets of the same type:
  - Change the structure of the buckets to allow for more than one bucket of each type. The bucket structure is now:
    bucket-key:
    name: <bucket-name>
    type: <type> i.e. internal, public, etc.
  - Change IAM and app deployment configuration to support new bucket structure
  - Update tasks and workflows to support new bucket structure
  - Replace instances where buckets.internal is relied upon to either use the system bucket or a configured bucket
  - Move IAM template to the deployment package. NOTE: You now have to specify '--template node_modules/@cumulus/deployment/iam' in your IAM deployment
  - Add IAM cloudformation template support to filter buckets by type

## [v1.5.5] - 2018-05-30

### Added

- **CUMULUS-530** - PDR tracking through Queue-granules
  - Add optional `pdr` property to the sync-granule task's input config and output payload.
- **CUMULUS-548** - Create a Lambda task that generates EMS distribution reports
  - In order to supply EMS Distribution Reports, you must enable S3 Server
    Access Logging on any S3 buckets used for distribution. See [How Do I Enable Server Access Logging for an S3 Bucket?](https://docs.aws.amazon.com/AmazonS3/latest/user-guide/server-access-logging.html)
    The "Target bucket" setting should point at the Cumulus internal bucket.
    The "Target prefix" should be
    "<STACK_NAME>/ems-distribution/s3-server-access-logs/", where "STACK_NAME"
    is replaced with the name of your Cumulus stack.

### Fixed

- **CUMULUS-546 - Kinesis Consumer should catch and log invalid JSON**
  - Kinesis Consumer lambda catches and logs errors so that consumer doesn't get stuck in a loop re-processing bad json records.
- EMS report filenames are now based on their start time instead of the time
  instead of the time that the report was generated
- **CUMULUS-552 - Cumulus API returns different results for the same collection depending on query**
  - The collection, provider and rule records in elasticsearch are now replaced with records from dynamo db when the dynamo db records are updated.

### Added

- `@cumulus/deployment`'s default cloudformation template now configures storage for Docker to match the configured ECS Volume. The template defines Docker's devicemapper basesize (`dm.basesize`) using `ecs.volumeSize`. This addresses ECS default of limiting Docker containers to 10GB of storage ([Read more](https://aws.amazon.com/premiumsupport/knowledge-center/increase-default-ecs-docker-limit/)).

## [v1.5.4] - 2018-05-21

### Added

- **CUMULUS-535** - EMS Ingest, Archive, Archive Delete reports
  - Add lambda EmsReport to create daily EMS Ingest, Archive, Archive Delete reports
  - ems.provider property added to `@cumulus/deployment/app/config.yml`.
    To change the provider name, please add `ems: provider` property to `app/config.yml`.
- **CUMULUS-480** Use DynamoDB to store granules, pdrs and execution records
  - Activate PointInTime feature on DynamoDB tables
  - Increase test coverage on api package
  - Add ability to restore metadata records from json files to DynamoDB
- **CUMULUS-459** provide API endpoint for moving granules from one location on s3 to another

## [v1.5.3] - 2018-05-18

### Fixed

- **CUMULUS-557 - "Add dataType to DiscoverGranules output"**
  - Granules discovered by the DiscoverGranules task now include dataType
  - dataType is now a required property for granules used as input to the
    QueueGranules task
- **CUMULUS-550** Update deployment app/config.yml to force elasticsearch updates for deleted granules

## [v1.5.2] - 2018-05-15

### Fixed

- **CUMULUS-514 - "Unable to Delete the Granules"**
  - updated cmrjs.deleteConcept to return success if the record is not found
    in CMR.

### Added

- **CUMULUS-547** - The distribution API now includes an
  "earthdataLoginUsername" query parameter when it returns a signed S3 URL
- **CUMULUS-527 - "parse-pdr queues up all granules and ignores regex"**
  - Add an optional config property to the ParsePdr task called
    "granuleIdFilter". This property is a regular expression that is applied
    against the filename of the first file of each granule contained in the
    PDR. If the regular expression matches, then the granule is included in
    the output. Defaults to '.', which will match all granules in the PDR.
- File checksums in PDRs now support MD5
- Deployment support to subscribe to an SNS topic that already exists
- **CUMULUS-470, CUMULUS-471** In-region S3 Policy lambda added to API to update bucket policy for in-region access.
- **CUMULUS-533** Added fields to granule indexer to support EMS ingest and archive record creation
- **CUMULUS-534** Track deleted granules
  - added `deletedgranule` type to `cumulus` index.
  - **Important Note:** Force custom bootstrap to re-run by adding this to
    app/config.yml `es: elasticSearchMapping: 7`
- You can now deploy cumulus without ElasticSearch. Just add `es: null` to your `app/config.yml` file. This is only useful for debugging purposes. Cumulus still requires ElasticSearch to properly operate.
- `@cumulus/integration-tests` includes and exports the `addRules` function, which seeds rules into the DynamoDB table.
- Added capability to support EFS in cloud formation template. Also added
  optional capability to ssh to your instance and privileged lambda functions.
- Added support to force discovery of PDRs that have already been processed
  and filtering of selected data types
- `@cumulus/cmrjs` uses an environment variable `USER_IP_ADDRESS` or fallback
  IP address of `10.0.0.0` when a public IP address is not available. This
  supports lambda functions deployed into a VPC's private subnet, where no
  public IP address is available.

### Changed

- **CUMULUS-550** Custom bootstrap automatically adds new types to index on
  deployment

## [v1.5.1] - 2018-04-23

### Fixed

- add the missing dist folder to the hello-world task
- disable uglifyjs on the built version of the pdr-status-check (read: https://github.com/webpack-contrib/uglifyjs-webpack-plugin/issues/264)

## [v1.5.0] - 2018-04-23

### Changed

- Removed babel from all tasks and packages and increased minimum node requirements to version 8.10
- Lambda functions created by @cumulus/deployment will use node8.10 by default
- Moved [cumulus-integration-tests](https://github.com/nasa/cumulus-integration-tests) to the `example` folder CUMULUS-512
- Streamlined all packages dependencies (e.g. remove redundant dependencies and make sure versions are the same across packages)
- **CUMULUS-352:** Update Cumulus Elasticsearch indices to use [index aliases](https://www.elastic.co/guide/en/elasticsearch/reference/current/indices-aliases.html).
- **CUMULUS-519:** ECS tasks are no longer restarted after each CF deployment unless `ecs.restartTasksOnDeploy` is set to true
- **CUMULUS-298:** Updated log filterPattern to include all CloudWatch logs in ElasticSearch
- **CUMULUS-518:** Updates to the SyncGranule config schema
  - `granuleIdExtraction` is no longer a property
  - `process` is now an optional property
  - `provider_path` is no longer a property

### Fixed

- **CUMULUS-455 "Kes deployments using only an updated message adapter do not get automatically deployed"**
  - prepended the hash value of cumulus-message-adapter.zip file to the zip file name of lambda which uses message adapter.
  - the lambda function will be redeployed when message adapter or lambda function are updated
- Fixed a bug in the bootstrap lambda function where it stuck during update process
- Fixed a bug where the sf-sns-report task did not return the payload of the incoming message as the output of the task [CUMULUS-441]

### Added

- **CUMULUS-352:** Add reindex CLI to the API package.
- **CUMULUS-465:** Added mock http/ftp/sftp servers to the integration tests
- Added a `delete` method to the `@common/CollectionConfigStore` class
- **CUMULUS-467 "@cumulus/integration-tests or cumulus-integration-tests should seed provider and collection in deployed DynamoDB"**
  - `example` integration-tests populates providers and collections to database
  - `example` workflow messages are populated from workflow templates in s3, provider and collection information in database, and input payloads. Input templates are removed.
  - added `https` protocol to provider schema

## [v1.4.1] - 2018-04-11

### Fixed

- Sync-granule install

## [v1.4.0] - 2018-04-09

### Fixed

- **CUMULUS-392 "queue-granules not returning the sfn-execution-arns queued"**
  - updated queue-granules to return the sfn-execution-arns queued and pdr if exists.
  - added pdr to ingest message meta.pdr instead of payload, so the pdr information doesn't get lost in the ingest workflow, and ingested granule in elasticsearch has pdr name.
  - fixed sf-sns-report schema, remove the invalid part
  - fixed pdr-status-check schema, the failed execution contains arn and reason
- **CUMULUS-206** make sure homepage and repository urls exist in package.json files of tasks and packages

### Added

- Example folder with a cumulus deployment example

### Changed

- [CUMULUS-450](https://bugs.earthdata.nasa.gov/browse/CUMULUS-450) - Updated
  the config schema of the **queue-granules** task
  - The config no longer takes a "collection" property
  - The config now takes an "internalBucket" property
  - The config now takes a "stackName" property
- [CUMULUS-450](https://bugs.earthdata.nasa.gov/browse/CUMULUS-450) - Updated
  the config schema of the **parse-pdr** task
  - The config no longer takes a "collection" property
  - The "stack", "provider", and "bucket" config properties are now
    required
- **CUMULUS-469** Added a lambda to the API package to prototype creating an S3 bucket policy for direct, in-region S3 access for the prototype bucket

### Removed

- Removed the `findTmpTestDataDirectory()` function from
  `@cumulus/common/test-utils`

### Fixed

- [CUMULUS-450](https://bugs.earthdata.nasa.gov/browse/CUMULUS-450)
  - The **queue-granules** task now enqueues a **sync-granule** task with the
    correct collection config for that granule based on the granule's
    data-type. It had previously been using the collection config from the
    config of the **queue-granules** task, which was a problem if the granules
    being queued belonged to different data-types.
  - The **parse-pdr** task now handles the case where a PDR contains granules
    with different data types, and uses the correct granuleIdExtraction for
    each granule.

### Added

- **CUMULUS-448** Add code coverage checking using [nyc](https://github.com/istanbuljs/nyc).

## [v1.3.0] - 2018-03-29

### Deprecated

- discover-s3-granules is deprecated. The functionality is provided by the discover-granules task

### Fixed

- **CUMULUS-331:** Fix aws.downloadS3File to handle non-existent key
- Using test ftp provider for discover-granules testing [CUMULUS-427]
- **CUMULUS-304: "Add AWS API throttling to pdr-status-check task"** Added concurrency limit on SFN API calls. The default concurrency is 10 and is configurable through Lambda environment variable CONCURRENCY.
- **CUMULUS-414: "Schema validation not being performed on many tasks"** revised npm build scripts of tasks that use cumulus-message-adapter to place schema directories into dist directories.
- **CUMULUS-301:** Update all tests to use test-data package for testing data.
- **CUMULUS-271: "Empty response body from rules PUT endpoint"** Added the updated rule to response body.
- Increased memory allotment for `CustomBootstrap` lambda function. Resolves failed deployments where `CustomBootstrap` lambda function was failing with error `Process exited before completing request`. This was causing deployments to stall, fail to update and fail to rollback. This error is thrown when the lambda function tries to use more memory than it is allotted.
- Cumulus repository folders structure updated:
  - removed the `cumulus` folder altogether
  - moved `cumulus/tasks` to `tasks` folder at the root level
  - moved the tasks that are not converted to use CMA to `tasks/.not_CMA_compliant`
  - updated paths where necessary

### Added

- `@cumulus/integration-tests` - Added support for testing the output of an ECS activity as well as a Lambda function.

## [v1.2.0] - 2018-03-20

### Fixed

- Update vulnerable npm packages [CUMULUS-425]
- `@cumulus/api`: `kinesis-consumer.js` uses `sf-scheduler.js#schedule` instead of placing a message directly on the `startSF` SQS queue. This is a fix for [CUMULUS-359](https://bugs.earthdata.nasa.gov/browse/CUMULUS-359) because `sf-scheduler.js#schedule` looks up the provider and collection data in DynamoDB and adds it to the `meta` object of the enqueued message payload.
- `@cumulus/api`: `kinesis-consumer.js` catches and logs errors instead of doing an error callback. Before this change, `kinesis-consumer` was failing to process new records when an existing record caused an error because it would call back with an error and stop processing additional records. It keeps trying to process the record causing the error because it's "position" in the stream is unchanged. Catching and logging the errors is part 1 of the fix. Proposed part 2 is to enqueue the error and the message on a "dead-letter" queue so it can be processed later ([CUMULUS-413](https://bugs.earthdata.nasa.gov/browse/CUMULUS-413)).
- **CUMULUS-260: "PDR page on dashboard only shows zeros."** The PDR stats in LPDAAC are all 0s, even if the dashboard has been fixed to retrieve the correct fields. The current version of pdr-status-check has a few issues.
  - pdr is not included in the input/output schema. It's available from the input event. So the pdr status and stats are not updated when the ParsePdr workflow is complete. Adding the pdr to the input/output of the task will fix this.
  - pdr-status-check doesn't update pdr stats which prevent the real time pdr progress from showing up in the dashboard. To solve this, added lambda function sf-sns-report which is copied from @cumulus/api/lambdas/sf-sns-broadcast with modification, sf-sns-report can be used to report step function status anywhere inside a step function. So add step sf-sns-report after each pdr-status-check, we will get the PDR status progress at real time.
  - It's possible an execution is still in the queue and doesn't exist in sfn yet. Added code to handle 'ExecutionDoesNotExist' error when checking the execution status.
- Fixed `aws.cloudwatchevents()` typo in `packages/ingest/aws.js`. This typo was the root cause of the error: `Error: Could not process scheduled_ingest, Error: : aws.cloudwatchevents is not a constructor` seen when trying to update a rule.

### Removed

- `@cumulus/ingest/aws`: Remove queueWorkflowMessage which is no longer being used by `@cumulus/api`'s `kinesis-consumer.js`.

## [v1.1.4] - 2018-03-15

### Added

- added flag `useList` to parse-pdr [CUMULUS-404]

### Fixed

- Pass encrypted password to the ApiGranule Lambda function [CUMULUS-424]

## [v1.1.3] - 2018-03-14

### Fixed

- Changed @cumulus/deployment package install behavior. The build process will happen after installation

## [v1.1.2] - 2018-03-14

### Added

- added tools to @cumulus/integration-tests for local integration testing
- added end to end testing for discovering and parsing of PDRs
- `yarn e2e` command is available for end to end testing

### Fixed

- **CUMULUS-326: "Occasionally encounter "Too Many Requests" on deployment"** The api gateway calls will handle throttling errors
- **CUMULUS-175: "Dashboard providers not in sync with AWS providers."** The root cause of this bug - DynamoDB operations not showing up in Elasticsearch - was shared by collections and rules. The fix was to update providers', collections' and rules; POST, PUT and DELETE endpoints to operate on DynamoDB and using DynamoDB streams to update Elasticsearch. The following packages were made:
  - `@cumulus/deployment` deploys DynamoDB streams for the Collections, Providers and Rules tables as well as a new lambda function called `dbIndexer`. The `dbIndexer` lambda has an event source mapping which listens to each of the DynamoDB streams. The dbIndexer lambda receives events referencing operations on the DynamoDB table and updates the elasticsearch cluster accordingly.
  - The `@cumulus/api` endpoints for collections, providers and rules _only_ query DynamoDB, with the exception of LIST endpoints and the collections' GET endpoint.

### Updated

- Broke up `kes.override.js` of @cumulus/deployment to multiple modules and moved to a new location
- Expanded @cumulus/deployment test coverage
- all tasks were updated to use cumulus-message-adapter-js 1.0.1
- added build process to integration-tests package to babelify it before publication
- Update @cumulus/integration-tests lambda.js `getLambdaOutput` to return the entire lambda output. Previously `getLambdaOutput` returned only the payload.

## [v1.1.1] - 2018-03-08

### Removed

- Unused queue lambda in api/lambdas [CUMULUS-359]

### Fixed

- Kinesis message content is passed to the triggered workflow [CUMULUS-359]
- Kinesis message queues a workflow message and does not write to rules table [CUMULUS-359]

## [v1.1.0] - 2018-03-05

### Added

- Added a `jlog` function to `common/test-utils` to aid in test debugging
- Integration test package with command line tool [CUMULUS-200] by @laurenfrederick
- Test for FTP `useList` flag [CUMULUS-334] by @kkelly51

### Updated

- The `queue-pdrs` task now uses the [cumulus-message-adapter-js](https://github.com/nasa/cumulus-message-adapter-js)
  library
- Updated the `queue-pdrs` JSON schemas
- The test-utils schema validation functions now throw an error if validation
  fails
- The `queue-granules` task now uses the [cumulus-message-adapter-js](https://github.com/nasa/cumulus-message-adapter-js)
  library
- Updated the `queue-granules` JSON schemas

### Removed

- Removed the `getSfnExecutionByName` function from `common/aws`
- Removed the `getGranuleStatus` function from `common/aws`

## [v1.0.1] - 2018-02-27

### Added

- More tests for discover-pdrs, dicover-granules by @yjpa7145
- Schema validation utility for tests by @yjpa7145

### Changed

- Fix an FTP listing bug for servers that do not support STAT [CUMULUS-334] by @kkelly51

## [v1.0.0] - 2018-02-23

[unreleased]: https://github.com/nasa/cumulus/compare/v8.1.0...HEAD
[v8.1.0]: https://github.com/nasa/cumulus/compare/v8.0.0...v8.1.0
[v8.0.0]: https://github.com/nasa/cumulus/compare/v7.2.0...v8.0.0
[v7.2.0]: https://github.com/nasa/cumulus/compare/v7.1.0...v7.2.0
[v7.1.0]: https://github.com/nasa/cumulus/compare/v7.0.0...v7.1.0
[v7.0.0]: https://github.com/nasa/cumulus/compare/v6.0.0...v7.0.0
[v6.0.0]: https://github.com/nasa/cumulus/compare/v5.0.1...v6.0.0
[v5.0.1]: https://github.com/nasa/cumulus/compare/v5.0.0...v5.0.1
[v5.0.0]: https://github.com/nasa/cumulus/compare/v4.0.0...v5.0.0
[v4.0.0]: https://github.com/nasa/cumulus/compare/v3.0.1...v4.0.0
[v3.0.1]: https://github.com/nasa/cumulus/compare/v3.0.0...v3.0.1
[v3.0.0]: https://github.com/nasa/cumulus/compare/v2.0.1...v3.0.0
[v2.0.7]: https://github.com/nasa/cumulus/compare/v2.0.6...v2.0.7
[v2.0.6]: https://github.com/nasa/cumulus/compare/v2.0.5...v2.0.6
[v2.0.5]: https://github.com/nasa/cumulus/compare/v2.0.4...v2.0.5
[v2.0.4]: https://github.com/nasa/cumulus/compare/v2.0.3...v2.0.4
[v2.0.3]: https://github.com/nasa/cumulus/compare/v2.0.2...v2.0.3
[v2.0.2]: https://github.com/nasa/cumulus/compare/v2.0.1...v2.0.2
[v2.0.1]: https://github.com/nasa/cumulus/compare/v1.24.0...v2.0.1
[v2.0.0]: https://github.com/nasa/cumulus/compare/v1.24.0...v2.0.0
[v1.24.0]: https://github.com/nasa/cumulus/compare/v1.23.2...v1.24.0
[v1.23.2]: https://github.com/nasa/cumulus/compare/v1.22.1...v1.23.2
[v1.22.1]: https://github.com/nasa/cumulus/compare/v1.21.0...v1.22.1
[v1.21.0]: https://github.com/nasa/cumulus/compare/v1.20.0...v1.21.0
[v1.20.0]: https://github.com/nasa/cumulus/compare/v1.19.0...v1.20.0
[v1.19.0]: https://github.com/nasa/cumulus/compare/v1.18.0...v1.19.0
[v1.18.0]: https://github.com/nasa/cumulus/compare/v1.17.0...v1.18.0
[v1.17.0]: https://github.com/nasa/cumulus/compare/v1.16.1...v1.17.0
[v1.16.1]: https://github.com/nasa/cumulus/compare/v1.16.0...v1.16.1
[v1.16.0]: https://github.com/nasa/cumulus/compare/v1.15.0...v1.16.0
[v1.15.0]: https://github.com/nasa/cumulus/compare/v1.14.5...v1.15.0
[v1.14.5]: https://github.com/nasa/cumulus/compare/v1.14.4...v1.14.5
[v1.14.4]: https://github.com/nasa/cumulus/compare/v1.14.3...v1.14.4
[v1.14.3]: https://github.com/nasa/cumulus/compare/v1.14.2...v1.14.3
[v1.14.2]: https://github.com/nasa/cumulus/compare/v1.14.1...v1.14.2
[v1.14.1]: https://github.com/nasa/cumulus/compare/v1.14.0...v1.14.1
[v1.14.0]: https://github.com/nasa/cumulus/compare/v1.13.5...v1.14.0
[v1.13.5]: https://github.com/nasa/cumulus/compare/v1.13.4...v1.13.5
[v1.13.4]: https://github.com/nasa/cumulus/compare/v1.13.3...v1.13.4
[v1.13.3]: https://github.com/nasa/cumulus/compare/v1.13.2...v1.13.3
[v1.13.2]: https://github.com/nasa/cumulus/compare/v1.13.1...v1.13.2
[v1.13.1]: https://github.com/nasa/cumulus/compare/v1.13.0...v1.13.1
[v1.13.0]: https://github.com/nasa/cumulus/compare/v1.12.1...v1.13.0
[v1.12.1]: https://github.com/nasa/cumulus/compare/v1.12.0...v1.12.1
[v1.12.0]: https://github.com/nasa/cumulus/compare/v1.11.3...v1.12.0
[v1.11.3]: https://github.com/nasa/cumulus/compare/v1.11.2...v1.11.3
[v1.11.2]: https://github.com/nasa/cumulus/compare/v1.11.1...v1.11.2
[v1.11.1]: https://github.com/nasa/cumulus/compare/v1.11.0...v1.11.1
[v1.11.0]: https://github.com/nasa/cumulus/compare/v1.10.4...v1.11.0
[v1.10.4]: https://github.com/nasa/cumulus/compare/v1.10.3...v1.10.4
[v1.10.3]: https://github.com/nasa/cumulus/compare/v1.10.2...v1.10.3
[v1.10.2]: https://github.com/nasa/cumulus/compare/v1.10.1...v1.10.2
[v1.10.1]: https://github.com/nasa/cumulus/compare/v1.10.0...v1.10.1
[v1.10.0]: https://github.com/nasa/cumulus/compare/v1.9.1...v1.10.0
[v1.9.1]: https://github.com/nasa/cumulus/compare/v1.9.0...v1.9.1
[v1.9.0]: https://github.com/nasa/cumulus/compare/v1.8.1...v1.9.0
[v1.8.1]: https://github.com/nasa/cumulus/compare/v1.8.0...v1.8.1
[v1.8.0]: https://github.com/nasa/cumulus/compare/v1.7.0...v1.8.0
[v1.7.0]: https://github.com/nasa/cumulus/compare/v1.6.0...v1.7.0
[v1.6.0]: https://github.com/nasa/cumulus/compare/v1.5.5...v1.6.0
[v1.5.5]: https://github.com/nasa/cumulus/compare/v1.5.4...v1.5.5
[v1.5.4]: https://github.com/nasa/cumulus/compare/v1.5.3...v1.5.4
[v1.5.3]: https://github.com/nasa/cumulus/compare/v1.5.2...v1.5.3
[v1.5.2]: https://github.com/nasa/cumulus/compare/v1.5.1...v1.5.2
[v1.5.1]: https://github.com/nasa/cumulus/compare/v1.5.0...v1.5.1
[v1.5.0]: https://github.com/nasa/cumulus/compare/v1.4.1...v1.5.0
[v1.4.1]: https://github.com/nasa/cumulus/compare/v1.4.0...v1.4.1
[v1.4.0]: https://github.com/nasa/cumulus/compare/v1.3.0...v1.4.0
[v1.3.0]: https://github.com/nasa/cumulus/compare/v1.2.0...v1.3.0
[v1.2.0]: https://github.com/nasa/cumulus/compare/v1.1.4...v1.2.0
[v1.1.4]: https://github.com/nasa/cumulus/compare/v1.1.3...v1.1.4
[v1.1.3]: https://github.com/nasa/cumulus/compare/v1.1.2...v1.1.3
[v1.1.2]: https://github.com/nasa/cumulus/compare/v1.1.1...v1.1.2
[v1.1.1]: https://github.com/nasa/cumulus/compare/v1.0.1...v1.1.1
[v1.1.0]: https://github.com/nasa/cumulus/compare/v1.0.1...v1.1.0
[v1.0.1]: https://github.com/nasa/cumulus/compare/v1.0.0...v1.0.1
[v1.0.0]: https://github.com/nasa/cumulus/compare/pre-v1-release...v1.0.0

[thin-egress-app]: <https://github.com/asfadmin/thin-egress-app> "Thin Egress App"<|MERGE_RESOLUTION|>--- conflicted
+++ resolved
@@ -6,26 +6,23 @@
 
 ## [Unreleased]
 
-<<<<<<< HEAD
-- **CUMULUS-2472**
-  - Renamed `@cumulus/earthdata-login-client` to more generic `@cumulus/oauth-client`
-  - Added `@cumulus/oauth-client/CognitoClient` to interface with AWS cognito login service
-  - Moved existing `EarthdataLoginClient` to `@cumulus/oauth-client/EarthdataLoginClient`
-=======
 ### BREAKING CHANGES
 
 - **CUMULUS-2434**
   - To use the updated `update-granules-cmr-metadata-file-links` task, the granule UMM-G metadata should have version 1.6.2 or later, since CMR s3 link type 'GET DATA VIA DIRECT ACCESS' is not valid until UMM-G version [1.6.2](https://cdn.earthdata.nasa.gov/umm/granule/v1.6.2/umm-g-json-schema.json)
+- **CUMULUS-2472**
+  - Moved existing `EarthdataLoginClient` to `@cumulus/oauth-client/EarthdataLoginClient` and updated all references in Cumulus Core.
 
 ### Changed
-
 - **CUMULUS-2434**
   - Updated `@cumulus/cmrjs` `updateCMRMetadata` and related functions to add both HTTPS URLS and S3 URIs to CMR metadata.
   - Updated `update-granules-cmr-metadata-file-links` task to add both HTTPS URLs and S3 URIs to the OnlineAccessURLs field of CMR metadata. The task configuration parameter `cmrGranuleUrlType` now has default value `both`.
   - To use the updated `update-granules-cmr-metadata-file-links` task, the granule UMM-G metadata should have version 1.6.2 or later, since CMR s3 link type 'GET DATA VIA DIRECT ACCESS' is not valid until UMM-G version [1.6.2](https://cdn.earthdata.nasa.gov/umm/granule/v1.6.2/umm-g-json-schema.json)
+- **CUMULUS-2472**
+  - Renamed `@cumulus/earthdata-login-client` to more generic `@cumulus/oauth-client` as a parent class for new OAuth clients.
+  - Added `@cumulus/oauth-client/CognitoClient` to interface with AWS cognito login service.
 
 ## [v9.0.0] 2021-05-03
->>>>>>> 9ca293dd
 
 ### Migration steps
 
