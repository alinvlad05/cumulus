--- conflicted
+++ resolved
@@ -24,10 +24,6 @@
   moveGranuleFile,
   getGranuleId
 } = require('../granule');
-<<<<<<< HEAD
-
-=======
->>>>>>> 16bd3c0e
 const { baseProtocol } = require('../protocol');
 const { s3Mixin } = require('../s3');
 
@@ -411,7 +407,6 @@
   t.is(error.message, `Could not determine granule id of ${uri} using ${regex}`);
 });
 
-<<<<<<< HEAD
 test('renameS3FileWithTimestamp renames file', async (t) => {
   const bucket = t.context.internalBucket;
   const key = `${randomString()}/test.hdf`;
@@ -447,23 +442,6 @@
   const key = path.join(file.path, file.name);
   const params = { Bucket: sourceBucket, Key: key, Body: randomString() };
   await s3().putObject(params).promise();
-=======
-class TestS3Granule extends s3Mixin(baseProtocol(Granule)) {}
-
-test('ingestFile throws error when configured to handle duplicates with error', async (t) => {
-  const sourceBucket = t.context.internalBucket;
-  const destBucket = t.context.destBucket;
-
-  const file = {
-    path: '',
-    name: 'test.txt'
-  };
-
-  const Key = path.join(file.path, file.name);
-  const params = { Bucket: sourceBucket, Key, Body: 'test' };
-  await s3().putObject(params).promise();
-
->>>>>>> 16bd3c0e
   const collectionConfig = {
     files: [
       {
@@ -471,14 +449,9 @@
       }
     ]
   };
-<<<<<<< HEAD
   const duplicateHandling = 'version';
   // leading '/' should be trimmed
   const fileStagingDir = '/file-staging';
-=======
-  const duplicateHandling = 'error';
-  const fileStagingDir = 'file-staging';
->>>>>>> 16bd3c0e
   const testGranule = new TestS3Granule(
     {},
     collectionConfig,
@@ -490,7 +463,6 @@
     duplicateHandling,
   );
 
-<<<<<<< HEAD
   const oldfiles = await testGranule.ingestFile(file, destBucket, duplicateHandling);
   t.is(oldfiles.length, 1);
 
@@ -499,7 +471,41 @@
   await s3().putObject(params).promise();
   const newfiles = await testGranule.ingestFile(file, destBucket, duplicateHandling);
   t.is(newfiles.length, 2);
-=======
+});
+
+test('ingestFile throws error when configured to handle duplicates with error', async (t) => {
+  const sourceBucket = t.context.internalBucket;
+  const destBucket = t.context.destBucket;
+
+  const file = {
+    path: '',
+    name: 'test.txt'
+  };
+
+  const Key = path.join(file.path, file.name);
+  const params = { Bucket: sourceBucket, Key, Body: 'test' };
+  await s3().putObject(params).promise();
+
+  const collectionConfig = {
+    files: [
+      {
+        regex: '^[A-Z]|[a-z]+\.txt'
+      }
+    ]
+  };
+  const duplicateHandling = 'error';
+  const fileStagingDir = 'file-staging';
+  const testGranule = new TestS3Granule(
+    {},
+    collectionConfig,
+    {
+      host: sourceBucket
+    },
+    fileStagingDir,
+    false,
+    duplicateHandling,
+  );
+
   // This test needs to use a unique bucket for each test (or remove the object
   // added to the destination bucket). Otherwise, it will throw an error on the
   // first attempt to ingest the file.
@@ -508,5 +514,4 @@
   const destFileKey = path.join(fileStagingDir, file.name);
   t.true(error instanceof errors.DuplicateFile);
   t.is(error.message, `${destFileKey} already exists in ${destBucket} bucket`);
->>>>>>> 16bd3c0e
-});+});
