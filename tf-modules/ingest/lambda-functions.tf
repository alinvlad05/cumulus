--- conflicted
+++ resolved
@@ -19,11 +19,6 @@
   }
   environment {
     variables = {
-<<<<<<< HEAD
-      RulesTable       = var.dynamo_tables.rules.name
-=======
-      ProvidersTable   = var.dynamo_tables.providers.name
->>>>>>> 6381363d
       stackName        = var.prefix
       system_bucket    = var.system_bucket
     }
@@ -107,11 +102,8 @@
   environment {
     variables = {
       stackName                = var.prefix
-<<<<<<< HEAD
+      ProvidersTable           = var.dynamo_tables.providers.name
       RulesTable               = var.dynamo_tables.rules.name
-=======
-      ProvidersTable           = var.dynamo_tables.providers.name
->>>>>>> 6381363d
       system_bucket            = var.system_bucket
       FallbackTopicArn         = aws_sns_topic.kinesis_fallback.arn
       defaultSchedulerQueueUrl = local.defaultSchedulerQueueUrl
@@ -142,11 +134,8 @@
   environment {
     variables = {
       stackName                = var.prefix
-<<<<<<< HEAD
+      ProvidersTable           = var.dynamo_tables.providers.name
       RulesTable               = var.dynamo_tables.rules.name
-=======
-      ProvidersTable           = var.dynamo_tables.providers.name
->>>>>>> 6381363d
       system_bucket            = var.system_bucket
       FallbackTopicArn         = aws_sns_topic.kinesis_fallback.arn
       defaultSchedulerQueueUrl = local.defaultSchedulerQueueUrl
@@ -325,11 +314,8 @@
   environment {
     variables = {
       stackName                = var.prefix
-<<<<<<< HEAD
+      ProvidersTable           = var.dynamo_tables.providers.name
       RulesTable               = var.dynamo_tables.rules.name
-=======
-      ProvidersTable           = var.dynamo_tables.providers.name
->>>>>>> 6381363d
       system_bucket            = var.system_bucket
       defaultSchedulerQueueUrl = local.defaultSchedulerQueueUrl
     }
