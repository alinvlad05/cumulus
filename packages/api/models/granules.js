'use strict';

const clonedeep = require('lodash.clonedeep');
const get = require('lodash.get');
const path = require('path');
const uniqBy = require('lodash.uniqby');

const aws = require('@cumulus/ingest/aws');
const commonAws = require('@cumulus/common/aws');
const cmrjs = require('@cumulus/cmrjs');
const { CMR } = require('@cumulus/cmrjs');
const log = require('@cumulus/common/log');
const { DefaultProvider } = require('@cumulus/ingest/crypto');
const { moveGranuleFiles } = require('@cumulus/ingest/granule');

const Manager = require('./base');

const {
  parseException,
  constructCollectionId,
  deconstructCollectionId,
  getGranuleProductVolume,
  extractDate
} = require('../lib/utils');
const Rule = require('./rules');
const granuleSchema = require('./schemas').granule;

class Granule extends Manager {
  constructor() {
<<<<<<< HEAD
    super({
      tableName: process.env.GranulesTable,
      tableHash: { name: 'granuleId', type: 'S' },
      schema: granuleSchema
    });
=======
    // initiate the manager class with the name of the
    // granules table
    super(process.env.GranulesTable, granuleSchema);
  }

  /**
  * Adds fileSize values from S3 object metadata for granules missing that information
  *
  * @param {Array<Object>} files - Array of files from a payload granule object
  * @returns {Promise<Array>} - Updated array of files with missing fileSize appended
  */
  addMissingFileSizes(files) {
    const filePromises = files.map((file) => {
      if (!('fileSize' in file)) {
        return commonAws.headObject(file.bucket, file.filepath)
          .then((result) => {
            const updatedFile = file;
            updatedFile.fileSize = result.ContentLength;
            return updatedFile;
          })
          .catch((error) => {
            log.error(`Error: ${error}`);
            log.error(`Could not validate missing filesize for s3://${file.filename}`);

            return file;
          });
      }
      return Promise.resolve(file);
    });
    return Promise.all(filePromises);
  }

  /**
   * Create the dynamoDB for this class
   *
   * @returns {Promise} aws dynamodb createTable response
   */
  async createTable() {
    const hash = { name: 'granuleId', type: 'S' };
    return Manager.createTable(this.tableName, hash);
>>>>>>> 8c88eac7
  }

  /**
   * Removes a give granule from CMR
   *
   * @param {string} granuleId - the granule ID
   * @param {string} collectionId - the collection ID
   * @returns {Promise<undefined>} - undefined
   */
  async removeGranuleFromCmr(granuleId, collectionId) {
    log.info(`granules.removeGranuleFromCmr ${granuleId}`);
    const password = await DefaultProvider.decrypt(process.env.cmr_password);
    const cmr = new CMR(
      process.env.cmr_provider,
      process.env.cmr_client_id,
      process.env.cmr_username,
      password
    );

    await cmr.deleteGranule(granuleId, collectionId);
    await this.update({ granuleId }, { published: false, cmrLink: null });
  }

  /**
   * start the re-ingest of a given granule object
   *
   * @param {Object} g - the granule object
   * @returns {Promise<undefined>} - undefined
   */
  async reingest(g) {
    const { name, version } = deconstructCollectionId(g.collectionId);

    // get the payload of the original execution
    const status = await aws.StepFunction.getExecutionStatus(path.basename(g.execution));
    const originalMessage = JSON.parse(status.execution.input);

    const lambdaPayload = await Rule.buildPayload({
      workflow: 'IngestGranule',
      meta: originalMessage.meta,
      payload: originalMessage.payload,
      provider: g.provider,
      collection: {
        name,
        version
      }
    });

    await this.updateStatus({ granuleId: g.granuleId }, 'running');

    await aws.invoke(process.env.invoke, lambdaPayload);
  }

  /**
   * apply a workflow to a given granule object
   *
   * @param {Object} g - the granule object
   * @param {string} workflow - the workflow name
   * @returns {Promise<undefined>} undefined
   */
  async applyWorkflow(g, workflow) {
    const { name, version } = deconstructCollectionId(g.collectionId);

    const lambdaPayload = await Rule.buildPayload({
      workflow,
      payload: {
        granules: [g]
      },
      provider: g.provider,
      collection: {
        name,
        version
      }
    });

    await this.updateStatus({ granuleId: g.granuleId }, 'running');

    await aws.invoke(process.env.invoke, lambdaPayload);
  }

  /**
   * Move a granule's files to destination locations specified
   *
   * @param {Object} g - the granule object
   * @param {Array<{regex: string, bucket: string, filepath: string}>} destinations
   * - list of destinations specified
   *    regex - regex for matching filepath of file to new destination
   *    bucket - aws bucket of the destination
   *    filepath - file path/directory on the bucket for the destination
   * @param {string} distEndpoint - distribution endpoint
   * @returns {Promise<undefined>} undefined
   */
  async move(g, destinations, distEndpoint) {
    log.info(`granules.move ${g.granuleId}`);
    const files = clonedeep(g.files);
    await moveGranuleFiles(g.granuleId, files, destinations, distEndpoint, g.published);
    await this.update({ granuleId: g.granuleId }, { files: files });
  }

  /**
   * Create new granule records from incoming sns messages
   *
   * @param {Object} payload - sns message containing the output of a Cumulus Step Function
   * @returns {Promise<Array>} granule records
   */
  async createGranulesFromSns(payload) {
    const name = get(payload, 'cumulus_meta.execution_name');
    const granules = get(payload, 'payload.granules', get(payload, 'meta.input_granules'));

    if (!granules) return Promise.resolve();

    const arn = aws.getExecutionArn(
      get(payload, 'cumulus_meta.state_machine'),
      name
    );

    if (!arn) return Promise.resolve();

    const execution = aws.getExecutionUrl(arn);

    const collection = get(payload, 'meta.collection');
    const exception = parseException(payload.exception);

    const collectionId = constructCollectionId(collection.name, collection.version);

    const done = granules.map(async (g) => {
      if (g.granuleId) {
        let granuleFiles = g.files;
        granuleFiles = await this.addMissingFileSizes(uniqBy(g.files, 'filename'));

        const doc = {
          granuleId: g.granuleId,
          pdrName: get(payload, 'meta.pdr.name'),
          collectionId,
          status: get(payload, 'meta.status'),
          provider: get(payload, 'meta.provider.id'),
          execution,
          cmrLink: get(g, 'cmrLink'),
          files: granuleFiles,
          error: exception,
          createdAt: get(payload, 'cumulus_meta.workflow_start_time'),
          timestamp: Date.now(),
          productVolume: getGranuleProductVolume(g.files),
          timeToPreprocess: get(payload, 'meta.sync_granule_duration', 0) / 1000,
          timeToArchive: get(payload, 'meta.post_to_cmr_duration', 0) / 1000,
          processingStartDateTime: extractDate(payload, 'meta.sync_granule_end_time'),
          processingEndDateTime: extractDate(payload, 'meta.post_to_cmr_start_time')
        };

        doc.published = get(g, 'published', false);
        // Duration is also used as timeToXfer for the EMS report
        doc.duration = (doc.timestamp - doc.createdAt) / 1000;

        if (g.cmrLink) {
          const metadata = await cmrjs.getMetadata(g.cmrLink);
          doc.beginningDateTime = metadata.time_start;
          doc.endingDateTime = metadata.time_end;
          doc.lastUpdateDateTime = metadata.updated;

          const fullMetadata = await cmrjs.getFullMetadata(g.cmrLink);
          if (fullMetadata && fullMetadata.DataGranule) {
            doc.productionDateTime = fullMetadata.DataGranule.ProductionDateTime;
          }
        }

        return this.create(doc);
      }
      return Promise.resolve();
    });

    return Promise.all(done);
  }
}

module.exports = Granule;<|MERGE_RESOLUTION|>--- conflicted
+++ resolved
@@ -27,16 +27,11 @@
 
 class Granule extends Manager {
   constructor() {
-<<<<<<< HEAD
     super({
       tableName: process.env.GranulesTable,
       tableHash: { name: 'granuleId', type: 'S' },
       schema: granuleSchema
     });
-=======
-    // initiate the manager class with the name of the
-    // granules table
-    super(process.env.GranulesTable, granuleSchema);
   }
 
   /**
@@ -74,7 +69,6 @@
   async createTable() {
     const hash = { name: 'granuleId', type: 'S' };
     return Manager.createTable(this.tableName, hash);
->>>>>>> 8c88eac7
   }
 
   /**
