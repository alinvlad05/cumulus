--- conflicted
+++ resolved
@@ -4,11 +4,6 @@
     access_tokens_table          = "${var.prefix}-AccessTokensTable"
     async_operations_table       = "${var.prefix}-AsyncOperationsTable"
     collections_table            = "${var.prefix}-CollectionsTable"
-<<<<<<< HEAD
-    executions_table             = "${var.prefix}-ExecutionsTable"
-=======
-    granules_table               = "${var.prefix}-GranulesTable"
->>>>>>> 362c4c60
     pdrs_table                   = "${var.prefix}-PdrsTable"
     providers_table              = "${var.prefix}-ProvidersTable"
     reconciliation_reports_table = "${var.prefix}-ReconciliationReportsTable"
@@ -96,57 +91,6 @@
   tags = var.tags
 }
 
-<<<<<<< HEAD
-resource "aws_dynamodb_table" "executions_table" {
-  name             = local.table_names.executions_table
-  billing_mode     = "PAY_PER_REQUEST"
-  hash_key         = "arn"
-
-  attribute {
-    name = "arn"
-    type = "S"
-  }
-
-  point_in_time_recovery {
-    enabled = contains(local.enable_point_in_time_table_names, local.table_names.executions_table)
-=======
-resource "aws_dynamodb_table" "granules_table" {
-  name             = local.table_names.granules_table
-  billing_mode     = "PAY_PER_REQUEST"
-  hash_key         = "granuleId"
-  stream_enabled   = true
-  stream_view_type = "NEW_AND_OLD_IMAGES"
-
-  attribute {
-    name = "granuleId"
-    type = "S"
-  }
-
-  attribute {
-    name = "collectionId"
-    type = "S"
-  }
-
-  global_secondary_index {
-    name            = "collectionId-granuleId-index"
-    hash_key        = "collectionId"
-    range_key       = "granuleId"
-    projection_type = "ALL"
-  }
-
-  point_in_time_recovery {
-    enabled = contains(local.enable_point_in_time_table_names, local.table_names.granules_table)
->>>>>>> 362c4c60
-  }
-
-  lifecycle {
-    prevent_destroy = true
-    ignore_changes = [ name ]
-  }
-
-  tags = var.tags
-}
-
 resource "aws_dynamodb_table" "pdrs_table" {
   name             = local.table_names.pdrs_table
   billing_mode     = "PAY_PER_REQUEST"
