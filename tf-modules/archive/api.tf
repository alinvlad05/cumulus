resource "aws_ssm_parameter" "dynamo_table_names" {
  name = "${var.prefix}-dynamo-table-names"
  type = "String"
  value = jsonencode({
    AccessTokensTable          = var.dynamo_tables.access_tokens.name
    AsyncOperationsTable       = var.dynamo_tables.async_operations.name
    CollectionsTable           = var.dynamo_tables.collections.name
    GranulesTable              = var.dynamo_tables.granules.name
<<<<<<< HEAD
    PdrsTable                  = var.dynamo_tables.pdrs.name
=======
    ProvidersTable             = var.dynamo_tables.providers.name
>>>>>>> 09095418
    ReconciliationReportsTable = var.dynamo_tables.reconciliation_reports.name
    RulesTable                 = var.dynamo_tables.rules.name
  })
}
locals {
  api_port_substring        = var.api_port == null ? "" : ":${var.api_port}"
  api_id                    = var.deploy_to_ngap ? aws_api_gateway_rest_api.api[0].id : aws_api_gateway_rest_api.api_outside_ngap[0].id
  api_uri                   = var.api_url == null ? "https://${local.api_id}.execute-api.${data.aws_region.current.name}.amazonaws.com${local.api_port_substring}/${var.api_gateway_stage}/" : var.api_url
  api_redirect_uri          = "${local.api_uri}token"
  dynamo_table_namestring   = jsonencode({
    AccessTokensTable          = var.dynamo_tables.access_tokens.name
    AsyncOperationsTable       = var.dynamo_tables.async_operations.name
    CollectionsTable           = var.dynamo_tables.collections.name
    GranulesTable              = var.dynamo_tables.granules.name
<<<<<<< HEAD
    PdrsTable                  = var.dynamo_tables.pdrs.name
=======
    ProvidersTable             = var.dynamo_tables.providers.name
>>>>>>> 09095418
    ReconciliationReportsTable = var.dynamo_tables.reconciliation_reports.name
    RulesTable                 = var.dynamo_tables.rules.name
  })
  api_env_variables = {
        auth_mode                      = "public"
        api_config_secret_id           = aws_secretsmanager_secret_version.api_config.arn
        OAUTH_PROVIDER                   = var.oauth_provider
  }
  api_secret_env_variables = {
      acquireTimeoutMillis             = var.rds_connection_timing_configuration.acquireTimeoutMillis
      API_BASE_URL                     = local.api_uri
      ASSERT_ENDPOINT                  = var.saml_assertion_consumer_service
      AsyncOperationTaskDefinition     = aws_ecs_task_definition.async_operation.arn
      backgroundQueueUrl               = var.background_queue_url
      BulkOperationLambda              = aws_lambda_function.bulk_operation.arn
      collection_sns_topic_arn         = aws_sns_topic.report_collections_topic.arn
      cmr_client_id                    = var.cmr_client_id
      CMR_ENVIRONMENT                  = var.cmr_environment
      CMR_HOST                         = var.cmr_custom_host
      cmr_oauth_provider               = var.cmr_oauth_provider
      cmr_password_secret_name         = length(var.cmr_password) == 0 ? null : aws_secretsmanager_secret.api_cmr_password.name
      cmr_provider                     = var.cmr_provider
      cmr_username                     = var.cmr_username
      createRetryIntervalMillis        = var.rds_connection_timing_configuration.createRetryIntervalMillis
      createTimeoutMillis              = var.rds_connection_timing_configuration.createTimeoutMillis
      databaseCredentialSecretArn      = var.rds_user_access_secret_arn
      DeadLetterProcessingLambda       = aws_lambda_function.process_dead_letter_archive.arn
      DISTRIBUTION_ENDPOINT            = var.distribution_url
      distributionApiId                = var.distribution_api_id
      dynamoTableNameString            = local.dynamo_table_namestring
      dynamoTableNamesParameterName    = aws_ssm_parameter.dynamo_table_names.name
      EARTHDATA_BASE_URL               = replace(var.urs_url, "//*$/", "/") # Makes sure there's one and only one trailing slash
      EARTHDATA_CLIENT_ID              = var.urs_client_id
      EARTHDATA_CLIENT_PASSWORD        = var.urs_client_password
      EcsCluster                       = var.ecs_cluster_name
      ENTITY_ID                        = var.saml_entity_id
      ES_CONCURRENCY                   = var.es_request_concurrency
      ES_HOST                          = var.elasticsearch_hostname
      ES_INDEX_SHARDS                  = var.es_index_shards
      granule_sns_topic_arn            = aws_sns_topic.report_granules_topic.arn
      execution_sns_topic_arn          = aws_sns_topic.report_executions_topic.arn
      idleTimeoutMillis                = var.rds_connection_timing_configuration.idleTimeoutMillis
      IDP_LOGIN                        = var.saml_idp_login
      IndexFromDatabaseLambda          = aws_lambda_function.index_from_database.arn
      invoke                           = var.schedule_sf_function_arn
      invokeArn                        = var.schedule_sf_function_arn
      invokeReconcileLambda            = aws_lambda_function.create_reconciliation_report.arn
      KinesisFallbackTopicArn          = var.kinesis_fallback_topic_arn
      KinesisInboundEventLogger        = var.kinesis_inbound_event_logger_lambda_function_arn
      launchpad_api                    = var.launchpad_api
      launchpad_certificate            = var.launchpad_certificate
      LAUNCHPAD_METADATA_URL           = var.saml_launchpad_metadata_url
      launchpad_passphrase_secret_name = length(var.launchpad_passphrase) == 0 ? null : aws_secretsmanager_secret.api_launchpad_passphrase.name
      log_destination_arn              = var.log_destination_arn
      ManualConsumerLambda             = var.manual_consumer_function_arn
      messageConsumer                  = var.message_consumer_function_arn
      METRICS_ES_HOST                  = var.metrics_es_host
      METRICS_ES_PASS                  = var.metrics_es_password
      METRICS_ES_USER                  = var.metrics_es_username
      OAUTH_PROVIDER                   = var.oauth_provider
      oauth_user_group                 = var.oauth_user_group
      orca_api_uri                     = var.orca_api_uri
      protected_buckets                = join(",", local.protected_buckets)
      provider_kms_key_id              = aws_kms_key.provider_kms_key.key_id
      public_buckets                   = join(",", local.public_buckets)
      reapIntervalMillis               = var.rds_connection_timing_configuration.reapIntervalMillis
      ReplaySqsMessagesLambda          = aws_lambda_function.replay_sqs_messages.arn
      StartAsyncOperationLambda        = aws_lambda_function.start_async_operation.arn
      stackName                        = var.prefix
      system_bucket                    = var.system_bucket
      TOKEN_REDIRECT_ENDPOINT          = local.api_redirect_uri
      TOKEN_SECRET                     = var.token_secret
    }
}

resource "aws_secretsmanager_secret" "api_config" {
  name_prefix = "${var.prefix}-api-config"
  tags        = var.tags
}

resource "aws_secretsmanager_secret_version" "api_config" {
  secret_id = aws_secretsmanager_secret.api_config.id
  secret_string = jsonencode(local.api_secret_env_variables)
}

resource "aws_cloudwatch_log_group" "private_api" {
  name              = "/aws/lambda/${aws_lambda_function.private_api.function_name}"
  retention_in_days = lookup(var.cloudwatch_log_retention_periods, "archive_private_api_log_retention", var.default_log_retention_days)
  tags              = var.tags
}

resource "aws_cloudwatch_log_group" "api" {
  name              = "/aws/lambda/${aws_lambda_function.api.function_name}"
  retention_in_days = lookup(var.cloudwatch_log_retention_periods, "archive_api_log_retention", var.default_log_retention_days)
  tags              = var.tags
}

resource "aws_secretsmanager_secret" "api_cmr_password" {
  name_prefix = "${var.prefix}-api-cmr-password"
  description = "CMR password for the Cumulus API's ${var.prefix} deployment"
  tags        = var.tags
}

resource "aws_secretsmanager_secret_version" "api_cmr_password" {
  count         = length(var.cmr_password) == 0 ? 0 : 1
  secret_id     = aws_secretsmanager_secret.api_cmr_password.id
  secret_string = var.cmr_password
}

resource "aws_secretsmanager_secret" "api_launchpad_passphrase" {
  name_prefix = "${var.prefix}-api-launchpad-passphrase"
  description = "Launchpad passphrase for the Cumulus API's ${var.prefix} deployment"
  tags        = var.tags
}

resource "aws_secretsmanager_secret_version" "api_launchpad_passphrase" {
  count         = length(var.launchpad_passphrase) == 0 ? 0 : 1
  secret_id     = aws_secretsmanager_secret.api_launchpad_passphrase.id
  secret_string = var.launchpad_passphrase
}

resource "aws_s3_bucket_object" "authorized_oauth_users" {
  bucket  = var.system_bucket
  key     = "${var.prefix}/api/authorized_oauth_users.json"
  content = jsonencode(var.users)
  etag    = md5(jsonencode(var.users))
}

resource "aws_lambda_function" "private_api" {
  depends_on       = [aws_s3_bucket_object.authorized_oauth_users]

  function_name    = "${var.prefix}-PrivateApiLambda"
  filename         = "${path.module}/../../packages/api/dist/app/lambda.zip"
  source_code_hash = filebase64sha256("${path.module}/../../packages/api/dist/app/lambda.zip")
  handler          = "index.handler"
  role             = aws_iam_role.lambda_api_gateway.arn
  runtime          = "nodejs14.x"
  timeout          = 100
  environment {
    variables = merge(local.api_env_variables, {"auth_mode"="private"})
  }
  memory_size = 1280
  tags        = var.tags

  dynamic "vpc_config" {
    for_each = length(var.lambda_subnet_ids) == 0 ? [] : [1]
    content {
      subnet_ids = var.lambda_subnet_ids
      security_group_ids =  concat(local.lambda_security_group_ids, [var.rds_security_group])
    }
  }
}

resource "aws_lambda_function" "api" {
  depends_on       = [aws_s3_bucket_object.authorized_oauth_users]

  function_name    = "${var.prefix}-ApiEndpoints"
  filename         = "${path.module}/../../packages/api/dist/app/lambda.zip"
  source_code_hash = filebase64sha256("${path.module}/../../packages/api/dist/app/lambda.zip")
  handler          = "index.handler"
  role             = aws_iam_role.lambda_api_gateway.arn
  runtime          = "nodejs14.x"
  timeout          = 100
  environment {
    variables = merge(local.api_env_variables, {"auth_mode"="public"})
  }
  memory_size = 1280
  tags        = var.tags

  reserved_concurrent_executions = var.api_reserved_concurrency

  dynamic "vpc_config" {
    for_each = length(var.lambda_subnet_ids) == 0 ? [] : [1]
    content {
      subnet_ids = var.lambda_subnet_ids
      security_group_ids = concat(local.lambda_security_group_ids, [var.rds_security_group])
    }
  }
}

data "aws_iam_policy_document" "private_api_policy_document" {
  count = var.deploy_to_ngap || var.private_archive_api_gateway ? 1 : 0
  statement {
    principals {
      type        = "*"
      identifiers = ["*"]
    }
    actions = [ "*" ]
    resources = ["*"]
    condition {
      test     = "StringEquals"
      variable = "aws:SourceVpc"
      values = [var.vpc_id]
    }
  }
}

resource "aws_api_gateway_rest_api" "api" {
  count = var.deploy_to_ngap ? 1 : 0
  name = "${var.prefix}-archive"

  lifecycle {
    ignore_changes = [policy]
  }

  policy = data.aws_iam_policy_document.private_api_policy_document[0].json

  endpoint_configuration {
    types = ["PRIVATE"]
  }

  tags = var.tags
}

resource "aws_api_gateway_rest_api" "api_outside_ngap" {
  count = var.deploy_to_ngap ? 0 : 1
  name = "${var.prefix}-archive"

  policy = var.private_archive_api_gateway ? data.aws_iam_policy_document.private_api_policy_document[0].json : null

  endpoint_configuration {
    types = var.private_archive_api_gateway ? ["PRIVATE"] : ["EDGE"]
  }
}

resource "aws_lambda_permission" "api_endpoints_lambda_permission" {
  action        = "lambda:InvokeFunction"
  function_name = aws_lambda_function.api.arn
  principal     = "apigateway.amazonaws.com"
}

resource "aws_api_gateway_resource" "proxy" {
  rest_api_id = var.deploy_to_ngap ? aws_api_gateway_rest_api.api[0].id: aws_api_gateway_rest_api.api_outside_ngap[0].id
  parent_id   = var.deploy_to_ngap ? aws_api_gateway_rest_api.api[0].root_resource_id : aws_api_gateway_rest_api.api_outside_ngap[0].root_resource_id
  path_part   = "{proxy+}"
}

resource "aws_api_gateway_method" "any_proxy" {
  rest_api_id   = var.deploy_to_ngap ? aws_api_gateway_rest_api.api[0].id : aws_api_gateway_rest_api.api_outside_ngap[0].id
  resource_id   = aws_api_gateway_resource.proxy.id
  http_method   = "ANY"
  authorization = "NONE"
}

resource "aws_api_gateway_integration" "any_proxy" {
  rest_api_id             = var.deploy_to_ngap ? aws_api_gateway_rest_api.api[0].id : aws_api_gateway_rest_api.api_outside_ngap[0].id
  resource_id             = aws_api_gateway_resource.proxy.id
  http_method             = aws_api_gateway_method.any_proxy.http_method
  type                    = "AWS_PROXY"
  integration_http_method = "POST"
  uri                     = aws_lambda_function.api.invoke_arn
}

resource "aws_api_gateway_deployment" "api" {
  depends_on = [aws_api_gateway_integration.any_proxy]

  rest_api_id = var.deploy_to_ngap ? aws_api_gateway_rest_api.api[0].id : aws_api_gateway_rest_api.api_outside_ngap[0].id
  stage_name  = var.api_gateway_stage
}<|MERGE_RESOLUTION|>--- conflicted
+++ resolved
@@ -6,11 +6,6 @@
     AsyncOperationsTable       = var.dynamo_tables.async_operations.name
     CollectionsTable           = var.dynamo_tables.collections.name
     GranulesTable              = var.dynamo_tables.granules.name
-<<<<<<< HEAD
-    PdrsTable                  = var.dynamo_tables.pdrs.name
-=======
-    ProvidersTable             = var.dynamo_tables.providers.name
->>>>>>> 09095418
     ReconciliationReportsTable = var.dynamo_tables.reconciliation_reports.name
     RulesTable                 = var.dynamo_tables.rules.name
   })
@@ -25,11 +20,6 @@
     AsyncOperationsTable       = var.dynamo_tables.async_operations.name
     CollectionsTable           = var.dynamo_tables.collections.name
     GranulesTable              = var.dynamo_tables.granules.name
-<<<<<<< HEAD
-    PdrsTable                  = var.dynamo_tables.pdrs.name
-=======
-    ProvidersTable             = var.dynamo_tables.providers.name
->>>>>>> 09095418
     ReconciliationReportsTable = var.dynamo_tables.reconciliation_reports.name
     RulesTable                 = var.dynamo_tables.rules.name
   })
