---
id: deployment-readme
title: How to Deploy Cumulus
hide_title: false
---

## Overview

This is a guide for deploying a new instance of Cumulus.

This document assumes familiarity with Terraform. If you are not comfortable
working with Terraform, the following links should bring you up to speed:

- [Introduction to Terraform](https://www.terraform.io/intro/index.html)
- [Getting Started with Terraform and AWS](https://learn.hashicorp.com/terraform/?track=getting-started#getting-started)
- [Terraform Configuration Language](https://www.terraform.io/docs/configuration/index.html)

The process involves:

- Creating [AWS S3 Buckets](https://docs.aws.amazon.com/AmazonS3/latest/dev/UsingBucket.html)
- Configuring a VPC, if necessary
- Configuring an Earthdata application, if necessary
- Creating a Lambda layer for the [Cumulus Message Adapter](./../workflows/input_output.md#cumulus-message-adapter)
- Creating resources for your Terraform backend
- Using [Terraform](https://www.terraform.io) to deploy resources to AWS

---

## Requirements

### Linux/MacOS software requirements

- git
- zip
- AWS CLI - [AWS command line interface](https://aws.amazon.com/cli/)
- [Terraform](https://www.terraform.io)

#### Install Terraform

It is recommended to keep a consistent version of Terraform as you deploy. Once your state files are migrated to a higher version, they are not always backwards compatible so integrators should pin their Terraform version. This is easily accomplished using the Terraform Version Manager [tfenv](https://github.com/tfutils/tfenv). If you have a CI environment (or any other machine) that you are using to deploy the same stack, **you should pin your version across those machines as well**, otherwise you will run into errors trying to re-deploy from your local machine.

If you are using a Mac and [Homebrew](https://brew.sh), installing tfenv is
as simple as:

```shell
brew update
brew install tfenv
```

For other cases,
[installation instructions](https://github.com/tfutils/tfenv#installation)
are available.

```shell
 $ tfenv install 0.12.12
[INFO] Installing Terraform v0.12.12
...
[INFO] Switching completed

$ tfenv use 0.12.12
[INFO] Switching to v0.12.12
...
[INFO] Switching completed
```

It is recommended to stay on the Cumulus Core TF version which can be found [here](https://github.com/nasa/cumulus/blob/master/example/.tfversion). Any changes to that will be noted in the release notes.

To verify your Terraform version run:

```shell
$ terraform --version
Terraform v0.12.12
```

### Credentials

- [CMR](https://earthdata.nasa.gov/about/science-system-description/eosdis-components/common-metadata-repository) username and password. CMR credentials must be provided if you are exporting metadata to CMR with Earthdata Login authentication. More information about CMR configuration can be found [here](./config_descriptions#cmr).
- [NASA Launchpad](https://launchpad.nasa.gov). Launchpad credentials must be provided if you are using Launchpad authentication to export metadata to CMR or to authenticate with the Cumulus API. More information about CMR and Cumulus Launchpad authentication and configuration can be found [here](./config_descriptions#launchpad).
- [Earthdata Login](https://earthdata.nasa.gov/about/science-system-description/eosdis-components/earthdata-login) username and password. User must have the ability to administer and/or create applications in URS. It's recommended to obtain an account in the test environment (UAT).

### Needed Git Repositories

- [Deployment Template](https://github.com/nasa/cumulus-template-deploy)
- [Cumulus Dashboard](https://github.com/nasa/cumulus-dashboard)

---

## Prepare deployment repository

 > _If you already are working with an existing repository that is configured appropriately for the version of Cumulus you intend to deploy or update, skip to [Prepare AWS configuration.](deployment-readme#prepare-aws-configuration)_

Clone the [`cumulus-template-deploy`](https://github.com/nasa/cumulus-template-deploy) repo and name appropriately for your organization:

```bash
  git clone https://github.com/nasa/cumulus-template-deploy <repository-name>
```

We will return to [configuring this repo and using it for deployment below](#deploying-the-cumulus-instance).

<details>
  <summary>Optional: Create a new repository</summary>

  [Create a new repository](https://help.github.com/articles/creating-a-new-repository/) on Github so that you can add your workflows and other modules to source control:

```bash
  git remote set-url origin https://github.com/nasa/<repository-name>
  git push origin master
```

You can then [add/commit](https://help.github.com/articles/adding-a-file-to-a-repository-using-the-command-line/) changes as needed.

> **Note**: If you are pushing your deployment code to a git repo, make sure to add `terraform.tf` and `terraform.tfvars` to `.gitignore`, **as these files will contain sensitive data related to your AWS account**.

</details>

---

## Prepare AWS configuration

### Set Access Keys

You need to make some AWS information available to your environment. If you don't already have the access key and secret access key of an AWS user with IAM Create-User permissions, you must [Create Access Keys](https://docs.aws.amazon.com/general/latest/gr/managing-aws-access-keys.html) for such a user with IAM Create-User permissions, then export the access keys:

```bash
  export AWS_ACCESS_KEY_ID=<AWS access key>
  export AWS_SECRET_ACCESS_KEY=<AWS secret key>
  export AWS_REGION=<region>
```

If you don't want to set environment variables, [access keys can be stored locally via the AWS CLI.](http://docs.aws.amazon.com/cli/latest/userguide/cli-chap-getting-started.html)

### Create S3 Buckets

See [creating s3 buckets](deployment/create_bucket.md) for more information on how to create a bucket.

The following s3 bucket should be created (replacing `<prefix>` with whatever you'd like, generally your organization/DAAC's name):

- `<prefix>-internal`

You can create additional s3 buckets based on the needs of your workflows.

These buckets do not need any non-default permissions to function with Cumulus, however your local security requirements may vary.

**Note**: S3 bucket object names are global and must be unique across all accounts/locations/etc.

### VPC, Subnets and Security Group

Cumulus supports operation within a VPC, but you will need to separately create:

- VPC
- Subnet
- Security group
- VPC endpoints for the various services used by Cumulus if you wish to route traffic through the VPC

These resources only need to be created once per AWS account and their ids will be used to configure your Terraform deployment.

#### Elasticsearch in a VPC

Amazon Elasticsearch Service does not use a VPC Endpoint. To use ES within a VPC, before deploying run:

```shell
aws iam create-service-linked-role --aws-service-name es.amazonaws.com
```

This operation only needs to be done once per account, but it must be done for both NGAP and regular AWS environments.

### Set up EC2 key pair (optional)

The key pair will be used to SSH into your EC2 instance(s). It is recommended to [create or import a key pair](https://docs.aws.amazon.com/AWSEC2/latest/UserGuide/ec2-key-pairs.html) and specify it in your Cumulus deployment.

This can also be done post-deployment by redeploying your Cumulus instance.

---

## Configure EarthData application

The Cumulus stack can authenticate with [Earthdata Login](https://urs.earthdata.nasa.gov/documentation). If you want to use this functionality, you must create and register a new Earthdata application. Use the [User Acceptance Tools (UAT) site](https://uat.urs.earthdata.nasa.gov) unless you intend use a different URS environment (which will require updating the `urs_url` value shown below).

Follow the directions on [how to register an application](https://wiki.earthdata.nasa.gov/display/EL/How+To+Register+An+Application). Use any url for the `Redirect URL`, it will be deleted in a later step. Also note the password in step 3 and client ID in step 4 use these to replace `urs_client_id` and `urs_client_password` in the `terraform.tfvars` for the `cumulus-tf` module shown below.

---

## Create resources for Terraform state

> _If you're re-deploying an existing Cumulus configuration you should skip to [Deploy the Cumulus instance](deployment-readme#deploy-the-cumulus-instance), as these values should already be configured._

The state of the Terraform deployment is stored in S3. In the following
examples, it will be assumed that state is being stored in a bucket called
`my-tf-state`. You can also use an existing bucket, if desired.

### Create the state bucket

```shell
aws s3api create-bucket --bucket my-tf-state
```

In order to help prevent loss of state information, **it is strongly recommended that
versioning be enabled on the state bucket**.

```shell
aws s3api put-bucket-versioning \
    --bucket my-tf-state \
    --versioning-configuration Status=Enabled
```

⚠️ **Note:** If your state information does become lost or corrupt, then
deployment (via `terraform apply`) will have unpredictable results, including
possible loss of data and loss of deployed resources. In order to reduce your
risk of the corruption or loss of your Terraform state file, or otherwise
corrupt your Cumulus deployment, please see the
[Terraform Best Practices](terraform-best-practices.md) guide.

### Create the locks table

Terraform uses a lock stored in DynamoDB in order to prevent multiple
simultaneous updates. In the following examples, that table will be called
`my-tf-locks`.

```shell
$ aws dynamodb create-table \
    --table-name my-tf-locks \
    --attribute-definitions AttributeName=LockID,AttributeType=S \
    --key-schema AttributeName=LockID,KeyType=HASH \
    --billing-mode PAY_PER_REQUEST \
    --region us-east-1
```

<<<<<<< HEAD
⚠️ **Note:** The `--billing-mode` option was recently added to the AWS CLI. You
may need to upgrade your version of the AWS CLI if you get an error about
provisioned throughput when creating the table.

=======
>>>>>>> a8f2b786
---

## Deploy the Cumulus instance

A typical Cumulus deployment is broken into two
[Terraform root modules](https://www.terraform.io/docs/configuration/modules.html):
[`data-persistence`](https://github.com/nasa/cumulus/tree/master/tf-modules/data-persistence) and [`cumulus`](https://github.com/nasa/cumulus/tree/master/tf-modules/cumulus).

The `data-persistence` module should
be deployed first, and creates the Elasticsearch domain and DynamoDB tables. The
`cumulus` module deploys the rest of Cumulus: distribution, API, ingest,
workflows, etc. The `cumulus` module depends on the resources created in the
`data-persistence` deployment.

Each of these modules have to be deployed independently and require their own Terraform backend, variable, and output settings. The template deploy repo that was cloned previously already contains the scaffolding of the necessary files for the deployment of each module: `data-persistence-tf` deploys the `data-persistence` module and `cumulus-tf` deploys the `cumulus` module. For reference on the files that are included, see the [documentation on adding components to a Terraform deployment](components.md#adding-components-to-your-terraform-deployment).

### Troubleshooting

Please see our [troubleshooting documentation for any issues with your deployment](../troubleshooting/troubleshooting-deployment) when performing the upcoming steps.

### Configure and deploy the `data-persistence-tf` root module

These steps should be executed in the `data-persistence-tf` directory of the template deploy repo that was cloned previously. Run the following to copy the example files.

```shell
cd data-persistence-tf/
cp terraform.tf.example terraform.tf
cp terraform.tfvars.example terraform.tfvars
```

In `terraform.tf`, configure the remote state settings by substituting the appropriate values for:

- `bucket`
- `dynamodb_table`
- `PREFIX` (whatever prefix you've chosen for your deployment)

Fill in the appropriate values in `terraform.tfvars`. See the [data-persistence module variable definitions](https://github.com/nasa/cumulus/blob/master/tf-modules/data-persistence/variables.tf) for more detail on each variable.

**Reminder:** Elasticsearch is optional and can be disabled using `include_elasticsearch = false` in your `terraform.tfvars`. Your Cumulus dashboard will not work without Elasticsearch.

**Reminder:** If you are including `subnet_ids` in your `terraform.tfvars`, Elasticsearch will need a service-linked role to deploy successfully. Follow the [instructions above](#elasticsearch-in-a-vpc) to create the service-linked role if you haven't already.

#### Initialize Terraform

Run `terraform init`[^3]

You should see output like:

```shell
* provider.aws: version = "~> 2.32"

Terraform has been successfully initialized!
```

<details>
  <summary>Optional: Import existing AWS resources to Terraform</summary>

#### Import existing resources

If you have an existing Cumulus deployment, you can import your existing DynamoDB tables and Elasticsearch instance to be used with your new Terraform deployment.

To import a DynamoDB table from your existing deployment:

```bash
terraform import module.data_persistence.aws_dynamodb_table.access_tokens_table PREFIX-AccessTokensTable
```

Repeat this command for every DynamoDB table included in the [`data-persistence` module](https://github.com/nasa/cumulus/blob/master/tf-modules/data-persistence/README.md), replacing `PREFIX` with the correct value for your existing deployment.

To import the Elasticsearch instance from your existing deployment, run this command and replace `PREFIX-es5vpc` with the existing domain name:

```bash
terraform import module.data_persistence.aws_elasticsearch_domain.es_vpc PREFIX-es5vpc
```

You will also need to make sure to set these variables in your `terraform.tfvars` file:

```hcl
prefix = "PREFIX"     # must match prefix of existing deployment
custom_domain_name = "PREFIX-es5vpc"  # must match existing Elasticsearch domain name
```

> **Note:** If you are importing data resources from a previous version of Cumulus deployed using Cloudformation, then make sure [`DeletionPolicy: Retain`](https://docs.aws.amazon.com/AWSCloudFormation/latest/UserGuide/aws-attribute-deletionpolicy.html) is set on the data resources in the Cloudformation stack before deleting that stack. Otherwise, the imported data resources will be destroyed when you delete that stack. As of Cumulus version 1.15.0, `DeletionPolicy: Retain` is set by default for the data resources in the Cloudformation stack.

</details>

#### Deploy

Run `terraform apply` to deploy your data persistence resources. Type `yes` when prompted to confirm that you want to create the resources. Assuming the operation is successful, you should see output like:

```shell
Apply complete! Resources: 16 added, 0 changed, 0 destroyed.

Outputs:

dynamo_tables = {
  "access_tokens" = {
    "arn" = "arn:aws:dynamodb:us-east-1:12345:table/prefix-AccessTokensTable"
    "name" = "prefix-AccessTokensTable"
  }
  # ... more tables ...
}
elasticsearch_alarms = [
  {
    "arn" = "arn:aws:cloudwatch:us-east-1:12345:alarm:prefix-es-vpc-NodesLowAlarm"
    "name" = "prefix-es-vpc-NodesLowAlarm"
  },
  # ... more alarms ...
]
elasticsearch_domain_arn = arn:aws:es:us-east-1:12345:domain/prefix-es-vpc
elasticsearch_hostname = vpc-prefix-es-vpc-abcdef.us-east-1.es.amazonaws.com
elasticsearch_security_group_id = sg-12345
```

Your data persistence resources are now deployed.

### Deploy the Cumulus Message Adapter layer

The [Cumulus Message Adapter (CMA)](./../workflows/input_output.md#cumulus-message-adapter) is necessary for interpreting the input and output of Cumulus workflow steps. The CMA is now integrated with Cumulus workflow steps as a Lambda layer.

To deploy a CMA layer to your account:

1. Go to the [CMA releases page](https://github.com/nasa/cumulus-message-adapter/releases) and download the `cumulus-message-adapter.zip` for the desired release
2. Use the AWS CLI to publish your layer:

```shell
$ aws lambda publish-layer-version \
  --layer-name prefix-CMA-layer \
  --region us-east-1 \
  --zip-file fileb:///path/to/cumulus-message-adapter.zip

{
  ... more output ...
  "LayerVersionArn": "arn:aws:lambda:us-east-1:1234567890:layer:prefix-CMA-layer:1",
  ... more output ...
}
```

Make sure to copy the `LayerVersionArn` of the deployed layer, as it will be used to configure the `cumulus-tf` deployment in the next step.

### Configure and deploy the `cumulus-tf` root module

These steps should be executed in the `cumulus-tf` directory of the template repo that was cloned previously.

```shell
cd cumulus-tf/
cp terraform.tf.example terraform.tf
cp terraform.tfvars.example terraform.tfvars
```

In `terraform.tf`, configure the remote state settings by substituting the appropriate values for:

- `bucket`
- `dynamodb_table`
- `PREFIX` (whatever prefix you've chosen for your deployment)

Fill in the appropriate values in `terraform.tfvars`. See the [Cumulus module variable definitions](https://github.com/nasa/cumulus/blob/master/tf-modules/cumulus/variables.tf) for more detail on each variable.

Notes on specific variables:

- **`deploy_to_ngap`**: This variable controls the provisioning of certain resources and policies that are specific to an NGAP environment. **If you are deploying to NGAP, you must set this variable to `true`.**
- **`prefix`**: The value should be the same as the `prefix` from the data-persistence deployment.
- **`token_secret`**: A string value used for signing and verifying [JSON Web Tokens (JWTs)](https://jwt.io/) issued by the API. For security purposes, it is **strongly recommended that this value be a 32-character string**.
- **`data_persistence_remote_state_config`**: This object should contain the remote state values that you configured in `data-persistence-tf/terraform.tf`. These settings allow `cumulus-tf` to determine the names of the resources created in `data-persistence-tf`.
- **`key_name` (optional)**: The name of your key pair from [setting up your key pair](#set-up-ec2-key-pair-optional)

#### Configure the Thin Egress App

The Thin Egress App is used for Cumulus distribution. Follow the steps [in the documentation](./thin_egress_app) to configure distribution in your `cumulus-tf` deployment.

#### Initialize Terraform

Follow the [above instructions to initialize Terraform](#initialize-terraform) using `terraform init`[^3].

#### Deploy

Run `terraform apply` to deploy the resources. Type `yes` when prompted to confirm that you want to create the resources. Assuming the operation is successful, you should see output like this:

```shell
Apply complete! Resources: 292 added, 0 changed, 0 destroyed.

Outputs:

archive_api_redirect_uri = https://abc123.execute-api.us-east-1.amazonaws.com/dev/token
archive_api_uri = https://abc123.execute-api.us-east-1.amazonaws.com/dev/
distribution_redirect_uri = https://abc123.execute-api.us-east-1.amazonaws.com/DEV/login
distribution_url = https://abc123.execute-api.us-east-1.amazonaws.com/DEV/
```

**Note:** Be sure to copy the redirect URLs, as you will use them to update your Earthdata application.

### Update Earthdata Application

You will need to add two redirect URLs to your EarthData login application.

1. Login to URS.
2. Under My Applications -> Application Administration -> use the edit icon of your application.
3. Under Manage -> redirect URIs, add the Backend API url returned from the stack deployment
   * e.g. `https://<czbbkscuy6>.execute-api.us-east-1.amazonaws.com/dev/token`.
4. Also add the Distribution url
   * e.g. `https://<kido2r7kji>.execute-api.us-east-1.amazonaws.com/dev/login`[^1].
5. You may delete the placeholder url you used to create the application.

If you've lost track of the needed redirect URIs, they can be located on the [API Gateway](https://console.aws.amazon.com/apigateway). Once there, select `<prefix>-archive` and/or `<prefix>-thin-egress-app-EgressGateway`, `Dashboard` and utilizing the base URL at the top of the page that is accompanied by the text `Invoke this API at:`. Make sure to append `/token` for the archive URL and `/login` to the thin egress app URL.

---

## Deploy Cumulus dashboard

### Dashboard Requirements

Please note that the requirements are similar to the [Cumulus stack deployment requirements](deployment-readme#requirements). The installation instructions below include a step that will install/use the required node version referenced in the `.nvmrc` file in the dashboard repository.

- git
- [node 12.18](https://nodejs.org/en/) (use [nvm](https://github.com/creationix/nvm) to upgrade/downgrade)
- [npm](https://www.npmjs.com/get-npm)
- zip
- AWS CLI - [AWS command line interface](https://aws.amazon.com/cli/)
- python

### Prepare AWS

**Create S3 bucket for dashboard:**

- Create it, e.g. `<prefix>-dashboard`. Use the command line or console as you did when [preparing AWS configuration](deployment-readme#prepare-aws-configuration).
- Configure the bucket to host a website:
  - AWS S3 console: Select `<prefix>-dashboard` bucket then, "Properties" -> "Static Website Hosting", point to `index.html`
  - CLI: `aws s3 website s3://<prefix>-dashboard --index-document index.html`
- The bucket's url will be `http://<prefix>-dashboard.s3-website-<region>.amazonaws.com` or you can find it on the AWS console via "Properties" -> "Static website hosting" -> "Endpoint"
- Ensure the bucket's access permissions allow your deployment user access to write to the bucket

### Install dashboard

To install the dashboard, clone the [Cumulus dashboard](https://github.com/nasa/cumulus-dashboard) repository into the root deploy directory and install dependencies with `npm install`:

```bash
  git clone https://github.com/nasa/cumulus-dashboard
  cd cumulus-dashboard
  nvm use
  npm install
```

If you do not have the correct version of node installed, replace `nvm use` with `nvm install $(cat .nvmrc)` in the above example.

#### Dashboard versioning

By default, the `master` branch will be used for dashboard deployments. The `master` branch of the dashboard repo contains the most recent stable release of the dashboard.

If you want to test unreleased changes to the dashboard, use the `develop` branch.

Each [release/version of the dashboard](https://github.com/nasa/cumulus-dashboard/releases) will have [a tag in the dashboard repo](https://github.com/nasa/cumulus-dashboard/tags). Release/version numbers will use semantic versioning (major/minor/patch).

To checkout and install a specific version of the dashboard:

```bash
  git fetch --tags
  git checkout <version-number> # e.g. v1.2.0
  nvm use
  npm install
```

If you do not have the correct version of node installed, replace `nvm use` with `nvm install $(cat .nvmrc)` in the above example.

### Building the dashboard

**Note**: These environment variables are available during the build: `APIROOT`, `DAAC_NAME`, `STAGE`, `HIDE_PDR`. Any of these can be set on the command line to override the values contained in `config.js` when running the build below.

To configure your dashboard for deployment, set the `APIROOT` environment variable to your app's API root.[^2]

Build the dashboard from the dashboard repository root directory, `cumulus-dashboard`:

```bash
  APIROOT=<your_api_root> npm run build
```

### Dashboard deployment

Deploy dashboard to s3 bucket from the `cumulus-dashboard` directory:

Using AWS CLI:

```bash
  aws s3 sync dist s3://<prefix>-dashboard --acl public-read
```

From the S3 Console:

- Open the `<prefix>-dashboard` bucket, click 'upload'. Add the contents of the 'dist' subdirectory to the upload. Then select 'Next'. On the permissions window allow the public to view. Select 'Upload'.

You should be able to visit the dashboard website at `http://<prefix>-dashboard.s3-website-<region>.amazonaws.com` or find the url
`<prefix>-dashboard` -> "Properties" -> "Static website hosting" -> "Endpoint" and login with a user that you configured for access in the [Configure and Deploy the Cumulus Stack](deployment-readme#configure-and-deploy-the-cumulus-stack) step.

---

## Footnotes

[^1]: To add another redirect URIs to your application. On Earthdata home page, select "My Applications". Scroll down to "Application Administration" and use the edit icon for your application. Then Manage -> Redirect URIs.
[^2]: The API root can be found a number of ways. The easiest is to note it in the output of the app deployment step. But you can also find it from the `AWS console -> Amazon API Gateway -> APIs -> <prefix>-archive -> Dashboard`, and reading the URL at the top after "Invoke this API at"
[^3]: Run `terraform init` if:
      - This is the first time deploying the module
      - You have added any additional child modules, including [Cumulus components](./components.md#available-cumulus-components)
      - You have updated the `source` for any of the child modules<|MERGE_RESOLUTION|>--- conflicted
+++ resolved
@@ -225,13 +225,6 @@
     --region us-east-1
 ```
 
-<<<<<<< HEAD
-⚠️ **Note:** The `--billing-mode` option was recently added to the AWS CLI. You
-may need to upgrade your version of the AWS CLI if you get an error about
-provisioned throughput when creating the table.
-
-=======
->>>>>>> a8f2b786
 ---
 
 ## Deploy the Cumulus instance
