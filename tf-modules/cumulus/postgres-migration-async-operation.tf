--- conflicted
+++ resolved
@@ -3,17 +3,6 @@
 
   async_operation_task_definition_arn = module.archive.async_operation_task_definition_arn
 
-<<<<<<< HEAD
-  buckets                             = var.buckets
-  data_migration2_function_arn        = module.data_migration2.data_migration2_function_arn
-  dynamo_tables                       = var.dynamo_tables
-  ecs_cluster_name                    = aws_ecs_cluster.default.name
-  elasticsearch_hostname              = var.elasticsearch_hostname
-  elasticsearch_security_group_id     = var.elasticsearch_security_group_id
-  lambda_subnet_ids                   = var.lambda_subnet_ids
-  prefix                              = var.prefix
-  permissions_boundary_arn            = var.permissions_boundary_arn
-=======
   buckets                    = var.buckets
 
   data_migration2_function_arn = module.data_migration2.data_migration2_function_arn
@@ -25,11 +14,13 @@
   ecs_execution_role_arn = aws_iam_role.ecs_execution_role.arn
   ecs_task_role_arn = aws_iam_role.ecs_task_role.arn
 
+  elasticsearch_hostname              = var.elasticsearch_hostname
+  elasticsearch_security_group_id     = var.elasticsearch_security_group_id
+
   lambda_subnet_ids          = var.lambda_subnet_ids
 
   prefix                     = var.prefix
   permissions_boundary_arn   = var.permissions_boundary_arn
->>>>>>> 07514405
 
   rds_connection_timing_configuration    = var.rds_connection_timing_configuration
   rds_security_group_id                  = var.rds_security_group
