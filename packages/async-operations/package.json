--- conflicted
+++ resolved
@@ -28,19 +28,12 @@
   "author": "Cumulus Authors",
   "license": "Apache-2.0",
   "dependencies": {
-<<<<<<< HEAD
-    "@cumulus/aws-client": "10.1.0",
-    "@cumulus/db": "10.1.0",
-    "@cumulus/errors": "10.1.0",
-    "@cumulus/es-client": "10.1.0",
-    "@cumulus/types": "10.1.0",
-    "knex": "0.95.15",
-=======
     "@cumulus/aws-client": "10.1.1",
     "@cumulus/db": "10.1.1",
     "@cumulus/errors": "10.1.1",
+    "@cumulus/es-client": "10.1.1",
     "@cumulus/types": "10.1.1",
->>>>>>> cd0810fd
+    "knex": "0.95.15",
     "uuid": "8.3.2"
   },
   "devDependencies": {
