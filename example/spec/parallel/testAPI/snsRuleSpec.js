'use strict';

const clonedeep = require('lodash.clonedeep');

const {
  addCollections,
  cleanupCollections,
  isWorkflowTriggeredByRule,
  removeRuleAddedParams,
<<<<<<< HEAD
=======
  rulesApi: rulesApiTestUtils,
>>>>>>> d9d5da6d
  waitForTestExecutionStart
} = require('@cumulus/integration-tests');

const { sns, lambda } = require('@cumulus/common/aws');
const { LambdaStep } = require('@cumulus/common/sfnStep');

const {
  createTestSuffix,
  createTimestampedTestId,
  loadConfig,
  timestampedName
} = require('../../helpers/testUtils');

async function getNumberOfTopicSubscriptions(snsTopicArn) {
  const subs = await sns().listSubscriptionsByTopic({ TopicArn: snsTopicArn }).promise();
  return subs.Subscriptions.length;
}

const policyErrorMessage = 'The resource you requested does not exist.';

async function shouldCatchPolicyError(consumerName) {
  try {
    await lambda().getPolicy({ FunctionName: consumerName }).promise();
    return undefined;
  } catch (e) {
    return e.message;
  }
}

describe('The SNS-type rule', () => {
  let config;
  let consumerName;
  let lambdaStep;
  let newTopicArn;
  let newValueTopicName;
  let postRule;
  let ruleName;
  let SNS;
  let snsMessage;
  let snsRuleDefinition;
  let snsTopicArn;
<<<<<<< HEAD

  beforeAll(async () => {
    lambdaStep = new LambdaStep();
    SNS = sns();
    config = await loadConfig();
    ruleName = timestampedName('SnsRuleIntegrationTestRule');
    const snsTopicName = timestampedName(`${config.stackName}_SnsRuleIntegrationTestTopic`);
    newValueTopicName = timestampedName(`${config.stackName}_SnsRuleValueChangeTestTopic`);
    consumerName = `${config.stackName}-messageConsumer`;

    snsMessage = '{"Data":{}}';
    // eslint-disable-next-line global-require
    snsRuleDefinition = clonedeep(require('./snsRuleDef.json'));
    snsRuleDefinition.name = ruleName;
    snsRuleDefinition.meta.triggerRule = ruleName;
    process.env.stackName = config.stackName;
    process.env.system_bucket = config.system_bucket;

=======
  let newTopicArn;
  let updatedRule;
  const testId = createTimestampedTestId(config.stackName, 'SnsRule');
  const testSuffix = createTestSuffix(testId);
  const collectionsDir = './data/collections/s3_MOD09GQ_006';

  snsRuleDefinition.collection = {
    name: `MOD09GQ${testSuffix}`, version: '006'
  };

  beforeAll(async () => {
    await addCollections(config.stackName, config.bucket, collectionsDir,
      testSuffix, testId);
>>>>>>> d9d5da6d
    const { TopicArn } = await SNS.createTopic({ Name: snsTopicName }).promise();
    snsTopicArn = TopicArn;
    snsRuleDefinition.rule.value = TopicArn;
    const postRuleResponse = await rulesApiTestUtils.postRule({
      prefix: config.stackName,
      rule: snsRuleDefinition
    });
    postRule = JSON.parse(postRuleResponse.body);
  });

  afterAll(async () => {
    await SNS.deleteTopic({ TopicArn: snsTopicArn }).promise();

    try {
      const permissionParams = {
        FunctionName: consumerName,
        StatementId: `${ruleName}Permission`
      };
      await lambda().removePermission(permissionParams).promise();
    } catch (err) {
      // If the deletion test passed, this _should_ fail.  This is just handling
      // the case where the deletion test did not properly clean this up.
    }

    console.log(`deleting rule ${snsRuleDefinition.name}`);

    await rulesApiTestUtils.deleteRule({
      prefix: config.stackName,
      ruleName: snsRuleDefinition.name
    });
    await cleanupCollections(config.stackName, config.bucket, collectionsDir,
      testSuffix);
  });

  describe('on creation', () => {
    it('is returned in the post response', () => {
      const responseCopy = removeRuleAddedParams(postRule.record);
      delete responseCopy.rule.arn;
      expect(responseCopy).toEqual(snsRuleDefinition);
    });

    it('is enabled by default', () => {
      expect(postRule.record.state).toEqual('ENABLED');
    });

    it('creates a subscription when it is created in an enabled state', async () => {
      expect(await getNumberOfTopicSubscriptions(snsTopicArn)).toBe(1);
    });

    it('creates a policy when it is created in an enabled state', async () => {
      const { Policy } = await lambda().getPolicy({
        FunctionName: consumerName
      }).promise();

      const statementSids = JSON.parse(Policy).Statement.map((s) => s.Sid);

      expect(statementSids).toContain(`${ruleName}Permission`);
    });
  });

  describe('when an SNS message is published', () => {
    let execution;

    beforeAll(async () => {
      await SNS.publish({ Message: snsMessage, TopicArn: snsTopicArn }).promise();
      execution = await waitForTestExecutionStart({
        workflowName: snsRuleDefinition.workflow,
        stackName: config.stackName,
        bucket: config.bucket,
        findExecutionFn: isWorkflowTriggeredByRule,
        findExecutionFnParams: { rule: ruleName },
        startTask: 'HelloWorld'
      });
    });

    it('triggers the workflow', () => {
      console.log('Execution: ', JSON.stringify(execution));
      expect(execution).toBeDefined();
    });

    it('passes the message as payload', async () => {
      const executionInput = await lambdaStep.getStepInput(execution.executionArn, 'HelloWorld');
      expect(executionInput.payload).toEqual(JSON.parse(snsMessage));
    });
  });

  describe('on update to a disabled state', () => {
    beforeAll(async () => {
      const putRuleResponse = await rulesApiTestUtils.updateRule({
        prefix: config.stackName,
        ruleName,
        updateParams: {
          ...postRule.record,
          state: 'DISABLED'
        }
      });
      updatedRule = JSON.parse(putRuleResponse.body);
    });

    it('saves its new state', () => {
      expect(updatedRule.state).toBe('DISABLED');
    });

    it('deletes the policy and subscription', async () => {
      expect(await shouldCatchPolicyError(consumerName)).toEqual(policyErrorMessage);
      expect(await getNumberOfTopicSubscriptions(snsTopicArn)).toBe(0);
    });
  });

  describe('on update to an enabled state', () => {
    beforeAll(async () => {
      const putRuleResponse = await rulesApiTestUtils.updateRule({
        prefix: config.stackName,
        ruleName,
        updateParams: {
          ...updatedRule,
          state: 'ENABLED'
        }
      });
      updatedRule = JSON.parse(putRuleResponse.body);
    });

    it('saves its new state', () => {
      expect(updatedRule.state).toBe('ENABLED');
    });

    it('re-adds the subscription', async () => {
      expect(await getNumberOfTopicSubscriptions(snsTopicArn)).toBe(1);
    });
  });

  describe('on update with a rule.value change', () => {
    let putRule;

    beforeAll(async () => {
      const { TopicArn } = await SNS.createTopic({ Name: newValueTopicName }).promise();
      newTopicArn = TopicArn;
      const putRuleResponse = await rulesApiTestUtils.updateRule({
        prefix: config.stackName,
        ruleName,
        updateParams: {
          ...postRule.record,
          rule: {
            value: TopicArn,
            type: 'sns'
          }
        }
      });
      putRule = JSON.parse(putRuleResponse.body);
    });

    afterAll(async () => {
      await rulesApiTestUtils.updateRule({
        prefix: config.stackName,
        ruleName,
        updateParams: {
          ...postRule.record,
          state: 'DISABLED'
        }
      });
      await SNS.deleteTopic({ TopicArn: newTopicArn }).promise();
    });

    it('saves the new rule.value', () => {
      expect(putRule.rule.value).toEqual(newTopicArn);
    });

    it('deletes the old subscription', async () => {
      expect(await getNumberOfTopicSubscriptions(snsTopicArn)).toBe(0);
    });

    it('adds the new policy and subscription', async () => {
      const { Policy } = await lambda().getPolicy({ FunctionName: consumerName }).promise();
      const { Statement } = JSON.parse(Policy);
      expect(Statement.length).toEqual(1);
      expect(Statement[0].Sid).toEqual(`${ruleName}Permission`);
      expect(await getNumberOfTopicSubscriptions(newTopicArn)).toBe(1);
    });
  });

  describe('when subscribed to a topic where the subscription already exists', () => {
    let subscriptionArn;
    let putRule;

    beforeAll(async () => {
      const { TopicArn } = await SNS.createTopic({ Name: newValueTopicName }).promise();
      newTopicArn = TopicArn;
      const subscriptionParams = {
        TopicArn,
        Protocol: 'lambda',
        Endpoint: (await lambda().getFunction({ FunctionName: consumerName }).promise()).Configuration.FunctionArn,
        ReturnSubscriptionArn: true
      };
      const { SubscriptionArn } = await SNS.subscribe(subscriptionParams).promise();
      subscriptionArn = SubscriptionArn;
      const putRuleResponse = await rulesApiTestUtils.updateRule({
        prefix: config.stackName,
        ruleName,
        updateParams: {
          ...postRule.record,
          rule: {
            value: TopicArn,
            type: 'sns'
          },
          state: 'ENABLED'
        }
      });
      putRule = JSON.parse(putRuleResponse.body);
    });

    it('uses the existing subscription', () => {
      expect(putRule.rule.arn).toEqual(subscriptionArn);
    });
  });

  describe('on deletion', () => {
    let getRule;

    beforeAll(async () => {
      console.log(`deleting rule ${snsRuleDefinition.name}`);
      await rulesApiTestUtils.deleteRule({ prefix: config.stackName, ruleName });
      const getRuleResponse = await rulesApiTestUtils.deleteRule({ prefix: config.stackName, ruleName });
      getRule = JSON.parse(getRuleResponse.body);
    });

    afterAll(async () => {
      await SNS.deleteTopic({ TopicArn: newTopicArn }).promise();
    });

    it('is removed from the rules API', () => {
      expect(getRule.message.includes('No record found')).toBe(true);
    });

    it('deletes the policy and subscription', async () => {
      expect(await shouldCatchPolicyError(consumerName)).toEqual(policyErrorMessage);
      expect(await getNumberOfTopicSubscriptions(newTopicArn)).toBe(0);
    });
  });
});<|MERGE_RESOLUTION|>--- conflicted
+++ resolved
@@ -7,10 +7,7 @@
   cleanupCollections,
   isWorkflowTriggeredByRule,
   removeRuleAddedParams,
-<<<<<<< HEAD
-=======
   rulesApi: rulesApiTestUtils,
->>>>>>> d9d5da6d
   waitForTestExecutionStart
 } = require('@cumulus/integration-tests');
 
@@ -52,7 +49,11 @@
   let snsMessage;
   let snsRuleDefinition;
   let snsTopicArn;
-<<<<<<< HEAD
+
+  let updatedRule;
+  const testId = createTimestampedTestId(config.stackName, 'SnsRule');
+  const testSuffix = createTestSuffix(testId);
+  const collectionsDir = './data/collections/s3_MOD09GQ_006';
 
   beforeAll(async () => {
     lambdaStep = new LambdaStep();
@@ -71,21 +72,12 @@
     process.env.stackName = config.stackName;
     process.env.system_bucket = config.system_bucket;
 
-=======
-  let newTopicArn;
-  let updatedRule;
-  const testId = createTimestampedTestId(config.stackName, 'SnsRule');
-  const testSuffix = createTestSuffix(testId);
-  const collectionsDir = './data/collections/s3_MOD09GQ_006';
-
-  snsRuleDefinition.collection = {
-    name: `MOD09GQ${testSuffix}`, version: '006'
-  };
-
-  beforeAll(async () => {
+    snsRuleDefinition.collection = {
+      name: `MOD09GQ${testSuffix}`, version: '006'
+    };
+
     await addCollections(config.stackName, config.bucket, collectionsDir,
       testSuffix, testId);
->>>>>>> d9d5da6d
     const { TopicArn } = await SNS.createTopic({ Name: snsTopicName }).promise();
     snsTopicArn = TopicArn;
     snsRuleDefinition.rule.value = TopicArn;
