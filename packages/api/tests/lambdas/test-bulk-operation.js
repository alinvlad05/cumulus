--- conflicted
+++ resolved
@@ -14,11 +14,8 @@
   fakeGranuleRecordFactory,
   generateLocalTestDb,
   localStackConnectionEnv,
-<<<<<<< HEAD
   migrationDir,
-=======
   destroyLocalTestDb,
->>>>>>> 3d8424af
 } = require('@cumulus/db');
 const { randomId, randomString } = require('@cumulus/common/test-utils');
 const { createBucket, deleteS3Buckets } = require('@cumulus/aws-client/S3');
