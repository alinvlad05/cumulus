--- conflicted
+++ resolved
@@ -19,24 +19,18 @@
   AsyncOperationPgModel,
   migrationDir,
 } = require('@cumulus/db');
-<<<<<<< HEAD
 const { EcsStartTaskError, MissingRequiredArgument } = require('@cumulus/errors');
-
 const {
   getLambdaConfiguration,
   getLambdaEnvironmentVariables,
+  createAsyncOperation,
   startAsyncOperation,
 } = require('../dist/async_operations');
-=======
-const { EcsStartTaskError } = require('@cumulus/errors');
 const { Search } = require('@cumulus/es-client/search');
 const {
   createTestIndex,
   cleanupTestIndex,
 } = require('@cumulus/es-client/testUtils');
-
-const { getLambdaEnvironmentVariables, createAsyncOperation, startAsyncOperation } = require('../dist/async_operations');
->>>>>>> b3e27807
 
 const dynamoTableName = 'notUsedDynamoTableName';
 
