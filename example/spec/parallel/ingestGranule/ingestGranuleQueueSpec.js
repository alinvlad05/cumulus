--- conflicted
+++ resolved
@@ -246,48 +246,31 @@
     ]);
   });
 
-<<<<<<< HEAD
   beforeEach(() => {
     if (beforeAllError) fail(beforeAllError);
   });
 
-  it('triggers a execution record being added to DynamoDB', async () => {
-    if (beforeAllError) fail(beforeAllError);
-
-    const record = await waitForModelStatus(
-      executionModel,
-      { arn: workflowExecutionArn },
-=======
-  it('triggers a running execution record being added to DynamoDB', async () => {
-    if (beforeAllError) throw SetupError;
+  it('triggers an execution record being added to DynamoDB', async () => {
+    if (beforeAllError) fail(beforeAllError);
     const record = await waitForApiStatus(
       getExecution,
       {
         prefix: config.stackName,
         arn: workflowExecutionArn,
       },
->>>>>>> c7f73502
       ['running', 'completed']
     );
     expect(['running', 'completed'].includes(record.status)).toBeTrue();
   });
 
-<<<<<<< HEAD
-  it('triggers a PDR record being added to DynamoDB', async () => {
-    if (beforeAllError) fail(beforeAllError);
-    const record = await waitForModelStatus(
-      pdrModel,
-      { pdrName: inputPayload.pdr.name },
-=======
   it('triggers a PDR record being added to the API', async () => {
-    if (beforeAllError) throw SetupError;
+    if (beforeAllError) fail(beforeAllError);
     const record = await waitForApiStatus(
       getPdr,
       {
         prefix: config.stackName,
         pdrName: inputPayload.pdr.name,
       },
->>>>>>> c7f73502
       ['running', 'completed']
     );
     expect(['running', 'completed'].includes(record.status)).toBeTrue();
