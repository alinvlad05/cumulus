'use strict';

const AggregateError = require('aggregate-error');
const isEmpty = require('lodash/isEmpty');
const omit = require('lodash/omit');
const isArray = require('lodash/isArray');
const pMap = require('p-map');

const { s3 } = require('@cumulus/aws-client/services');
const cmrUtils = require('@cumulus/cmrjs/cmr-utils');
const { buildURL } = require('@cumulus/common/URLUtils');
const {
  CollectionPgModel,
  createRejectableTransaction,
  FilePgModel,
  GranulePgModel,
  translateApiFiletoPostgresFile,
  translateApiGranuleToPostgresGranule,
  upsertGranuleWithExecutionJoinRecord,
} = require('@cumulus/db');
const {
  upsertGranule,
} = require('@cumulus/es-client/indexer');
const {
  Search,
} = require('@cumulus/es-client/search');
const Logger = require('@cumulus/logger');
const {
  deconstructCollectionId,
  getCollectionIdFromMessage,
} = require('@cumulus/message/Collections');
const {
  getMessageExecutionArn,
  getExecutionUrlFromArn,
} = require('@cumulus/message/Executions');
const {
  generateGranuleApiRecord,
  getGranuleProductVolume,
  getGranuleQueryFields,
  getGranuleStatus,
  getGranuleTimeToArchive,
  getGranuleTimeToPreprocess,
  getMessageGranules,
  messageHasGranules,
} = require('@cumulus/message/Granules');
const {
  getMessagePdrName,
} = require('@cumulus/message/PDRs');
const {
  getMessageProvider,
} = require('@cumulus/message/Providers');
const {
  getMessageWorkflowStartTime,
  getMetaStatus,
  getWorkflowDuration,
} = require('@cumulus/message/workflows');
const { parseException } = require('@cumulus/message/utils');
const { translatePostgresGranuleToApiGranule } = require('@cumulus/db/dist/translate/granules');

<<<<<<< HEAD
=======
const {
  RecordDoesNotExist,
  CumulusMessageError,
} = require('@cumulus/errors');

>>>>>>> 358d57ac
const FileUtils = require('../FileUtils');
const {
  getExecutionProcessingTimeInfo,
} = require('../granules');

const {
  describeGranuleExecution,
} = require('../executions');

const {
  publishGranuleSnsMessageByEventType,
} = require('../publishSnsMessageUtils');
const {
  getExecutionCumulusId,
  isStatusFinalState,
} = require('./utils');

const { recordIsValid } = require('../schema');
const granuleSchema = require('../schemas').granule;
const log = new Logger({ sender: '@cumulus/api/lib/writeRecords/write-granules' });

/**
 * Generate a file record to save to the core database.
 *
 * @param {Object} params
 * @param {Object} params.file - File object
 * @param {number} params.granuleCumulusId
 *   Cumulus ID of the granule for this file
 * @returns {Object} - a file record
 */
const generateFilePgRecord = ({ file, granuleCumulusId }) => ({
  ...translateApiFiletoPostgresFile(file),
  granule_cumulus_id: granuleCumulusId,
});

/**
 * Generate file records to save to the core database.
 *
 * @param {Object} params
 * @param {Object} params.files - File objects
 * @param {number} params.granuleCumulusId
 *   Cumulus ID of the granule for this file
 * @returns {Array<Object>} - file records
 */
const _generateFilePgRecords = ({
  files,
  granuleCumulusId,
}) => files.map((file) => generateFilePgRecord({ file, granuleCumulusId }));

/**
 * Write an array of file records to the database
 *
 * @param {Object} params
 * @param {Object} params.fileRecords - File objects
 * @param {Knex} params.knex - Client to interact with PostgreSQL database
 * @param {Object} params.filePgModel - Optional File model override
 * @returns {Promise} - Promise resolved once all file upserts resolve
 */
const _writeFiles = async ({
  fileRecords,
  knex,
  filePgModel = new FilePgModel(),
}) => await pMap(
  fileRecords,
  async (fileRecord) => {
    log.info('About to write file record to PostgreSQL: %j', fileRecord);
    const [upsertedRecord] = await filePgModel.upsert(knex, fileRecord);
    log.info('Successfully wrote file record to PostgreSQL: %j', fileRecord);
    return upsertedRecord;
  },
  { stopOnError: false }
);

/**
 * Get the granule from a query result or look it up in the database.
 *
 * For certain cases, such as an upsert query that matched no rows, an empty
 * database result is returned, so no cumulus ID will be returned. In those
 * cases, this function will lookup the granule cumulus ID from the record.
 *
 * @param {Object} params
 * @param {Object} params.trx - A Knex transaction
 * @param {Object} params.queryResult - Query result
 * @param {Object} params.granuleRecord - A granule record
 * @param {Object} params.granulePgModel - Database model for granule data
 * @returns {Promise<Object|undefined>} - Granule record
 */
const getGranuleFromQueryResultOrLookup = async ({
  queryResult = [],
  granuleRecord,
  trx,
  granulePgModel = new GranulePgModel(),
}) => {
  let granule = queryResult[0];
  if (!granule) {
    granule = await granulePgModel.get(
      trx,
      {
        granule_id: granuleRecord.granule_id,
        collection_cumulus_id: granuleRecord.collection_cumulus_id,
      }
    );
  }
  return granule;
};

/**
 * Write a granule to PostgreSQL
 *
 * @param {Object} params
 * @param {Object} params.granuleRecord - An postgres granule records
 * @param {string} params.executionCumulusId
 *   Cumulus ID for execution referenced in workflow message, if any
 * @param {Knex.transaction} params.trx - Transaction to interact with PostgreSQL database
 * @param {Object} params.granulePgModel - postgreSQL granule model
 *
 * @returns {Promise<number>} - Cumulus ID from PostgreSQL
 * @throws
 */
const _writePostgresGranuleViaTransaction = async ({
  granuleRecord,
  executionCumulusId,
  trx,
  granulePgModel,
}) => {
  const upsertQueryResult = await upsertGranuleWithExecutionJoinRecord(
    trx,
    granuleRecord,
    executionCumulusId,
    granulePgModel
  );
  // Ensure that we get a granule for the files even if the
  // upsert query returned an empty result
  const pgGranule = await getGranuleFromQueryResultOrLookup({
    trx,
    queryResult: upsertQueryResult,
    granuleRecord,
  });

  if (!upsertQueryResult[0]) {
    log.info(`
    Did not update ${granuleRecord.granule_id}, collection_cumulus_id ${granuleRecord.collection_cumulus_id}
    due to granule overwrite constraints, retaining original granule for cumulus_id ${pgGranule.cumulus_id}`);
  } else {
    log.info(`
    Successfully wrote granule with granuleId ${granuleRecord.granule_id}, collection_cumulus_id ${granuleRecord.collection_cumulus_id}
    to granule record with cumulus_id ${pgGranule.cumulus_id} in PostgreSQL
    `);
  }
  return pgGranule;
};
/**
* Removes excess files from the postgres database for a given granule
* @summary Given a list of postgres file objects, remove all other file objects
* from the postgres database for the provided granuleCumulusId
* @param {Object} params - Paramter object
* @param {Object} [params.filePgModel] - @cumulus/db compatible FilePgModel, provided for test/mocks
* @param {number} params.granuleCumulusId - postgres cumulus_id
* identifying the granule to be updated
* @param {Object} params.knex - Instance of a Knex client
* @param {[Object]} params.writtenFiles - List of postgres file objects that should
* not be removed by this method.
* @returns {Promise<Object>} Knex .delete response
*/
const _removeExcessFiles = async ({
  filePgModel = new FilePgModel(),
  granuleCumulusId,
  knex,
  writtenFiles,
}) => {
  const excludeCumulusIds = writtenFiles.map((file) => file.cumulus_id);
  return await filePgModel.deleteExcluding({
    knexOrTransaction: knex,
    queryParams: { granule_cumulus_id: granuleCumulusId },
    excludeCumulusIds,
  });
};

const _publishPostgresGranuleUpdateToSns = async ({
  snsEventType,
  pgGranule,
  knex,
}) => {
  const granuletoPublish = await translatePostgresGranuleToApiGranule({
    granulePgRecord: pgGranule,
    knexOrTransaction: knex,
  });
  await publishGranuleSnsMessageByEventType(granuletoPublish, snsEventType);
  log.info('Successfully wrote granule %j to SNS topic', granuletoPublish);
};

/**
 * Update granule record status in PostgreSQL and  Elasticsearch.
 * Publish SNS event for updated granule.
 *
 * @param {Object}  params
 * @param {Object}  params.apiGranule            - API Granule object to write to
 *                                                 the database
 * @param {Object}  params.postgresGranule       - PostgreSQL granule
 * @param {Object}  params.apiFieldUpdates       - API fields to update
 * @param {Object}  params.pgFieldUpdates        - PostgreSQL fields to update
 * @param {Object}  params.apiFieldsToDelete     - API fields to delete
 * @param {Object}  params.granulePgModel        - @cumulus/db compatible granule module instance
 * @param {Knex}    params.knex                  - Knex object
 * @param {string}  params.snsEventType          - SNS Event Type, defaults to 'Update'
 * @param {Object}  params.esClient              - Elasticsearch client
 * returns {Promise}
 */
const _updateGranule = async ({
  apiGranule,
  postgresGranule,
  apiFieldUpdates,
  pgFieldUpdates,
  apiFieldsToDelete,
  granulePgModel,
  knex,
  snsEventType = 'Update',
  esClient,
}) => {
  const granuleId = apiGranule.granuleId;
  const esGranule = omit(apiGranule, apiFieldsToDelete);

  let updatedPgGranule;
  await createRejectableTransaction(knex, async (trx) => {
    [updatedPgGranule] = await granulePgModel.update(
      trx,
      { cumulus_id: postgresGranule.cumulus_id },
      pgFieldUpdates,
      ['*']
    );
    log.info(`Successfully wrote granule ${granuleId} to PostgreSQL`);
    try {
      await upsertGranule({
        esClient,
        updates: {
          ...esGranule,
          ...apiFieldUpdates,
        },
        index: process.env.ES_INDEX,
      });
      log.info(`Successfully wrote granule ${granuleId} to Elasticsearch`);
    } catch (writeError) {
      log.error(`Write to Elasticsearch failed for ${granuleId}`, writeError);
      throw writeError;
    }
  });

  log.info(
    `
    Successfully wrote granule %j to PostgreSQL. Record cumulus_id in PostgreSQL: ${updatedPgGranule.cumulus_id}.
    `,
    updatedPgGranule
  );

  await _publishPostgresGranuleUpdateToSns({
    snsEventType,
    pgGranule: updatedPgGranule,
    knex,
  });
};

/**
 * Update granule status to 'failed'
 *
 * @param {Object} params
 * @param {Object} params.granule - Granule from the payload
 * @param {Knex} params.knex - knex Client
 * @param {Object} params.error - error object to be set in the granule
 * @returns {Promise}
 * @throws {Error}
 */
const updateGranuleStatusToFailed = async (params) => {
  const {
    granule,
    knex,
    error = {},
    collectionPgModel = new CollectionPgModel(),
    granulePgModel = new GranulePgModel(),
    esClient = await Search.es(),
  } = params;
  const status = 'failed';
  const { granuleId, collectionId } = granule;
  log.info(`updateGranuleStatusToFailed(): granuleId: ${granuleId}, collectionId: ${collectionId}`);

  try {
    const collectionCumulusId = await collectionPgModel.getRecordCumulusId(
      knex,
      deconstructCollectionId(collectionId)
    );
    const pgGranule = await granulePgModel.get(
      knex,
      {
        granule_id: granuleId,
        collection_cumulus_id: collectionCumulusId,
      }
    );

    await _updateGranule({
      apiGranule: granule,
      postgresGranule: pgGranule,
      apiFieldUpdates: { status, error },
      pgFieldUpdates: { status, error },
      granulePgModel,
      knex,
      snsEventType: 'Update',
      esClient,
    });
    log.debug(`Updated granule status to failed, granuleId: ${granule.granuleId}, PostgreSQL cumulus_id: ${pgGranule.cumulus_id}`);
  } catch (thrownError) {
    log.error(`Failed to update granule status to failed, granuleId: ${granule.granuleId}, collectionId: ${collectionId}`, thrownError.toString());
    throw thrownError;
  }
};

/**
 * Generate file records based on workflow status, write files to
 * the database, and update granule status if file writes fail
 *
 * @param {Object} params
<<<<<<< HEAD
 * @param {Knex} params.knex - Client to interact with PostgreSQL database
 * @param {number} params.granuleCumulusId - Cumulus ID of the granule for this file
 * @param {string} params.granule - Granule from the payload
=======
 * @param {number} params.granuleCumulusId - Cumulus ID of the granule for this file
 * @param {string} params.granule - Granule from the payload
 * @param {Knex} params.knex - Client to interact with PostgreSQL database
>>>>>>> 358d57ac
 * @returns {undefined}
 */
const _writeGranuleFiles = async ({
  granuleCumulusId,
  granule,
  knex,
}) => {
  let fileRecords = [];
  const { files, granuleId, error: workflowError } = granule;
  // Only try to generate file records if there are valid files.
  // If `files` is an empty array, write the empty array
  if (isArray(files) && files.length > 0) {
    fileRecords = _generateFilePgRecords({
      files,
      granuleCumulusId,
    });
  }
  try {
    const writtenFiles = await _writeFiles({
      fileRecords,
      knex,
    });
    await _removeExcessFiles({
      writtenFiles,
      granuleCumulusId,
      knex,
    });
  } catch (error) {
    const errors = [];
    if (!isEmpty(workflowError)) {
      log.error(`Logging existing error encountered by granule ${granuleId} before overwrite`, workflowError);
      errors.push(workflowError);
    }
    log.error('Failed writing files to PostgreSQL, updating granule with error', error.toString());
    const errorObject = {
      Error: 'Failed writing files to PostgreSQL.',
      Cause: error.toString(),
    };
    errors.push(errorObject);

    const errorsObject = {
      errors: JSON.stringify(errors),
    };

    await updateGranuleStatusToFailed({
      granule,
      knex,
      error: errorsObject,
    });
  }
};

const _writeGranuleRecords = async (params) => {
  const {
    postgresGranuleRecord,
    apiGranuleRecord,
    knex,
    esClient = await Search.es(),
    executionCumulusId,
    granulePgModel,
  } = params;
  let pgGranule;
  log.info('About to write granule record %j to PostgreSQL', postgresGranuleRecord);
  try {
    await createRejectableTransaction(knex, async (trx) => {
      // Validate API schema using lib method
      recordIsValid(apiGranuleRecord, granuleSchema, false);
      pgGranule = await _writePostgresGranuleViaTransaction({
        granuleRecord: postgresGranuleRecord,
        executionCumulusId,
        trx,
        granulePgModel,
      });
      await upsertGranule({
        esClient,
        updates: apiGranuleRecord,
        index: process.env.ES_INDEX,
      });
    });
    log.info(
      `Completed write operation to PostgreSQL for granule %j. Record cumulus_id in PostgreSQL: ${pgGranule.cumulus_id}.`,
      postgresGranuleRecord
    );
    return pgGranule;
  } catch (thrownError) {
    log.error(`Write Granule failed: ${JSON.stringify(thrownError)}`);

    // If granule is in a final state and the error thrown
    // is a SchemaValidationError then update the granule
    // status to failed
    if (isStatusFinalState(apiGranuleRecord.status)
      && thrownError.name === 'SchemaValidationError') {
      const originalError = apiGranuleRecord.error;

      const errors = [];
      if (originalError) {
        errors.push(originalError);
      }
      const errorObject = {
        Error: 'Failed writing granule record due to SchemaValidationError.',
        Cause: thrownError,
      };
      errors.push(errorObject);
      const errorsObject = {
        errors: JSON.stringify(errors),
      };

      await updateGranuleStatusToFailed({
        granule: apiGranuleRecord,
        knex,
        error: errorsObject,
      });
    }
    throw thrownError;
  }
};

<<<<<<< HEAD
const _writePostgresFilesFromApiGranuleFiles = async ({
  apiGranuleRecord,
  granuleCumulusId,
  knex,
  snsEventType,
}) => {
  const { files, status } = apiGranuleRecord;
  if (isStatusFinalState(status) && files.length > 0) {
    await _writeGranuleFiles({
      granuleCumulusId: granuleCumulusId,
      granule: apiGranuleRecord,
      knex,
      snsEventType,
    });
  }
};

=======
>>>>>>> 358d57ac
/**
 * Write a granule record to PostgreSQL and publish SNS topic updates
 *
 * @param {Object}          params
 * @param {Object}          params.apiGranuleRecord - Api Granule object to write to the database
 * @param {number}          params.executionCumulusId - Execution ID the granule was written from
 * @param {Object}          params.esClient - Elasticsearch client
 * @param {Object}          params.granulePgModel - @cumulus/db compatible granule module instance
 * @param {Knex}            params.knex - Knex object
 * @param {Object}          params.postgresGranuleRecord - PostgreSQL granule record to write
 *                                                         to database
 * @param {string}          params.snsEventType - SNS Event Type
 * returns {Promise}
 */
const _writeGranule = async ({
  postgresGranuleRecord,
  apiGranuleRecord,
  esClient,
  executionCumulusId,
  granulePgModel,
  knex,
  snsEventType,
}) => {
  const pgGranule = await _writeGranuleRecords({
    postgresGranuleRecord,
    apiGranuleRecord,
    knex,
    esClient,
    executionCumulusId,
    granulePgModel,
  });

<<<<<<< HEAD
  // Reminder - this will only update the postgres files object
  // if the granule is in a complete state
  await _writePostgresFilesFromApiGranuleFiles({
    apiGranuleRecord,
    granuleCumulusId: pgGranule.cumulus_id,
    knex,
    snsEventType,
  });
=======
  const { status } = apiGranuleRecord;

  // Files are only written to Postgres if the granule is in a "final" state
  // (e.g. "status: completed") and there is a valid `files` key in the granule.
  // An empty array of files will remove existing file records but a missing
  // `files` key will not.
  if (isStatusFinalState(status) && ('files' in apiGranuleRecord)) {
    await _writeGranuleFiles({
      granuleCumulusId: pgGranule.cumulus_id,
      granule: apiGranuleRecord,
      knex,
      snsEventType,
      granuleModel: new Granule(),
    });
  }
>>>>>>> 358d57ac

  await _publishPostgresGranuleUpdateToSns({
    snsEventType,
    pgGranule,
    knex,
  });
};

/**
* Method to facilitate partial granule record updates
* @summary In cases where a full API record is not passed, but partial/tangential updates to granule
*          records are called for, updates to files records are not required and pre-write
*          calculation in methods like write/update GranulesFromApi result in unneeded
*          evaluation/database writes /etc. This method updates the postgres/ES datastore and
*          publishes the SNS update event without incurring unneeded overhead.
* @param {Object}          params
* @param {Object}          params.apiGranuleRecord - Api Granule object to write to the database
* @param {number}          params.executionCumulusId - Execution ID the granule was written from
* @param {Object}          params.esClient - Elasticsearch client
* @param {Object}          params.granulePgModel - @cumulus/db compatible granule module instance
* @param {Knex}            params.knex - Knex object
* @param {Object}          params.postgresGranuleRecord - PostgreSQL granule record to write
*                                                         to database
* @param {string}          params.snsEventType - SNS Event Type
* @returns {Promise}
*/
const writeGranuleRecordAndPublishSns = async ({
  postgresGranuleRecord,
  apiGranuleRecord,
  esClient,
  executionCumulusId,
  granulePgModel,
  knex,
  snsEventType = 'Update',
}) => {
  const pgGranule = await _writeGranuleRecords({
    postgresGranuleRecord,
    apiGranuleRecord: omit(apiGranuleRecord, 'files'),
    knex,
    esClient,
    executionCumulusId,
    granulePgModel,
  });
  await _publishPostgresGranuleUpdateToSns({
    snsEventType,
    pgGranule,
    knex,
  });
};

/**
 * Thin wrapper to _writeGranule used by endpoints/granule to create a granule
 * directly.
 *
 * @param {Object} granule -- API Granule object
 * @param {string} granule.granuleId - granule's id
 * @param {string} granule.collectionId - granule's collection id
 * @param {GranuleStatus} granule.status - ['running','failed','completed', 'queued']
 * @param {string} [granule.execution] - Execution URL to associate with this granule
 *                               must already exist in database.
 * @param {string} [granule.cmrLink] - url to CMR information for this granule.
 * @param {boolean} [granule.published] - published to cmr
 * @param {string} [granule.pdrName] - pdr name
 * @param {string} [granule.provider] - provider
 * @param {Object} [granule.error = {}] - workflow errors
 * @param {string} [granule.createdAt = new Date().valueOf()] - time value
 * @param {string} [granule.timestamp] - timestamp
 * @param {string} [granule.updatedAt = new Date().valueOf()] - time value
 * @param {number} [granule.duration] - seconds
 * @param {string} [granule.productVolume] - sum of the files sizes in bytes
 * @param {integer} [granule.timeToPreprocess] -  seconds
 * @param {integer} [granule.timeToArchive] - seconds
 * @param {Array<ApiFile>} granule.files - files associated with the granule.
 * @param {string} [granule.beginningDateTime] - CMR Echo10:
 *                                               Temporal.RangeDateTime.BeginningDateTime
 * @param {string} [granule.endingDateTime] - CMR Echo10: Temporal.RangeDateTime.EndingDateTime
 * @param {string} [granule.productionDateTime] - CMR Echo10: DataGranule.ProductionDateTime
 * @param {string} [granule.lastUpdateDateTime] - CMR Echo10: LastUpdate || InsertTime
 * @param {string} [granule.processingStartDateTime] - execution startDate
 * @param {string} [granule.processingEndDateTime] - execution StopDate
 * @param {Object} [granule.queryFields] - query fields
 * @param {Object} [granule.granulePgModel] - only for testing.
 * @param {Knex} knex - knex Client
 * @param {Object} esClient - Elasticsearch client
 * @param {string} snsEventType - SNS Event Type
 * @returns {Promise}
 */
const writeGranuleFromApi = async (
  {
    granuleId,
    collectionId,
    status,
    execution,
    cmrLink,
    published,
    pdrName,
    provider,
    error = {},
    createdAt = new Date().valueOf(),
    updatedAt,
    duration,
    productVolume,
    timeToPreprocess,
    timeToArchive,
    timestamp,
    files,
    beginningDateTime,
    endingDateTime,
    productionDateTime,
    lastUpdateDateTime,
    processingStartDateTime,
    processingEndDateTime,
    queryFields,
    granulePgModel = new GranulePgModel(),
  },
  knex,
  esClient,
  snsEventType
) => {
  try {
    const granule = { granuleId, cmrLink, published, files };
    const processingTimeInfo = {
      processingStartDateTime,
      processingEndDateTime,
    };
    const cmrTemporalInfo = {
      beginningDateTime,
      endingDateTime,
      productionDateTime,
      lastUpdateDateTime,
    };

    let executionCumulusId;
    if (execution) {
      executionCumulusId = await getExecutionCumulusId(execution, knex);
      if (executionCumulusId === undefined) {
        throw new Error(`Could not find execution in PostgreSQL database with url ${execution}`);
      }
    }

    const apiGranuleRecord = await generateGranuleApiRecord({
      granule,
      executionUrl: execution,
      collectionId,
      provider,
      timeToArchive,
      timeToPreprocess,
      timestamp,
      productVolume,
      duration,
      status,
      workflowStartTime: createdAt,
      files,
      error,
      pdrName,
      queryFields,
      processingTimeInfo,
      updatedAt,
      cmrTemporalInfo,
      cmrUtils,
    });

    const postgresGranuleRecord = await translateApiGranuleToPostgresGranule({
      dynamoRecord: apiGranuleRecord,
      knexOrTransaction: knex,
    });

    // TODO Fix remove api granule model
    await _writeGranule({
      postgresGranuleRecord,
      apiGranuleRecord,
      executionCumulusId,
      knex,
      granulePgModel,
      esClient,
      snsEventType,
    });
    return `Wrote Granule ${granule.granuleId}`;
  } catch (thrownError) {
    log.error('Failed to write granule', thrownError);
    throw thrownError;
  }
};

const createGranuleFromApi = async (granule, knex, esClient) => {
  await writeGranuleFromApi(granule, knex, esClient, 'Create');
};

const updateGranuleFromApi = async (granule, knex, esClient) => {
  await writeGranuleFromApi(granule, knex, esClient, 'Update');
};

/**
 * Write granules from a cumulus message to DynamoDB and PostgreSQL
 *
 * @param {Object} params
 * @param {Object} params.cumulusMessage - A workflow message
 * @param {string} params.executionCumulusId
 *   Cumulus ID for execution referenced in workflow message, if any
 * @param {Knex} params.knex - Client to interact with PostgreSQL database
 * @param {Object} [params.granulePgModel]
 *   Optional override for the granule model writing to PostgreSQL database
 * @returns {Promise<Object[]>}
 *  true if there are no granules on the message, otherwise
 *  results from Promise.allSettled for all granules
 * @throws {Error}
 */
const writeGranulesFromMessage = async ({
  cumulusMessage,
  executionCumulusId,
  knex,
  granulePgModel = new GranulePgModel(),
  esClient,
  testOverrides = {}, // Used only for test mocks
}) => {
  if (!messageHasGranules(cumulusMessage)) {
    log.info('No granules to write, skipping writeGranulesFromMessage');
    return undefined;
  }

  const { stepFunctionUtils } = testOverrides;
  const granules = getMessageGranules(cumulusMessage);
  const granuleIds = granules.map((granule) => granule.granuleId);
  log.info(`process granule IDs ${granuleIds.join(',')}`);

  const executionArn = getMessageExecutionArn(cumulusMessage);
  const executionUrl = getExecutionUrlFromArn(executionArn);
  const executionDescription = await describeGranuleExecution(executionArn, stepFunctionUtils);
  const processingTimeInfo = getExecutionProcessingTimeInfo(executionDescription);
  const provider = getMessageProvider(cumulusMessage);
  const workflowStartTime = getMessageWorkflowStartTime(cumulusMessage);
  const error = parseException(cumulusMessage.exception);
  const workflowStatus = getMetaStatus(cumulusMessage);
  const collectionId = getCollectionIdFromMessage(cumulusMessage);
  const pdrName = getMessagePdrName(cumulusMessage);
  const queryFields = getGranuleQueryFields(cumulusMessage);

  // Process each granule in a separate transaction via Promise.allSettled
  // so that they can succeed/fail independently
  const results = await Promise.allSettled(granules.map(
    async (granule) => {
      // FUTURE: null files are currently not supported in update payloads
      // RDS Phase 3 should revise logic to accept an explicit null value
      if (granule.files === null) {
        throw new CumulusMessageError('granule.files must not be null');
      }

      // This is necessary to set properties like
      // `key`, which is required for the PostgreSQL schema. And
      // `size` which is used to calculate the granule product
      // volume
      const files = granule.files ? await FileUtils.buildDatabaseFiles({
        s3: s3(),
        providerURL: buildURL(provider),
        files: granule.files,
      }) : undefined;
      const timeToArchive = getGranuleTimeToArchive(granule);
      const timeToPreprocess = getGranuleTimeToPreprocess(granule);
      const productVolume = getGranuleProductVolume(files);
      const now = Date.now();
      const duration = getWorkflowDuration(workflowStartTime, now);
      const status = getGranuleStatus(workflowStatus, granule);
      const updatedAt = now;
      const timestamp = now;

      const apiGranuleRecord = await generateGranuleApiRecord({
        granule,
        executionUrl,
        collectionId,
        provider: provider.id,
        workflowStartTime,
        files,
        error,
        pdrName,
        workflowStatus,
        timestamp,
        timeToArchive,
        timeToPreprocess,
        productVolume,
        duration,
        status,
        processingTimeInfo,
        queryFields,
        updatedAt,
        cmrUtils,
      });

      const postgresGranuleRecord = await translateApiGranuleToPostgresGranule({
        dynamoRecord: apiGranuleRecord,
        knexOrTransaction: knex,
      });

      return _writeGranule({
        postgresGranuleRecord,
        apiGranuleRecord,
        executionCumulusId,
        knex,
        granulePgModel,
        esClient,
        snsEventType: 'Update',
      });
    }
  ));
  const failures = results.filter((result) => result.status === 'rejected');
  if (failures.length > 0) {
    const allFailures = failures.map((failure) => failure.reason);
    const aggregateError = new AggregateError(allFailures);
    log.error('Failed writing some granules to datastore', aggregateError);
    throw aggregateError;
  }
  return results;
};

/**
 * Update granule status to 'queued'
 *
 * @param {Object} params
 * @param {Object} params.apiGranule - dynamo granule object
 * @param {Knex} params.knex - knex Client
 * @returns {Promise}
 * @throws {Error}
 */
const updateGranuleStatusToQueued = async (params) => {
  const {
    apiGranule,
    knex,
    collectionPgModel = new CollectionPgModel(),
    granulePgModel = new GranulePgModel(),
    esClient = await Search.es(),
  } = params;
  const status = 'queued';
  const { granuleId, collectionId } = apiGranule;
  log.info(`updateGranuleStatusToQueued granuleId: ${granuleId}, collectionId: ${collectionId}`);

  try {
    const collectionCumulusId = await collectionPgModel.getRecordCumulusId(
      knex,
      deconstructCollectionId(collectionId)
    );
    const pgGranule = await granulePgModel.get(
      knex,
      {
        granule_id: granuleId,
        collection_cumulus_id: collectionCumulusId,
      }
    );

    await _updateGranule({
      apiGranule,
      postgresGranule: pgGranule,
      apiFieldUpdates: { status },
      pgFieldUpdates: { status },
      apiFieldsToDelete: ['execution'],
      granulePgModel,
      knex,
      snsEventType: 'Update',
      esClient,
    });

    log.debug(`Updated granule status to queued, PostgreSQL cumulus_id: ${pgGranule.cumulus_id}`);
  } catch (thrownError) {
    log.error(`Failed to update granule status to queued, granuleId: ${apiGranule.granuleId}, collectionId: ${collectionId}`, thrownError);
    throw thrownError;
  }
};

module.exports = {
  _writeGranule,
  createGranuleFromApi,
  generateFilePgRecord,
  getGranuleFromQueryResultOrLookup,
  updateGranuleFromApi,
  updateGranuleStatusToQueued,
  updateGranuleStatusToFailed,
  writeGranuleFromApi,
  writeGranulesFromMessage,
  writeGranuleRecordAndPublishSns,
};<|MERGE_RESOLUTION|>--- conflicted
+++ resolved
@@ -57,14 +57,11 @@
 const { parseException } = require('@cumulus/message/utils');
 const { translatePostgresGranuleToApiGranule } = require('@cumulus/db/dist/translate/granules');
 
-<<<<<<< HEAD
-=======
 const {
   RecordDoesNotExist,
   CumulusMessageError,
 } = require('@cumulus/errors');
 
->>>>>>> 358d57ac
 const FileUtils = require('../FileUtils');
 const {
   getExecutionProcessingTimeInfo,
@@ -384,15 +381,9 @@
  * the database, and update granule status if file writes fail
  *
  * @param {Object} params
-<<<<<<< HEAD
- * @param {Knex} params.knex - Client to interact with PostgreSQL database
- * @param {number} params.granuleCumulusId - Cumulus ID of the granule for this file
- * @param {string} params.granule - Granule from the payload
-=======
  * @param {number} params.granuleCumulusId - Cumulus ID of the granule for this file
  * @param {string} params.granule - Granule from the payload
  * @param {Knex} params.knex - Client to interact with PostgreSQL database
->>>>>>> 358d57ac
  * @returns {undefined}
  */
 const _writeGranuleFiles = async ({
@@ -510,26 +501,6 @@
   }
 };
 
-<<<<<<< HEAD
-const _writePostgresFilesFromApiGranuleFiles = async ({
-  apiGranuleRecord,
-  granuleCumulusId,
-  knex,
-  snsEventType,
-}) => {
-  const { files, status } = apiGranuleRecord;
-  if (isStatusFinalState(status) && files.length > 0) {
-    await _writeGranuleFiles({
-      granuleCumulusId: granuleCumulusId,
-      granule: apiGranuleRecord,
-      knex,
-      snsEventType,
-    });
-  }
-};
-
-=======
->>>>>>> 358d57ac
 /**
  * Write a granule record to PostgreSQL and publish SNS topic updates
  *
@@ -562,16 +533,6 @@
     granulePgModel,
   });
 
-<<<<<<< HEAD
-  // Reminder - this will only update the postgres files object
-  // if the granule is in a complete state
-  await _writePostgresFilesFromApiGranuleFiles({
-    apiGranuleRecord,
-    granuleCumulusId: pgGranule.cumulus_id,
-    knex,
-    snsEventType,
-  });
-=======
   const { status } = apiGranuleRecord;
 
   // Files are only written to Postgres if the granule is in a "final" state
@@ -587,7 +548,6 @@
       granuleModel: new Granule(),
     });
   }
->>>>>>> 358d57ac
 
   await _publishPostgresGranuleUpdateToSns({
     snsEventType,
