{
  "name": "@cumulus/db-provision-user-database-lambda",
  "version": "10.0.0-beta.0",
  "description": "A Lambda function used for provisioning user databases",
  "engines": {
    "node": ">=12.18.0"
  },
  "private": true,
  "scripts": {
    "clean": "rm -rf dist",
    "package": "npm run clean && npm run tsc && npm run webpack && (cd dist/webpack && zip lambda.zip index.js)",
    "test": "../../node_modules/.bin/ava",
    "python-lint": "true",
    "prepare": "npm run tsc",
    "tsc": "../../node_modules/.bin/tsc",
    "tsc:listEmittedFiles": "../../node_modules/.bin/tsc --listEmittedFiles",
    "webpack": "../../node_modules/.bin/webpack"
  },
  "directories": {
    "test": "tests"
  },
  "license": "Apache-2.0",
  "ava": {
    "timeout": "2m"
  },
  "dependencies": {
<<<<<<< HEAD
    "@cumulus/common": "10.0.0-beta.0",
    "@cumulus/db": "10.0.0-beta.0",
    "knex": "0.95.11",
=======
    "@cumulus/common": "9.9.0",
    "@cumulus/db": "9.9.0",
    "knex": "0.95.15",
>>>>>>> c7c0d476
    "pg": "^8.3.0"
  },
  "devDependencies": {
    "@types/pg": "^7.14.4"
  }
}<|MERGE_RESOLUTION|>--- conflicted
+++ resolved
@@ -24,15 +24,9 @@
     "timeout": "2m"
   },
   "dependencies": {
-<<<<<<< HEAD
-    "@cumulus/common": "10.0.0-beta.0",
-    "@cumulus/db": "10.0.0-beta.0",
-    "knex": "0.95.11",
-=======
     "@cumulus/common": "9.9.0",
     "@cumulus/db": "9.9.0",
     "knex": "0.95.15",
->>>>>>> c7c0d476
     "pg": "^8.3.0"
   },
   "devDependencies": {
