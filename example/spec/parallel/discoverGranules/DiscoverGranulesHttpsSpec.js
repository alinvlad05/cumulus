<<<<<<< HEAD
const { deleteProvider } = require('@cumulus/api-client/providers');
=======
const { Execution } = require('@cumulus/api/models');
>>>>>>> 1e4b03e6
const { deleteExecution } = require('@cumulus/api-client/executions');
const { deleteGranule } = require('@cumulus/api-client/granules');
const { deleteProvider } = require('@cumulus/api-client/providers');
const { LambdaStep } = require('@cumulus/integration-tests/sfnStep');
const {
  addCollections,
  buildAndExecuteWorkflow,
  cleanupCollections,
  waitForCompletedExecution,
} = require('@cumulus/integration-tests');
const { getExecution } = require('@cumulus/api-client/executions');

const { loadConfig, createTimestampedTestId, createTestSuffix } = require('../../helpers/testUtils');
const { buildHttpOrHttpsProvider, createProvider } = require('../../helpers/Providers');
const { waitForApiStatus } = require('../../helpers/apiUtils');

const workflowName = 'DiscoverGranules';

// Note: This test runs in serial due to the logs endpoint tests

describe('The Discover Granules workflow with https Protocol', () => {
  const collectionsDir = './data/collections/https_testcollection_001/';
  let httpsWorkflowExecution;

  let collection;
  let config;
<<<<<<< HEAD
=======
  let discoverGranulesLambdaOutput;
  let executionModel;
>>>>>>> 1e4b03e6
  let lambdaStep;
  let provider;
  let queueGranulesOutput;
  let testId;
  let testSuffix;
  let httpsWorkflowExecutionArn;
  let ingestGranuleWorkflowArns;

  beforeAll(async () => {
    config = await loadConfig();

    process.env.ExecutionsTable = `${config.stackName}-ExecutionsTable`;

    testId = createTimestampedTestId(config.stackName, 'DiscoverGranulesHttps');
    testSuffix = createTestSuffix(testId);
    collection = { name: `https_testcollection${testSuffix}`, version: '001' };
    provider = await buildHttpOrHttpsProvider(testSuffix, config.bucket, 'https');

    // populate collections and providers
    await Promise.all([
      addCollections(config.stackName, config.bucket, collectionsDir, testSuffix),
      createProvider(config.stackName, provider),
    ]);

    httpsWorkflowExecution = await buildAndExecuteWorkflow(
      config.stackName,
      config.bucket,
      workflowName,
      collection,
      provider,
      undefined,
      { provider_path: 'granules/fake_granules' }
    );

    httpsWorkflowExecutionArn = httpsWorkflowExecution.executionArn;

    lambdaStep = new LambdaStep();

    queueGranulesOutput = await lambdaStep.getStepOutput(
      httpsWorkflowExecutionArn,
      'QueueGranules'
    );
  });

  afterAll(async () => {
    // clean up stack state added by test
    await Promise.all(discoverGranulesLambdaOutput.payload.granules.map(
      (granule) => deleteGranule({
        prefix: config.stackName,
        granuleId: granule.granuleId,
      })
    ));
    await Promise.all(ingestGranuleWorkflowArns.map((executionArn) =>
      deleteExecution({ prefix: config.stackName, executionArn })));

    await deleteExecution({ prefix: config.stackName, executionArn: httpsWorkflowExecutionArn });

    await Promise.all([
      cleanupCollections(config.stackName, config.bucket, collectionsDir, testSuffix),
      deleteProvider({ prefix: config.stackName, providerId: provider.id }),
    ]);
  });

  it('executes successfully', () => {
    expect(httpsWorkflowExecution.status).toEqual('SUCCEEDED');
  });

  describe('the DiscoverGranules Lambda', () => {
<<<<<<< HEAD
    let lambdaInput;
    let lambdaOutput;
=======
    let lambdaInput = null;
>>>>>>> 1e4b03e6

    beforeAll(async () => {
      lambdaInput = await lambdaStep.getStepInput(
        httpsWorkflowExecution.executionArn,
        'DiscoverGranules'
      );
      discoverGranulesLambdaOutput = await lambdaStep.getStepOutput(
        httpsWorkflowExecution.executionArn,
        'DiscoverGranules'
      );
    });

    afterAll(async () => {
      await Promise.all(discoverGranulesLambdaOutput.payload.granules.map(
        (granule) => deleteGranule({
          prefix: config.stackName,
          granuleId: granule.granuleId,
        })
      ));
    });

    it('has correctly configured provider', () => {
      expect(lambdaInput.meta.provider.protocol).toEqual('https');
    });

    it('has expected granules output', () => {
      expect(discoverGranulesLambdaOutput.payload.granules.length).toEqual(3);
      expect(discoverGranulesLambdaOutput.payload.granules[0].granuleId).toEqual('granule-1');
      expect(discoverGranulesLambdaOutput.payload.granules[0].files.length).toEqual(2);
      expect(discoverGranulesLambdaOutput.payload.granules[0].files[0].type).toEqual('data');
    });
  });

  describe('the reporting lambda has received the cloudwatch stepfunction event and', () => {
    it('the execution record is added to DynamoDB', async () => {
      const record = await waitForApiStatus(
        getExecution,
        {
          prefix: config.stackName,
          arn: httpsWorkflowExecution.executionArn,
        },
        'completed'
      );
      expect(record.status).toEqual('completed');
    });
  });

  describe('QueueGranules lambda function', () => {
    it('has expected arns output', () => {
      expect(queueGranulesOutput.payload.running.length).toEqual(3);
    });
  });

  /**
   * The DiscoverGranules workflow queues granule ingest workflows, so check that one of the
   * granule ingest workflow completes successfully.
   */
  describe('IngestGranule workflow', () => {
    let ingestGranuleExecutionStatus;
    let lambdaOutput;

    beforeAll(async () => {
      ingestGranuleWorkflowArns = [
        queueGranulesOutput.payload.running[0],
        queueGranulesOutput.payload.running[1],
        queueGranulesOutput.payload.running[2],
      ];

      console.log('\nwait for ingestGranuleWorkflow', ingestGranuleWorkflowArns[0]);
      ingestGranuleExecutionStatus = await waitForCompletedExecution(ingestGranuleWorkflowArns[0]);
    });

    afterAll(async () => {
      await Promise.all(ingestGranuleWorkflowArns.map((execution) => waitForCompletedExecution(execution)));
      await Promise.all(lambdaOutput.payload.granules.map(
        (granule) => deleteGranule({
          prefix: config.stackName,
          granuleId: granule.granuleId,
        })
      ));
    });

    it('executes successfully', () => {
      expect(ingestGranuleExecutionStatus).toEqual('SUCCEEDED');
    });

    describe('SyncGranule lambda function', () => {
      afterAll(async () => {
        await Promise.all(lambdaOutput.payload.granules.map(
          (granule) => deleteGranule({
            prefix: config.stackName,
            granuleId: granule.granuleId,
          })
        ));
      });

      it('outputs the expected granule', async () => {
        lambdaOutput = await lambdaStep.getStepOutput(
          ingestGranuleWorkflowArns[0],
          'SyncGranule'
        );
        expect(lambdaOutput.payload.granules[0].granuleId).toEqual('granule-1');
        expect(lambdaOutput.payload.granules.length).toEqual(1);
      });
    });
  });
});<|MERGE_RESOLUTION|>--- conflicted
+++ resolved
@@ -1,8 +1,3 @@
-<<<<<<< HEAD
-const { deleteProvider } = require('@cumulus/api-client/providers');
-=======
-const { Execution } = require('@cumulus/api/models');
->>>>>>> 1e4b03e6
 const { deleteExecution } = require('@cumulus/api-client/executions');
 const { deleteGranule } = require('@cumulus/api-client/granules');
 const { deleteProvider } = require('@cumulus/api-client/providers');
@@ -29,11 +24,7 @@
 
   let collection;
   let config;
-<<<<<<< HEAD
-=======
   let discoverGranulesLambdaOutput;
-  let executionModel;
->>>>>>> 1e4b03e6
   let lambdaStep;
   let provider;
   let queueGranulesOutput;
@@ -44,8 +35,6 @@
 
   beforeAll(async () => {
     config = await loadConfig();
-
-    process.env.ExecutionsTable = `${config.stackName}-ExecutionsTable`;
 
     testId = createTimestampedTestId(config.stackName, 'DiscoverGranulesHttps');
     testSuffix = createTestSuffix(testId);
@@ -102,12 +91,7 @@
   });
 
   describe('the DiscoverGranules Lambda', () => {
-<<<<<<< HEAD
-    let lambdaInput;
-    let lambdaOutput;
-=======
     let lambdaInput = null;
->>>>>>> 1e4b03e6
 
     beforeAll(async () => {
       lambdaInput = await lambdaStep.getStepInput(
