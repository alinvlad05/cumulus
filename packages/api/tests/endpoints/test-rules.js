--- conflicted
+++ resolved
@@ -462,21 +462,13 @@
   t.like(esRecord, fetchedDynamoRecord);
 });
 
-<<<<<<< HEAD
-test.serial('post() creates SNS rule with same trigger information in Dynamo/PostgreSQL', async (t) => {
-=======
 test.serial('post() creates SNS rule with same trigger information in Dynamo/PostgreSQL/Elasticsearch', async (t) => {
->>>>>>> 716b19e8
   const {
     pgProvider,
     pgCollection,
   } = t.context;
 
-<<<<<<< HEAD
-  const topic1 = await awsServices.sns().createTopic({ Name: randomId('topic') }).promise();
-=======
   const topic1 = await awsServices.sns().createTopic({ Name: randomId('topic1_') }).promise();
->>>>>>> 716b19e8
 
   const rule = fakeRuleFactoryV2({
     state: 'ENABLED',
@@ -499,13 +491,6 @@
 
   await post(expressRequest, response);
 
-<<<<<<< HEAD
-  const dynamoRule = await ruleModel.get({ name: rule.name });
-  const pgRule = await t.context.rulePgModel
-    .get(t.context.testKnex, { name: rule.name });
-
-  t.truthy(dynamoRule.rule.arn);
-=======
   t.true(response.send.called);
 
   const dynamoRule = await ruleModel.get({ name: rule.name });
@@ -519,7 +504,6 @@
   t.truthy(pgRule.arn);
   t.truthy(esRule.rule.arn);
 
->>>>>>> 716b19e8
   t.like(dynamoRule, {
     rule: {
       type: 'sns',
@@ -527,8 +511,6 @@
       arn: dynamoRule.rule.arn,
     },
   });
-<<<<<<< HEAD
-=======
   t.like(
     esRule,
     {
@@ -539,7 +521,6 @@
       },
     }
   );
->>>>>>> 716b19e8
   t.like(pgRule, {
     name: rule.name,
     enabled: true,
@@ -549,19 +530,12 @@
   });
 });
 
-<<<<<<< HEAD
-test.serial('post() creates the same Kinesis rule with trigger information in Dynamo/PostgreSQL', async (t) => {
-=======
 test.serial('post() creates the same Kinesis rule with trigger information in Dynamo/PostgreSQL/Elasticsearch', async (t) => {
->>>>>>> 716b19e8
   const {
     pgProvider,
     pgCollection,
   } = t.context;
 
-<<<<<<< HEAD
-  const kinesisArn1 = `arn:aws:kinesis:us-east-1:000000000000:${randomId('kinesis')}`;
-=======
   const kinesisArn1 = randomId('kinesis');
   const fakeKinesisSources1 = {
     arn: randomId('arn'),
@@ -576,7 +550,6 @@
 
   const stubbedRulesModel = new Rule();
 
->>>>>>> 716b19e8
   const rule = fakeRuleFactoryV2({
     state: 'ENABLED',
     rule: {
@@ -592,12 +565,9 @@
 
   const expressRequest = {
     body: rule,
-<<<<<<< HEAD
-=======
     testContext: {
       ruleModel: stubbedRulesModel,
     },
->>>>>>> 716b19e8
   };
 
   const response = buildFakeExpressResponse();
@@ -607,14 +577,6 @@
   const dynamoRule = await ruleModel.get({ name: rule.name });
   const pgRule = await t.context.rulePgModel
     .get(t.context.testKnex, { name: rule.name });
-<<<<<<< HEAD
-
-  t.truthy(dynamoRule.rule.arn);
-  t.truthy(dynamoRule.rule.logEventArn);
-
-  t.like(dynamoRule, {
-    rule: {
-=======
   const esRule = await t.context.esRulesClient.get(
     rule.name
   );
@@ -622,13 +584,10 @@
   t.like(dynamoRule, {
     rule: {
       ...fakeKinesisSources1,
->>>>>>> 716b19e8
       type: 'kinesis',
       value: kinesisArn1,
     },
   });
-<<<<<<< HEAD
-=======
   t.like(
     esRule,
     {
@@ -639,20 +598,10 @@
       },
     }
   );
->>>>>>> 716b19e8
   t.like(pgRule, {
     name: rule.name,
     enabled: true,
     type: 'kinesis',
-<<<<<<< HEAD
-    arn: dynamoRule.rule.arn,
-    value: kinesisArn1,
-    log_event_arn: dynamoRule.rule.logEventArn,
-  });
-});
-
-test.serial('post() creates the SQS rule with trigger information in Dynamo/PostgreSQL', async (t) => {
-=======
     arn: fakeKinesisSources1.arn,
     value: kinesisArn1,
     log_event_arn: fakeKinesisSources1.logEventArn,
@@ -660,7 +609,6 @@
 });
 
 test.serial('post() creates the SQS rule with trigger information in Dynamo/PostgreSQL/Elasticsearch', async (t) => {
->>>>>>> 716b19e8
   const {
     pgProvider,
     pgCollection,
@@ -716,12 +664,9 @@
   const dynamoRule = await ruleModel.get({ name: rule.name });
   const pgRule = await t.context.rulePgModel
     .get(t.context.testKnex, { name: rule.name });
-<<<<<<< HEAD
-=======
   const esRule = await t.context.esRulesClient.get(
     rule.name
   );
->>>>>>> 716b19e8
 
   t.like(dynamoRule, {
     rule: {
@@ -730,8 +675,6 @@
     },
     meta: expectedMeta,
   });
-<<<<<<< HEAD
-=======
   t.like(
     esRule,
     {
@@ -742,7 +685,6 @@
       meta: expectedMeta,
     }
   );
->>>>>>> 716b19e8
   t.like(pgRule, {
     name: rule.name,
     enabled: true,
