'use strict';

const pRetry = require('p-retry');
const { get } = require('lodash/fp');
const fs = require('fs-extra');
const path = require('path');
const {
  URL,
  resolve,
} = require('url');
const mime = require('mime-types');

const {
  getS3Object,
  s3ObjectExists,
  parseS3Uri,
  headObject,
} = require('@cumulus/aws-client/S3');
const { generateChecksumFromStream } = require('@cumulus/checksum');
const { constructCollectionId } = require('@cumulus/message/Collections');
const {
  addCollections,
  buildAndExecuteWorkflow,
  conceptExists,
  getOnlineResources,
} = require('@cumulus/integration-tests');
const apiTestUtils = require('@cumulus/integration-tests/api/api');
const { deleteCollection } = require('@cumulus/api-client/collections');
const { deleteExecution } = require('@cumulus/api-client/executions');
const granulesApiTestUtils = require('@cumulus/api-client/granules');
const providersApi = require('@cumulus/api-client/providers');
const {
  getDistributionFileUrl,
  getTEADistributionApiRedirect,
  getTEADistributionApiFileStream,
  getTEARequestHeaders,
} = require('@cumulus/integration-tests/api/distribution');
const { LambdaStep } = require('@cumulus/integration-tests/sfnStep');

const {
  loadConfig,
  uploadTestDataToBucket,
  deleteFolder,
  createTimestampedTestId,
  createTestDataPath,
  createTestSuffix,
  templateFile,
} = require('../../helpers/testUtils');
const {
  setDistributionApiEnvVars,
} = require('../../helpers/apiUtils');
const {
  addUniqueGranuleFilePathToGranuleFiles,
  addUrlPathToGranuleFiles,
  setupTestGranuleForIngest,
  loadFileWithUpdatedGranuleIdPathAndCollection,
} = require('../../helpers/granuleUtils');

const lambdaStep = new LambdaStep();
const workflowName = 'IngestAndPublishGranule';

const granuleRegex = '^MOD09GQ\\.A[\\d]{7}\\.[\\w]{6}\\.006\\.[\\d]{13}$';

const s3data = [
  '@cumulus/test-data/granules/MOD09GQ.A2016358.h13v04.006.2016360104606.hdf.met',
  '@cumulus/test-data/granules/MOD09GQ.A2016358.h13v04.006.2016360104606.hdf',
  '@cumulus/test-data/granules/MOD09GQ.A2016358.h13v04.006.2016360104606_ndvi.jpg',
];

const SetupError = new Error('Test setup failed, aborting');

async function getUmmObject(fileLocation) {
  const { Bucket, Key } = parseS3Uri(fileLocation);

  const ummFile = await getS3Object(Bucket, Key);
  return JSON.parse(ummFile.Body.toString());
}

const getOnlineResourcesWithRetries = async (granule) =>
  await pRetry(
    async () => {
      let onlineResources;

      try {
        onlineResources = await getOnlineResources(granule);
      } catch (error) {
        throw new pRetry.AbortError(error);
      }

      if (onlineResources.length === 0) {
        throw new Error('No online resources found');
      }

      return onlineResources;
    },
    { retries: 60, maxTimeout: 1000 }
  );

const cumulusDocUrl = 'https://nasa.github.io/cumulus/docs/cumulus-docs-readme';
const isUMMGScienceUrl = (url) => url !== cumulusDocUrl &&
  !url.endsWith('.cmr.json') &&
  !url.includes('s3credentials') &&
  !url.includes('opendap.uat.earthdata.nasa.gov');

describe('The S3 Ingest Granules workflow configured to ingest UMM-G', () => {
  const inputPayloadFilename = './spec/parallel/ingestGranule/IngestGranule.input.payload.json';
  const providersDir = './data/providers/s3/';
  const collectionsDir = './data/collections/s3_MOD09GQ_006-umm';

  let workflowExecution;
  let inputPayload;
  let expectedPayload;
  let pdrFilename;
  let postToCmrOutput;
  let granule;
  let config;
  let testDataFolder;
  let collection;
  let provider;

<<<<<<< HEAD
  beforeAll(async () => {
    config = await loadConfig();

    const testId = createTimestampedTestId(config.stackName, 'IngestUMMGSuccess');
    const testSuffix = createTestSuffix(testId);
    testDataFolder = createTestDataPath(testId);

    collection = { name: `MOD09GQ${testSuffix}`, version: '006' };
    provider = { id: `s3_provider${testSuffix}` };
    const newCollectionId = constructCollectionId(collection.name, collection.version);

    process.env.GranulesTable = `${config.stackName}-GranulesTable`;
    process.env.ExecutionsTable = `${config.stackName}-ExecutionsTable`;
    process.env.system_bucket = config.bucket;

    const collectionUrlPath = '{cmrMetadata.Granule.Collection.ShortName}___{cmrMetadata.Granule.Collection.VersionId}/{substring(file.name, 0, 3)}/';
    const providerJson = JSON.parse(fs.readFileSync(`${providersDir}/s3_provider.json`, 'utf8'));
    const providerData = {
      ...providerJson,
      id: provider.id,
      host: config.bucket,
    };
    // populate collections, providers and test data
    await Promise.all([
      uploadTestDataToBucket(config.bucket, s3data, testDataFolder),
      addCollections(config.stackName, config.bucket, collectionsDir, testSuffix, testId),
      apiTestUtils.addProviderApi({ prefix: config.stackName, provider: providerData }),
    ]);

    const inputPayloadJson = fs.readFileSync(inputPayloadFilename, 'utf8');
    // update test data filepaths
    inputPayload = await setupTestGranuleForIngest(config.bucket, inputPayloadJson, granuleRegex, testSuffix, testDataFolder);
    pdrFilename = inputPayload.pdr.name;
    const granuleId = inputPayload.granules[0].granuleId;

    const templatedOutputPayloadFilename = templateFile({
      inputTemplateFilename: './spec/parallel/ingestGranule/IngestGranule.UMM.output.payload.template.json',
      config: {
        granules: [
          {
            files: [
              {
                bucket: config.buckets.protected.name,
                filename: `s3://${config.buckets.protected.name}/MOD09GQ___006/2016/MOD/replace-me-granuleId.hdf`,
              },
              {
                bucket: config.buckets.private.name,
                filename: `s3://${config.buckets.private.name}/MOD09GQ___006/MOD/replace-me-granuleId.hdf.met`,
              },
              {
                bucket: config.buckets.public.name,
                filename: `s3://${config.buckets.public.name}/MOD09GQ___006/MOD/replace-me-granuleId_ndvi.jpg`,
              },
              {
                bucket: config.buckets['protected-2'].name,
                filename: `s3://${config.buckets['protected-2'].name}/MOD09GQ___006/MOD/replace-me-granuleId.cmr.json`,
              },
            ],
          },
        ],
      },
    });
=======
  let beforeAllError = false;

  beforeAll(async () => {
    try {
      config = await loadConfig();

      const testId = createTimestampedTestId(config.stackName, 'IngestUMMGSuccess');
      const testSuffix = createTestSuffix(testId);
      testDataFolder = createTestDataPath(testId);

      collection = { name: `MOD09GQ${testSuffix}`, version: '006' };
      provider = { id: `s3_provider${testSuffix}` };
      const newCollectionId = constructCollectionId(collection.name, collection.version);

      process.env.GranulesTable = `${config.stackName}-GranulesTable`;
      process.env.ExecutionsTable = `${config.stackName}-ExecutionsTable`;
      executionModel = new Execution();
      process.env.system_bucket = config.bucket;

      const collectionUrlPath = '{cmrMetadata.Granule.Collection.ShortName}___{cmrMetadata.Granule.Collection.VersionId}/{substring(file.name, 0, 3)}/';
      const providerJson = JSON.parse(fs.readFileSync(`${providersDir}/s3_provider.json`, 'utf8'));
      const providerData = {
        ...providerJson,
        id: provider.id,
        host: config.bucket,
      };
      // populate collections, providers and test data
      await Promise.all([
        uploadTestDataToBucket(config.bucket, s3data, testDataFolder),
        addCollections(config.stackName, config.bucket, collectionsDir, testSuffix, testId),
        apiTestUtils.addProviderApi({ prefix: config.stackName, provider: providerData }),
      ]);

      const inputPayloadJson = fs.readFileSync(inputPayloadFilename, 'utf8');
      // update test data filepaths
      inputPayload = await setupTestGranuleForIngest(config.bucket, inputPayloadJson, granuleRegex, testSuffix, testDataFolder);
      const granuleId = inputPayload.granules[0].granuleId;

      const templatedOutputPayloadFilename = templateFile({
        inputTemplateFilename: './spec/parallel/ingestGranule/IngestGranule.UMM.output.payload.template.json',
        config: {
          granules: [
            {
              files: [
                {
                  bucket: config.buckets.protected.name,
                  filename: `s3://${config.buckets.protected.name}/MOD09GQ___006/2016/MOD/replace-me-granuleId.hdf`,
                },
                {
                  bucket: config.buckets.private.name,
                  filename: `s3://${config.buckets.private.name}/MOD09GQ___006/MOD/replace-me-granuleId.hdf.met`,
                },
                {
                  bucket: config.buckets.public.name,
                  filename: `s3://${config.buckets.public.name}/MOD09GQ___006/MOD/replace-me-granuleId_ndvi.jpg`,
                },
                {
                  bucket: config.buckets['protected-2'].name,
                  filename: `s3://${config.buckets['protected-2'].name}/MOD09GQ___006/MOD/replace-me-granuleId.cmr.json`,
                },
              ],
            },
          ],
        },
      });
>>>>>>> 13256413

      expectedPayload = loadFileWithUpdatedGranuleIdPathAndCollection(templatedOutputPayloadFilename, granuleId, testDataFolder, newCollectionId);
      expectedPayload.granules[0].dataType += testSuffix;
      expectedPayload.granules = addUniqueGranuleFilePathToGranuleFiles(expectedPayload.granules, testId);
      expectedPayload.granules[0].files = addUrlPathToGranuleFiles(expectedPayload.granules[0].files, testId, collectionUrlPath);

      // process.env.DISTRIBUTION_ENDPOINT needs to be set for below
      setDistributionApiEnvVars();

      // s3 link type 'GET DATA VIA DIRECT ACCESS' isn't valid until UMM-G version 1.6.2
      workflowExecution = await buildAndExecuteWorkflow(
        config.stackName,
        config.bucket,
        workflowName,
        collection,
        provider,
        inputPayload,
        {
          cmrMetadataFormat: 'umm_json_v1_6_2',
          additionalUrls: [cumulusDocUrl],
          distribution_endpoint: process.env.DISTRIBUTION_ENDPOINT,
        }
      );
    } catch (error) {
      beforeAllError = error;
    }
  });

  afterAll(async () => {
    // clean up stack state added by test
    await apiTestUtils.deletePdr({
      prefix: config.stackName,
      pdr: pdrFilename,
    });
    await deleteExecution({ prefix: config.stackName, executionArn: workflowExecution.executionArn });
    await granulesApiTestUtils.removePublishedGranule({
      prefix: config.stackName,
      granuleId: inputPayload.granules[0].granuleId,
    });
    await Promise.all([
      deleteFolder(config.bucket, testDataFolder),
      deleteCollection({
        prefix: config.stackName,
        collectionName: collection.name,
        collectionVersion: collection.version,
      }),
      providersApi.deleteProvider({
        prefix: config.stackName,
        provider: { id: provider.id },
      }),
    ]);
  });

  it('completes execution with success status', () => {
    if (beforeAllError) throw beforeAllError;
    expect(workflowExecution.status).toEqual('SUCCEEDED');
  });

  // This is a sanity check to make sure we actually generated UMM and also
  // grab the location of the UMM file to use when testing move
  describe('the processing task creates a UMM file', () => {
    let processingTaskOutput;
    let ummFiles;
    let subTestSetupError;

    beforeAll(async () => {
      try {
        processingTaskOutput = await lambdaStep.getStepOutput(workflowExecution.executionArn, 'FakeProcessing');
        ummFiles = processingTaskOutput.payload.filter((file) => file.includes('.cmr.json'));
      } catch (error) {
        subTestSetupError = error;
        throw error;
      }
    });

    beforeEach(() => {
      if (beforeAllError) fail(beforeAllError);
      if (subTestSetupError) fail(subTestSetupError);
    });

    it('creates a UMM JSON file', () => {
      if (beforeAllError || subTestSetupError) throw SetupError;
      expect(ummFiles.length).toEqual(1);
    });

    it('does not create a CMR XML file', () => {
      if (beforeAllError || subTestSetupError) throw SetupError;
      const xmlFiles = processingTaskOutput.payload.filter((file) => file.includes('.cmr.xml'));
      expect(xmlFiles.length).toEqual(0);
    });
  });

  describe('the MoveGranules task', () => {
    let moveGranulesTaskOutput;
    let headObjects;
    let movedFiles;
    let subTestSetupError;
    let existCheck = [];

    beforeAll(async () => {
      try {
        moveGranulesTaskOutput = await lambdaStep.getStepOutput(workflowExecution.executionArn, 'MoveGranules');
        movedFiles = moveGranulesTaskOutput.payload.granules[0].files;
        existCheck = await Promise.all(movedFiles.map((fileObject) =>
          s3ObjectExists({ Bucket: fileObject.bucket, Key: fileObject.filepath })));
        headObjects = await Promise.all(movedFiles.map(async (fileObject) =>
          ({
            ...fileObject,
            ...await headObject(fileObject.bucket, fileObject.filepath),
            expectedMime: mime.lookup(fileObject.filepath) || 'application/octet-stream',
          })));
      } catch (error) {
        subTestSetupError = error;
        throw error;
      }
    });

    beforeEach(() => {
      if (beforeAllError) fail(beforeAllError);
      if (subTestSetupError) fail(subTestSetupError);
    });

    it('has a payload with correct buckets, filenames, sizes', () => {
      if (beforeAllError || subTestSetupError) throw SetupError;
      movedFiles.forEach((file) => {
        const expectedFile = expectedPayload.granules[0].files.find((f) => f.name === file.name);
        expect(file.filename).toEqual(expectedFile.filename);
        expect(file.bucket).toEqual(expectedFile.bucket);
        if (file.size && expectedFile.size) {
          expect(file.size).toEqual(expectedFile.size);
        }
      });
    });

    it('has expected ContentType values in s3', () => {
      if (beforeAllError || subTestSetupError) throw SetupError;
      headObjects.forEach((headObj) => expect(headObj.ContentType).toEqual(headObj.expectedMime));
    });

    it('moves files to the bucket folder based on metadata', () => {
      if (beforeAllError || subTestSetupError) throw SetupError;
      existCheck.forEach((check) => {
        expect(check).toEqual(true);
      });
    });
  });

  describe('the PostToCmr task', () => {
    let onlineResources;
    let files;
    let resourceURLs;
    let subTestSetupError;
    let teaRequestHeaders;

    beforeAll(async () => {
      postToCmrOutput = await lambdaStep.getStepOutput(workflowExecution.executionArn, 'PostToCmr');
      if (postToCmrOutput === null) {
        subTestSetupError = new Error(`Failed to get the PostToCmr step's output for ${workflowExecution.executionArn}`);
        return;
      }

      try {
        granule = postToCmrOutput.payload.granules[0];
        files = granule.files;
        process.env.CMR_ENVIRONMENT = 'UAT';

        [
          onlineResources,
          teaRequestHeaders,
        ] = await Promise.all([
          getOnlineResourcesWithRetries(granule),
          getTEARequestHeaders(config.stackName),
        ]);

        resourceURLs = onlineResources.map((resource) => resource.URL);
      } catch (error) {
        subTestSetupError = error;
        throw error;
      }
    });

    beforeEach(() => {
      if (beforeAllError) fail(beforeAllError);
      if (subTestSetupError) fail(subTestSetupError);
    });

    it('publishes the granule metadata to CMR', async () => {
      const result = await conceptExists(granule.cmrLink, true);

      expect(granule.published).toEqual(true);
      expect(result).not.toEqual(false);
    });

    it('updates the CMR metadata online resources with the final metadata location', () => {
      if (beforeAllError || subTestSetupError) throw SetupError;
      const scienceFile = files.find((f) => f.filepath.endsWith('hdf'));
      const browseFile = files.find((f) => f.filepath.endsWith('jpg'));

      const scienceFileUrl = getDistributionFileUrl({
        bucket: scienceFile.bucket, key: scienceFile.filepath,
      });
      const s3ScienceFileUrl = getDistributionFileUrl({
        bucket: scienceFile.bucket, key: scienceFile.filepath, urlType: 's3',
      });
      const browseImageUrl = getDistributionFileUrl({
        bucket: browseFile.bucket, key: browseFile.filepath,
      });
      const s3BrowseImageUrl = getDistributionFileUrl({
        bucket: browseFile.bucket, key: browseFile.filepath, urlType: 's3',
      });

      expect(resourceURLs).toContain(scienceFileUrl);
      expect(resourceURLs).toContain(s3ScienceFileUrl);
      expect(resourceURLs).toContain(browseImageUrl);
      expect(resourceURLs).toContain(s3BrowseImageUrl);
    });

    it('adds the opendap URL to the CMR metadata', () => {
      if (beforeAllError || subTestSetupError) throw SetupError;
      const opendapFilePath = `https://opendap.uat.earthdata.nasa.gov/collections/C1218668453-CUMULUS/granules/${inputPayload.granules[0].granuleId}`;
      expect(resourceURLs).toContain(opendapFilePath);
    });

    it('publishes CMR metadata online resources with the correct type', () => {
      if (beforeAllError || subTestSetupError) throw SetupError;
      const viewRelatedInfoResource = onlineResources.filter((resource) => resource.Type === 'VIEW RELATED INFORMATION');
      const s3CredsUrl = resolve(process.env.DISTRIBUTION_ENDPOINT, 's3credentials');

      const expectedTypes = [
        'GET DATA',
        'GET DATA',
        'GET DATA VIA DIRECT ACCESS',
        'GET RELATED VISUALIZATION',
        'GET RELATED VISUALIZATION',
        'USE SERVICE API',
        'EXTENDED METADATA',
        'EXTENDED METADATA',
        'VIEW RELATED INFORMATION',
      ];
      expect(viewRelatedInfoResource.map(get('URL'))).toContain(s3CredsUrl);
      expect(onlineResources.map(get('Type')).sort()).toEqual(expectedTypes.sort());
    });

    it('updates the CMR metadata online resources with s3credentials location', () => {
      if (beforeAllError || subTestSetupError) throw SetupError;
      const s3CredentialsURL = resolve(process.env.DISTRIBUTION_ENDPOINT, 's3credentials');
      expect(resourceURLs).toContain(s3CredentialsURL);
    });

    it('does not overwrite the original related url', () => {
      if (beforeAllError || subTestSetupError) throw SetupError;
      expect(resourceURLs).toContain(cumulusDocUrl);
    });

    it('includes the Earthdata login ID for requests to protected science files', async () => {
      if (beforeAllError || subTestSetupError) throw SetupError;
      const filepath = `/${files[0].bucket}/${files[0].filepath}`;
      const s3SignedUrl = await getTEADistributionApiRedirect(filepath, teaRequestHeaders);
      const earthdataLoginParam = new URL(s3SignedUrl).searchParams.get('A-userid');
      expect(earthdataLoginParam).toEqual(process.env.EARTHDATA_USERNAME);
    });

    it('downloads the requested science file for authorized requests', async () => {
      if (beforeAllError || subTestSetupError) throw SetupError;
      const scienceFileUrls = resourceURLs.filter(isUMMGScienceUrl);
      console.log('scienceFileUrls:', scienceFileUrls);

      const checkFiles = await Promise.all(
        scienceFileUrls
          .map(async (url) => {
            const extension = path.extname(new URL(url).pathname);
            const sourceFile = s3data.find((d) => d.endsWith(extension));
            const sourceChecksum = await generateChecksumFromStream(
              'cksum',
              fs.createReadStream(require.resolve(sourceFile))
            );
            const file = files.find((f) => f.name.endsWith(extension));

            const filepath = `/${file.bucket}/${file.filepath}`;
            const fileStream = await getTEADistributionApiFileStream(filepath, teaRequestHeaders);

            // Compare checksum of downloaded file with expected checksum.
            const downloadChecksum = await generateChecksumFromStream('cksum', fileStream);
            return downloadChecksum === sourceChecksum;
          })
      );

      checkFiles.forEach((fileCheck) => {
        expect(fileCheck).toBeTrue();
      });
    });
  });

  describe('When moving a granule via the Cumulus API', () => {
    let file;
    let destinationKey;
    let destinations;
    let originalUmmUrls;
    let newS3UMMJsonFileLocation;
    let subTestSetupError;

    beforeAll(async () => {
      try {
        file = granule.files[0];

        newS3UMMJsonFileLocation = expectedPayload.granules[0].files.find((f) => f.filename.includes('.cmr.json')).filename;

        destinationKey = `${testDataFolder}/${file.filepath}`;

        destinations = [{
          regex: '.*.hdf$',
          bucket: config.buckets.protected.name,
          filepath: `${testDataFolder}/${path.dirname(file.filepath)}`,
        }];

        const originalUmm = await getUmmObject(newS3UMMJsonFileLocation);
        originalUmmUrls = originalUmm.RelatedUrls.map((urlObject) => urlObject.URL);
      } catch (error) {
        subTestSetupError = error;
      }
    });

    beforeEach(() => {
      if (beforeAllError) fail(beforeAllError);
      if (subTestSetupError) fail(subTestSetupError);
    });

    it('returns success upon move', async () => {
      if (beforeAllError || subTestSetupError) throw SetupError;
      const moveGranuleResponse = await granulesApiTestUtils.moveGranule({
        prefix: config.stackName,
        granuleId: inputPayload.granules[0].granuleId,
        destinations,
      });

      expect(moveGranuleResponse.statusCode).toEqual(200);
    });

    it('updates the UMM-G JSON file in S3 with new paths', async () => {
      if (beforeAllError || subTestSetupError) throw SetupError;
      const updatedUmm = await getUmmObject(newS3UMMJsonFileLocation);

      const changedUrls = updatedUmm.RelatedUrls
        .filter((urlObject) => urlObject.URL.endsWith('.hdf'))
        .map((urlObject) => urlObject.URL);
      const unchangedUrls = updatedUmm.RelatedUrls
        .filter((urlObject) => !urlObject.URL.endsWith('.hdf'))
        .map((urlObject) => urlObject.URL);

      // Only the file that was moved was updated
      expect(changedUrls.length).toEqual(2);
      changedUrls.forEach((changedUrl) => expect(changedUrl).toContain(destinationKey));

      const unchangedOriginalUrls = originalUmmUrls.filter((original) => !original.endsWith('.hdf'));
      expect(unchangedOriginalUrls.length).toEqual(unchangedUrls.length);

      // Each originalUmmUrl (removing the DISTRIBUTION_ENDPOINT) should be found
      // in one of the updated URLs. We have to do this comparison because the
      // setup tests uses a fake endpoint, but it's possible that the api has
      // the actual endpoint.
      unchangedOriginalUrls.forEach((original) => {
        if (original.startsWith('s3://')) {
          expect(unchangedUrls.filter((actual) => actual === original).length).toBe(1);
        } else {
          const base = original.replace(process.env.DISTRIBUTION_ENDPOINT, '');
          expect(
            unchangedUrls.filter((actual) => !actual.startsWith('s3://') && actual.match(base)).length
          ).toBe(1);
        }
      });
    });
  });
});<|MERGE_RESOLUTION|>--- conflicted
+++ resolved
@@ -118,70 +118,6 @@
   let collection;
   let provider;
 
-<<<<<<< HEAD
-  beforeAll(async () => {
-    config = await loadConfig();
-
-    const testId = createTimestampedTestId(config.stackName, 'IngestUMMGSuccess');
-    const testSuffix = createTestSuffix(testId);
-    testDataFolder = createTestDataPath(testId);
-
-    collection = { name: `MOD09GQ${testSuffix}`, version: '006' };
-    provider = { id: `s3_provider${testSuffix}` };
-    const newCollectionId = constructCollectionId(collection.name, collection.version);
-
-    process.env.GranulesTable = `${config.stackName}-GranulesTable`;
-    process.env.ExecutionsTable = `${config.stackName}-ExecutionsTable`;
-    process.env.system_bucket = config.bucket;
-
-    const collectionUrlPath = '{cmrMetadata.Granule.Collection.ShortName}___{cmrMetadata.Granule.Collection.VersionId}/{substring(file.name, 0, 3)}/';
-    const providerJson = JSON.parse(fs.readFileSync(`${providersDir}/s3_provider.json`, 'utf8'));
-    const providerData = {
-      ...providerJson,
-      id: provider.id,
-      host: config.bucket,
-    };
-    // populate collections, providers and test data
-    await Promise.all([
-      uploadTestDataToBucket(config.bucket, s3data, testDataFolder),
-      addCollections(config.stackName, config.bucket, collectionsDir, testSuffix, testId),
-      apiTestUtils.addProviderApi({ prefix: config.stackName, provider: providerData }),
-    ]);
-
-    const inputPayloadJson = fs.readFileSync(inputPayloadFilename, 'utf8');
-    // update test data filepaths
-    inputPayload = await setupTestGranuleForIngest(config.bucket, inputPayloadJson, granuleRegex, testSuffix, testDataFolder);
-    pdrFilename = inputPayload.pdr.name;
-    const granuleId = inputPayload.granules[0].granuleId;
-
-    const templatedOutputPayloadFilename = templateFile({
-      inputTemplateFilename: './spec/parallel/ingestGranule/IngestGranule.UMM.output.payload.template.json',
-      config: {
-        granules: [
-          {
-            files: [
-              {
-                bucket: config.buckets.protected.name,
-                filename: `s3://${config.buckets.protected.name}/MOD09GQ___006/2016/MOD/replace-me-granuleId.hdf`,
-              },
-              {
-                bucket: config.buckets.private.name,
-                filename: `s3://${config.buckets.private.name}/MOD09GQ___006/MOD/replace-me-granuleId.hdf.met`,
-              },
-              {
-                bucket: config.buckets.public.name,
-                filename: `s3://${config.buckets.public.name}/MOD09GQ___006/MOD/replace-me-granuleId_ndvi.jpg`,
-              },
-              {
-                bucket: config.buckets['protected-2'].name,
-                filename: `s3://${config.buckets['protected-2'].name}/MOD09GQ___006/MOD/replace-me-granuleId.cmr.json`,
-              },
-            ],
-          },
-        ],
-      },
-    });
-=======
   let beforeAllError = false;
 
   beforeAll(async () => {
@@ -198,7 +134,6 @@
 
       process.env.GranulesTable = `${config.stackName}-GranulesTable`;
       process.env.ExecutionsTable = `${config.stackName}-ExecutionsTable`;
-      executionModel = new Execution();
       process.env.system_bucket = config.bucket;
 
       const collectionUrlPath = '{cmrMetadata.Granule.Collection.ShortName}___{cmrMetadata.Granule.Collection.VersionId}/{substring(file.name, 0, 3)}/';
@@ -218,6 +153,7 @@
       const inputPayloadJson = fs.readFileSync(inputPayloadFilename, 'utf8');
       // update test data filepaths
       inputPayload = await setupTestGranuleForIngest(config.bucket, inputPayloadJson, granuleRegex, testSuffix, testDataFolder);
+      pdrFilename = inputPayload.pdr.name;
       const granuleId = inputPayload.granules[0].granuleId;
 
       const templatedOutputPayloadFilename = templateFile({
@@ -247,7 +183,6 @@
           ],
         },
       });
->>>>>>> 13256413
 
       expectedPayload = loadFileWithUpdatedGranuleIdPathAndCollection(templatedOutputPayloadFilename, granuleId, testDataFolder, newCollectionId);
       expectedPayload.granules[0].dataType += testSuffix;
