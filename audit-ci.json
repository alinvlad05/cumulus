{
    "high": true,
    "pass-enoaudit": true,
    "retry-count": 20,
<<<<<<< HEAD
    "allowlist": [
        "underscore",
        "1067259",
        "node-forge",
        "minimist"
    ]
=======
    "allowlist": ["1067259", "node-forge"]
>>>>>>> 1dd773bd
}<|MERGE_RESOLUTION|>--- conflicted
+++ resolved
@@ -2,14 +2,9 @@
     "high": true,
     "pass-enoaudit": true,
     "retry-count": 20,
-<<<<<<< HEAD
     "allowlist": [
-        "underscore",
         "1067259",
         "node-forge",
         "minimist"
     ]
-=======
-    "allowlist": ["1067259", "node-forge"]
->>>>>>> 1dd773bd
 }