'use strict';

const fs = require('fs');
const request = require('supertest');
const path = require('path');
const sinon = require('sinon');
const test = require('ava');
const omit = require('lodash/omit');

const sortBy = require('lodash/sortBy');
const cryptoRandomString = require('crypto-random-string');
const {
  CollectionPgModel,
  destroyLocalTestDb,
  ExecutionPgModel,
  fakeCollectionRecordFactory,
  fakeExecutionRecordFactory,
  fakeGranuleRecordFactory,
  fakePdrRecordFactory,
  fakeProviderRecordFactory,
  FilePgModel,
  generateLocalTestDb,
  getUniqueGranuleByGranuleId,
  GranulePgModel,
  GranulesExecutionsPgModel,
  localStackConnectionEnv,
  migrationDir,
  PdrPgModel,
  ProviderPgModel,
  translateApiExecutionToPostgresExecution,
  translateApiFiletoPostgresFile,
  translateApiGranuleToPostgresGranule,
  translatePostgresFileToApiFile,
  translatePostgresGranuleToApiGranule,
  upsertGranuleWithExecutionJoinRecord,
} = require('@cumulus/db');

const {
  createTestIndex,
  cleanupTestIndex,
} = require('@cumulus/es-client/testUtils');

const {
  buildS3Uri,
  createBucket,
  createS3Buckets,
  deleteS3Buckets,
  recursivelyDeleteS3Bucket,
  s3ObjectExists,
  s3PutObject,
} = require('@cumulus/aws-client/S3');

const {
  secretsManager,
  sfn,
  s3,
  sns,
  sqs,
} = require('@cumulus/aws-client/services');
const { CMR } = require('@cumulus/cmr-client');
const {
  metadataObjectFromCMRFile,
} = require('@cumulus/cmrjs/cmr-utils');
const indexer = require('@cumulus/es-client/indexer');
const { Search } = require('@cumulus/es-client/search');
const launchpad = require('@cumulus/launchpad-auth');
const { randomString, randomId } = require('@cumulus/common/test-utils');
const { removeNilProperties } = require('@cumulus/common/util');

const { getBucketsConfigKey } = require('@cumulus/common/stack');
const { getDistributionBucketMapKey } = require('@cumulus/distribution-utils');
const { constructCollectionId } = require('@cumulus/message/Collections');

<<<<<<< HEAD
const { create, put, patch, patchGranule } = require('../../endpoints/granules');
=======
const { sortFilesByKey } = require('../helpers/sort');
const { create, put, putGranule } = require('../../endpoints/granules');
>>>>>>> 347b4576
const assertions = require('../../lib/assertions');
const { createGranuleAndFiles } = require('../helpers/create-test-data');
const models = require('../../models');

// Dynamo mock data factories
const {
  createFakeJwtAuthToken,
  fakeAccessTokenFactory,
  fakeCollectionFactory,
  fakeGranuleFactoryV2,
  setAuthorizedOAuthUsers,
  fakeExecutionFactoryV2,
} = require('../../lib/testUtils');
const {
  createJwtToken,
} = require('../../lib/token');

const {
  generateMoveGranuleTestFilesAndEntries,
  getFileNameFromKey,
  getPgFilesFromGranuleCumulusId,
} = require('./granules/helpers');
const { buildFakeExpressResponse } = require('./utils');

const testDbName = `granules_${cryptoRandomString({ length: 10 })}`;

let accessTokenModel;
let collectionModel;
let executionModel;
let executionPgModel;
let filePgModel;
let granuleModel;
let granulePgModel;
let granulesExecutionsPgModel;
let jwtAuthToken;

process.env.AccessTokensTable = randomId('token');
process.env.AsyncOperationsTable = randomId('async');
process.env.ExecutionsTable = randomId('executions');
process.env.CollectionsTable = randomId('collection');
process.env.GranulesTable = randomId('granules');
process.env.stackName = randomId('stackname');
process.env.system_bucket = randomId('system-bucket');
process.env.TOKEN_SECRET = randomId('secret');
process.env.backgroundQueueUrl = randomId('backgroundQueueUrl');

// import the express app after setting the env variables
const { app } = require('../../app');

async function runTestUsingBuckets(buckets, testFunction) {
  try {
    await createS3Buckets(buckets);
    await testFunction();
  } finally {
    await Promise.all(buckets.map(recursivelyDeleteS3Bucket));
  }
}

/**
 * Helper for creating and uploading bucket configuration for 'move' tests.
 * @returns {Object} with keys of internalBucket, and publicBucket.
 */
async function setupBucketsConfig() {
  const systemBucket = process.env.system_bucket;
  const buckets = {
    protected: {
      name: systemBucket,
      type: 'protected',
    },
    public: {
      name: randomId('public'),
      type: 'public',
    },
  };

  process.env.DISTRIBUTION_ENDPOINT = 'http://example.com/';
  await s3PutObject({
    Bucket: systemBucket,
    Key: getBucketsConfigKey(process.env.stackName),
    Body: JSON.stringify(buckets),
  });
  await createBucket(buckets.public.name);
  // Create the required bucket map configuration file
  await s3PutObject({
    Bucket: systemBucket,
    Key: getDistributionBucketMapKey(process.env.stackName),
    Body: JSON.stringify({
      [systemBucket]: systemBucket,
      [buckets.public.name]: buckets.public.name,
    }),
  });
  return { internalBucket: systemBucket, publicBucket: buckets.public.name };
}

test.before(async (t) => {
  process.env.CMR_ENVIRONMENT = 'SIT';
  process.env = {
    ...process.env,
    ...localStackConnectionEnv,
    PG_DATABASE: testDbName,
  };

  // create a fake bucket
  await createBucket(process.env.system_bucket);

  // create a workflow template file
  const tKey = `${process.env.stackName}/workflow_template.json`;
  await s3PutObject({ Bucket: process.env.system_bucket, Key: tKey, Body: '{}' });

  // create fake Collections table
  collectionModel = new models.Collection();
  await collectionModel.createTable();

  // create fake execution table
  executionModel = new models.Execution();
  await executionModel.createTable();
  executionPgModel = new ExecutionPgModel();

  // create fake Granules table
  granuleModel = new models.Granule();
  await granuleModel.createTable();
  t.context.granuleModel = granuleModel;

  granulePgModel = new GranulePgModel();
  t.context.granulePgModel = granulePgModel;
  filePgModel = new FilePgModel();
  granulesExecutionsPgModel = new GranulesExecutionsPgModel();

  const username = randomString();
  await setAuthorizedOAuthUsers([username]);

  accessTokenModel = new models.AccessToken();
  await accessTokenModel.createTable();

  jwtAuthToken = await createFakeJwtAuthToken({ accessTokenModel, username });

  // Store the CMR password
  process.env.cmr_password_secret_name = randomString();
  await secretsManager().createSecret({
    Name: process.env.cmr_password_secret_name,
    SecretString: randomString(),
  }).promise();

  // Store the Launchpad passphrase
  process.env.launchpad_passphrase_secret_name = randomString();
  await secretsManager().createSecret({
    Name: process.env.launchpad_passphrase_secret_name,
    SecretString: randomString(),
  }).promise();

  // Generate a local test postGres database

  const { knex, knexAdmin } = await generateLocalTestDb(testDbName, migrationDir);
  t.context.knex = knex;
  t.context.knexAdmin = knexAdmin;

  const { esIndex, esClient } = await createTestIndex();
  t.context.esIndex = esIndex;
  t.context.esClient = esClient;

  t.context.esGranulesClient = new Search(
    {},
    'granule',
    process.env.ES_INDEX
  );

  // Create collections in Dynamo and Postgres
  // we need this because a granule has a foreign key referring to collections
  t.context.collectionName = 'fakeCollection';
  t.context.collectionVersion = 'v1';

  t.context.testCollection = fakeCollectionFactory({
    name: t.context.collectionName,
    version: t.context.collectionVersion,
    duplicateHandling: 'error',
  });
  t.context.collectionId = constructCollectionId(
    t.context.collectionName,
    t.context.collectionVersion
  );

  const testPgCollection = fakeCollectionRecordFactory({
    name: t.context.collectionName,
    version: t.context.collectionVersion,
  });
  t.context.collectionPgModel = new CollectionPgModel();
  const [pgCollection] = await t.context.collectionPgModel.create(
    t.context.knex,
    testPgCollection
  );

  t.context.providerPgModel = new ProviderPgModel();
  t.context.provider = fakeProviderRecordFactory();
  t.context.providerPgModel = new ProviderPgModel();

  [t.context.providerCumulusId] = await t.context.providerPgModel.create(
    t.context.knex,
    t.context.provider
  );

  t.context.pdrPgModel = new PdrPgModel();
  t.context.pdr = fakePdrRecordFactory({
    collection_cumulus_id: pgCollection.cumulus_id,
    provider_cumulus_id: t.context.providerCumulusId,
  });

  [t.context.providerPdrId] = await t.context.pdrPgModel.create(
    t.context.knex,
    t.context.pdr
  );

  // Create execution in Dynamo/Postgres
  // we need this as granules *should have* a related execution

  t.context.testExecution = fakeExecutionRecordFactory();
  const [testExecution] = (
    await executionPgModel.create(t.context.knex, t.context.testExecution)
  );
  t.context.testExecutionCumulusId = testExecution.cumulus_id;
  t.context.collectionCumulusId = pgCollection.cumulus_id;

  const newExecution = fakeExecutionFactoryV2({
    arn: 'arn3',
    status: 'completed',
    name: 'test_execution',
    parentArn: undefined,
  });

  await executionModel.create(newExecution);
  const executionRecord = await translateApiExecutionToPostgresExecution(
    newExecution,
    knex
  );
  t.context.executionPgRecord = (await executionPgModel.create(knex, executionRecord))[0];
  t.context.executionUrl = executionRecord.url;
  t.context.executionArn = executionRecord.arn;
});

test.beforeEach(async (t) => {
  const granuleId1 = `${cryptoRandomString({ length: 7 })}.${cryptoRandomString({ length: 20 })}.hdf`;
  const granuleId2 = `${cryptoRandomString({ length: 7 })}.${cryptoRandomString({ length: 20 })}.hdf`;

  // create fake Dynamo granule records
  t.context.fakeGranules = [
    fakeGranuleFactoryV2({
      granuleId: granuleId1,
      status: 'completed',
      execution: t.context.executionUrl,
      duration: 47.125,
    }),
    fakeGranuleFactoryV2({
      granuleId: granuleId2,
      status: 'failed',
      execution: t.context.executionUrl,
      duration: 52.235,
    }),
  ];

  await Promise.all(t.context.fakeGranules.map((granule) =>
    granuleModel.create(granule)
      .then((record) => indexer.indexGranule(t.context.esClient, record, t.context.esIndex))));

  // create fake Postgres granule records
  t.context.fakePGGranules = [
    fakeGranuleRecordFactory(
      {
        granule_id: granuleId1,
        status: 'completed',
        collection_cumulus_id: t.context.collectionCumulusId,
        published: true,
        cmr_link: 'https://cmr.uat.earthdata.nasa.gov/search/granules.json?concept_id=A123456789-TEST_A',
        duration: 47.125,
        timestamp: new Date(Date.now()),
      }
    ),
    fakeGranuleRecordFactory(
      {
        granule_id: granuleId2,
        status: 'failed',
        collection_cumulus_id: t.context.collectionCumulusId,
        duration: 52.235,
        timestamp: new Date(Date.now()),
      }
    ),
  ];

  t.context.fakePGGranuleRecords = await Promise.all(
    t.context.fakePGGranules.map((granule) =>
      upsertGranuleWithExecutionJoinRecord({
        knexTransaction: t.context.knex,
        granule,
        executionCumulusId: t.context.testExecutionCumulusId,
        granulePgModel: t.context.granulePgModel,
      }))
  );

  const topicName = randomString();
  const { TopicArn } = await sns().createTopic({ Name: topicName }).promise();
  process.env.granule_sns_topic_arn = TopicArn;
  t.context.TopicArn = TopicArn;

  const QueueName = randomString();
  const { QueueUrl } = await sqs().createQueue({ QueueName }).promise();
  t.context.QueueUrl = QueueUrl;
  const getQueueAttributesResponse = await sqs().getQueueAttributes({
    QueueUrl,
    AttributeNames: ['QueueArn'],
  }).promise();
  const QueueArn = getQueueAttributesResponse.Attributes.QueueArn;

  const { SubscriptionArn } = await sns().subscribe({
    TopicArn,
    Protocol: 'sqs',
    Endpoint: QueueArn,
  }).promise();

  await sns().confirmSubscription({
    TopicArn,
    Token: SubscriptionArn,
  }).promise();
});

test.afterEach(async (t) => {
  const { QueueUrl, TopicArn } = t.context;
  await sqs().deleteQueue({ QueueUrl }).promise();
  await sns().deleteTopic({ TopicArn }).promise();
});

test.after.always(async (t) => {
  await granuleModel.deleteTable();
  await executionModel.deleteTable();
  await accessTokenModel.deleteTable();
  await recursivelyDeleteS3Bucket(process.env.system_bucket);
  await secretsManager().deleteSecret({
    SecretId: process.env.cmr_password_secret_name,
    ForceDeleteWithoutRecovery: true,
  }).promise();
  await secretsManager().deleteSecret({
    SecretId: process.env.launchpad_passphrase_secret_name,
    ForceDeleteWithoutRecovery: true,
  }).promise();

  await destroyLocalTestDb({
    knex: t.context.knex,
    knexAdmin: t.context.knexAdmin,
    testDbName,
  });
  await cleanupTestIndex(t.context);
});

test.serial('default returns list of granules', async (t) => {
  const response = await request(app)
    .get('/granules')
    .set('Accept', 'application/json')
    .set('Authorization', `Bearer ${jwtAuthToken}`)
    .expect(200);

  const { meta, results } = response.body;
  t.is(results.length, 2);
  t.is(meta.stack, process.env.stackName);
  t.is(meta.table, 'granule');
  t.is(meta.count, 2);
  const granuleIds = t.context.fakePGGranules.map((i) => i.granule_id);
  results.forEach((r) => {
    t.true(granuleIds.includes(r.granuleId));
  });
});

test.serial('default paginates correctly with search_after', async (t) => {
  const response = await request(app)
    .get('/granules?limit=1')
    .set('Accept', 'application/json')
    .set('Authorization', `Bearer ${jwtAuthToken}`)
    .expect(200);

  const granuleIds = t.context.fakePGGranules.map((i) => i.granule_id);

  const { meta, results } = response.body;
  t.is(results.length, 1);
  t.is(meta.page, 1);
  t.truthy(meta.searchContext);

  const newResponse = await request(app)
    .get(`/granules?limit=1&page=2&searchContext=${meta.searchContext}`)
    .set('Accept', 'application/json')
    .set('Authorization', `Bearer ${jwtAuthToken}`)
    .expect(200);

  const { meta: newMeta, results: newResults } = newResponse.body;
  t.is(newResults.length, 1);
  t.is(newMeta.page, 2);
  t.truthy(newMeta.searchContext);

  t.true(granuleIds.includes(results[0].granuleId));
  t.true(granuleIds.includes(newResults[0].granuleId));
  t.not(results[0].granuleId, newResults[0].granuleId);
  t.not(meta.searchContext === newMeta.searchContext);
});

test.serial('CUMULUS-911 GET without pathParameters and without an Authorization header returns an Authorization Missing response', async (t) => {
  const response = await request(app)
    .get('/granules')
    .set('Accept', 'application/json')
    .expect(401);

  assertions.isAuthorizationMissingResponse(t, response);
});

test.serial('CUMULUS-911 GET with pathParameters.granuleName set and without an Authorization header returns an Authorization Missing response', async (t) => {
  const response = await request(app)
    .get('/granules/asdf')
    .set('Accept', 'application/json')
    .expect(401);

  assertions.isAuthorizationMissingResponse(t, response);
});

test.serial('CUMULUS-911 .patch with pathParameters.granuleName set and without an Authorization header returns an Authorization Missing response', async (t) => {
  const response = await request(app)
    .patch('/granules/asdf')
    .set('Accept', 'application/json')
    .expect(401);

  assertions.isAuthorizationMissingResponse(t, response);
});

test.serial('CUMULUS-911 DELETE with pathParameters.granuleName set and without an Authorization header returns an Authorization Missing response', async (t) => {
  const response = await request(app)
    .delete('/granules/asdf')
    .set('Accept', 'application/json')
    .expect(401);

  assertions.isAuthorizationMissingResponse(t, response);
});

test.serial('CUMULUS-912 GET without pathParameters and with an invalid access token returns an unauthorized response', async (t) => {
  const response = await request(app)
    .get('/granules/asdf')
    .set('Accept', 'application/json')
    .set('Authorization', 'Bearer ThisIsAnInvalidAuthorizationToken')
    .expect(401);

  assertions.isInvalidAccessTokenResponse(t, response);
});

test.serial('CUMULUS-912 GET without pathParameters and with an unauthorized user returns an unauthorized response', async (t) => {
  const accessTokenRecord = fakeAccessTokenFactory();
  await accessTokenModel.create(accessTokenRecord);
  const jwtToken = createJwtToken(accessTokenRecord);

  const response = await request(app)
    .get('/granules')
    .set('Accept', 'application/json')
    .set('Authorization', `Bearer ${jwtToken}`)
    .expect(401);

  assertions.isUnauthorizedUserResponse(t, response);
});

test.serial('CUMULUS-912 GET with pathParameters.granuleName set and with an invalid access token returns an unauthorized response', async (t) => {
  const response = await request(app)
    .get('/granules/asdf')
    .set('Accept', 'application/json')
    .set('Authorization', 'Bearer ThisIsAnInvalidAuthorizationToken')
    .expect(401);

  assertions.isInvalidAccessTokenResponse(t, response);
});

test.todo('CUMULUS-912 GET with pathParameters.granuleName set and with an unauthorized user returns an unauthorized response');

test.serial('CUMULUS-912 PUT with pathParameters.granuleName set and with an invalid access token returns an unauthorized response', async (t) => {
  const response = await request(app)
    .patch('/granules/asdf')
    .set('Accept', 'application/json')
    .set('Authorization', 'Bearer ThisIsAnInvalidAuthorizationToken')
    .expect(401);

  assertions.isInvalidAccessTokenResponse(t, response);
});

test.todo('CUMULUS-912 PUT with pathParameters.granuleName set and with an unauthorized user returns an unauthorized response');

test.serial('CUMULUS-912 DELETE with pathParameters.granuleName set and with an unauthorized user returns an unauthorized response', async (t) => {
  const accessTokenRecord = fakeAccessTokenFactory();
  await accessTokenModel.create(accessTokenRecord);
  const jwtToken = createJwtToken(accessTokenRecord);

  const response = await request(app)
    .delete('/granules/adsf')
    .set('Accept', 'application/json')
    .set('Authorization', `Bearer ${jwtToken}`)
    .expect(401);

  assertions.isUnauthorizedUserResponse(t, response);
});

test.serial('GET returns the expected existing granule', async (t) => {
  const {
    knex,
    fakePGGranules,
  } = t.context;

  const response = await request(app)
    .get(`/granules/${t.context.fakePGGranules[0].granule_id}`)
    .set('Accept', 'application/json')
    .set('Authorization', `Bearer ${jwtAuthToken}`)
    .expect(200);

  const pgGranule = await granulePgModel.get(knex, {
    granule_id: fakePGGranules[0].granule_id,
    collection_cumulus_id: fakePGGranules[0].collection_cumulus_id,
  });

  const expectedGranule = await translatePostgresGranuleToApiGranule({
    granulePgRecord: pgGranule,
    knexOrTransaction: knex,
  });

  t.deepEqual(response.body, expectedGranule);
});

test.serial('GET returns a granule that has no files with the correct empty array files field', async (t) => {
  const {
    knex,
    fakePGGranules,
  } = t.context;

  const response = await request(app)
    .get(`/granules/${t.context.fakePGGranules[1].granule_id}`)
    .set('Accept', 'application/json')
    .set('Authorization', `Bearer ${jwtAuthToken}`)
    .expect(200);

  const pgGranule = await granulePgModel.get(knex, {
    granule_id: fakePGGranules[1].granule_id,
    collection_cumulus_id: fakePGGranules[1].collection_cumulus_id,
  });

  const expectedGranule = await translatePostgresGranuleToApiGranule({
    granulePgRecord: pgGranule,
    knexOrTransaction: knex,
  });

  t.deepEqual(response.body.files, []);
  t.deepEqual(expectedGranule.files, []);
});

test.serial('GET returns a 404 response if the granule is not found', async (t) => {
  const response = await request(app)
    .get('/granules/unknownGranule')
    .set('Accept', 'application/json')
    .set('Authorization', `Bearer ${jwtAuthToken}`)
    .expect(404);

  t.is(response.status, 404);
  const { message } = response.body;
  t.is(message, 'Granule not found');
});

test.serial('PATCH fails if action is not supported', async (t) => {
  const response = await request(app)
    .patch(`/granules/${t.context.fakePGGranules[0].granule_id}`)
    .set('Accept', 'application/json')
    .set('Authorization', `Bearer ${jwtAuthToken}`)
    .send({ action: 'someUnsupportedAction' })
    .expect(400);

  t.is(response.status, 400);
  const { message } = response.body;
  t.true(message.includes('Action is not supported'));
});

test.serial('PATCH without a body, fails to update granule.', async (t) => {
  const response = await request(app)
    .patch(`/granules/${t.context.fakePGGranules[0].granule_id}`)
    .set('Accept', 'application/json')
    .set('Authorization', `Bearer ${jwtAuthToken}`)
    .expect(400);

  t.is(response.status, 400);
  const { message } = response.body;
  t.is(message, `input :granuleName (${t.context.fakeGranules[0].granuleId}) must match body's granuleId (undefined)`);
});

// This needs to be serial because it is stubbing aws.sfn's responses
test.serial('reingest a granule', async (t) => {
  const fakeDescribeExecutionResult = {
    input: JSON.stringify({
      meta: {
        workflow_name: 'IngestGranule',
      },
      payload: {},
    }),
  };

  // fake workflow
  const message = JSON.parse(fakeDescribeExecutionResult.input);
  const wKey = `${process.env.stackName}/workflows/${message.meta.workflow_name}.json`;
  await s3PutObject({ Bucket: process.env.system_bucket, Key: wKey, Body: '{}' });

  const stub = sinon.stub(sfn(), 'describeExecution').returns({
    promise: () => Promise.resolve(fakeDescribeExecutionResult),
  });
  t.teardown(() => stub.restore());
  const response = await request(app)
    .patch(`/granules/${t.context.fakePGGranules[0].granule_id}`)
    .set('Accept', 'application/json')
    .set('Authorization', `Bearer ${jwtAuthToken}`)
    .send({ action: 'reingest' })
    .expect(200);

  const body = response.body;
  t.is(body.status, 'SUCCESS');
  t.is(body.action, 'reingest');
  t.true(body.warning.includes('overwritten'));

  const updatedPgGranule = await getUniqueGranuleByGranuleId(
    t.context.knex,
    t.context.fakePGGranules[0].granule_id
  );
  const updatedDynamoGranule = await granuleModel.get(
    { granuleId: t.context.fakeGranules[0].granuleId }
  );

  t.is(updatedPgGranule.status, 'queued');
  t.is(updatedDynamoGranule.status, 'queued');
});

// This needs to be serial because it is stubbing aws.sfn's responses
test.serial('apply an in-place workflow to an existing granule', async (t) => {
  const fakeSFResponse = {
    execution: {
      input: JSON.stringify({
        meta: {
          workflow_name: 'inPlaceWorkflow',
        },
        payload: {},
      }),
    },
  };

  //fake in-place workflow
  const message = JSON.parse(fakeSFResponse.execution.input);
  const wKey = `${process.env.stackName}/workflows/${message.meta.workflow_name}.json`;
  await s3PutObject({ Bucket: process.env.system_bucket, Key: wKey, Body: '{}' });

  const fakeDescribeExecutionResult = {
    output: JSON.stringify({
      meta: {
        workflow_name: 'IngestGranule',
      },
      payload: {},
    }),
  };

  const stub = sinon.stub(sfn(), 'describeExecution').returns({
    promise: () => Promise.resolve(fakeDescribeExecutionResult),
  });
  t.teardown(() => stub.restore());

  const response = await request(app)
    .patch(`/granules/${t.context.fakePGGranules[0].granule_id}`)
    .set('Accept', 'application/json')
    .set('Authorization', `Bearer ${jwtAuthToken}`)
    .send({
      action: 'applyWorkflow',
      workflow: 'inPlaceWorkflow',
      messageSource: 'output',
    })
    .expect(200);

  const body = response.body;
  t.is(body.status, 'SUCCESS');
  t.is(body.action, 'applyWorkflow inPlaceWorkflow');

  const updatedPgGranule = await getUniqueGranuleByGranuleId(
    t.context.knex,
    t.context.fakePGGranules[0].granule_id
  );
  const updatedDynamoGranule = await granuleModel.get(
    { granuleId: t.context.fakeGranules[0].granuleId }
  );

  t.is(updatedPgGranule.status, 'queued');
  t.is(updatedDynamoGranule.status, 'queued');
});

test.serial('remove a granule from CMR', async (t) => {
  const {
    s3Buckets,
    newPgGranule,
  } = await createGranuleAndFiles({
    dbClient: t.context.knex,
    esClient: t.context.esClient,
    granuleParams: { published: true },
  });

  const granuleId = newPgGranule.granule_id;

  sinon.stub(
    CMR.prototype,
    'deleteGranule'
  ).callsFake(() => Promise.resolve());

  sinon.stub(
    CMR.prototype,
    'getGranuleMetadata'
  ).callsFake(() => Promise.resolve({ title: granuleId }));

  try {
    const response = await request(app)
      .patch(`/granules/${granuleId}`)
      .set('Accept', 'application/json')
      .set('Authorization', `Bearer ${jwtAuthToken}`)
      .send({ action: 'removeFromCmr' })
      .expect(200);

    const body = response.body;
    t.is(body.status, 'SUCCESS');
    t.is(body.action, 'removeFromCmr');

    // Should have updated the Dynamo granule
    const updatedDynamoGranule = await granuleModel.get({ granuleId });
    t.is(updatedDynamoGranule.published, false);
    t.is(updatedDynamoGranule.cmrLink, undefined);

    // Should have updated the Postgres granule
    const updatedPgGranule = await getUniqueGranuleByGranuleId(
      t.context.knex,
      granuleId
    );
    t.is(updatedPgGranule.published, false);
    t.is(updatedPgGranule.cmrLink, undefined);
  } finally {
    CMR.prototype.deleteGranule.restore();
    CMR.prototype.getGranuleMetadata.restore();
  }

  t.teardown(() => deleteS3Buckets([
    s3Buckets.protected.name,
    s3Buckets.public.name,
  ]));
});

test.serial('remove a granule from CMR with launchpad authentication', async (t) => {
  process.env.cmr_oauth_provider = 'launchpad';
  const launchpadStub = sinon.stub(launchpad, 'getLaunchpadToken').callsFake(() => randomString());

  sinon.stub(
    CMR.prototype,
    'deleteGranule'
  ).callsFake(() => Promise.resolve());

  sinon.stub(
    CMR.prototype,
    'getGranuleMetadata'
  ).callsFake(() => Promise.resolve({ title: t.context.fakePGGranules[0].granule_id }));

  try {
    const response = await request(app)
      .patch(`/granules/${t.context.fakePGGranules[0].granule_id}`)
      .set('Accept', 'application/json')
      .set('Authorization', `Bearer ${jwtAuthToken}`)
      .send({ action: 'removeFromCmr' })
      .expect(200);

    const body = response.body;
    t.is(body.status, 'SUCCESS');
    t.is(body.action, 'removeFromCmr');

    const updatedGranule = await granuleModel.get({
      granuleId: t.context.fakePGGranules[0].granule_id,
    });
    t.is(updatedGranule.published, false);
    t.is(updatedGranule.cmrLink, undefined);

    t.is(launchpadStub.calledOnce, true);
  } finally {
    process.env.cmr_oauth_provider = 'earthdata';
    launchpadStub.restore();
    CMR.prototype.deleteGranule.restore();
    CMR.prototype.getGranuleMetadata.restore();
  }
});

test.serial('DELETE returns 404 if granule does not exist', async (t) => {
  const granuleId = randomString();
  const response = await request(app)
    .delete(`/granules/${granuleId}`)
    .set('Accept', 'application/json')
    .set('Authorization', `Bearer ${jwtAuthToken}`)
    .expect(404);
  t.true(response.body.message.includes('No record found'));
});

test.serial('DELETE deletes a granule that exists in PostgreSQL but not Elasticsearch successfully', async (t) => {
  const {
    collectionPgModel,
    esGranulesClient,
    knex,
  } = t.context;
  const testPgCollection = fakeCollectionRecordFactory({
    name: randomString(),
    version: '005',
  });
  const newCollectionId = constructCollectionId(
    testPgCollection.name,
    testPgCollection.version
  );

  await collectionPgModel.create(
    knex,
    testPgCollection
  );
  const newGranule = fakeGranuleFactoryV2(
    {
      granuleId: randomId(),
      status: 'failed',
      collectionId: newCollectionId,
      published: false,
      files: [],
    }
  );
  await granuleModel.create(newGranule);
  const newPgGranule = await translateApiGranuleToPostgresGranule({
    dynamoRecord: newGranule,
    knexOrTransaction: knex,
  });
  const [createdPgGranule] = await granulePgModel.create(knex, newPgGranule);

  t.true(await granulePgModel.exists(
    knex,
    {
      granule_id: createdPgGranule.granule_id,
      collection_cumulus_id: createdPgGranule.collection_cumulus_id,
    }
  ));
  t.false(await esGranulesClient.exists(newGranule.granuleId));

  const response = await request(app)
    .delete(`/granules/${newGranule.granuleId}`)
    .set('Accept', 'application/json')
    .set('Authorization', `Bearer ${jwtAuthToken}`)
    .expect(200);

  t.is(response.status, 200);
  const responseBody = response.body;
  t.like(responseBody, {
    detail: 'Record deleted',
    collection: newCollectionId,
    deletedGranuleId: newGranule.granuleId,
  });
  t.truthy(responseBody.deletionTime);
  t.is(responseBody.deletedFiles.length, newGranule.files.length);

  t.false(await granulePgModel.exists(
    knex,
    {
      granule_id: createdPgGranule.granule_id,
      collection_cumulus_id: createdPgGranule.collection_cumulus_id,
    }
  ));
});

test.serial('DELETE deletes a granule that exists in Elasticsearch but not PostgreSQL successfully', async (t) => {
  const {
    collectionPgModel,
    esClient,
    esIndex,
    esGranulesClient,
    knex,
  } = t.context;
  const testPgCollection = fakeCollectionRecordFactory({
    name: randomString(),
    version: '005',
  });
  const newCollectionId = constructCollectionId(
    testPgCollection.name,
    testPgCollection.version
  );

  const [pgCollection] = await collectionPgModel.create(
    knex,
    testPgCollection
  );
  const newGranule = fakeGranuleFactoryV2(
    {
      granuleId: randomId(),
      status: 'failed',
      collectionId: newCollectionId,
      published: false,
      files: [],
    }
  );
  await granuleModel.create(newGranule);
  await indexer.indexGranule(esClient, newGranule, esIndex);
  t.false(await granulePgModel.exists(
    knex,
    {
      granule_id: newGranule.granuleId,
      collection_cumulus_id: pgCollection.cumulus_id,
    }
  ));
  t.true(await esGranulesClient.exists(newGranule.granuleId));

  const response = await request(app)
    .delete(`/granules/${newGranule.granuleId}`)
    .set('Accept', 'application/json')
    .set('Authorization', `Bearer ${jwtAuthToken}`)
    .expect(200);

  t.is(response.status, 200);
  const responseBody = response.body;
  t.like(responseBody, {
    detail: 'Record deleted',
    collection: newCollectionId,
    deletedGranuleId: newGranule.granuleId,
  });
  t.truthy(responseBody.deletionTime);
  t.is(responseBody.deletedFiles.length, newGranule.files.length);

  t.false(await esGranulesClient.exists(newGranule.granuleId));
});

test.serial('DELETE deleting an existing granule that is published will fail and not delete records', async (t) => {
  const {
    s3Buckets,
    newDynamoGranule,
    newPgGranule: { collection_cumulus_id: collectionCumulusId },
  } = await createGranuleAndFiles({
    dbClient: t.context.knex,
    granuleParams: { published: true },
    esClient: t.context.esClient,
  });

  const granuleId = newDynamoGranule.granuleId;

  const response = await request(app)
    .delete(`/granules/${granuleId}`)
    .set('Accept', 'application/json')
    .set('Authorization', `Bearer ${jwtAuthToken}`)
    .expect(400);

  t.is(response.status, 400);
  const { message } = response.body;
  t.is(
    message,
    'You cannot delete a granule that is published to CMR. Remove it from CMR first'
  );

  // granule should still exist in Dynamo and Postgres
  t.true(await granulePgModel.exists(
    t.context.knex,
    { granule_id: granuleId, collection_cumulus_id: collectionCumulusId }
  ));
  t.true(await granuleModel.exists({ granuleId }));

  // Verify files still exist in S3 and Postgres
  await Promise.all(
    newDynamoGranule.files.map(async (file) => {
      t.true(await s3ObjectExists({ Bucket: file.bucket, Key: file.key }));
      t.true(await filePgModel.exists(t.context.knex, { bucket: file.bucket, key: file.key }));
    })
  );

  t.teardown(() => deleteS3Buckets([
    s3Buckets.protected.name,
    s3Buckets.public.name,
  ]));
});

test.serial('DELETE deleting an existing unpublished granule succeeds', async (t) => {
  const {
    s3Buckets,
    newDynamoGranule,
    newPgGranule: { collection_cumulus_id: collectionCumulusId },
  } = await createGranuleAndFiles({
    dbClient: t.context.knex,
    granuleParams: { published: false },
    esClient: t.context.esClient,
  });

  const granuleId = newDynamoGranule.granuleId;

  const response = await request(app)
    .delete(`/granules/${newDynamoGranule.granuleId}`)
    .set('Accept', 'application/json')
    .set('Authorization', `Bearer ${jwtAuthToken}`)
    .expect(200);

  t.is(response.status, 200);
  const responseBody = response.body;
  t.like(responseBody, {
    detail: 'Record deleted',
    collection: newDynamoGranule.collectionId,
    deletedGranuleId: granuleId,
  });
  t.truthy(responseBody.deletionTime);
  t.is(responseBody.deletedFiles.length, newDynamoGranule.files.length);

  // granule have been deleted from Postgres and Dynamo
  t.false(await granulePgModel.exists(
    t.context.knex,
    { granule_id: granuleId, collection_cumulus_id: collectionCumulusId }
  ));
  t.false(await granuleModel.exists({ granuleId }));

  // verify the files are deleted from S3 and Postgres
  await Promise.all(
    newDynamoGranule.files.map(async (file) => {
      t.false(await s3ObjectExists({ Bucket: file.bucket, Key: file.key }));
      t.false(await filePgModel.exists(t.context.knex, { bucket: file.bucket, key: file.key }));
    })
  );

  t.teardown(() => deleteS3Buckets([
    s3Buckets.protected.name,
    s3Buckets.public.name,
  ]));
});

test.serial('DELETE throws an error if the Postgres get query fails', async (t) => {
  const {
    s3Buckets,
    newDynamoGranule,
    newPgGranule: { collection_cumulus_id: collectionCumulusId },
  } = await createGranuleAndFiles({
    dbClient: t.context.knex,
    granuleParams: { published: true },
    esClient: t.context.esClient,
  });

  sinon
    .stub(GranulePgModel.prototype, 'get')
    .throws(new Error('Error message'));

  try {
    const response = await request(app)
      .delete(`/granules/${newDynamoGranule.granuleId}`)
      .set('Accept', 'application/json')
      .set('Authorization', `Bearer ${jwtAuthToken}`);
    t.is(response.status, 400);
  } finally {
    GranulePgModel.prototype.get.restore();
  }

  const granuleId = newDynamoGranule.granuleId;

  // granule not have been deleted from Postgres or Dynamo
  t.true(await granulePgModel.exists(
    t.context.knex,
    { granule_id: granuleId, collection_cumulus_id: collectionCumulusId }
  ));
  t.true(await granuleModel.exists({ granuleId }));

  // verify the files still exist in S3 and Postgres
  await Promise.all(
    newDynamoGranule.files.map(async (file) => {
      t.true(await s3ObjectExists({ Bucket: file.bucket, Key: file.key }));
      t.true(await filePgModel.exists(t.context.knex, { bucket: file.bucket, key: file.key }));
    })
  );

  t.teardown(() => deleteS3Buckets([
    s3Buckets.protected.name,
    s3Buckets.public.name,
  ]));
});

test.serial('DELETE publishes an SNS message after a successful granule delete', async (t) => {
  const {
    s3Buckets,
    newDynamoGranule,
    newPgGranule,
  } = await createGranuleAndFiles({
    dbClient: t.context.knex,
    granuleParams: { published: false },
    esClient: t.context.esClient,
  });
  const timeOfResponse = Date.now();
  const granuleId = newDynamoGranule.granuleId;

  const response = await request(app)
    .delete(`/granules/${newDynamoGranule.granuleId}`)
    .set('Accept', 'application/json')
    .set('Authorization', `Bearer ${jwtAuthToken}`)
    .expect(200);

  t.is(response.status, 200);
  const responseBody = response.body;
  t.like(responseBody, {
    detail: 'Record deleted',
    collection: newDynamoGranule.collectionId,
    deletedGranuleId: granuleId,
  });
  t.truthy(responseBody.deletionTime);
  t.is(responseBody.deletedFiles.length, newDynamoGranule.files.length);

  // granule have been deleted from Postgres and Dynamo
  t.false(await granulePgModel.exists(
    t.context.knex,
    {
      granule_id: granuleId,
      collection_cumulus_id: newPgGranule.collection_cumulus_id,
    }
  ));
  t.false(await granuleModel.exists({ granuleId }));

  // verify the files are deleted from S3 and Postgres
  await Promise.all(
    newDynamoGranule.files.map(async (file) => {
      t.false(await s3ObjectExists({ Bucket: file.bucket, Key: file.key }));
      t.false(await filePgModel.exists(t.context.knex, { bucket: file.bucket, key: file.key }));
    })
  );

  t.teardown(() => deleteS3Buckets([
    s3Buckets.protected.name,
    s3Buckets.public.name,
  ]));
  const { Messages } = await sqs().receiveMessage({
    QueueUrl: t.context.QueueUrl,
    WaitTimeSeconds: 10,
  }).promise();
  const snsMessageBody = JSON.parse(Messages[0].Body);
  const publishedMessage = JSON.parse(snsMessageBody.Message);

  t.is(publishedMessage.record.granuleId, newDynamoGranule.granuleId);
  t.is(publishedMessage.event, 'Delete');
  t.true(publishedMessage.deletedAt > timeOfResponse);
  t.true(publishedMessage.deletedAt < Date.now());
});

test.serial('move a granule with no .cmr.xml file', async (t) => {
  const bucket = process.env.system_bucket;
  const secondBucket = randomId('second');
  const thirdBucket = randomId('third');

  const {
    esGranulesClient,
  } = t.context;

  await runTestUsingBuckets(
    [secondBucket, thirdBucket],
    async () => {
      // Generate Granule/Files, S3 objects and database entries
      const granuleFileName = randomId('granuleFileName');
      const {
        newGranule,
        postgresGranuleCumulusId,
      } = await generateMoveGranuleTestFilesAndEntries({
        t,
        bucket,
        secondBucket,
        granulePgModel,
        filePgModel,
        granuleModel,
        granuleFileName,
      });

      const destinationFilepath = `${process.env.stackName}/granules_moved`;
      const destinations = [
        {
          regex: '.*.txt$',
          bucket,
          filepath: destinationFilepath,
        },
        {
          regex: '.*.md$',
          bucket: thirdBucket,
          filepath: destinationFilepath,
        },
        {
          regex: '.*.jpg$',
          bucket,
          filepath: destinationFilepath,
        },
      ];

      const response = await request(app)
        .patch(`/granules/${newGranule.granuleId}`)
        .set('Accept', 'application/json')
        .set('Authorization', `Bearer ${jwtAuthToken}`)
        .send({
          action: 'move',
          destinations,
        })
        .expect(200);

      const body = response.body;
      t.is(body.status, 'SUCCESS');
      t.is(body.action, 'move');

      // Validate S3 Objects are where they should be
      const bucketObjects = await s3().listObjects({
        Bucket: bucket,
        Prefix: destinationFilepath,
      });

      t.is(bucketObjects.Contents.length, 2);
      bucketObjects.Contents.forEach((item) => {
        t.is(item.Key.indexOf(`${destinationFilepath}/${granuleFileName}`), 0);
      });

      const thirdBucketObjects = await s3().listObjects({
        Bucket: thirdBucket,
        Prefix: destinationFilepath,
      });

      t.is(thirdBucketObjects.Contents.length, 1);
      t.is(thirdBucketObjects.Contents[0].Key, `${destinationFilepath}/${granuleFileName}.md`);

      // check the granule in dynamoDb is updated and files are replaced
      const updatedGranule = await granuleModel.get({ granuleId: newGranule.granuleId });

      updatedGranule.files.forEach((file) => {
        t.true(file.key.startsWith(`${destinationFilepath}/${granuleFileName}`));
        const destination = destinations.find((dest) => file.fileName.match(dest.regex));
        t.is(destination.bucket, file.bucket);
      });

      // check the granule in postgres is updated
      const pgFiles = await getPgFilesFromGranuleCumulusId(
        t.context.knex,
        filePgModel,
        postgresGranuleCumulusId
      );

      t.is(pgFiles.length, 3);

      for (let i = 0; i < pgFiles.length; i += 1) {
        const destination = destinations.find((dest) => pgFiles[i].file_name.match(dest.regex));
        const fileName = pgFiles[i].file_name;

        t.is(destination.bucket, pgFiles[i].bucket);
        t.like(pgFiles[i], {
          ...omit(newGranule.files[i], ['fileName', 'size', 'createdAt', 'updatedAt']),
          key: `${destinationFilepath}/${fileName}`,
          bucket: destination.bucket,
        });
      }

      // check the ES index is updated
      const esRecord = await esGranulesClient.get(newGranule.granuleId);
      t.is(esRecord.files.length, 3);
      esRecord.files.forEach((esFileRecord) => {
        const pgMatchingFileRecord = pgFiles.find(
          (pgFile) =>
            pgFile.key.match(esFileRecord.key)
            && pgFile.bucket.match(esFileRecord.bucket)
        );
        t.deepEqual(translatePostgresFileToApiFile(pgMatchingFileRecord), esFileRecord);
      });
    }
  );
});

test.serial('When a move granule request fails to move a file correctly, it records the expected granule files in postgres and dynamo', async (t) => {
  const bucket = process.env.system_bucket;
  const secondBucket = randomId('second');
  const thirdBucket = randomId('third');
  const fakeBucket = 'not-a-real-bucket';

  await runTestUsingBuckets(
    [secondBucket, thirdBucket],
    async () => {
      // Generate Granule/Files, S3 objects and database entries
      const granuleFileName = randomId('granuleFileName');
      const {
        newGranule,
        postgresGranuleCumulusId,
      } = await generateMoveGranuleTestFilesAndEntries({
        t,
        bucket,
        secondBucket,
        granulePgModel,
        filePgModel,
        granuleModel,
        granuleFileName,
      });

      // Create 'destination' objects
      const destinationFilepath = `${process.env.stackName}/granules_fail_1`;
      const destinations = [
        {
          regex: '.*.txt$',
          bucket,
          filepath: destinationFilepath,
        },
        {
          regex: '.*.md$',
          bucket: thirdBucket,
          filepath: destinationFilepath,
        },
        {
          regex: '.*.jpg$',
          bucket: fakeBucket,
          filepath: destinationFilepath,
        },
      ];

      const response = await request(app)
        .patch(`/granules/${newGranule.granuleId}`)
        .set('Accept', 'application/json')
        .set('Authorization', `Bearer ${jwtAuthToken}`)
        .send({
          action: 'move',
          destinations,
        })
        .expect(400);

      const message = JSON.parse(response.body.message);

      message.granule.files = sortBy(message.granule.files, (file) => getFileNameFromKey(file.key));
      newGranule.files = sortBy(newGranule.files, (file) => getFileNameFromKey(file.key));

      const fileWithInvalidDestination = newGranule.files[0];

      t.is(message.reason, 'Failed to move granule');
      t.deepEqual(message.granule, newGranule);
      t.is(message.errors.length, 1);
      t.is(message.errors[0].name, 'NoSuchBucket');

      const actualGranuleFileRecord = sortBy(message.granuleFilesRecords, ['key']);
      const expectedGranuleFileRecord = [
        {
          bucket: thirdBucket,
          key: `${destinationFilepath}/${granuleFileName}.md`,
          fileName: `${granuleFileName}.md`,
          size: 9,
          source: 'fakeSource',
        },
        {
          bucket,
          key: `${destinationFilepath}/${granuleFileName}.txt`,
          fileName: `${granuleFileName}.txt`,
          size: 9,
          source: 'fakeSource',
        },
        {
          bucket: fileWithInvalidDestination.bucket,
          key: fileWithInvalidDestination.key,
          fileName: `${granuleFileName}.jpg`,
          size: 9,
          source: 'fakeSource',
        },
      ];

      t.deepEqual(expectedGranuleFileRecord, actualGranuleFileRecord);

      // Validate S3 Objects are where they should be
      const bucketObjects = await s3().listObjects({
        Bucket: bucket,
        Prefix: destinationFilepath,
      });
      t.is(bucketObjects.Contents.length, 1);
      t.is(bucketObjects.Contents[0].Key, `${destinationFilepath}/${granuleFileName}.txt`);

      const failedBucketObjects = await s3().listObjects({
        Bucket: secondBucket,
        Prefix: `${process.env.stackName}/original_filepath`,
      });
      t.is(failedBucketObjects.Contents.length, 1);
      t.is(failedBucketObjects.Contents[0].Key,
        (`${process.env.stackName}/original_filepath/${granuleFileName}.jpg`));

      const thirdBucketObjects = await s3().listObjects({
        Bucket: thirdBucket,
        Prefix: destinationFilepath,
      });
      t.is(thirdBucketObjects.Contents.length, 1);
      t.is(thirdBucketObjects.Contents[0].Key, `${destinationFilepath}/${granuleFileName}.md`);

      // check the granule in dynamoDb is updated and files are replaced
      const updatedGranule = await granuleModel.get({ granuleId: newGranule.granuleId });

      const updatedFiles = sortBy(updatedGranule.files, (file) => getFileNameFromKey(file.key));
      const granuleFiles = sortBy(newGranule.files, (file) => getFileNameFromKey(file.key));

      t.deepEqual({
        ...fileWithInvalidDestination,
        fileName: `${granuleFileName}.jpg`,
      }, updatedFiles[0]);

      t.true(
        updatedFiles[1].key.startsWith(`${destinationFilepath}/${granuleFileName}`),
        `updatedFile[1] ${updatedFiles[1].key}, did not start with ${destinationFilepath}/${granuleFileName}`
      );
      t.like(newGranule.files[1], omit(updatedFiles[1], ['fileName', 'key', 'bucket']));
      t.is(updatedFiles[1].bucket, destinations.find(
        (dest) => updatedFiles[1].fileName.match(dest.regex)
      ).bucket);

      t.true(
        updatedFiles[2].key.startsWith(`${destinationFilepath}/${granuleFileName}`),
        `updatedFile[2] ${updatedFiles[2].key}, did not start with ${destinationFilepath}/${granuleFileName}`
      );
      t.like(granuleFiles[2], omit(updatedFiles[2], ['fileName', 'key', 'bucket']));
      t.is(updatedFiles[2].bucket, destinations.find(
        (dest) => updatedFiles[2].fileName.match(dest.regex)
      ).bucket);

      // Check that the postgres granules are in the correct state
      const pgFiles = await getPgFilesFromGranuleCumulusId(
        t.context.knex,
        filePgModel,
        postgresGranuleCumulusId
      );

      // Sort by only the filename because the paths will have changed
      const sortedPgFiles = sortBy(pgFiles, (file) => getFileNameFromKey(file.key));

      // The .jpg at index 0 should fail and have the original object values as
      // it's assigned `fakeBucket`
      t.like(sortedPgFiles[0], {
        ...omit(newGranule.files[0], ['fileName', 'size', 'createdAt', 'updatedAt']),
      });

      for (let i = 1; i <= 2; i += 1) {
        const fileName = sortedPgFiles[i].file_name;
        const destination = destinations.find((dest) => fileName.match(dest.regex));

        t.is(destination.bucket, sortedPgFiles[i].bucket);
        t.like(sortedPgFiles[i], {
          ...omit(newGranule.files[i], ['fileName', 'size', 'createdAt', 'updatedAt']),
          key: `${destinationFilepath}/${fileName}`,
          bucket: destination.bucket,
        });
      }
    }
  );
});

test.serial('move a file and update ECHO10 xml metadata', async (t) => {
  const { internalBucket, publicBucket } = await setupBucketsConfig();
  const newGranule = fakeGranuleFactoryV2({ collectionId: t.context.collectionId });

  newGranule.files = [
    {
      bucket: internalBucket,
      fileName: `${newGranule.granuleId}.txt`,
      key: `${process.env.stackName}/original_filepath/${newGranule.granuleId}.txt`,
    },
    {
      bucket: publicBucket,
      fileName: `${newGranule.granuleId}.cmr.xml`,
      key: `${process.env.stackName}/original_filepath/${newGranule.granuleId}.cmr.xml`,
    },
  ];

  await granuleModel.create(newGranule);

  const postgresNewGranule = await translateApiGranuleToPostgresGranule({
    dynamoRecord: newGranule,
    knexOrTransaction: t.context.knex,
  });
  postgresNewGranule.collection_cumulus_id = t.context.collectionCumulusId;

  const [postgresGranule] = await granulePgModel.create(
    t.context.knex, postgresNewGranule
  );
  const postgresNewGranuleFiles = newGranule.files.map((file) => {
    const translatedFile = translateApiFiletoPostgresFile(file);
    translatedFile.granule_cumulus_id = postgresGranule.cumulus_id;
    return translatedFile;
  });
  await Promise.all(
    postgresNewGranuleFiles.map((file) =>
      filePgModel.create(t.context.knex, file))
  );
  await granuleModel.create(newGranule, t.context.knex);

  await s3PutObject({
    Bucket: newGranule.files[0].bucket,
    Key: newGranule.files[0].key,
    Body: 'test data',
  });

  await s3PutObject({
    Bucket: newGranule.files[1].bucket,
    Key: newGranule.files[1].key,
    Body: fs.createReadStream(path.resolve(__dirname, '../data/meta.xml')),
  });

  const originalXML = await metadataObjectFromCMRFile(
    buildS3Uri(newGranule.files[1].bucket, newGranule.files[1].key)
  );

  const destinationFilepath = `${process.env.stackName}/moved_granules`;
  const destinations = [
    {
      regex: '.*.txt$',
      bucket: internalBucket,
      filepath: destinationFilepath,
    },
  ];

  sinon.stub(
    CMR.prototype,
    'ingestGranule'
  ).returns({ result: { 'concept-id': 'id204842' } });

  const response = await request(app)
    .patch(`/granules/${newGranule.granuleId}`)
    .set('Accept', 'application/json')
    .set('Authorization', `Bearer ${jwtAuthToken}`)
    .send({
      action: 'move',
      destinations,
    })
    .expect(200);

  const body = response.body;

  t.is(body.status, 'SUCCESS');
  t.is(body.action, 'move');

  const list = await s3().listObjects({
    Bucket: internalBucket,
    Prefix: destinationFilepath,
  });
  t.is(list.Contents.length, 1);
  t.is(list.Contents[0].Key.indexOf(destinationFilepath), 0);

  const list2 = await s3().listObjects({
    Bucket: publicBucket,
    Prefix: `${process.env.stackName}/original_filepath`,
  });
  t.is(list2.Contents.length, 1);
  t.is(newGranule.files[1].key, list2.Contents[0].Key);

  const xmlObject = await metadataObjectFromCMRFile(
    buildS3Uri(newGranule.files[1].bucket, newGranule.files[1].key)
  );

  const newUrls = xmlObject.Granule.OnlineAccessURLs.OnlineAccessURL.map((obj) => obj.URL);
  const newDestination = `${process.env.DISTRIBUTION_ENDPOINT}${destinations[0].bucket}/${destinations[0].filepath}/${newGranule.files[0].fileName}`;
  t.true(newUrls.includes(newDestination));

  // All original URLs are unchanged (because they weren't involved in the granule move)
  const originalURLObjects = originalXML.Granule.OnlineAccessURLs.OnlineAccessURL;
  const originalURLs = originalURLObjects.map((urlObj) => urlObj.URL);
  originalURLs.forEach((originalURL) => {
    t.true(newUrls.includes(originalURL));
  });

  CMR.prototype.ingestGranule.restore();
  await recursivelyDeleteS3Bucket(publicBucket);
});

test.serial('move a file and update its UMM-G JSON metadata', async (t) => {
  const { internalBucket, publicBucket } = await setupBucketsConfig();

  const newGranule = fakeGranuleFactoryV2({ collectionId: t.context.collectionId });
  const ummgMetadataString = fs.readFileSync(path.resolve(__dirname, '../data/ummg-meta.json'));
  const originalUMMG = JSON.parse(ummgMetadataString);

  newGranule.files = [
    {
      bucket: internalBucket,
      fileName: `${newGranule.granuleId}.txt`,
      key: `${process.env.stackName}/original_filepath/${newGranule.granuleId}.txt`,
    },
    {
      bucket: publicBucket,
      fileName: `${newGranule.granuleId}.cmr.json`,
      key: `${process.env.stackName}/original_filepath/${newGranule.granuleId}.cmr.json`,
    },
  ];

  const postgresNewGranule = await translateApiGranuleToPostgresGranule({
    dynamoRecord: newGranule,
    knexOrTransaction: t.context.knex,
  });
  postgresNewGranule.collection_cumulus_id = t.context.collectionCumulusId;

  const [postgresGranule] = await granulePgModel.create(
    t.context.knex, postgresNewGranule
  );
  const postgresNewGranuleFiles = newGranule.files.map((file) => {
    const translatedFile = translateApiFiletoPostgresFile(file);
    translatedFile.granule_cumulus_id = postgresGranule.cumulus_id;
    return translatedFile;
  });
  await Promise.all(
    postgresNewGranuleFiles.map((file) =>
      filePgModel.create(t.context.knex, file))
  );
  await granuleModel.create(newGranule);

  await Promise.all(newGranule.files.map((file) => {
    if (file.name === `${newGranule.granuleId}.txt`) {
      return s3PutObject({ Bucket: file.bucket, Key: file.key, Body: 'test data' });
    }
    return s3PutObject({ Bucket: file.bucket, Key: file.key, Body: ummgMetadataString });
  }));

  const destinationFilepath = `${process.env.stackName}/moved_granules/${randomString()}`;
  const destinations = [
    {
      regex: '.*.txt$',
      bucket: internalBucket,
      filepath: destinationFilepath,
    },
  ];

  sinon.stub(
    CMR.prototype,
    'ingestUMMGranule'
  ).returns({ result: { 'concept-id': 'id204842' } });

  const response = await request(app)
    .patch(`/granules/${newGranule.granuleId}`)
    .set('Accept', 'application/json')
    .set('Authorization', `Bearer ${jwtAuthToken}`)
    .send({
      action: 'move',
      destinations,
    })
    .expect(200);

  const body = response.body;

  t.is(body.status, 'SUCCESS');
  t.is(body.action, 'move');

  // text file has moved to correct location
  const list = await s3().listObjects({
    Bucket: internalBucket,
    Prefix: destinationFilepath,
  });
  t.is(list.Contents.length, 1);
  t.is(list.Contents[0].Key.indexOf(destinationFilepath), 0);

  // CMR JSON  is in same location.
  const list2 = await s3().listObjects({
    Bucket: publicBucket,
    Prefix: `${process.env.stackName}/original_filepath`,
  });
  t.is(list2.Contents.length, 1);
  t.is(newGranule.files[1].key, list2.Contents[0].Key);

  // CMR UMMG JSON has been updated with the location of the moved file.
  const ummgObject = await metadataObjectFromCMRFile(
    buildS3Uri(newGranule.files[1].bucket, newGranule.files[1].key)
  );
  const updatedURLs = ummgObject.RelatedUrls.map((urlObj) => urlObj.URL);
  const newDestination = `${process.env.DISTRIBUTION_ENDPOINT}${destinations[0].bucket}/${destinations[0].filepath}/${newGranule.files[0].fileName}`;
  t.true(updatedURLs.includes(newDestination));

  // Original metadata is also unchanged.
  const origURLs = originalUMMG.RelatedUrls.map((urlObj) => urlObj.URL);
  origURLs.forEach((origURL) => {
    t.true(updatedURLs.includes(origURL));
  });

  CMR.prototype.ingestUMMGranule.restore();
  await recursivelyDeleteS3Bucket(publicBucket);
});

test.serial('PATCH with action move returns failure if one granule file exists', async (t) => {
  const filesExistingStub = sinon.stub(models.Granule.prototype, 'getFilesExistingAtLocation').returns([{ fileName: 'file1' }]);

  const granule = t.context.fakeGranules[0];

  await granuleModel.create(granule);

  const body = {
    action: 'move',
    destinations: [{
      regex: '.*.hdf$',
      bucket: 'fake-bucket',
      filepath: 'fake-destination',
    }],
  };

  const response = await request(app)
    .patch(`/granules/${granule.granuleId}`)
    .set('Accept', 'application/json')
    .set('Authorization', `Bearer ${jwtAuthToken}`)
    .send(body)
    .expect(409);

  const responseBody = response.body;
  t.is(response.status, 409);
  t.is(responseBody.message,
    'Cannot move granule because the following files would be overwritten at the destination location: file1. Delete the existing files or reingest the source files.');

  filesExistingStub.restore();
});

test.serial('PATCH with action move returns failure if more than one granule file exists', async (t) => {
  const filesExistingStub = sinon.stub(models.Granule.prototype, 'getFilesExistingAtLocation').returns([
    { fileName: 'file1' },
    { fileName: 'file2' },
    { fileName: 'file3' },
  ]);
  const granule = t.context.fakeGranules[0];

  await granuleModel.create(granule);

  const body = {
    action: 'move',
    destinations: [{
      regex: '.*.hdf$',
      bucket: 'fake-bucket',
      filepath: 'fake-destination',
    }],
  };

  const response = await request(app)
    .patch(`/granules/${granule.granuleId}`)
    .set('Accept', 'application/json')
    .set('Authorization', `Bearer ${jwtAuthToken}`)
    .send(body)
    .expect(409);

  const responseBody = response.body;
  t.is(response.statusCode, 409);
  t.is(responseBody.message,
    'Cannot move granule because the following files would be overwritten at the destination location: file1, file2, file3. Delete the existing files or reingest the source files.');

  filesExistingStub.restore();
});

test.serial('create (POST) creates new granule without an execution in DynamoDB, PostgreSQL, and Elasticsearch', async (t) => {
  const newGranule = fakeGranuleFactoryV2({
    collectionId: t.context.collectionId,
    execution: undefined,
  });

  const response = await request(app)
    .post('/granules')
    .set('Authorization', `Bearer ${jwtAuthToken}`)
    .set('Accept', 'application/json')
    .send(newGranule)
    .expect(200);

  const fetchedDynamoRecord = await granuleModel.get({
    granuleId: newGranule.granuleId,
  });

  const fetchedPostgresRecord = await granulePgModel.get(
    t.context.knex,
    {
      granule_id: newGranule.granuleId,
      collection_cumulus_id: t.context.collectionCumulusId,
    }
  );
  const fetchedESRecord = await t.context.esGranulesClient.get(
    newGranule.granuleId
  );

  t.deepEqual(
    JSON.parse(response.text),
    { message: `Successfully wrote granule with Granule Id: ${newGranule.granuleId}, Collection Id: ${t.context.collectionId}` }
  );
  t.is(fetchedDynamoRecord.granuleId, newGranule.granuleId);
  t.is(fetchedPostgresRecord.granule_id, newGranule.granuleId);
  t.is(fetchedESRecord.granuleId, newGranule.granuleId);
});

test.serial('create (POST) creates new granule with associated execution in DynamoDB, PostgreSQL and Elasticsearch', async (t) => {
  const newGranule = fakeGranuleFactoryV2({
    collectionId: t.context.collectionId,
    execution: t.context.executionUrl,
  });

  const response = await request(app)
    .post('/granules')
    .set('Authorization', `Bearer ${jwtAuthToken}`)
    .set('Accept', 'application/json')
    .send(newGranule)
    .expect(200);

  const fetchedDynamoRecord = await granuleModel.get({
    granuleId: newGranule.granuleId,
  });

  const fetchedPostgresRecord = await granulePgModel.get(
    t.context.knex,
    {
      granule_id: newGranule.granuleId,
      collection_cumulus_id: t.context.collectionCumulusId,
    }
  );
  const fetchedESRecord = await t.context.esGranulesClient.get(
    newGranule.granuleId
  );
  t.deepEqual(
    JSON.parse(response.text),
    { message: `Successfully wrote granule with Granule Id: ${newGranule.granuleId}, Collection Id: ${newGranule.collectionId}` }
  );
  t.is(fetchedDynamoRecord.granuleId, newGranule.granuleId);
  t.is(fetchedPostgresRecord.granule_id, newGranule.granuleId);
  t.is(fetchedESRecord.granuleId, newGranule.granuleId);
});

test.serial('create (POST) publishes an SNS message upon successful granule creation', async (t) => {
  const newGranule = fakeGranuleFactoryV2({
    collectionId: t.context.collectionId,
    execution: t.context.executionUrl,
  });

  await request(app)
    .post('/granules')
    .set('Authorization', `Bearer ${jwtAuthToken}`)
    .set('Accept', 'application/json')
    .send(newGranule)
    .expect(200);

  const { Messages } = await sqs().receiveMessage({
    QueueUrl: t.context.QueueUrl,
    WaitTimeSeconds: 10,
  }).promise();
  t.is(Messages.length, 1);
});

test.serial('create (POST) rejects if a granule already exists in postgres', async (t) => {
  const newGranule = fakeGranuleFactoryV2({
    collectionId: t.context.collectionId,
    execution: undefined,
  });

  await request(app)
    .post('/granules')
    .set('Authorization', `Bearer ${jwtAuthToken}`)
    .set('Accept', 'application/json')
    .send(newGranule)
    .expect(200);

  const response = await request(app)
    .post('/granules')
    .set('Authorization', `Bearer ${jwtAuthToken}`)
    .set('Accept', 'application/json')
    .send(newGranule)
    .expect(409);

  const errorText = JSON.parse(response.error.text);
  t.is(errorText.statusCode, 409);
  t.is(errorText.error, 'Conflict');
  t.is(errorText.message, `A granule already exists for granuleId: ${newGranule.granuleId}`);
});

test.serial('create (POST) returns bad request if a granule is submitted with a bad collectionId', async (t) => {
  const newGranule = fakeGranuleFactoryV2({
    collectionId: randomId('collectionId'),
  });

  const response = await request(app)
    .post('/granules')
    .set('Authorization', `Bearer ${jwtAuthToken}`)
    .set('Accept', 'application/json')
    .send(newGranule)
    .expect(400);

  t.is(response.statusCode, 400);
  t.is(response.error.status, 400);
  t.is(response.error.message, 'cannot POST /granules (400)');
});

test.serial('create (POST) returns bad request if a granule is submitted without a status set', async (t) => {
  const newGranule = fakeGranuleFactoryV2({
    collectionId: t.context.collectionId,
    execution: t.context.executionUrl,
  });

  delete newGranule.status;

  const response = await request(app)
    .post('/granules')
    .set('Authorization', `Bearer ${jwtAuthToken}`)
    .set('Accept', 'application/json')
    .send(newGranule)
    .expect(400);

  t.is(response.statusCode, 400);
  t.is(response.error.status, 400);
  t.is(response.error.message, 'cannot POST /granules (400)');
  t.true(response.text.includes('Error: granule `status` field must be set for a new granule write.  Please add a status field and value to your granule object and retry your request'));
});

test.serial('PATCH returns bad request if a new granule is submitted without a status set', async (t) => {
  const newGranule = fakeGranuleFactoryV2({
    collectionId: t.context.collectionId,
    execution: t.context.executionUrl,
  });

  delete newGranule.status;

  const response = await request(app)
    .patch(`/granules/${newGranule.granuleId}`)
    .set('Authorization', `Bearer ${jwtAuthToken}`)
    .set('Accept', 'application/json')
    .send(newGranule)
    .expect(400);

  t.is(response.statusCode, 400);
  t.is(response.error.status, 400);
  t.is(response.error.message, `cannot PATCH /granules/${newGranule.granuleId} (400)`);
  t.true(response.text.includes('Error: granule `status` field must be set for a new granule write.  Please add a status field and value to your granule object and retry your request'));
});

test.serial('create (POST) throws conflict error if a granule with same granuleId but different collectionId already exists in postgres', async (t) => {
  const {
    collectionId,
    collectionPgModel,
    knex,
  } = t.context;

  const newGranule = fakeGranuleFactoryV2({
    collectionId: collectionId,
    execution: undefined,
  });

  // Create new collection for new granule with same granuleId
  const testPgCollection = fakeCollectionRecordFactory();
  const newCollectionId = constructCollectionId(
    testPgCollection.name,
    testPgCollection.version
  );

  await collectionPgModel.create(
    knex,
    testPgCollection
  );

  const newGranuleWithSameId = fakeGranuleFactoryV2({
    granuleId: newGranule.granuleId,
    collectionId: newCollectionId,
    execution: undefined,
  });

  await request(app)
    .post('/granules')
    .set('Authorization', `Bearer ${jwtAuthToken}`)
    .set('Accept', 'application/json')
    .send(newGranule)
    .expect(200);

  const response = await request(app)
    .post('/granules')
    .set('Authorization', `Bearer ${jwtAuthToken}`)
    .set('Accept', 'application/json')
    .send(newGranuleWithSameId)
    .expect(409);

  const errorText = JSON.parse(response.error.text);
  t.is(errorText.statusCode, 409);
  t.is(errorText.error, 'Conflict');
  t.is(errorText.message, `A granule already exists for granuleId: ${newGranule.granuleId}`);
});

test.serial('PATCH replaces an existing granule in all data stores', async (t) => {
  const {
    esClient,
    executionUrl,
    knex,
  } = t.context;
  const timestamp = Date.now();
  const {
    newPgGranule,
    newDynamoGranule,
    esRecord,
  } = await createGranuleAndFiles({
    dbClient: knex,
    esClient,
    granuleParams: {
      status: 'running',
      execution: executionUrl,
    },
  });

  t.is(newDynamoGranule.status, 'running');
  t.is(newDynamoGranule.queryFields, undefined);
  t.is(newPgGranule.status, 'running');
  t.is(newPgGranule.query_fields, null);
  t.is(esRecord.status, 'running');
  t.is(esRecord.queryFields, undefined);

  const newQueryFields = {
    foo: randomString(),
  };
  const updatedGranule = {
    ...newDynamoGranule,
    status: 'completed',
    queryFields: newQueryFields,
    timestamp,
  };

  await request(app)
    .patch(`/granules/${newDynamoGranule.granuleId}`)
    .set('Accept', 'application/json')
    .set('Authorization', `Bearer ${jwtAuthToken}`)
    .send(updatedGranule)
    .expect(200);

  const actualGranule = await t.context.granuleModel.get({
    granuleId: newDynamoGranule.granuleId,
  });
  t.deepEqual(actualGranule, {
    ...newDynamoGranule,
    status: 'completed',
    timestamp,
    queryFields: newQueryFields,
    updatedAt: actualGranule.updatedAt,
  });

  const actualPgGranule = await t.context.granulePgModel.get(t.context.knex, {
    cumulus_id: newPgGranule.cumulus_id,
  });

  t.deepEqual(actualPgGranule, {
    ...newPgGranule,
    timestamp: new Date(timestamp),
    status: 'completed',
    query_fields: newQueryFields,
    updated_at: actualPgGranule.updated_at,
    last_update_date_time: actualPgGranule.last_update_date_time,
    beginning_date_time: actualPgGranule.beginning_date_time,
    ending_date_time: actualPgGranule.ending_date_time,
    production_date_time: actualPgGranule.production_date_time,
  });

  t.is(actualPgGranule.updated_at.getTime(), actualGranule.updatedAt);

  const updatedEsRecord = await t.context.esGranulesClient.get(
    newDynamoGranule.granuleId
  );
  t.like(
    updatedEsRecord,
    {
      ...esRecord,
      files: actualGranule.files,
      status: 'completed',
      queryFields: newQueryFields,
      updatedAt: updatedEsRecord.updatedAt,
      timestamp: updatedEsRecord.timestamp,
    }
  );
});

<<<<<<< HEAD
// FUTURE: this is explicitly a .patch behavior test -
=======
test.serial('PUT does not update non-current-timestamp undefined fields for existing granules in all datastores', async (t) => {
  const {
    esClient,
    knex,
    executionPgRecord,
    esGranulesClient,
  } = t.context;

  const originalUpdateTimestamp = Date.now();

  const {
    newPgGranule,
    newDynamoGranule,
    esRecord,
  } = await createGranuleAndFiles({
    dbClient: knex,
    esClient,
    granuleParams: {
      beginningDateTime: '2022-01-18T14:40:00.000Z',
      cmrLink: 'example.com',
      collectionId: constructCollectionId(t.context.collectionName, t.context.collectionVersion),
      duration: 1000,
      execution: t.context.executionUrl,
      endingDateTime: '2022-01-18T14:40:00.000Z',
      error: { errorKey: 'errorValue' },
      lastUpdateDateTime: '2022-01-18T14:40:00.000Z',
      pdrName: t.context.pdr.name,
      processingEndDateTime: '2022-01-18T14:40:00.000Z',
      processingStartDateTime: '2022-01-18T14:40:00.000Z',
      productionDateTime: '2022-01-18T14:40:00.000Z',
      productVolume: '1000',
      published: true,
      queryFields: { queryFieldsKey: 'queryFieldsValue' },
      status: 'completed',
      timestamp: originalUpdateTimestamp,
      timeToArchive: 1000,
      timeToPreprocess: 1000,
      updatedAt: originalUpdateTimestamp,
    },
  });

  await granulesExecutionsPgModel.create(knex, {
    granule_cumulus_id: newPgGranule.cumulus_id,
    execution_cumulus_id: executionPgRecord.cumulus_id,
  });

  const updatedGranule = {
    granuleId: newDynamoGranule.granuleId,
    collectionId: newDynamoGranule.collectionId,
    status: newDynamoGranule.status,
  };

  await request(app)
    .put(`/granules/${newDynamoGranule.granuleId}`)
    .set('Accept', 'application/json')
    .set('Authorization', `Bearer ${jwtAuthToken}`)
    .send(updatedGranule)
    .expect(200);

  const actualGranule = await granuleModel.get({
    granuleId: newDynamoGranule.granuleId,
  });

  const actualPgGranule = await granulePgModel.get(knex, {
    cumulus_id: newPgGranule.cumulus_id,
  });

  const translatedPostgresGranule = await translatePostgresGranuleToApiGranule({
    granulePgRecord: actualPgGranule,
    knexOrTransaction: knex,
  });

  const updatedEsRecord = await esGranulesClient.get(
    newDynamoGranule.granuleId
  );

  [
    updatedEsRecord,
    esRecord,
    newDynamoGranule,
    translatedPostgresGranule,
    actualGranule,
  ].forEach((record) => {
    record.files.sort((f1, f2) => sortFilesByKey(f1, f2));
  });

  t.deepEqual(actualGranule, {
    ...newDynamoGranule,
    updatedAt: actualGranule.updatedAt,
    timestamp: actualGranule.timestamp,
  });

  t.deepEqual(translatedPostgresGranule, {
    ...newDynamoGranule,
    updatedAt: actualGranule.updatedAt,
    timestamp: actualGranule.timestamp,
  });

  t.like(
    updatedEsRecord,
    {
      ...esRecord,
      updatedAt: actualGranule.updatedAt,
      timestamp: actualGranule.timestamp,
    }
  );
});

test.serial('PUT nullifies expected fields for existing granules in all datastores', async (t) => {
  const {
    esClient,
    knex,
    executionPgRecord,
    esGranulesClient,
  } = t.context;

  const originalUpdateTimestamp = Date.now();

  const {
    newPgGranule,
    newDynamoGranule,
  } = await createGranuleAndFiles({
    dbClient: knex,
    esClient,
    granuleParams: {
      beginningDateTime: '2022-01-18T14:40:00.000Z',
      cmrLink: 'example.com',
      collectionId: constructCollectionId(t.context.collectionName, t.context.collectionVersion),
      duration: 1000,
      execution: t.context.executionUrl,
      endingDateTime: '2022-01-18T14:40:00.000Z',
      error: { errorKey: 'errorValue' },
      lastUpdateDateTime: '2022-01-18T14:40:00.000Z',
      pdrName: t.context.pdr.name,
      processingEndDateTime: '2022-01-18T14:40:00.000Z',
      processingStartDateTime: '2022-01-18T14:40:00.000Z',
      productionDateTime: '2022-01-18T14:40:00.000Z',
      productVolume: '1000',
      published: true,
      queryFields: { queryFieldsKey: 'queryFieldsValue' },
      status: 'completed',
      timestamp: originalUpdateTimestamp,
      timeToArchive: 1000,
      timeToPreprocess: 1000,
      updatedAt: originalUpdateTimestamp,
    },
  });

  await granulesExecutionsPgModel.create(knex, {
    granule_cumulus_id: newPgGranule.cumulus_id,
    execution_cumulus_id: executionPgRecord.cumulus_id,
  });

  const updatedGranule = {
    granuleId: newDynamoGranule.granuleId,
    collectionId: newDynamoGranule.collectionId,
    status: newDynamoGranule.status,
    createdAt: null,
    beginningDateTime: null,
    cmrLink: null,
    duration: null,
    endingDateTime: null,
    error: null,
    files: null,
    lastUpdateDateTime: null,
    pdrName: null,
    processingEndDateTime: null,
    processingStartDateTime: null,
    productionDateTime: null,
    productVolume: null,
    published: null,
    queryFields: null,
    timestamp: null,
    timeToArchive: null,
    timeToPreprocess: null,
    updatedAt: null,
  };

  await request(app)
    .put(`/granules/${newDynamoGranule.granuleId}`)
    .set('Accept', 'application/json')
    .set('Authorization', `Bearer ${jwtAuthToken}`)
    .send(updatedGranule)
    .expect(200);

  const actualGranule = await granuleModel.get({
    granuleId: newDynamoGranule.granuleId,
  });

  const actualPgGranule = await granulePgModel.get(knex, {
    cumulus_id: newPgGranule.cumulus_id,
  });

  const translatedPostgresGranule = await translatePostgresGranuleToApiGranule({
    granulePgRecord: actualPgGranule,
    knexOrTransaction: knex,
  });

  const updatedEsRecord = await esGranulesClient.get(
    newDynamoGranule.granuleId
  );

  const expectedGranule = {
    granuleId: newDynamoGranule.granuleId,
    collectionId: newDynamoGranule.collectionId,
    status: newDynamoGranule.status,
    execution: newDynamoGranule.execution,
    createdAt: actualGranule.createdAt,
    updatedAt: actualGranule.updatedAt,
    timestamp: actualGranule.timestamp,
    error: {},
    published: false,
  };

  //t.deepEqual(actualGranule, { ...expectedGranule, files: [] });
  t.deepEqual(actualGranule, expectedGranule);
  t.deepEqual(translatedPostgresGranule, { ...expectedGranule, files: [] });
  t.deepEqual(updatedEsRecord, { ...expectedGranule, _id: updatedEsRecord._id });
});

// FUTURE: this is explicitly a PATCH behavior test -
>>>>>>> 347b4576
// moving this is part of CUMULUS-3069/CUMULUS-3072
test.serial(
  'PATCH does not overwrite existing duration of an existing granule if not specified in the payload',
  async (t) => {
    const { esClient, executionUrl, knex } = t.context;

    const unmodifiedDuration = 100;
    const { newPgGranule, newDynamoGranule, esRecord } =
      await createGranuleAndFiles({
        dbClient: knex,
        esClient,
        execution: executionUrl,
        granuleParams: {
          duration: unmodifiedDuration,
          status: 'completed',
        },
      });

    // Verify returned objects have correct status
    t.is(newDynamoGranule.status, 'completed');
    t.is(newPgGranule.status, 'completed');
    t.is(esRecord.status, 'completed');

    const newQueryFields = {
      foo: randomString(),
    };
    const updatedGranule = {
      granuleId: newDynamoGranule.granuleId,
      collectionId: newDynamoGranule.collectionId,
      status: 'completed',
      queryFields: newQueryFields,
    };

    await request(app)
      .patch(`/granules/${newDynamoGranule.granuleId}`)
      .set('Accept', 'application/json')
      .set('Authorization', `Bearer ${jwtAuthToken}`)
      .send(updatedGranule)
      .expect(200);

    const actualGranule = await t.context.granuleModel.get({
      granuleId: newDynamoGranule.granuleId,
    });
    const actualPgGranule = await t.context.granulePgModel.get(t.context.knex, {
      cumulus_id: newPgGranule.cumulus_id,
    });
    const actualEsGranule = await t.context.esGranulesClient.get(
      newDynamoGranule.granuleId
    );

    t.is(actualGranule.duration, unmodifiedDuration);
    t.is(actualPgGranule.duration, unmodifiedDuration);
    t.is(actualEsGranule.duration, unmodifiedDuration);
  }
);

test.serial('PATCH does not overwrite existing createdAt of an existing granule if not specified in the payload',
  async (t) => {
    const { esClient, executionUrl, knex } = t.context;

    const timestamp = Date.now();
    const createdAt = timestamp - 1000000;

    const { newPgGranule, newDynamoGranule, esRecord } =
      await createGranuleAndFiles({
        dbClient: knex,
        esClient,
        execution: executionUrl,
        granuleParams: {
          createdAt,
          status: 'completed',
        },
      });

    // Verify returned objects have correct status
    t.is(newDynamoGranule.status, 'completed');
    t.is(newPgGranule.status, 'completed');
    t.is(esRecord.status, 'completed');
    t.is(newDynamoGranule.createdAt, createdAt);
    t.deepEqual(newPgGranule.created_at, new Date(createdAt));
    t.is(esRecord.createdAt, createdAt);

    const updatedGranule = {
      granuleId: newDynamoGranule.granuleId,
      collectionId: newDynamoGranule.collectionId,
      status: 'completed',
    };

    await request(app)
      .patch(`/granules/${newDynamoGranule.granuleId}`)
      .set('Accept', 'application/json')
      .set('Authorization', `Bearer ${jwtAuthToken}`)
      .send(updatedGranule)
      .expect(200);

    const actualGranule = await t.context.granuleModel.get({
      granuleId: newDynamoGranule.granuleId,
    });
    const actualPgGranule = await t.context.granulePgModel.get(t.context.knex, {
      cumulus_id: newPgGranule.cumulus_id,
    });
    const actualEsGranule = await t.context.esGranulesClient.get(
      newDynamoGranule.granuleId
    );

    t.is(actualGranule.createdAt, createdAt);
    t.deepEqual(actualPgGranule.created_at, new Date(createdAt));
    t.is(actualEsGranule.createdAt, createdAt);
  });

test.serial('PATCH creates a granule if one does not already exist in all data stores', async (t) => {
  const {
    knex,
  } = t.context;

  const granuleId = `${cryptoRandomString({ length: 7 })}.${cryptoRandomString({ length: 20 })}.hdf`;

  const fakeGranule = fakeGranuleFactoryV2({
    granuleId,
    status: 'completed',
    execution: t.context.executionUrl,
    duration: 47.125,
    error: {},
  });

  await request(app)
    .patch(`/granules/${fakeGranule.granuleId}`)
    .set('Accept', 'application/json')
    .set('Authorization', `Bearer ${jwtAuthToken}`)
    .send(fakeGranule)
    .expect(201);

  const fakePgGranule = await translateApiGranuleToPostgresGranule({
    dynamoRecord: fakeGranule,
    knexOrTransaction: knex,
  });

  const actualGranule = await t.context.granuleModel.get({
    granuleId: fakeGranule.granuleId,
  });

  t.deepEqual(actualGranule, {
    ...fakeGranule,
    timestamp: actualGranule.timestamp,
  });

  const actualPgGranule = await t.context.granulePgModel.get(knex, {
    granule_id: actualGranule.granuleId,
    collection_cumulus_id: t.context.collectionCumulusId,
  });

  t.deepEqual(
    removeNilProperties(actualPgGranule),
    {
      ...fakePgGranule,
      timestamp: actualPgGranule.timestamp,
      cumulus_id: actualPgGranule.cumulus_id,
    }
  );

  t.is(actualPgGranule.updated_at.getTime(), actualGranule.updatedAt);

  const esRecord = await t.context.esGranulesClient.get(
    fakeGranule.granuleId
  );
  t.deepEqual(
    esRecord,
    {
      ...fakeGranule,
      timestamp: actualGranule.timestamp,
      _id: esRecord._id,
    }
  );
});

test.serial('PATCH sets a default value of false for `published` if one is not set', async (t) => {
  const {
    knex,
  } = t.context;

  const granuleId = `${cryptoRandomString({ length: 7 })}.${cryptoRandomString({ length: 20 })}.hdf`;

  const fakeGranule = fakeGranuleFactoryV2({
    granuleId,
    status: 'completed',
    execution: t.context.executionUrl,
    duration: 47.125,
  });
  delete fakeGranule.published;

  await request(app)
    .patch(`/granules/${fakeGranule.granuleId}`)
    .set('Accept', 'application/json')
    .set('Authorization', `Bearer ${jwtAuthToken}`)
    .send(fakeGranule)
    .expect(201);

  const fakeDynamoGranule = await t.context.granuleModel.get({
    granuleId: fakeGranule.granuleId,
  });

  const fakePgGranule = await t.context.granulePgModel.get(knex, {
    granule_id: fakeGranule.granuleId,
    collection_cumulus_id: t.context.collectionCumulusId,
  });

  const fakeEsRecord = await t.context.esGranulesClient.get(
    fakeGranule.granuleId
  );

  t.is(fakeDynamoGranule.published, false);
  t.is(fakePgGranule.published, false);
  t.is(fakeEsRecord.published, false);
});

test.serial('PATCH replaces an existing granule in all data stores with correct timestamps', async (t) => {
  const {
    esClient,
    executionUrl,
    knex,
  } = t.context;
  const {
    newPgGranule,
    newDynamoGranule,
  } = await createGranuleAndFiles({
    dbClient: knex,
    esClient,
    granuleParams: {
      status: 'running',
      createdAt: Date.now(),
      updatedAt: Date.now(),
      execution: executionUrl,
    },
  });

  const updatedGranule = {
    ...newDynamoGranule,
    updatedAt: Date.now(),
    status: 'completed',
  };

  await request(app)
    .patch(`/granules/${newDynamoGranule.granuleId}`)
    .set('Accept', 'application/json')
    .set('Authorization', `Bearer ${jwtAuthToken}`)
    .send(updatedGranule)
    .expect(200);

  const actualGranule = await t.context.granuleModel.get({
    granuleId: newDynamoGranule.granuleId,
  });
  const actualPgGranule = await t.context.granulePgModel.get(t.context.knex, {
    cumulus_id: newPgGranule.cumulus_id,
  });
  const updatedEsRecord = await t.context.esGranulesClient.get(
    newDynamoGranule.granuleId
  );

  t.is(actualGranule.updatedAt, updatedGranule.updatedAt);
  // createdAt timestamp from original record should have been preserved
  t.is(actualGranule.createdAt, newDynamoGranule.createdAt);
  // PG and Dynamo records have the same timestamps
  t.is(actualPgGranule.created_at.getTime(), actualGranule.createdAt);
  t.is(actualPgGranule.updated_at.getTime(), actualGranule.updatedAt);
  t.is(actualPgGranule.created_at.getTime(), updatedEsRecord.createdAt);
  t.is(actualPgGranule.updated_at.getTime(), updatedEsRecord.updatedAt);
});

test.serial('PATCH replaces an existing granule in all datastores with a granule that violates message-path write constraints, ignoring message write constraints and field selection', async (t) => {
  const {
    esClient,
    executionUrl,
    knex,
  } = t.context;
  const {
    newPgGranule,
    newDynamoGranule,
  } = await createGranuleAndFiles({
    dbClient: knex,
    esClient,
    granuleParams: {
      status: 'completed',
      createdAt: Date.now(),
      updatedAt: Date.now(),
      execution: executionUrl,
    },
  });

  const updatedGranule = {
    ...newDynamoGranule,
    updatedAt: 1,
    createdAt: 1,
    duration: 100,
    cmrLink: 'updatedLink',
    status: 'running',
  };

  await request(app)
    .patch(`/granules/${newDynamoGranule.granuleId}`)
    .set('Accept', 'application/json')
    .set('Authorization', `Bearer ${jwtAuthToken}`)
    .send(updatedGranule)
    .expect(200);

  const actualGranule = await t.context.granuleModel.get({
    granuleId: newDynamoGranule.granuleId,
  });
  const actualPgGranule = await t.context.granulePgModel.get(t.context.knex, {
    cumulus_id: newPgGranule.cumulus_id,
  });
  const updatedEsRecord = await t.context.esGranulesClient.get(
    newDynamoGranule.granuleId
  );

  t.is(actualGranule.updatedAt, updatedGranule.updatedAt);
  t.is(actualGranule.createdAt, updatedGranule.createdAt);
  // PG and Dynamo records have the same timestamps
  t.is(actualPgGranule.created_at.getTime(), actualGranule.createdAt);
  t.is(actualPgGranule.updated_at.getTime(), actualGranule.updatedAt);
  t.is(actualPgGranule.created_at.getTime(), updatedEsRecord.createdAt);
  t.is(actualPgGranule.updated_at.getTime(), updatedEsRecord.updatedAt);

  t.is(actualGranule.cmrLink, updatedGranule.cmrLink);
  t.is(actualPgGranule.cmr_link, updatedGranule.cmrLink);
  t.is(updatedEsRecord.cmrLink, updatedGranule.cmrLink);

  t.is(actualGranule.duration, updatedGranule.duration);
  t.is(actualPgGranule.duration, updatedGranule.duration);
  t.is(updatedEsRecord.duration, updatedGranule.duration);
});

test.serial('PATCH publishes an SNS message after a successful granule update', async (t) => {
  const {
    collectionCumulusId,
    esClient,
    executionUrl,
    knex,
  } = t.context;
  const {
    newPgGranule,
    newDynamoGranule,
  } = await createGranuleAndFiles({
    dbClient: knex,
    esClient,
    granuleParams: {
      status: 'running',
      createdAt: Date.now(),
      updatedAt: Date.now(),
      execution: executionUrl,
    },
    collection_cumulus_id: collectionCumulusId,
  });

  const updatedGranule = {
    ...newDynamoGranule,
    updatedAt: Date.now(),
    createdAt: Date.now(),
  };

  await request(app)
    .patch(`/granules/${newDynamoGranule.granuleId}`)
    .set('Accept', 'application/json')
    .set('Authorization', `Bearer ${jwtAuthToken}`)
    .send(updatedGranule)
    .expect(200);

  const actualPgGranule = await t.context.granulePgModel.get(t.context.knex, {
    cumulus_id: newPgGranule.cumulus_id,
  });
  const translatedGranule = await translatePostgresGranuleToApiGranule({
    granulePgRecord: actualPgGranule,
    knexOrTransaction: knex,
  });

  const { Messages } = await sqs().receiveMessage({
    QueueUrl: t.context.QueueUrl,
    WaitTimeSeconds: 10,
  }).promise();
  const snsMessageBody = JSON.parse(Messages[0].Body);
  const publishedMessage = JSON.parse(snsMessageBody.Message);

  t.deepEqual(publishedMessage.record, translatedGranule);
  t.is(publishedMessage.event, 'Update');
});

test.serial("create() sets a default createdAt value for passed granule if it's not set by the user", async (t) => {
  const {
    esClient,
    executionUrl,
    knex,
  } = t.context;

  const {
    newDynamoGranule,
  } = await createGranuleAndFiles({
    dbClient: knex,
    esClient,
    granuleParams: {
      status: 'running',
      execution: executionUrl,
    },
  });

  const newGranuleId = randomId('granule');
  const createGranuleFromApiMethodStub = sinon.stub();
  const updatedGranule = {
    ...newDynamoGranule,
    granuleId: newGranuleId,
  };
  delete updatedGranule.createdAt;
  const expressRequest = {
    params: {
      granuleName: updatedGranule.granuleId,
    },
    body: updatedGranule,
    testContext: {
      knex,
      createGranuleFromApiMethod: createGranuleFromApiMethodStub,
    },
  };
  const response = buildFakeExpressResponse();
  await create(expressRequest, response);

  t.truthy(createGranuleFromApiMethodStub.getCalls()[0].args[0].createdAt);
});

<<<<<<< HEAD
test.serial("patch() sets a default createdAt value for new granule if it's not set by the user", async (t) => {
=======
test.serial("PUT sets a default createdAt value for new granule if it's not set by the user", async (t) => {
>>>>>>> 347b4576
  const {
    esClient,
    executionUrl,
    knex,
  } = t.context;

  const {
    newDynamoGranule,
  } = await createGranuleAndFiles({
    dbClient: knex,
    esClient,
    granuleParams: {
      status: 'running',
      execution: executionUrl,
    },
  });

  const newGranuleId = randomId('granule');
  const updateGranuleFromApiMethodStub = sinon.stub();
  const updatedGranule = {
    ...newDynamoGranule,
    granuleId: newGranuleId,
  };
  delete updatedGranule.createdAt;
  const expressRequest = {
    params: {
      granuleName: updatedGranule.granuleId,
    },
    body: updatedGranule,
    testContext: {
      knex,
      updateGranuleFromApiMethod: updateGranuleFromApiMethodStub,
    },
  };
  const response = buildFakeExpressResponse();
  await patchGranule(expressRequest, response);

  t.truthy(updateGranuleFromApiMethodStub.getCalls()[0].args[0].createdAt);
});

<<<<<<< HEAD
test.serial('PATCH() does not write to PostgreSQL/Elasticsearch/SNS if writing to DynamoDB fails', async (t) => {
=======
test.serial('PUT does not write to PostgreSQL/Elasticsearch/SNS if writing to DynamoDB fails', async (t) => {
>>>>>>> 347b4576
  const {
    esClient,
    executionUrl,
    knex,
  } = t.context;
  const {
    newPgGranule,
    newDynamoGranule,
    esRecord,
  } = await createGranuleAndFiles({
    dbClient: knex,
    esClient,
    granuleParams: {
      status: 'running',
      execution: executionUrl,
    },
  });

  const fakeGranuleModel = {
    get: () => Promise.resolve(newDynamoGranule),
    storeGranule: () => {
      throw new Error('something bad');
    },
    delete: () => Promise.resolve(),
    create: () => Promise.resolve(),
  };

  const updatedGranule = {
    ...newDynamoGranule,
    status: 'completed',
    granuleModel: fakeGranuleModel,
  };

  const expressRequest = {
    params: {
      granuleName: newDynamoGranule.granuleId,
    },
    body: updatedGranule,
    testContext: {
      knex,
      granuleModel: fakeGranuleModel,
    },
  };

  const response = buildFakeExpressResponse();
  await patch(expressRequest, response);
  t.true(response.boom.badRequest.calledWithMatch('something bad'));

  t.deepEqual(
    await t.context.granuleModel.get({
      granuleId: newDynamoGranule.granuleId,
    }),
    newDynamoGranule
  );
  t.deepEqual(
    await t.context.granulePgModel.get(t.context.knex, {
      cumulus_id: newPgGranule.cumulus_id,
    }),
    newPgGranule
  );
  t.deepEqual(
    await t.context.esGranulesClient.get(
      newDynamoGranule.granuleId
    ),
    esRecord
  );

  const { Messages } = await sqs().receiveMessage({
    QueueUrl: t.context.QueueUrl,
    WaitTimeSeconds: 10,
  }).promise();
  t.is(Messages, undefined);
});

<<<<<<< HEAD
test.serial('PATCH() does not write to DynamoDB/Elasticsearch/SNS if writing to PostgreSQL fails', async (t) => {
=======
test.serial('PUT does not write to DynamoDB/Elasticsearch/SNS if writing to PostgreSQL fails', async (t) => {
>>>>>>> 347b4576
  const {
    esClient,
    executionUrl,
    knex,
  } = t.context;
  const {
    newPgGranule,
    newDynamoGranule,
    esRecord,
  } = await createGranuleAndFiles({
    dbClient: knex,
    esClient,
    granuleParams: {
      status: 'running',
      execution: executionUrl,
    },
  });

  const fakeGranulePgModel = {
    upsert: () => {
      throw new Error('something bad');
    },
    search: () => [{
      created_at: new Date(),
    }],
    get: () => ({}),
  };

  const updatedGranule = {
    ...newDynamoGranule,
    status: 'completed',
    granulePgModel: fakeGranulePgModel,
  };

  const expressRequest = {
    params: {
      granuleName: newDynamoGranule.granuleId,
    },
    body: updatedGranule,
    testContext: {
      knex,
      granulePgModel: fakeGranulePgModel,
    },
  };

  const response = buildFakeExpressResponse();
  await patch(expressRequest, response);
  t.true(response.boom.badRequest.calledWithMatch('something bad'));

  t.deepEqual(
    await t.context.granuleModel.get({
      granuleId: newDynamoGranule.granuleId,
    }),
    newDynamoGranule
  );
  t.deepEqual(
    await t.context.granulePgModel.get(t.context.knex, {
      cumulus_id: newPgGranule.cumulus_id,
    }),
    newPgGranule
  );
  t.deepEqual(
    await t.context.esGranulesClient.get(
      newDynamoGranule.granuleId
    ),
    esRecord
  );

  const { Messages } = await sqs().receiveMessage({
    QueueUrl: t.context.QueueUrl,
    WaitTimeSeconds: 10,
  }).promise();
  t.is(Messages, undefined);
});

<<<<<<< HEAD
test.serial('PATCH() rolls back DynamoDB/PostgreSQL records and does not write to SNS if writing to Elasticsearch fails', async (t) => {
=======
test.serial('PUT rolls back DynamoDB/PostgreSQL records and does not write to SNS if writing to Elasticsearch fails', async (t) => {
>>>>>>> 347b4576
  const {
    esClient,
    executionUrl,
    knex,
  } = t.context;
  const {
    newPgGranule,
    newDynamoGranule,
    esRecord,
  } = await createGranuleAndFiles({
    dbClient: knex,
    esClient,
    granuleParams: { status: 'running', execution: executionUrl },
  });

  const fakeEsClient = {
    update: () => {
      throw new Error('something bad');
    },
    delete: () => Promise.resolve(),
  };

  const updatedGranule = {
    ...newDynamoGranule,
    status: 'completed',
  };

  const expressRequest = {
    params: {
      granuleName: newDynamoGranule.granuleId,
    },
    body: updatedGranule,
    testContext: {
      knex,
      esClient: fakeEsClient,
    },
  };

  const response = buildFakeExpressResponse();

  await patch(expressRequest, response);
  t.true(response.boom.badRequest.calledWithMatch('something bad'));

  const actualPgGranule = await t.context.granulePgModel.get(t.context.knex, {
    cumulus_id: newPgGranule.cumulus_id,
  });
  const expectedDynamoGranule = await translatePostgresGranuleToApiGranule(
    {
      granulePgRecord: actualPgGranule,
      knexOrTransaction: knex,
    }
  );
  const actualDynamoGranule = await t.context.granuleModel.get({
    granuleId: newDynamoGranule.granuleId,
  });
  t.deepEqual(
    actualDynamoGranule,
    expectedDynamoGranule
  );
  t.deepEqual(
    actualPgGranule,
    newPgGranule
  );
  t.deepEqual(
    await t.context.esGranulesClient.get(
      newDynamoGranule.granuleId
    ),
    esRecord
  );

  const { Messages } = await sqs().receiveMessage({
    QueueUrl: t.context.QueueUrl,
    WaitTimeSeconds: 10,
  }).promise();
  t.is(Messages, undefined);
});

test.serial('PATCH adds granule if it does not exist and returns a 201 status', async (t) => {
  const newGranule = fakeGranuleFactoryV2({
    collectionId: t.context.collectionId,
    execution: undefined,
  });

  const response = await request(app)
    .patch(`/granules/${newGranule.granuleId}`)
    .set('Authorization', `Bearer ${jwtAuthToken}`)
    .set('Accept', 'application/json')
    .send(newGranule)
    .expect(201);

  t.deepEqual(JSON.parse(response.text), {
    message: `Successfully wrote granule with Granule Id: ${newGranule.granuleId}, Collection Id: ${newGranule.collectionId}`,
  });
});

test.serial('PATCH sets defaults and adds new granule', async (t) => {
  const newGranule = fakeGranuleFactoryV2({
    collectionId: t.context.collectionId,
    execution: undefined,
    published: undefined,
    createdAt: undefined,
    updatedAt: undefined,
    error: undefined,
  });
  const granuleId = newGranule.granuleId;

  const response = await request(app)
    .patch(`/granules/${newGranule.granuleId}`)
    .set('Authorization', `Bearer ${jwtAuthToken}`)
    .set('Accept', 'application/json')
    .send(newGranule)
    .expect(201);

  t.deepEqual(JSON.parse(response.text), {
    message: `Successfully wrote granule with Granule Id: ${newGranule.granuleId}, Collection Id: ${newGranule.collectionId}`,
  });

  const dynamoRecord = await t.context.granuleModel.get({
    granuleId,
  });

  const postgresRecord = await t.context.granulePgModel.search(t.context.knex, {
    granule_id: granuleId,
  });

  const esRecord = await t.context.esGranulesClient.get(
    granuleId
  );

  const setCreatedAtValue = dynamoRecord.createdAt;
  const expectedApiGranule = {
    ...newGranule,
    createdAt: setCreatedAtValue,
    error: {},
    published: false,
    updatedAt: setCreatedAtValue,
  };

  t.like(dynamoRecord, expectedApiGranule);
  t.like(esRecord, expectedApiGranule);
  t.like(await translatePostgresGranuleToApiGranule({
    granulePgRecord: postgresRecord[0],
    knexOrTransaction: t.context.knex,
  }), expectedApiGranule);
});

test.serial('PATCH returns an updated granule with an undefined execution', async (t) => {
  const now = Date.now();
  const newGranule = fakeGranuleFactoryV2({
    collectionId: t.context.collectionId,
    createdAt: now,
    timestamp: now,
    execution: undefined,
  });

  const response = await request(app)
    .post('/granules')
    .set('Authorization', `Bearer ${jwtAuthToken}`)
    .set('Accept', 'application/json')
    .send(newGranule)
    .expect(200);

  t.is(response.statusCode, 200);

  const modifiedGranule = {
    ...newGranule,
    status: 'failed',
    error: { some: 'error' },
  };

  const modifiedResponse = await request(app)
    .patch(`/granules/${newGranule.granuleId}`)
    .set('Authorization', `Bearer ${jwtAuthToken}`)
    .set('Accept', 'application/json')
    .send(modifiedGranule)
    .expect(200);

  t.is(modifiedResponse.statusCode, 200);

  const fetchedDynamoRecord = await granuleModel.get({
    granuleId: newGranule.granuleId,
  });

  const fetchedPostgresRecord = await granulePgModel.get(
    t.context.knex,
    {
      granule_id: newGranule.granuleId,
      collection_cumulus_id: t.context.collectionCumulusId,
    }
  );

  t.deepEqual(JSON.parse(modifiedResponse.text), {
    message: `Successfully updated granule with Granule Id: ${newGranule.granuleId}, Collection Id: ${newGranule.collectionId}`,
  });

  t.is(fetchedDynamoRecord.status, 'failed');
  t.deepEqual(fetchedDynamoRecord.error, { some: 'error' });
  t.is(fetchedDynamoRecord.createdAt, fetchedPostgresRecord.created_at.getTime());
  t.is(fetchedDynamoRecord.updatedAt, fetchedPostgresRecord.updated_at.getTime());
  t.is(fetchedDynamoRecord.timestamp, fetchedPostgresRecord.timestamp.getTime());
  t.is(fetchedPostgresRecord.status, 'failed');
  t.deepEqual(fetchedPostgresRecord.error, { some: 'error' });
});

test.serial('PATCH returns an updated granule with associated execution', async (t) => {
  const timestamp = Date.now();
  const createdAt = timestamp - 1000000;
  const newGranule = fakeGranuleFactoryV2({
    collectionId: t.context.collectionId,
    createdAt,
    timestamp,
    execution: undefined,
  });

  const response = await request(app)
    .post('/granules')
    .set('Authorization', `Bearer ${jwtAuthToken}`)
    .set('Accept', 'application/json')
    .send(newGranule)
    .expect(200);

  t.is(response.statusCode, 200);

  const modifiedGranule = {
    ...newGranule,
    execution: t.context.executionUrl,
    status: 'failed',
    error: { some: 'error' },
  };

  const modifiedResponse = await request(app)
    .patch(`/granules/${newGranule.granuleId}`)
    .set('Authorization', `Bearer ${jwtAuthToken}`)
    .set('Accept', 'application/json')
    .send(modifiedGranule)
    .expect(200);

  t.is(modifiedResponse.statusCode, 200);

  const fetchedDynamoRecord = await granuleModel.get({
    granuleId: newGranule.granuleId,
  });

  const fetchedPostgresRecord = await granulePgModel.get(
    t.context.knex,
    {
      granule_id: newGranule.granuleId,
      collection_cumulus_id: t.context.collectionCumulusId,
    }
  );

  // get execution for this record.
  const granuleCumulusId = await granulePgModel.getRecordCumulusId(
    t.context.knex,
    {
      granule_id: newGranule.granuleId,
      collection_cumulus_id: t.context.collectionCumulusId,
    }
  );

  const granulesExecutionsPgRecord = await granulesExecutionsPgModel.search(
    t.context.knex,
    {
      granule_cumulus_id: granuleCumulusId,
    }
  );

  const executionPgRecord = await executionPgModel.searchByCumulusIds(
    t.context.knex,
    granulesExecutionsPgRecord[0].execution_cumulus_id
  );

  t.deepEqual(JSON.parse(modifiedResponse.text), {
    message: `Successfully updated granule with Granule Id: ${newGranule.granuleId}, Collection Id: ${newGranule.collectionId}`,
  });

  t.is(fetchedDynamoRecord.status, 'failed');
  t.deepEqual(fetchedDynamoRecord.error, { some: 'error' });
  t.is(fetchedDynamoRecord.execution, modifiedGranule.execution);

  t.is(fetchedPostgresRecord.status, 'failed');
  t.deepEqual(fetchedPostgresRecord.error, { some: 'error' });
  t.is(executionPgRecord[0].url, modifiedGranule.execution);

  t.is(fetchedDynamoRecord.createdAt, fetchedPostgresRecord.created_at.getTime());
  t.is(fetchedDynamoRecord.updatedAt, fetchedPostgresRecord.updated_at.getTime());
  t.is(fetchedDynamoRecord.timestamp, fetchedPostgresRecord.timestamp.getTime());
});

test.serial('PATCH returns bad request when the path param granuleName does not match the json granuleId', async (t) => {
  const newGranule = fakeGranuleFactoryV2({});
  const granuleName = `granuleName_${cryptoRandomString({ length: 10 })}`;

  const { body } = await request(app)
    .patch(`/granules/${granuleName}`)
    .set('Authorization', `Bearer ${jwtAuthToken}`)
    .set('Accept', 'application/json')
    .send(newGranule)
    .expect(400);

  t.is(body.statusCode, 400);
  t.is(body.error, 'Bad Request');
  t.is(body.message, `input :granuleName (${granuleName}) must match body's granuleId (${newGranule.granuleId})`);
});

test.serial('PUT can set running granule status to queued', async (t) => {
  const granuleId = cryptoRandomString({ length: 6 });
  const runningGranule = fakeGranuleRecordFactory({
    granule_id: granuleId,
    status: 'running',
    collection_cumulus_id: t.context.collectionCumulusId,
  });

  granulesExecutionsPgModel = new GranulesExecutionsPgModel();

  const pgGranule = (await t.context.granulePgModel.create(t.context.knex, runningGranule))[0];
  await granulesExecutionsPgModel.create(t.context.knex, {
    granule_cumulus_id: pgGranule.cumulus_id,
    execution_cumulus_id: t.context.testExecutionCumulusId,
  });

  const response = await request(app)
    .patch(`/granules/${granuleId}`)
    .set('Accept', 'application/json')
    .set('Authorization', `Bearer ${jwtAuthToken}`)
    .send({
      granuleId: granuleId,
      status: 'queued',
      collectionId: t.context.collectionId,
    });

  t.is(response.status, 200);
  t.deepEqual(JSON.parse(response.text), {
    message: `Successfully updated granule with Granule Id: ${granuleId}, Collection Id: ${t.context.collectionId}`,
  });
});

test.serial('PATCH will set completed status to queued', async (t) => {
  const granuleId = t.context.fakeGranules[0].granuleId;
  const response = await request(app)
    .patch(`/granules/${granuleId}`)
    .set('Accept', 'application/json')
    .set('Authorization', `Bearer ${jwtAuthToken}`)
    .send({
      granuleId: granuleId,
      status: 'queued',
      collectionId: t.context.collectionId,
      execution: t.context.executionUrl,
    });

  t.is(response.status, 200);
  t.deepEqual(JSON.parse(response.text), {
    message: `Successfully updated granule with Granule Id: ${granuleId}, Collection Id: ${t.context.collectionId}`,
  });
  const fetchedDynamoRecord = await granuleModel.get({
    granuleId,
  });

  t.is(fetchedDynamoRecord.status, 'queued');
});

test.serial('PATCH can create a new granule with status queued', async (t) => {
  const granuleId = randomId('new-granule');
  const response = await request(app)
    .patch(`/granules/${granuleId}`)
    .set('Accept', 'application/json')
    .set('Authorization', `Bearer ${jwtAuthToken}`)
    .send({
      granuleId: granuleId,
      status: 'queued',
      collectionId: t.context.collectionId,
    });

  t.is(response.status, 201);
  t.deepEqual(JSON.parse(response.text), {
    message: `Successfully wrote granule with Granule Id: ${granuleId}, Collection Id: ${t.context.collectionId}`,
  });
});

test.serial('PATCH throws conflict error when trying to update the collectionId of a granule', async (t) => {
  const {
    collectionId,
    collectionPgModel,
    knex,
  } = t.context;
  const newGranule = fakeGranuleFactoryV2({
    collectionId: collectionId,
    execution: undefined,
  });

  // Create granule
  await request(app)
    .post('/granules')
    .set('Authorization', `Bearer ${jwtAuthToken}`)
    .set('Accept', 'application/json')
    .send(newGranule)
    .expect(200);

  const newCollection = fakeCollectionRecordFactory();
  await collectionPgModel.create(
    knex,
    newCollection
  );
  const newCollectionId = constructCollectionId(
    newCollection.name,
    newCollection.version
  );

  const updatedGranule = {
    ...newGranule,
    collectionId: newCollectionId,
  };

  const { body } = await request(app)
    .patch(`/granules/${newGranule.granuleId}`)
    .set('Accept', 'application/json')
    .set('Authorization', `Bearer ${jwtAuthToken}`)
    .send(updatedGranule)
    .expect(409);

  t.is(body.error, 'Conflict');
  t.is(body.message, `Modifying collectionId for a granule is not allowed. Write for granuleId: ${newGranule.granuleId} failed.`);
});

test.serial('associateExecution (POST) returns bad request if fields are missing in payload', async (t) => {
  const response = await request(app)
    .post(`/granules/${randomId('granuleId')}/executions`)
    .set('Authorization', `Bearer ${jwtAuthToken}`)
    .set('Accept', 'application/json')
    .expect(400);

  t.is(response.body.error, 'Bad Request');
  t.is(response.body.message, 'Field granuleId, collectionId or executionArn is missing from request body');
});

test.serial('associateExecution (POST) returns bad request when the path param granuleName does not match the granuleId in payload', async (t) => {
  const granuleIdInPath = randomId('granuleIdInPath');
  const granuleIdInRquest = randomId('granuleIdInRquest');

  const requestPayload = {
    collectionId: t.context.collectionId,
    executionArn: t.context.executionArn,
    granuleId: granuleIdInRquest,
  };
  const response = await request(app)
    .post(`/granules/${granuleIdInPath}/executions`)
    .set('Authorization', `Bearer ${jwtAuthToken}`)
    .set('Accept', 'application/json')
    .send(requestPayload)
    .expect(400);

  t.is(response.body.error, 'Bad Request');
  t.is(response.body.message, `Expected granuleId to be ${granuleIdInPath} but found ${granuleIdInRquest} in payload`);
});

test.serial('associateExecution (POST) returns Not Found if granule does not exist', async (t) => {
  const granuleId = randomId('granuleId');
  const requestPayload = {
    collectionId: t.context.collectionId,
    executionArn: t.context.executionArn,
    granuleId,
  };

  const response = await request(app)
    .post(`/granules/${granuleId}/executions`)
    .set('Authorization', `Bearer ${jwtAuthToken}`)
    .set('Accept', 'application/json')
    .send(requestPayload)
    .expect(404);

  t.is(response.body.error, 'Not Found');
  t.is(response.body.message, `No granule found to associate execution with for granuleId ${granuleId} and collectionId: ${t.context.collectionId}`);
});

test.serial('associateExecution (POST) associates an execution with a granule created without a createdAt timestamp', async (t) => {
  const timestamp = Date.now();
  const newGranule = fakeGranuleFactoryV2({
    collectionId: t.context.collectionId,
    timestamp,
    execution: undefined,
  });

  delete newGranule.createdAt;

  await request(app)
    .post('/granules')
    .set('Authorization', `Bearer ${jwtAuthToken}`)
    .set('Accept', 'application/json')
    .send(newGranule)
    .expect(200);

  const requestPayload = {
    collectionId: t.context.collectionId,
    executionArn: t.context.executionArn,
    granuleId: newGranule.granuleId,
  };

  const response = await request(app)
    .post(`/granules/${newGranule.granuleId}/executions`)
    .set('Authorization', `Bearer ${jwtAuthToken}`)
    .set('Accept', 'application/json')
    .send(requestPayload)
    .expect(200);

  const fetchedDynamoRecord = await granuleModel.get({
    granuleId: newGranule.granuleId,
  });

  const fetchedPostgresRecord = await granulePgModel.get(
    t.context.knex,
    {
      granule_id: newGranule.granuleId,
      collection_cumulus_id: t.context.collectionCumulusId,
    }
  );

  // get execution for this record.
  const granuleCumulusId = await granulePgModel.getRecordCumulusId(
    t.context.knex,
    {
      granule_id: newGranule.granuleId,
      collection_cumulus_id: t.context.collectionCumulusId,
    }
  );

  const granulesExecutionsPgRecord = await granulesExecutionsPgModel.search(
    t.context.knex,
    {
      granule_cumulus_id: granuleCumulusId,
    }
  );

  const executionPgRecord = await executionPgModel.searchByCumulusIds(
    t.context.knex,
    granulesExecutionsPgRecord[0].execution_cumulus_id
  );

  t.deepEqual(JSON.parse(response.text), {
    message: `Successfully associated execution ${requestPayload.executionArn} with granule granuleId ${requestPayload.granuleId} collectionId ${requestPayload.collectionId}`,
  });

  t.is(fetchedDynamoRecord.execution, t.context.executionUrl);
  t.is(fetchedDynamoRecord.createdAt, fetchedPostgresRecord.created_at.getTime());
  t.is(fetchedDynamoRecord.updatedAt, fetchedPostgresRecord.updated_at.getTime());
  t.is(fetchedDynamoRecord.timestamp, fetchedPostgresRecord.timestamp.getTime());
  t.is(executionPgRecord[0].arn, requestPayload.executionArn);
});

test.serial('associateExecution (POST) associates an execution with a granule', async (t) => {
  const timestamp = Date.now();
  const createdAt = timestamp - 1000000;
  const newGranule = fakeGranuleFactoryV2({
    collectionId: t.context.collectionId,
    createdAt,
    timestamp,
    execution: undefined,
  });

  await request(app)
    .post('/granules')
    .set('Authorization', `Bearer ${jwtAuthToken}`)
    .set('Accept', 'application/json')
    .send(newGranule)
    .expect(200);

  const requestPayload = {
    collectionId: t.context.collectionId,
    executionArn: t.context.executionArn,
    granuleId: newGranule.granuleId,
  };

  const response = await request(app)
    .post(`/granules/${newGranule.granuleId}/executions`)
    .set('Authorization', `Bearer ${jwtAuthToken}`)
    .set('Accept', 'application/json')
    .send(requestPayload)
    .expect(200);

  const fetchedDynamoRecord = await granuleModel.get({
    granuleId: newGranule.granuleId,
  });

  const fetchedPostgresRecord = await granulePgModel.get(
    t.context.knex,
    {
      granule_id: newGranule.granuleId,
      collection_cumulus_id: t.context.collectionCumulusId,
    }
  );

  // get execution for this record.
  const granuleCumulusId = await granulePgModel.getRecordCumulusId(
    t.context.knex,
    {
      granule_id: newGranule.granuleId,
      collection_cumulus_id: t.context.collectionCumulusId,
    }
  );

  const granulesExecutionsPgRecord = await granulesExecutionsPgModel.search(
    t.context.knex,
    {
      granule_cumulus_id: granuleCumulusId,
    }
  );

  const executionPgRecord = await executionPgModel.searchByCumulusIds(
    t.context.knex,
    granulesExecutionsPgRecord[0].execution_cumulus_id
  );

  t.deepEqual(JSON.parse(response.text), {
    message: `Successfully associated execution ${requestPayload.executionArn} with granule granuleId ${requestPayload.granuleId} collectionId ${requestPayload.collectionId}`,
  });

  t.is(fetchedDynamoRecord.execution, t.context.executionUrl);
  t.is(fetchedDynamoRecord.createdAt, fetchedPostgresRecord.created_at.getTime());
  t.is(fetchedDynamoRecord.updatedAt, fetchedPostgresRecord.updated_at.getTime());
  t.is(fetchedDynamoRecord.timestamp, fetchedPostgresRecord.timestamp.getTime());
  t.is(executionPgRecord[0].arn, requestPayload.executionArn);
});

test.serial('associateExecution (POST) returns Not Found if execution does not exist', async (t) => {
  const newGranule = fakeGranuleFactoryV2({
    collectionId: t.context.collectionId,
    execution: undefined,
  });

  await request(app)
    .post('/granules')
    .set('Authorization', `Bearer ${jwtAuthToken}`)
    .set('Accept', 'application/json')
    .send(newGranule)
    .expect(200);

  const executionArn = randomId('executionArn');
  const requestPayload = {
    collectionId: t.context.collectionId,
    executionArn,
    granuleId: newGranule.granuleId,
  };

  const response = await request(app)
    .post(`/granules/${newGranule.granuleId}/executions`)
    .set('Authorization', `Bearer ${jwtAuthToken}`)
    .set('Accept', 'application/json')
    .send(requestPayload)
    .expect(404);

  t.is(response.body.error, 'Not Found');
  t.is(response.body.message, `No execution found to associate granule with for executionArn ${executionArn}`);
});

test.serial('associateExecution (POST) returns Not Found if collectionId in payload does not match the granule record', async (t) => {
  const newGranule = fakeGranuleFactoryV2({
    collectionId: t.context.collectionId,
    execution: undefined,
  });

  await request(app)
    .post('/granules')
    .set('Authorization', `Bearer ${jwtAuthToken}`)
    .set('Accept', 'application/json')
    .send(newGranule)
    .expect(200);

  const collectionId = `fake_collection___${randomId('collectionId')}`;
  const requestPayload = {
    collectionId,
    executionArn: t.context.executionArn,
    granuleId: newGranule.granuleId,
  };

  const response = await request(app)
    .post(`/granules/${newGranule.granuleId}/executions`)
    .set('Authorization', `Bearer ${jwtAuthToken}`)
    .set('Accept', 'application/json')
    .send(requestPayload)
    .expect(404);

  t.is(response.body.error, 'Not Found');
  t.true(response.body.message.includes(`No collection found to associate execution with for collectionId ${collectionId}`));
});

test.serial('PUT throws not implemented error', async (t) => {
  const {
    esClient,
    executionUrl,
    knex,
  } = t.context;
  const {
    newDynamoGranule,
  } = await createGranuleAndFiles({
    dbClient: knex,
    esClient,
    granuleParams: { status: 'running', execution: executionUrl },
  });

  const fakeEsClient = {
    update: () => {
      throw new Error('something bad');
    },
    delete: () => Promise.resolve(),
  };

  const updatedGranule = {
    ...newDynamoGranule,
    status: 'completed',
  };

  const expressRequest = {
    params: {
      granuleName: updatedGranule.granuleId,
    },
    body: updatedGranule,
    testContext: {
      knex,
      esClient: fakeEsClient,
    },
  };
  const response = buildFakeExpressResponse();

  put(expressRequest, response);

  t.true(response.boom.badRequest.calledWithMatch('put method not implemented'));
});<|MERGE_RESOLUTION|>--- conflicted
+++ resolved
@@ -71,12 +71,8 @@
 const { getDistributionBucketMapKey } = require('@cumulus/distribution-utils');
 const { constructCollectionId } = require('@cumulus/message/Collections');
 
-<<<<<<< HEAD
 const { create, put, patch, patchGranule } = require('../../endpoints/granules');
-=======
 const { sortFilesByKey } = require('../helpers/sort');
-const { create, put, putGranule } = require('../../endpoints/granules');
->>>>>>> 347b4576
 const assertions = require('../../lib/assertions');
 const { createGranuleAndFiles } = require('../helpers/create-test-data');
 const models = require('../../models');
@@ -2120,9 +2116,6 @@
   );
 });
 
-<<<<<<< HEAD
-// FUTURE: this is explicitly a .patch behavior test -
-=======
 test.serial('PUT does not update non-current-timestamp undefined fields for existing granules in all datastores', async (t) => {
   const {
     esClient,
@@ -2344,7 +2337,6 @@
 });
 
 // FUTURE: this is explicitly a PATCH behavior test -
->>>>>>> 347b4576
 // moving this is part of CUMULUS-3069/CUMULUS-3072
 test.serial(
   'PATCH does not overwrite existing duration of an existing granule if not specified in the payload',
@@ -2771,11 +2763,7 @@
   t.truthy(createGranuleFromApiMethodStub.getCalls()[0].args[0].createdAt);
 });
 
-<<<<<<< HEAD
 test.serial("patch() sets a default createdAt value for new granule if it's not set by the user", async (t) => {
-=======
-test.serial("PUT sets a default createdAt value for new granule if it's not set by the user", async (t) => {
->>>>>>> 347b4576
   const {
     esClient,
     executionUrl,
@@ -2816,11 +2804,7 @@
   t.truthy(updateGranuleFromApiMethodStub.getCalls()[0].args[0].createdAt);
 });
 
-<<<<<<< HEAD
 test.serial('PATCH() does not write to PostgreSQL/Elasticsearch/SNS if writing to DynamoDB fails', async (t) => {
-=======
-test.serial('PUT does not write to PostgreSQL/Elasticsearch/SNS if writing to DynamoDB fails', async (t) => {
->>>>>>> 347b4576
   const {
     esClient,
     executionUrl,
@@ -2895,11 +2879,7 @@
   t.is(Messages, undefined);
 });
 
-<<<<<<< HEAD
 test.serial('PATCH() does not write to DynamoDB/Elasticsearch/SNS if writing to PostgreSQL fails', async (t) => {
-=======
-test.serial('PUT does not write to DynamoDB/Elasticsearch/SNS if writing to PostgreSQL fails', async (t) => {
->>>>>>> 347b4576
   const {
     esClient,
     executionUrl,
@@ -2975,11 +2955,7 @@
   t.is(Messages, undefined);
 });
 
-<<<<<<< HEAD
 test.serial('PATCH() rolls back DynamoDB/PostgreSQL records and does not write to SNS if writing to Elasticsearch fails', async (t) => {
-=======
-test.serial('PUT rolls back DynamoDB/PostgreSQL records and does not write to SNS if writing to Elasticsearch fails', async (t) => {
->>>>>>> 347b4576
   const {
     esClient,
     executionUrl,
