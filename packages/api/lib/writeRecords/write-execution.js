const isNil = require('lodash/isNil');

const {
  ExecutionPgModel,
  translateApiExecutionToPostgresExecution,
<<<<<<< HEAD
  translatePostgresExecutionToApiExecution,
=======
  createRejectableTransaction,
>>>>>>> 325308f0
} = require('@cumulus/db');
const {
  upsertExecution,
} = require('@cumulus/es-client/indexer');
const { Search } = require('@cumulus/es-client/search');
const {
  getMessageExecutionArn,
  getExecutionUrlFromArn,
  getMessageCumulusVersion,
  getMessageExecutionOriginalPayload,
  getMessageExecutionFinalPayload,
  generateExecutionApiRecordFromMessage,
} = require('@cumulus/message/Executions');
const {
  getMetaStatus,
  getMessageWorkflowTasks,
  getMessageWorkflowName,
  getMessageWorkflowStartTime,
  getMessageWorkflowStopTime,
  getWorkflowDuration,
} = require('@cumulus/message/workflows');
const { parseException } = require('@cumulus/message/utils');

const { removeNilProperties } = require('@cumulus/common/util');
const Logger = require('@cumulus/logger');

const { publishSnsMessageByDataType } = require('../publishSnsMessageUtils');
const Execution = require('../../models/executions');

const logger = new Logger({ sender: '@cumulus/api/lib/writeRecords/write-execution' });

const shouldWriteExecutionToPostgres = ({
  messageCollectionNameVersion,
  collectionCumulusId,
  messageAsyncOperationId,
  asyncOperationCumulusId,
  messageParentExecutionArn,
  parentExecutionCumulusId,
}) => {
  const noMessageCollectionOrExistsInPostgres = isNil(messageCollectionNameVersion)
    || !isNil(collectionCumulusId);
  const noMessageAsyncOperationOrExistsInPostgres = isNil(messageAsyncOperationId)
    || !isNil(asyncOperationCumulusId);
  const noMessageParentExecutionOrExistsInPostgres = isNil(messageParentExecutionArn)
    || !isNil(parentExecutionCumulusId);

  return noMessageCollectionOrExistsInPostgres
    && noMessageAsyncOperationOrExistsInPostgres
    && noMessageParentExecutionOrExistsInPostgres;
};

const buildExecutionRecord = ({
  cumulusMessage,
  asyncOperationCumulusId,
  collectionCumulusId,
  parentExecutionCumulusId,
  now = new Date(),
  updatedAt = Date.now(),
}) => {
  const arn = getMessageExecutionArn(cumulusMessage);
  const workflowStartTime = getMessageWorkflowStartTime(cumulusMessage);
  const workflowStopTime = getMessageWorkflowStopTime(cumulusMessage);

  return removeNilProperties({
    arn,
    status: getMetaStatus(cumulusMessage),
    url: getExecutionUrlFromArn(arn),
    cumulus_version: getMessageCumulusVersion(cumulusMessage),
    tasks: getMessageWorkflowTasks(cumulusMessage),
    workflow_name: getMessageWorkflowName(cumulusMessage),
    created_at: workflowStartTime ? new Date(workflowStartTime) : undefined,
    timestamp: now,
    updated_at: new Date(updatedAt),
    error: parseException(cumulusMessage.exception),
    original_payload: getMessageExecutionOriginalPayload(cumulusMessage),
    final_payload: getMessageExecutionFinalPayload(cumulusMessage),
    duration: getWorkflowDuration(workflowStartTime, workflowStopTime),
    async_operation_cumulus_id: asyncOperationCumulusId,
    collection_cumulus_id: collectionCumulusId,
    parent_cumulus_id: parentExecutionCumulusId,
  });
};

const writeExecutionToDynamoAndES = async (params) => {
  const {
    dynamoRecord,
    executionModel,
    esClient = await Search.es(),
  } = params;
  try {
    await executionModel.storeExecutionRecord(dynamoRecord);
    await upsertExecution({
      esClient,
      updates: dynamoRecord,
      index: process.env.ES_INDEX,
    });
  } catch (error) {
    logger.info(`Writes to DynamoDB/Elasticsearch failed, rolling back all writes for execution ${dynamoRecord.arn}`);
    // On error, delete the Dynamo record to ensure that all systems
    // stay in sync
    await executionModel.delete({ arn: dynamoRecord.arn });
    throw error;
  }
};

const _writeExecutionRecord = ({
  dynamoRecord,
  postgresRecord,
  knex,
  executionModel = new Execution(),
  executionPgModel = new ExecutionPgModel(),
<<<<<<< HEAD
  updatedAt = Date.now(),
  esClient,
}) => knex.transaction(async (trx) => {
=======
}) => createRejectableTransaction(knex, async (trx) => {
>>>>>>> 325308f0
  logger.info(`About to write execution ${postgresRecord.arn} to PostgreSQL`);
  const [executionPgRecord] = await executionPgModel.upsert(trx, postgresRecord);
  logger.info(`Successfully wrote execution ${postgresRecord.arn} to PostgreSQL with cumulus_id ${executionPgRecord.cumulus_id}`);
  await writeExecutionToDynamoAndES({
    dynamoRecord,
    executionModel,
    updatedAt,
    esClient,
  });
  return executionPgRecord;
});

const writeExecutionRecordFromMessage = async ({
  cumulusMessage,
  knex,
  collectionCumulusId,
  asyncOperationCumulusId,
  parentExecutionCumulusId,
  executionModel = new Execution(),
  updatedAt = Date.now(),
  esClient,
}) => {
  const postgresRecord = buildExecutionRecord({
    cumulusMessage,
    collectionCumulusId,
    asyncOperationCumulusId,
    parentExecutionCumulusId,
    updatedAt,
  });
  const executionApiRecord = generateExecutionApiRecordFromMessage(cumulusMessage, updatedAt);
  const writeExecutionResponse = await _writeExecutionRecord(
    {
      dynamoRecord: executionApiRecord,
      postgresRecord,
      knex,
      executionModel,
      esClient,
    }
  );
  const translatedExecution = await translatePostgresExecutionToApiExecution(
    writeExecutionResponse,
    knex
  );
  await publishSnsMessageByDataType(translatedExecution, 'execution');
  return writeExecutionResponse.cumulus_id;
};

const writeExecutionRecordFromApi = async ({
  record: dynamoRecord,
  knex,
  executionModel = new Execution(),
}) => {
  const postgresRecord = await translateApiExecutionToPostgresExecution(dynamoRecord, knex);
  return _writeExecutionRecord({ dynamoRecord, postgresRecord, knex, executionModel });
};

module.exports = {
  buildExecutionRecord,
  shouldWriteExecutionToPostgres,
  writeExecutionToDynamoAndES,
  writeExecutionRecordFromMessage,
  writeExecutionRecordFromApi,
};<|MERGE_RESOLUTION|>--- conflicted
+++ resolved
@@ -1,13 +1,10 @@
 const isNil = require('lodash/isNil');
 
 const {
+  createRejectableTransaction,
   ExecutionPgModel,
   translateApiExecutionToPostgresExecution,
-<<<<<<< HEAD
   translatePostgresExecutionToApiExecution,
-=======
-  createRejectableTransaction,
->>>>>>> 325308f0
 } = require('@cumulus/db');
 const {
   upsertExecution,
@@ -119,13 +116,9 @@
   knex,
   executionModel = new Execution(),
   executionPgModel = new ExecutionPgModel(),
-<<<<<<< HEAD
   updatedAt = Date.now(),
   esClient,
-}) => knex.transaction(async (trx) => {
-=======
 }) => createRejectableTransaction(knex, async (trx) => {
->>>>>>> 325308f0
   logger.info(`About to write execution ${postgresRecord.arn} to PostgreSQL`);
   const [executionPgRecord] = await executionPgModel.upsert(trx, postgresRecord);
   logger.info(`Successfully wrote execution ${postgresRecord.arn} to PostgreSQL with cumulus_id ${executionPgRecord.cumulus_id}`);
