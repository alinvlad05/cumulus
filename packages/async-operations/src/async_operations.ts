<<<<<<< HEAD
import { ECS, Lambda } from 'aws-sdk';
=======
import { ECS } from 'aws-sdk';
import { Knex } from 'knex';
>>>>>>> b3e27807
import { ecs, s3, lambda } from '@cumulus/aws-client/services';
import { EnvironmentVariables } from 'aws-sdk/clients/lambda';
import {
  getKnexClient,
  translateApiAsyncOperationToPostgresAsyncOperation,
  AsyncOperationPgModel,
  createRejectableTransaction,
} from '@cumulus/db';
import { ApiAsyncOperation, AsyncOperationType } from '@cumulus/types/api/async_operations';
import { v4 as uuidv4 } from 'uuid';
import type { AWSError } from 'aws-sdk/lib/error';
import type { PromiseResult } from 'aws-sdk/lib/request';

import type {
  AsyncOperationModelClass,
  AsyncOperationPgModelObject,
} from './types';

<<<<<<< HEAD
const { EcsStartTaskError, MissingRequiredArgument } = require('@cumulus/errors');
=======
const { EcsStartTaskError } = require('@cumulus/errors');
const {
  indexAsyncOperation,
} = require('@cumulus/es-client/indexer');
const {
  Search,
} = require('@cumulus/es-client/search');
>>>>>>> b3e27807

type StartEcsTaskReturnType = Promise<PromiseResult<ECS.RunTaskResponse, AWSError>>;

export const getLambdaConfiguration = async (
  functionName: string
): Promise<Lambda.FunctionConfiguration> => lambda().getFunctionConfiguration({
  FunctionName: functionName,
}).promise();

export const getLambdaEnvironmentVariables = (
  configuration: Lambda.FunctionConfiguration
): EnvironmentVariables[] => Object.entries(configuration?.Environment?.Variables ?? {}).map(
  (obj) => ({
    name: obj[0],
    value: obj[1],
  })
);

/**
 * Start an ECS task for the async operation.
 *
 * @param {Object} params
 * @param {string} params.asyncOperationTaskDefinition - ARN for the task definition
 * @param {string} params.cluster - ARN for the ECS cluster to use for the task
 * @param {string} params.callerlambdaName
 *   Environment variable for Lambda name that is initiating the ECS task
 * @param {string} params.lambdaName
 *   Environment variable for Lambda name that will be run by the ECS task
 * @param {string} params.id - the Async operation ID
 * @param {string} params.payloadBucket
 *   S3 bucket name where async operation payload is stored
 * @param {string} params.payloadKey
 *   S3 key name where async operation payload is stored
 * @param {string} params.useLambdaEnvironmentVariables
 *   Boolean
 * @returns {Promise<Object>}
 * @see https://docs.aws.amazon.com/AWSJavaScriptSDK/latest/AWS/ECS.html#runTask-property
 */
export const startECSTask = async ({
  asyncOperationTaskDefinition,
  cluster,
  callerLambdaName,
  lambdaName,
  id,
  payloadBucket,
  payloadKey,
  useLambdaEnvironmentVariables,
  dynamoTableName,
}: {
  asyncOperationTaskDefinition: string,
  cluster: string,
  callerLambdaName: string,
  lambdaName: string,
  id: string,
  payloadBucket: string,
  payloadKey: string,
  useLambdaEnvironmentVariables?: boolean,
  dynamoTableName: string,
}): StartEcsTaskReturnType => {
  const envVars = [
    { name: 'asyncOperationId', value: id },
    { name: 'asyncOperationsTable', value: dynamoTableName },
    { name: 'lambdaName', value: lambdaName },
    { name: 'payloadUrl', value: `s3://${payloadBucket}/${payloadKey}` },
  ] as EnvironmentVariables[];
  let taskVars = envVars;

  const callerLambdaConfig = await getLambdaConfiguration(callerLambdaName);

  if (useLambdaEnvironmentVariables) {
    const lambdaConfig = await getLambdaConfiguration(lambdaName);
    const lambdaVars = getLambdaEnvironmentVariables(lambdaConfig);
    taskVars = envVars.concat(lambdaVars);
  }

  return ecs().runTask({
    cluster,
    taskDefinition: asyncOperationTaskDefinition,
    launchType: 'FARGATE',
    networkConfiguration: {
      awsvpcConfiguration: {
        subnets: callerLambdaConfig?.VpcConfig?.SubnetIds ?? [],
        assignPublicIp: 'DISABLED',
        securityGroups: callerLambdaConfig?.VpcConfig?.SecurityGroupIds ?? [],
      },
    },
    overrides: {
      containerOverrides: [
        {
          name: 'AsyncOperation',
          environment: taskVars,
        },
      ],
    },
  }).promise();
};

export const createAsyncOperation = async (
  params: {
    createObject: ApiAsyncOperation,
    stackName: string,
    systemBucket: string,
    dynamoTableName: string,
    knexConfig?: NodeJS.ProcessEnv,
    esClient?: object,
    asyncOperationPgModel?: AsyncOperationPgModelObject
  },
  AsyncOperation: AsyncOperationModelClass
): Promise<Partial<ApiAsyncOperation>> => {
  const {
    createObject,
    stackName,
    systemBucket,
    dynamoTableName,
    knexConfig = process.env,
    esClient = await Search.es(),
    asyncOperationPgModel = new AsyncOperationPgModel(),
  } = params;

  const asyncOperationModel = new AsyncOperation({
    stackName,
    systemBucket,
    tableName: dynamoTableName,
  });

  const knex = await getKnexClient({ env: knexConfig });
  let createdAsyncOperation: ApiAsyncOperation | undefined;

  try {
    return await createRejectableTransaction(knex, async (trx: Knex.Transaction) => {
      const pgCreateObject = translateApiAsyncOperationToPostgresAsyncOperation(createObject);
      await asyncOperationPgModel.create(trx, pgCreateObject);
      createdAsyncOperation = await asyncOperationModel.create(createObject);
      await indexAsyncOperation(esClient, createObject, process.env.ES_INDEX);
      return createdAsyncOperation;
    });
  } catch (error) {
    if (createdAsyncOperation) {
      await asyncOperationModel.delete({ id: createdAsyncOperation.id });
    }
    throw error;
  }
};

/**
 * Start an AsyncOperation in ECS and store its associate record to DynamoDB
 *
 * @param {Object} params - params
 * @param {string} params.asyncOperationTaskDefinition - the name or ARN of the
 *   async-operation ECS task definition
 * @param {string} params.cluster - the name of the ECS cluster
 * @param {string} params.description - the ECS task description
 * @param {string} params.dynamoTableName - the dynamo async operations table to
 * write records to
 * @param {Object} params.knexConfig - Object with Knex configuration keys
 * @param {string} params.callerLambdaName - the name of the Lambda initiating the ECS task
 * @param {string} params.lambdaName - the name of the Lambda task to be run
 * @param {string} params.operationType - the type of async operation to run
 * @param {Object|Array} params.payload - the event to be passed to the lambda task.
 *   Must be a simple Object or Array which can be converted to JSON.
 * @param {string} params.stackName- the Cumulus stack name
 * @param {string} params.systembucket- Cumulus system bucket to use for writing
 * async payload objects
 * @param {string} params.useLambdaEnvironmentVariables -
 * useLambdaEnvironmentVariables, set 'true' if async task
 * should import environment variables from the deployed lambda
 * @param {Class} AsyncOperation - A reference to the AsyncOperations model class
 * @returns {Promise<Object>} - an AsyncOperation record
 * @memberof AsyncOperation
 */
export const startAsyncOperation = async (
  params: {
    asyncOperationTaskDefinition: string,
    cluster: string,
    description: string,
    dynamoTableName: string,
    knexConfig?: NodeJS.ProcessEnv,
    callerLambdaName: string,
    lambdaName: string,
    operationType: AsyncOperationType,
    payload: unknown,
    stackName: string,
    systemBucket: string,
    useLambdaEnvironmentVariables?: boolean,
    startEcsTaskFunc?: () => StartEcsTaskReturnType
  },
  AsyncOperation: AsyncOperationModelClass
): Promise<Partial<ApiAsyncOperation>> => {
  const {
    description,
    operationType,
    payload,
    systemBucket,
    stackName,
    dynamoTableName,
<<<<<<< HEAD
    callerLambdaName,
    knexConfig = process.env,
=======
    knexConfig,
>>>>>>> b3e27807
    startEcsTaskFunc = startECSTask,
  } = params;

  if (!callerLambdaName) {
    throw new MissingRequiredArgument(`callerLambdaName must be specified to start new async operation, received: ${callerLambdaName}`);
  }

  const id = uuidv4();
  // Store the payload to S3
  const payloadBucket = systemBucket;
  const payloadKey = `${stackName}/async-operation-payloads/${id}.json`;

  await s3().putObject({
    Bucket: payloadBucket,
    Key: payloadKey,
    Body: JSON.stringify(payload),
  }).promise();

  // Start the task in ECS
  const runTaskResponse = await startEcsTaskFunc({
    ...params,
    id,
    payloadBucket,
    payloadKey,
  });

  if (runTaskResponse?.failures && runTaskResponse.failures.length > 0) {
    throw new EcsStartTaskError(
      `Failed to start AsyncOperation: ${runTaskResponse.failures[0].reason}`
    );
  }

  return createAsyncOperation(
    {
      createObject: {
        id,
        status: 'RUNNING',
        taskArn: runTaskResponse?.tasks?.[0].taskArn,
        description,
        operationType,
        createdAt: Date.now(),
        updatedAt: Date.now(),
      },
      stackName,
      systemBucket,
      dynamoTableName,
      knexConfig,
    },
    AsyncOperation
  );
};<|MERGE_RESOLUTION|>--- conflicted
+++ resolved
@@ -1,9 +1,5 @@
-<<<<<<< HEAD
 import { ECS, Lambda } from 'aws-sdk';
-=======
-import { ECS } from 'aws-sdk';
 import { Knex } from 'knex';
->>>>>>> b3e27807
 import { ecs, s3, lambda } from '@cumulus/aws-client/services';
 import { EnvironmentVariables } from 'aws-sdk/clients/lambda';
 import {
@@ -22,17 +18,13 @@
   AsyncOperationPgModelObject,
 } from './types';
 
-<<<<<<< HEAD
 const { EcsStartTaskError, MissingRequiredArgument } = require('@cumulus/errors');
-=======
-const { EcsStartTaskError } = require('@cumulus/errors');
 const {
   indexAsyncOperation,
 } = require('@cumulus/es-client/indexer');
 const {
   Search,
 } = require('@cumulus/es-client/search');
->>>>>>> b3e27807
 
 type StartEcsTaskReturnType = Promise<PromiseResult<ECS.RunTaskResponse, AWSError>>;
 
@@ -228,12 +220,8 @@
     systemBucket,
     stackName,
     dynamoTableName,
-<<<<<<< HEAD
     callerLambdaName,
     knexConfig = process.env,
-=======
-    knexConfig,
->>>>>>> b3e27807
     startEcsTaskFunc = startECSTask,
   } = params;
 
