--- conflicted
+++ resolved
@@ -1,10 +1,6 @@
 {
   "name": "@cumulus/cumulus-test-cleanup",
-<<<<<<< HEAD
-  "version": "11.1.4",
-=======
   "version": "13.0.1",
->>>>>>> eb57ee60
   "description": "Nightly cron job for cleaning up integration test artifacts",
   "main": "index.js",
   "engines": {
