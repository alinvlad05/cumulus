'use strict';

const test = require('ava');
const cryptoRandomString = require('crypto-random-string');
const sinon = require('sinon');
const sortBy = require('lodash/sortBy');
const omit = require('lodash/omit');

const { randomId } = require('@cumulus/common/test-utils');
const { constructCollectionId } = require('@cumulus/message/Collections');
const {
  CollectionPgModel,
  ProviderPgModel,
  ExecutionPgModel,
  GranulesExecutionsPgModel,
  GranulePgModel,
  FilePgModel,
  fakeCollectionRecordFactory,
  fakeExecutionRecordFactory,
  fakeFileRecordFactory,
  fakeGranuleRecordFactory,
  fakeProviderRecordFactory,
  generateLocalTestDb,
  destroyLocalTestDb,
  TableNames,
  translatePostgresGranuleToApiGranule,
  translateApiGranuleToPostgresGranule,
  migrationDir,
  createRejectableTransaction,
} = require('@cumulus/db');
const {
  sns,
  sqs,
} = require('@cumulus/aws-client/services');
const {
  Search,
} = require('@cumulus/es-client/search');
const {
  createTestIndex,
  cleanupTestIndex,
} = require('@cumulus/es-client/testUtils');
const {
  getExecutionUrlFromArn,
} = require('@cumulus/message/Executions');

const {
  generateFilePgRecord,
  getGranuleFromQueryResultOrLookup,
  updateGranuleStatusToQueued,
  writeFilesViaTransaction,
  writeGranuleFromApi,
  writeGranulesFromMessage,
<<<<<<< HEAD
  updateGranuleStatusToQueued,
  updateGranuleStatusToFailed,
  updateGranuleStatus,
=======
  _writeGranule,
>>>>>>> b3e27807
} = require('../../../lib/writeRecords/write-granules');

const { fakeFileFactory, fakeGranuleFactoryV2 } = require('../../../lib/testUtils');
const Granule = require('../../../models/granules');

test.before(async (t) => {
  process.env.GranulesTable = cryptoRandomString({ length: 10 });

  const fakeFileUtils = {
    buildDatabaseFiles: (params) => Promise.resolve(params.files),
  };
  const fakeStepFunctionUtils = {
    describeExecution: () => Promise.resolve({}),
  };
  const granuleModel = new Granule({
    fileUtils: fakeFileUtils,
    stepFunctionUtils: fakeStepFunctionUtils,
  });
  await granuleModel.createTable();
  t.context.granuleModel = granuleModel;

  t.context.collectionPgModel = new CollectionPgModel();
  t.context.executionPgModel = new ExecutionPgModel();
  t.context.granulePgModel = new GranulePgModel();
  t.context.filePgModel = new FilePgModel();
  t.context.granulesExecutionsPgModel = new GranulesExecutionsPgModel();
  t.context.providerPgModel = new ProviderPgModel();

  t.context.testDbName = `writeGranules_${cryptoRandomString({ length: 10 })}`;

  const { knexAdmin, knex } = await generateLocalTestDb(
    t.context.testDbName,
    migrationDir
  );
  t.context.knexAdmin = knexAdmin;
  t.context.knex = knex;

  const { esIndex, esClient } = await createTestIndex();
  t.context.esIndex = esIndex;
  t.context.esClient = esClient;
  t.context.esGranulesClient = new Search(
    {},
    'granule',
    t.context.esIndex
  );
});

test.beforeEach(async (t) => {
  const topicName = cryptoRandomString({ length: 10 });
  const { TopicArn } = await sns().createTopic({ Name: topicName }).promise();
  process.env.granule_sns_topic_arn = TopicArn;
  t.context.TopicArn = TopicArn;

  const QueueName = cryptoRandomString({ length: 10 });
  const { QueueUrl } = await sqs().createQueue({ QueueName }).promise();
  t.context.QueueUrl = QueueUrl;
  const getQueueAttributesResponse = await sqs().getQueueAttributes({
    QueueUrl,
    AttributeNames: ['QueueArn'],
  }).promise();
  const QueueArn = getQueueAttributesResponse.Attributes.QueueArn;

  const { SubscriptionArn } = await sns().subscribe({
    TopicArn,
    Protocol: 'sqs',
    Endpoint: QueueArn,
  }).promise();

  await sns().confirmSubscription({
    TopicArn,
    Token: SubscriptionArn,
  }).promise();

  const stateMachineName = cryptoRandomString({ length: 5 });
  t.context.stateMachineArn = `arn:aws:states:us-east-1:12345:stateMachine:${stateMachineName}`;

  t.context.executionName = cryptoRandomString({ length: 5 });
  t.context.executionArn = `arn:aws:states:us-east-1:12345:execution:${stateMachineName}:${t.context.executionName}`;
  t.context.executionUrl = getExecutionUrlFromArn(t.context.executionArn);
  const execution = fakeExecutionRecordFactory({
    arn: t.context.executionArn,
    url: t.context.executionUrl,
  });

  t.context.collection = fakeCollectionRecordFactory();
  t.context.collectionId = constructCollectionId(
    t.context.collection.name,
    t.context.collection.version
  );
  t.context.provider = fakeProviderRecordFactory();

  t.context.granuleId = cryptoRandomString({ length: 10 });
  t.context.files = [
    fakeFileFactory({ size: 5 }),
    fakeFileFactory({ size: 5 }),
    fakeFileFactory({ size: 5 }),
  ];
  t.context.granule = fakeGranuleFactoryV2({
    files: t.context.files,
    granuleId: t.context.granuleId,
    collectionId: constructCollectionId(t.context.collection.name, t.context.collection.version),
    execution: execution.url,
  });

  t.context.workflowStartTime = Date.now();
  t.context.cumulusMessage = {
    cumulus_meta: {
      workflow_start_time: t.context.workflowStartTime,
      state_machine: t.context.stateMachineArn,
      execution_name: t.context.executionName,
    },
    meta: {
      status: 'running',
      collection: t.context.collection,
      provider: t.context.provider,
    },
    payload: {
      granules: [t.context.granule],
    },
  };

  const [pgCollection] = await t.context.collectionPgModel.create(
    t.context.knex,
    t.context.collection
  );
  t.context.collectionCumulusId = pgCollection.cumulus_id;

  const [pgExecution] = await t.context.executionPgModel.create(
    t.context.knex,
    execution
  );
  t.context.executionCumulusId = pgExecution.cumulus_id;

  [t.context.providerCumulusId] = await t.context.providerPgModel.create(
    t.context.knex,
    t.context.provider
  );
});

test.afterEach.always(async (t) => {
  const { QueueUrl, TopicArn } = t.context;

  await sqs().deleteQueue({ QueueUrl }).promise();
  await sns().deleteTopic({ TopicArn }).promise();

  await t.context.knex(TableNames.files).del();
  await t.context.knex(TableNames.granulesExecutions).del();
  await t.context.knex(TableNames.granules).del();
});

test.after.always(async (t) => {
  const {
    granuleModel,
  } = t.context;
  await granuleModel.deleteTable();
  await destroyLocalTestDb({
    ...t.context,
  });
  await cleanupTestIndex(t.context);
});

test('generateFilePgRecord() adds granule cumulus ID', (t) => {
  const file = {
    bucket: cryptoRandomString({ length: 3 }),
    key: cryptoRandomString({ length: 3 }),
  };
  const record = generateFilePgRecord({ file, granuleCumulusId: 1 });
  t.is(record.granule_cumulus_id, 1);
});

test('getGranuleFromQueryResultOrLookup() returns cumulus ID from database if query result is empty', async (t) => {
  const fakeGranuleCumulusId = Math.floor(Math.random() * 1000);
  const granuleRecord = fakeGranuleRecordFactory({ granule_id: fakeGranuleCumulusId });
  const fakeGranulePgModel = {
    get: (_, record) => {
      if (record.granule_id === granuleRecord.granule_id) {
        return Promise.resolve(granuleRecord);
      }
      return Promise.resolve();
    },
  };

  t.is(
    await getGranuleFromQueryResultOrLookup({
      trx: {},
      queryResult: [],
      granuleRecord,
      granulePgModel: fakeGranulePgModel,
    }),
    granuleRecord
  );
});

test('writeFilesViaTransaction() throws error if any writes fail', async (t) => {
  const { knex } = t.context;

  const fileRecords = [
    fakeFileRecordFactory(),
    fakeFileRecordFactory(),
  ];

  const fakeFilePgModel = {
    upsert: sinon.stub()
      .onCall(0)
      .resolves()
      .onCall(1)
      .throws(),
  };

  await t.throwsAsync(
    createRejectableTransaction(
      knex,
      (trx) =>
        writeFilesViaTransaction({
          fileRecords,
          trx,
          filePgModel: fakeFilePgModel,
        })
    )
  );
});

test.serial('_writeGranule will not allow a running status to replace a completed status for same execution', async (t) => {
  const {
    granule,
    executionCumulusId,
    esClient,
    knex,
    granuleModel,
    granuleId,
    collectionCumulusId,
    executionUrl,
  } = t.context;

  const apiGranuleRecord = {
    ...granule,
    status: 'completed',
  };
  const postgresGranuleRecord = await translateApiGranuleToPostgresGranule(
    apiGranuleRecord,
    knex
  );
  await _writeGranule({
    apiGranuleRecord,
    postgresGranuleRecord,
    executionCumulusId,
    granuleModel,
    knex,
    esClient,
    snsEventType: 'Update',
  });

  t.like(
    await granuleModel.get({ granuleId }),
    {
      execution: executionUrl,
      status: 'completed',
    }
  );
  const granulePgRecord = await t.context.granulePgModel.get(knex, {
    granule_id: granuleId,
    collection_cumulus_id: collectionCumulusId,
  });
  t.like(
    granulePgRecord,
    {
      status: 'completed',
    }
  );
  t.is(
    (await t.context.granulesExecutionsPgModel.search(
      t.context.knex,
      {
        granule_cumulus_id: granulePgRecord.cumulus_id,
      }
    )).length,
    1
  );
  t.like(
    await t.context.esGranulesClient.get(granuleId),
    {
      execution: executionUrl,
      status: 'completed',
    }
  );

  const updatedapiGranuleRecord = {
    ...granule,
    status: 'running',
  };

  let updatedPgGranuleRecord = await translateApiGranuleToPostgresGranule(
    updatedapiGranuleRecord,
    knex
  );

  updatedPgGranuleRecord = {
    ...updatedPgGranuleRecord,
    cumulus_id: granulePgRecord.cumulus_id,
  };

  await _writeGranule({
    apiGranuleRecord: updatedapiGranuleRecord,
    postgresGranuleRecord: updatedPgGranuleRecord,
    executionCumulusId,
    granuleModel,
    knex,
    esClient,
    snsEventType: 'Update',
  });

  t.like(
    await granuleModel.get({ granuleId }),
    {
      execution: executionUrl,
      status: 'completed',
    }
  );
  t.like(
    await t.context.granulePgModel.get(knex, {
      granule_id: granuleId,
      collection_cumulus_id: collectionCumulusId,
    }),
    {
      status: 'completed',
    }
  );
  t.like(
    await t.context.esGranulesClient.get(granuleId),
    {
      execution: executionUrl,
      status: 'completed',
    }
  );
});

test.serial('writeGranulesFromMessage() returns undefined if message has no granules', async (t) => {
  const {
    knex,
    executionCumulusId,
    providerCumulusId,
    granuleModel,
  } = t.context;
  const cumulusMessage = {};
  const actual = await writeGranulesFromMessage({
    cumulusMessage,
    executionCumulusId,
    providerCumulusId,
    knex,
    granuleModel,
  });
  t.is(actual, undefined);
});

test.serial('writeGranulesFromMessage() returns undefined if message has empty granule set', async (t) => {
  const {
    knex,
    executionCumulusId,
    providerCumulusId,
    granuleModel,
  } = t.context;
  const cumulusMessage = { granules: [] };
  const actual = await writeGranulesFromMessage({
    cumulusMessage,
    executionCumulusId,
    providerCumulusId,
    knex,
    granuleModel,
  });
  t.is(actual, undefined);
});

test.serial('writeGranulesFromMessage() saves granule records to DynamoDB/PostgreSQL/Elasticsearch/SNS if PostgreSQL write is enabled', async (t) => {
  const {
    cumulusMessage,
    granuleModel,
    knex,
    collectionCumulusId,
    executionCumulusId,
    providerCumulusId,
    granuleId,
  } = t.context;

  await writeGranulesFromMessage({
    cumulusMessage,
    executionCumulusId,
    providerCumulusId,
    knex,
    granuleModel,
  });

  t.true(await granuleModel.exists({ granuleId }));
  t.true(await t.context.granulePgModel.exists(
    knex,
    { granule_id: granuleId, collection_cumulus_id: collectionCumulusId }
  ));
  t.true(await t.context.esGranulesClient.exists(granuleId));

  const { Messages } = await sqs().receiveMessage({
    QueueUrl: t.context.QueueUrl,
    WaitTimeSeconds: 10,
  }).promise();
  t.is(Messages.length, 1);
});

test.serial('writeGranulesFromMessage() saves the same values to DynamoDB, PostgreSQL and Elasticsearch', async (t) => {
  const {
    collectionCumulusId,
    cumulusMessage,
    granuleModel,
    knex,
    executionCumulusId,
    providerCumulusId,
    granuleId,
  } = t.context;

  // Only test fields that are stored in Postgres on the Granule record.
  // The following fields are populated by separate queries during translation
  // or elasticsearch.
  const omitList = ['files', 'execution', 'pdrName', 'provider', '_id'];

  await writeGranulesFromMessage({
    cumulusMessage,
    executionCumulusId,
    providerCumulusId,
    knex,
    granuleModel,
  });

  const dynamoRecord = await granuleModel.get({ granuleId });
  const granulePgRecord = await t.context.granulePgModel.get(
    knex,
    {
      granule_id: granuleId,
      collection_cumulus_id: collectionCumulusId,
    }
  );

  // translate the PG granule to API granule to directly compare to Dynamo
  const translatedPgRecord = await translatePostgresGranuleToApiGranule({
    granulePgRecord,
    knexOrTransaction: knex,
  });
  t.deepEqual(omit(translatedPgRecord, omitList), omit(dynamoRecord, omitList));

  const esRecord = await t.context.esGranulesClient.get(granuleId);
  t.deepEqual(omit(translatedPgRecord, omitList), omit(esRecord, omitList));
});

test.serial('writeGranulesFromMessage() removes preexisting granule file from postgres on granule update with disjoint files', async (t) => {
  const {
    collectionCumulusId,
    cumulusMessage,
    filePgModel,
    granule,
    granuleModel,
    granulePgModel,
    knex,
    executionCumulusId,
    providerCumulusId,
    granuleId,
  } = t.context;

  const pgGranule = await translateApiGranuleToPostgresGranule(granule, knex);
  const returnedGranule = await granulePgModel.create(knex, pgGranule, '*');

  const fakeFile = await filePgModel.create(knex, {
    granule_cumulus_id: returnedGranule[0].cumulus_id,
    bucket: 'fake_bucket',
    key: 'fake_key',
  }, '*');

  await writeGranulesFromMessage({
    cumulusMessage,
    executionCumulusId,
    providerCumulusId,
    knex,
    granuleModel,
  });

  const granuleRecord = await granulePgModel.get(
    knex,
    {
      granule_id: granuleId,
      collection_cumulus_id: collectionCumulusId,
    }
  );

  const granuleFiles = await filePgModel.search(knex, {
    granule_cumulus_id: granuleRecord.cumulus_id,
  });
  t.deepEqual(granuleFiles.filter((file) => file.bucket === fakeFile.bucket), []);
});

test.serial('writeGranulesFromMessage() saves granule records to Dynamo/PostgreSQL/Elasticsearch with same timestamps', async (t) => {
  const {
    cumulusMessage,
    granuleModel,
    knex,
    collectionCumulusId,
    executionCumulusId,
    providerCumulusId,
    granuleId,
  } = t.context;

  await writeGranulesFromMessage({
    cumulusMessage,
    executionCumulusId,
    providerCumulusId,
    knex,
    granuleModel,
  });

  const dynamoRecord = await granuleModel.get({ granuleId });
  const granulePgRecord = await t.context.granulePgModel.get(
    knex,
    {
      granule_id: granuleId,
      collection_cumulus_id: collectionCumulusId,
    }
  );

  const esRecord = await t.context.esGranulesClient.get(granuleId);

  t.is(granulePgRecord.created_at.getTime(), dynamoRecord.createdAt);
  t.is(granulePgRecord.updated_at.getTime(), dynamoRecord.updatedAt);

  t.is(granulePgRecord.created_at.getTime(), esRecord.createdAt);
  t.is(granulePgRecord.updated_at.getTime(), esRecord.updatedAt);
});

test.serial('writeGranulesFromMessage() saves the same files to DynamoDB, PostgreSQL and Elasticsearch', async (t) => {
  const {
    collectionCumulusId,
    cumulusMessage,
    esGranulesClient,
    executionCumulusId,
    granuleId,
    granuleModel,
    granulePgModel,
    knex,
    providerCumulusId,
  } = t.context;

  // ensure files are written
  cumulusMessage.meta.status = 'completed';

  await writeGranulesFromMessage({
    cumulusMessage,
    executionCumulusId,
    providerCumulusId,
    knex,
    granuleModel,
  });

  const dynamoRecord = await granuleModel.get({ granuleId });
  const granulePgRecord = await granulePgModel.get(
    knex,
    {
      granule_id: granuleId,
      collection_cumulus_id: collectionCumulusId,
    }
  );

  // translate the PG granule to API granule to directly compare to Dynamo
  const translatedPgRecord = await translatePostgresGranuleToApiGranule({
    granulePgRecord,
    knexOrTransaction: knex,
  });
  const sortByKeys = ['bucket', 'key'];
  t.deepEqual(sortBy(translatedPgRecord.files, sortByKeys), sortBy(dynamoRecord.files, sortByKeys));

  const esRecord = await esGranulesClient.get(granuleId);
  t.deepEqual(sortBy(translatedPgRecord.files, sortByKeys), sortBy(esRecord.files, sortByKeys));
});

test.serial('writeGranulesFromMessage() saves file records to DynamoDB/PostgreSQL if Postgres write is enabled and workflow status is "completed"', async (t) => {
  const {
    collectionCumulusId,
    cumulusMessage,
    executionCumulusId,
    filePgModel,
    granuleId,
    granuleModel,
    granulePgModel,
    knex,
    providerCumulusId,
    files,
  } = t.context;

  cumulusMessage.meta.status = 'completed';

  await writeGranulesFromMessage({
    cumulusMessage,
    executionCumulusId,
    providerCumulusId,
    knex,
    granuleModel,
  });

  const dynamoGranule = await granuleModel.get({ granuleId });
  t.deepEqual(dynamoGranule.files, files);

  const granule = await granulePgModel.get(
    knex,
    {
      granule_id: granuleId,
      collection_cumulus_id: collectionCumulusId,
    }
  );

  const pgFiles = await filePgModel.search(knex, { granule_cumulus_id: granule.cumulus_id });
  files.forEach((file) => {
    const matchingPgFile = pgFiles.find(
      (pgFile) => file.bucket === pgFile.bucket && file.key === pgFile.key
    );
    t.like(
      matchingPgFile,
      {
        bucket: file.bucket,
        key: file.key,
        file_size: `${file.size}`,
      }
    );
  });
});

test.serial('writeGranulesFromMessage() does not persist file records to Postgres if the workflow status is "running"', async (t) => {
  const {
    collectionCumulusId,
    cumulusMessage,
    executionCumulusId,
    filePgModel,
    granuleId,
    granuleModel,
    granulePgModel,
    knex,
    providerCumulusId,
  } = t.context;

  cumulusMessage.meta.status = 'running';

  await writeGranulesFromMessage({
    cumulusMessage,
    executionCumulusId,
    providerCumulusId,
    knex,
    granuleModel,
  });

  const granule = await granulePgModel.get(
    knex,
    {
      granule_id: granuleId,
      collection_cumulus_id: collectionCumulusId,
    }
  );

  t.false(
    await filePgModel.exists(knex, { granule_cumulus_id: granule.cumulus_id })
  );
});

test.serial('writeGranulesFromMessage() handles successful and failing writes independently', async (t) => {
  const {
    cumulusMessage,
    granuleModel,
    knex,
    collectionCumulusId,
    executionCumulusId,
    providerCumulusId,
    granuleId,
  } = t.context;

  const granule2 = {
    // no granule ID should cause failure
  };
  cumulusMessage.payload.granules = [
    ...cumulusMessage.payload.granules,
    granule2,
  ];

  await t.throwsAsync(writeGranulesFromMessage({
    cumulusMessage,
    executionCumulusId,
    providerCumulusId,
    knex,
    granuleModel,
  }));

  t.true(await granuleModel.exists({ granuleId }));
  t.true(
    await t.context.granulePgModel.exists(
      knex,
      { granule_id: granuleId, collection_cumulus_id: collectionCumulusId }
    )
  );
});

test.serial('writeGranulesFromMessage() throws error if any granule writes fail', async (t) => {
  const {
    cumulusMessage,
    knex,
    executionCumulusId,
    providerCumulusId,
    granuleModel,
  } = t.context;

  cumulusMessage.payload.granules = [
    ...cumulusMessage.payload.granules,
    // this object is not a valid granule, so its write should fail
    {},
  ];

  await t.throwsAsync(writeGranulesFromMessage({
    cumulusMessage,
    executionCumulusId,
    providerCumulusId,
    knex,
    granuleModel,
  }));
});

test.serial('writeGranulesFromMessage() does not write to DynamoDB/PostgreSQL/Elasticsearch/SNS if Dynamo write fails', async (t) => {
  const {
    cumulusMessage,
    granuleModel,
    knex,
    collectionCumulusId,
    executionCumulusId,
    providerCumulusId,
    granuleId,
  } = t.context;

  const fakeGranuleModel = {
    generateGranuleRecord: () => t.context.granule,
    storeGranule: () => {
      throw new Error('Granules dynamo error');
    },
    describeGranuleExecution: () => Promise.resolve({}),
<<<<<<< HEAD
    exists: () => Promise.resolve(false),
=======
    delete: () => Promise.resolve(),
>>>>>>> b3e27807
  };

  const [error] = await t.throwsAsync(
    writeGranulesFromMessage({
      cumulusMessage,
      executionCumulusId,
      providerCumulusId,
      knex,
      granuleModel: fakeGranuleModel,
    })
  );

  t.true(error.message.includes('Granules dynamo error'));
  t.false(await granuleModel.exists({ granuleId }));
  t.false(
    await t.context.granulePgModel.exists(
      knex,
      { granule_id: granuleId, collection_cumulus_id: collectionCumulusId }
    )
  );
  t.false(await t.context.esGranulesClient.exists(granuleId));

  const { Messages } = await sqs().receiveMessage({
    QueueUrl: t.context.QueueUrl,
    WaitTimeSeconds: 10,
  }).promise();
  t.is(Messages, undefined);
});

test.serial('writeGranulesFromMessage() does not write to DynamoDB/PostgreSQL/Elasticsearch/SNS if Postgres write fails', async (t) => {
  const {
    cumulusMessage,
    granuleModel,
    knex,
    executionCumulusId,
    providerCumulusId,
    granuleId,
    collectionCumulusId,
  } = t.context;

  const testGranulePgModel = {
    upsert: () => {
      throw new Error('Granules PostgreSQL error');
    },
    exists: () => Promise.resolve(false),
  };

  const [error] = await t.throwsAsync(writeGranulesFromMessage({
    cumulusMessage,
    executionCumulusId,
    providerCumulusId,
    knex,
    granuleModel,
    granulePgModel: testGranulePgModel,
  }));

  t.true(error.message.includes('Granules PostgreSQL error'));
  t.false(await granuleModel.exists({ granuleId }));
  t.false(
    await t.context.granulePgModel.exists(knex, {
      granule_id: granuleId,
      collection_cumulus_id: collectionCumulusId,
    })
  );
  t.false(await t.context.esGranulesClient.exists(granuleId));

  const { Messages } = await sqs().receiveMessage({
    QueueUrl: t.context.QueueUrl,
    WaitTimeSeconds: 10,
  }).promise();
  t.is(Messages, undefined);
});

test.serial('writeGranulesFromMessage() does not persist records to DynamoDB/PostgreSQL/Elasticsearch/SNS if Elasticsearch write fails', async (t) => {
  const {
    cumulusMessage,
    granuleModel,
    knex,
    collectionCumulusId,
    executionCumulusId,
    providerCumulusId,
    granuleId,
  } = t.context;

  const fakeEsClient = {
    update: () => {
      throw new Error('Granules ES error');
    },
    delete: () => Promise.resolve(),
  };

  const [error] = await t.throwsAsync(writeGranulesFromMessage({
    cumulusMessage,
    collectionCumulusId,
    executionCumulusId,
    providerCumulusId,
    knex,
    granuleModel,
    esClient: fakeEsClient,
  }));

  t.true(error.message.includes('Granules ES error'));
  t.false(await granuleModel.exists({ granuleId }));
  t.false(
    await t.context.granulePgModel.exists(
      knex,
      { granule_id: granuleId, collection_cumulus_id: collectionCumulusId }
    )
  );
  t.false(await t.context.esGranulesClient.exists(granuleId));

  const { Messages } = await sqs().receiveMessage({
    QueueUrl: t.context.QueueUrl,
    WaitTimeSeconds: 10,
  }).promise();
  t.is(Messages, undefined);
});

test.serial('writeGranulesFromMessage() writes a granule and marks as failed if any file writes fail', async (t) => {
  const {
    cumulusMessage,
    knex,
    collectionCumulusId,
    executionCumulusId,
    providerCumulusId,
    granuleModel,
    granuleId,
  } = t.context;

  cumulusMessage.meta.status = 'completed';

  cumulusMessage.payload.granules[0].files[0].bucket = undefined;
  cumulusMessage.payload.granules[0].files[0].key = undefined;

  await writeGranulesFromMessage({
    cumulusMessage,
    executionCumulusId,
    providerCumulusId,
    knex,
    granuleModel,
  });

  const dynamoGranule = await granuleModel.get({ granuleId });
  const dynamoGranuleError = JSON.parse(dynamoGranule.error.errors);
  t.is(dynamoGranule.status, 'failed');
  t.deepEqual(dynamoGranuleError.map((error) => error.Error), ['Failed writing files to PostgreSQL.']);
  t.true(dynamoGranuleError[0].Cause.includes('AggregateError'));

  const pgGranule = await t.context.granulePgModel.get(knex, {
    granule_id: granuleId,
    collection_cumulus_id: collectionCumulusId,
  });
  t.is(pgGranule.status, 'failed');
  const pgGranuleError = JSON.parse(pgGranule.error.errors);
  t.deepEqual(pgGranuleError.map((error) => error.Error), ['Failed writing files to PostgreSQL.']);
  t.true(pgGranuleError[0].Cause.includes('AggregateError'));
});

test.serial('_writeGranules attempts to mark granule as failed if a SchemaValidationException occurs when a granule is in a final state', async (t) => {
  const {
    cumulusMessage,
    knex,
    collectionCumulusId,
    executionCumulusId,
    providerCumulusId,
    granuleModel,
    granuleId,
  } = t.context;

  cumulusMessage.meta.status = 'queued';

  // iniital write
  await writeGranulesFromMessage({
    cumulusMessage,
    executionCumulusId,
    providerCumulusId,
    knex,
    granuleModel,
  });

  const originalError = { Error: 'Original Error', Cause: 'Original Error Cause' };
  // second write
  // Invalid granule schema to prevent granule write to dynamo from succeeding
  cumulusMessage.meta.status = 'completed';
  cumulusMessage.exception = originalError;
  cumulusMessage.payload.granules[0].files = [
    {
      path: 'MYD13Q1.006', size: 170459659, name: 'MYD13Q1.A2017281.h19v11.006.2017297235119.hdf', type: 'data', checksumType: 'CKSUM', checksum: 3129208208,
    },
    { path: 'MYD13Q1.006', size: 46399, name: 'MYD13Q1.A2017281.h19v11.006.2017297235119.hdf.met', type: 'metadata' },
    { path: 'MYD13Q1.006', size: 32795, name: 'BROWSE.MYD13Q1.A2017281.h19v11.006.2017297235119.hdf', type: 'browse' },
  ];

  const [error] = await t.throwsAsync(writeGranulesFromMessage({
    cumulusMessage,
    executionCumulusId,
    providerCumulusId,
    knex,
    granuleModel,
  }));

  t.true(error.message.includes('The record has validation errors:'));
  const dynamoGranule = await granuleModel.get({ granuleId });
  t.is(dynamoGranule.status, 'failed');
  t.true(dynamoGranule.error.Cause.includes(originalError.Cause));

  const pgGranule = await t.context.granulePgModel.get(knex, {
    granule_id: granuleId,
    collection_cumulus_id: collectionCumulusId,
  });
  t.is(pgGranule.status, 'failed');
});

test.serial('writeGranulesFromMessage() writes all valid files if any non-valid file fails', async (t) => {
  const {
    cumulusMessage,
    knex,
    executionCumulusId,
    providerCumulusId,
    granuleModel,
    filePgModel,
    granulePgModel,
  } = t.context;

  cumulusMessage.meta.status = 'completed';

  const invalidFiles = [
    fakeFileFactory({ bucket: undefined }),
    fakeFileFactory({ bucket: undefined }),
  ];

  const existingFiles = cumulusMessage.payload.granules[0].files;
  cumulusMessage.payload.granules[0].files = existingFiles.concat(invalidFiles);

  const validFiles = 10;
  for (let i = 0; i < validFiles; i += 1) {
    cumulusMessage.payload.granules[0].files.push(fakeFileFactory());
  }
  const validFileCount = cumulusMessage.payload.granules[0].files.length - invalidFiles.length;

  await writeGranulesFromMessage({
    cumulusMessage,
    executionCumulusId,
    providerCumulusId,
    knex,
    granuleModel,
  });

  t.false(await filePgModel.exists(knex, { key: invalidFiles[0].key }));
  t.false(await filePgModel.exists(knex, { key: invalidFiles[1].key }));

  const granuleCumulusId = await granulePgModel.getRecordCumulusId(
    knex,
    { granule_id: cumulusMessage.payload.granules[0].granuleId }
  );
  const fileRecords = await filePgModel.search(knex, { granule_cumulus_id: granuleCumulusId });
  t.is(fileRecords.length, validFileCount);
});

test.serial('writeGranulesFromMessage() stores error on granule if any file fails', async (t) => {
  const {
    cumulusMessage,
    knex,
    collectionCumulusId,
    executionCumulusId,
    providerCumulusId,
    granuleId,
    granuleModel,
  } = t.context;

  cumulusMessage.meta.status = 'completed';

  const invalidFiles = [
    fakeFileFactory({ bucket: undefined }),
    fakeFileFactory({ bucket: undefined }),
  ];

  const existingFiles = cumulusMessage.payload.granules[0].files;
  cumulusMessage.payload.granules[0].files = existingFiles.concat(invalidFiles);

  const validFiles = 10;
  for (let i = 0; i < validFiles; i += 1) {
    cumulusMessage.payload.granules[0].files.push(fakeFileFactory());
  }

  await writeGranulesFromMessage({
    cumulusMessage,
    executionCumulusId,
    providerCumulusId,
    knex,
    granuleModel,
  });

  const pgGranule = await t.context.granulePgModel.get(
    knex,
    { granule_id: granuleId, collection_cumulus_id: collectionCumulusId }
  );
  const pgGranuleError = JSON.parse(pgGranule.error.errors);
  t.deepEqual(pgGranuleError.map((error) => error.Error), ['Failed writing files to PostgreSQL.']);
  t.true(pgGranuleError[0].Cause.includes('AggregateError'));
});

test.serial('writeGranulesFromMessage() stores an aggregate workflow error and file-writing error on a granule', async (t) => {
  const {
    cumulusMessage,
    knex,
    collectionCumulusId,
    executionCumulusId,
    providerCumulusId,
    granuleModel,
    granuleId,
  } = t.context;

  cumulusMessage.meta.status = 'failed';
  cumulusMessage.exception = { Error: 'Unknown error', Cause: { Error: 'Workflow failed' } };
  cumulusMessage.payload.granules[0].files[0].bucket = undefined;
  cumulusMessage.payload.granules[0].files[0].key = undefined;

  await writeGranulesFromMessage({
    cumulusMessage,
    executionCumulusId,
    providerCumulusId,
    knex,
    granuleModel,
  });

  const dynamoGranule = await granuleModel.get({ granuleId });
  const dynamoGranuleErrors = JSON.parse(dynamoGranule.error.errors);
  t.is(dynamoGranule.status, 'failed');
  t.deepEqual(dynamoGranuleErrors.map((error) => error.Error), ['Unknown error', 'Failed writing files to PostgreSQL.']);
  t.deepEqual(dynamoGranuleErrors[0].Cause, { Error: 'Workflow failed' });

  const pgGranule = await t.context.granulePgModel.get(knex, {
    granule_id: granuleId,
    collection_cumulus_id: collectionCumulusId,
  });
  t.is(pgGranule.status, 'failed');
  const pgGranuleErrors = JSON.parse(pgGranule.error.errors);
  t.deepEqual(pgGranuleErrors.map((error) => error.Error), ['Unknown error', 'Failed writing files to PostgreSQL.']);
  t.deepEqual(pgGranuleErrors[0].Cause, { Error: 'Workflow failed' });
});

test.serial('writeGranuleFromApi() removes preexisting granule file from postgres on granule update with disjoint files', async (t) => {
  const {
    collectionCumulusId,
    esClient,
    filePgModel,
    granule,
    granuleId,
    granulePgModel,
    knex,
  } = t.context;

  const snsEventType = 'Create';
  const pgGranule = await translateApiGranuleToPostgresGranule(granule, knex);
  const returnedGranule = await granulePgModel.create(knex, pgGranule, '*');

  const fakeFile = await filePgModel.create(knex, {
    granule_cumulus_id: returnedGranule[0].cumulus_id,
    bucket: 'fake_bucket',
    key: 'fake_key',
  }, '*');

  await writeGranuleFromApi({ ...granule, status: 'completed' }, knex, esClient, snsEventType);

  const granuleRecord = await granulePgModel.get(
    knex,
    {
      granule_id: granuleId,
      collection_cumulus_id: collectionCumulusId,
    }
  );

  const granuleFiles = await filePgModel.search(knex, {
    granule_cumulus_id: granuleRecord.cumulus_id,
  });
  t.deepEqual(granuleFiles.filter((file) => file.bucket === fakeFile.bucket), []);
});

test.serial('writeGranulesFromMessage() honors granule.createdAt time if provided in cumulus_message', async (t) => {
  const {
    cumulusMessage,
    knex,
    collectionCumulusId,
    executionCumulusId,
    providerCumulusId,
    granuleId,
    granuleModel,
  } = t.context;

  const expectedCreatedAt = Date.now();

  cumulusMessage.payload.granules[0].createdAt = expectedCreatedAt;

  await writeGranulesFromMessage({
    cumulusMessage,
    executionCumulusId,
    providerCumulusId,
    knex,
    granuleModel,
  });

  const dynamoGranule = await granuleModel.get({ granuleId });
  t.is(dynamoGranule.createdAt, expectedCreatedAt);

  const pgGranule = await t.context.granulePgModel.get(
    knex,
    { granule_id: granuleId, collection_cumulus_id: collectionCumulusId }
  );
  t.is(pgGranule.created_at.getTime(), expectedCreatedAt);
});

test.serial('writeGranulesFromMessage() falls back to workflow_start_time if granule.createdAt is not provided in cumulus_message', async (t) => {
  const {
    cumulusMessage,
    knex,
    collectionCumulusId,
    executionCumulusId,
    providerCumulusId,
    granuleId,
    granuleModel,
  } = t.context;

  const expectedCreatedAt = 1637017285469;

  // Ensure no createdAt time is provided on the granule
  delete cumulusMessage.payload.granules[0].createdAt;
  cumulusMessage.cumulus_meta.workflow_start_time = expectedCreatedAt;

  await writeGranulesFromMessage({
    cumulusMessage,
    executionCumulusId,
    providerCumulusId,
    knex,
    granuleModel,
  });

  const dynamoGranule = await granuleModel.get({ granuleId });
  t.is(dynamoGranule.createdAt, cumulusMessage.cumulus_meta.workflow_start_time);

  const pgGranule = await t.context.granulePgModel.get(
    knex,
    { granule_id: granuleId, collection_cumulus_id: collectionCumulusId }
  );
  t.is(pgGranule.created_at.getTime(), expectedCreatedAt);
});

test.serial('writeGranuleFromApi() throws for a granule with no granuleId provided', async (t) => {
  const {
    knex,
    granule,
    esClient,
  } = t.context;

  await t.throwsAsync(
    writeGranuleFromApi({ ...granule, granuleId: undefined }, knex, esClient, 'Create'),
    { message: 'Could not create granule record, invalid granuleId: undefined' }
  );
});

test.serial('writeGranuleFromApi() throws for a granule with an invalid collectionId', async (t) => {
  const {
    esClient,
    granule,
    knex,
  } = t.context;

  await t.throwsAsync(
    writeGranuleFromApi({ ...granule, collectionId: 'wrong___collection' }, knex, esClient, 'Create'),
    { message: 'Record in collections with identifiers {"name":"wrong","version":"collection"} does not exist.' }
  );
});

test.serial('writeGranuleFromApi() throws for a granule with no collectionId provided', async (t) => {
  const {
    esClient,
    knex,
    granule,
  } = t.context;

  await t.throwsAsync(
    writeGranuleFromApi({ ...granule, collectionId: undefined }, knex, esClient, 'Create'),
    { message: 'collectionId required to generate a granule record' }
  );
});

test.serial('writeGranuleFromApi() throws for a granule with an invalid collectionId provided', async (t) => {
  const {
    esClient,
    knex,
    granule,
  } = t.context;
  const badCollectionId = `collectionId${cryptoRandomString({ length: 5 })}`;
  await t.throwsAsync(
    writeGranuleFromApi({ ...granule, collectionId: badCollectionId }, knex, esClient, 'Create'),
    { message: `invalid collectionId: ${badCollectionId}` }
  );
});

test.serial('writeGranuleFromApi() writes a granule to PostgreSQL, DynamoDB, and Elasticsearch.', async (t) => {
  const {
    collectionCumulusId,
    esClient,
    esGranulesClient,
    granule,
    granuleId,
    granuleModel,
    granulePgModel,
    knex,
  } = t.context;

  const result = await writeGranuleFromApi({ ...granule }, knex, esClient, 'Create');

  t.is(result, `Wrote Granule ${granuleId}`);

  t.true(await granuleModel.exists({ granuleId }));
  t.true(await granulePgModel.exists(
    knex,
    { granule_id: granuleId, collection_cumulus_id: collectionCumulusId }
  ));
  t.true(await esGranulesClient.exists(granuleId));
});

test.serial('writeGranuleFromApi() writes a granule without an execution to PostgreSQL and DynamoDB.', async (t) => {
  const {
    collectionCumulusId,
    esClient,
    granule,
    granuleId,
    granuleModel,
    granulePgModel,
    knex,
  } = t.context;

  await writeGranuleFromApi({ ...granule, execution: undefined }, knex, esClient, 'Create');

  t.true(await granuleModel.exists({ granuleId }));
  t.true(await granulePgModel.exists(
    knex,
    { granule_id: granuleId, collection_cumulus_id: collectionCumulusId }
  ));
});

test.serial('writeGranuleFromApi() can write a granule with no files associated with it', async (t) => {
  const {
    knex,
    esClient,
    granule,
    granuleId,
    granuleModel,
    granulePgModel,
    collectionCumulusId,
  } = t.context;

  await writeGranuleFromApi({ ...granule, files: [] }, knex, esClient, 'Create');
  t.true(await granuleModel.exists({ granuleId }));
  t.true(await granulePgModel.exists(
    knex,
    { granule_id: granuleId, collection_cumulus_id: collectionCumulusId }
  ));
});

test.serial('writeGranuleFromApi() throws with granule with an execution url that does not exist.', async (t) => {
  const {
    esClient,
    knex,
    granule,
  } = t.context;
  const execution = `execution${cryptoRandomString({ length: 5 })}`;
  await t.throwsAsync(
    writeGranuleFromApi({ ...granule, execution }, knex, esClient, 'Create'),
    { message: `Could not find execution in PostgreSQL database with url ${execution}` }
  );
});

test.serial('writeGranuleFromApi() saves granule records to Dynamo and Postgres with same timestamps.', async (t) => {
  const {
    esClient,
    knex,
    collectionCumulusId,
    granule,
    granuleId,
    granuleModel,
    granulePgModel,
  } = t.context;

  const result = await writeGranuleFromApi({ ...granule }, knex, esClient, 'Create');

  t.is(result, `Wrote Granule ${granuleId}`);

  const dynamoRecord = await granuleModel.get({ granuleId });
  const postgresRecord = await granulePgModel.get(
    knex,
    { granule_id: granuleId, collection_cumulus_id: collectionCumulusId }
  );
  t.is(postgresRecord.created_at.getTime(), dynamoRecord.createdAt);
  t.is(postgresRecord.updated_at.getTime(), dynamoRecord.updatedAt);
});

test.serial('writeGranuleFromApi() saves file records to Postgres if Postgres write is enabled and workflow status is "completed"', async (t) => {
  const {
    collectionCumulusId,
    esClient,
    filePgModel,
    granule,
    granuleId,
    granulePgModel,
    knex,
  } = t.context;

  await writeGranuleFromApi({ ...granule, status: 'completed' }, knex, esClient, 'Create');

  const granuleRecord = await granulePgModel.get(
    knex,
    {
      granule_id: granuleId,
      collection_cumulus_id: collectionCumulusId,
    }
  );

  t.true(
    await filePgModel.exists(knex, { granule_cumulus_id: granuleRecord.cumulus_id })
  );
});

test.serial('writeGranuleFromApi() does not persist file records to Postgres if workflow status is "running"', async (t) => {
  const {
    collectionCumulusId,
    esClient,
    filePgModel,
    granule,
    granuleId,
    granulePgModel,
    knex,
  } = t.context;

  await writeGranuleFromApi({ ...granule, status: 'running' }, knex, esClient, 'Create');

  const granuleRecord = await granulePgModel.get(
    knex,
    {
      granule_id: granuleId,
      collection_cumulus_id: collectionCumulusId,
    }
  );

  t.false(
    await filePgModel.exists(knex, { granule_cumulus_id: granuleRecord.cumulus_id })
  );
});

test.serial('writeGranuleFromApi() does not persist records to Dynamo or Postgres if Dynamo write fails', async (t) => {
  const {
    collectionCumulusId,
    esClient,
    granule,
    granuleId,
    granuleModel,
    knex,
  } = t.context;

  const fakeGranuleModel = {
    storeGranule: () => {
      throw new Error('Granules dynamo error');
    },
<<<<<<< HEAD
    describeGranuleExecution: () => Promise.resolve({}),
    exists: () => Promise.resolve(false),
=======
    delete: () => Promise.resolve({}),
>>>>>>> b3e27807
  };

  const error = await t.throwsAsync(
    writeGranuleFromApi({ ...granule, granuleModel: fakeGranuleModel }, knex, esClient, 'Create')
  );

  t.true(error.message.includes('Granules dynamo error'));
  t.false(await granuleModel.exists({ granuleId }));
  t.false(
    await t.context.granulePgModel.exists(
      knex,
      { granule_id: granuleId, collection_cumulus_id: collectionCumulusId }
    )
  );
});

test.serial('writeGranuleFromApi() does not persist records to Dynamo or Postgres if Postgres write fails', async (t) => {
  const {
    collectionCumulusId,
    esClient,
    granule,
    granuleModel,
    knex,
    granuleId,
  } = t.context;

  const testGranulePgModel = {
    upsert: () => {
      throw new Error('Granules Postgres error');
    },
    exists: () => Promise.resolve(false),
  };

  const error = await t.throwsAsync(writeGranuleFromApi(
    { ...granule, granulePgModel: testGranulePgModel },
    knex,
    esClient,
    'Create'
  ));

  t.true(error.message.includes('Granules Postgres error'));
  t.false(await granuleModel.exists({ granuleId }));
  t.false(
    await t.context.granulePgModel.exists(
      knex,
      { granule_id: granuleId, collection_cumulus_id: collectionCumulusId }
    )
  );
});

test.serial('writeGranuleFromApi() writes all valid files if any non-valid file fails', async (t) => {
  const {
    esClient,
    filePgModel,
    granulePgModel,
    granule,
    knex,
  } = t.context;

  const invalidFiles = [
    fakeFileFactory({ bucket: undefined }),
    fakeFileFactory({ bucket: undefined }),
  ];
  const allfiles = [...t.context.files].concat(invalidFiles);

  const validFiles = 10;
  for (let i = 0; i < validFiles; i += 1) {
    allfiles.push(fakeFileFactory());
  }
  const validFileCount = allfiles.length - invalidFiles.length;

  await writeGranuleFromApi({ ...granule, files: allfiles }, knex, esClient, 'Create');

  t.false(await filePgModel.exists(knex, { key: invalidFiles[0].key }));
  t.false(await filePgModel.exists(knex, { key: invalidFiles[1].key }));

  const granuleCumulusId = await granulePgModel.getRecordCumulusId(
    knex,
    { granule_id: granule.granuleId }
  );
  const fileRecords = await filePgModel.search(knex, { granule_cumulus_id: granuleCumulusId });
  t.is(fileRecords.length, validFileCount);
});

test.serial('writeGranuleFromApi() stores error on granule if any file fails', async (t) => {
  const {
    collectionCumulusId,
    esClient,
    granule,
    knex,
    granuleId,
  } = t.context;

  const invalidFiles = [
    fakeFileFactory({ bucket: undefined }),
    fakeFileFactory({ bucket: undefined }),
  ];

  const existingFiles = [...t.context.files];
  const files = existingFiles.concat(invalidFiles);

  const validFiles = 10;
  for (let i = 0; i < validFiles; i += 1) {
    files.push(fakeFileFactory());
  }

  await writeGranuleFromApi(
    { ...granule, status: 'completed', files },
    knex,
    esClient,
    'Create'
  );

  const pgGranule = await t.context.granulePgModel.get(
    knex, { granule_id: granuleId, collection_cumulus_id: collectionCumulusId }
  );
  const pgGranuleError = JSON.parse(pgGranule.error.errors);
  t.deepEqual(pgGranuleError.map((error) => error.Error), ['Failed writing files to PostgreSQL.']);
  t.true(pgGranuleError[0].Cause.includes('AggregateError'));
});

test.serial('updateGranuleStatusToQueued() updates granule status in DynamoDB/PostgreSQL/Elasticsearch and publishes SNS message', async (t) => {
  const {
    collectionCumulusId,
    esGranulesClient,
    esClient,
    granule,
    granuleId,
    granuleModel,
    granulePgModel,
    knex,
    QueueUrl,
  } = t.context;

  await writeGranuleFromApi({ ...granule }, knex, esClient, 'Create');
  const dynamoRecord = await granuleModel.get({ granuleId });
  const postgresRecord = await granulePgModel.get(
    knex,
    { granule_id: granuleId, collection_cumulus_id: collectionCumulusId }
  );
  const esRecord = await esGranulesClient.get(granuleId, granule.collectionId);

  await updateGranuleStatusToQueued({
    granule: dynamoRecord,
    knex,
  });

  const updatedDynamoRecord = await granuleModel.get({ granuleId });
  const updatedPostgresRecord = await granulePgModel.get(
    knex,
    { granule_id: granuleId, collection_cumulus_id: collectionCumulusId }
  );
  const omitList = ['_id', 'execution', 'status', 'updatedAt', 'updated_at', 'files'];
  const sortByKeys = ['bucket', 'key'];
  const updatedEsRecord = await esGranulesClient.get(granuleId, granule.collectionId);
  const translatedPgGranule = await translatePostgresGranuleToApiGranule({
    granulePgRecord: updatedPostgresRecord,
    knexOrTransaction: knex,
  });

  t.is(updatedDynamoRecord.status, 'queued');
  t.is(updatedPostgresRecord.status, 'queued');
  t.is(updatedEsRecord.status, 'queued');
  t.is(updatedDynamoRecord.execution, undefined);
  t.deepEqual(omit(dynamoRecord, omitList), omit(updatedDynamoRecord, omitList));
  t.deepEqual(omit(postgresRecord, omitList), omit(updatedPostgresRecord, omitList));
  t.deepEqual(sortBy(translatedPgGranule.files, sortByKeys), sortBy(esRecord.files, sortByKeys));
  t.deepEqual(omit(esRecord, omitList), omit(updatedEsRecord, omitList));
  t.deepEqual(omit(translatedPgGranule, omitList), omit(updatedEsRecord, omitList));

  const { Messages } = await sqs().receiveMessage({
    QueueUrl,
    MaxNumberOfMessages: 2,
    WaitTimeSeconds: 10,
  }).promise();
  const snsMessageBody = JSON.parse(Messages[1].Body);
  const publishedMessage = JSON.parse(snsMessageBody.Message);

  t.is(Messages.length, 2);
  t.deepEqual(publishedMessage.record, translatedPgGranule);
  t.is(publishedMessage.event, 'Update');
});

test.serial('updateGranuleStatusToQueued() throws error if record does not exist in pg', async (t) => {
  const {
    esClient,
    knex,
    granule,
    granuleId,
  } = t.context;

  await writeGranuleFromApi({ ...granule }, knex, esClient, 'Create');

  const name = randomId('name');
  const version = randomId('version');
  const badGranule = fakeGranuleFactoryV2({
    granuleId,
    collectionId: constructCollectionId(name, version),
  });
  await t.throwsAsync(
    updateGranuleStatusToQueued({ granule: badGranule, knex }),
    {
      name: 'RecordDoesNotExist',
      message: `Record in collections with identifiers {"name":"${name}","version":"${version}"} does not exist.`,
    }
  );
});

<<<<<<< HEAD
test.serial('updateGranuleStatusToFailed() updates granule status in the database', async (t) => {
  const {
    knex,
    collectionCumulusId,
=======
test.serial('updateGranuleStatusToQueued() does not update DynamoDB or Elasticsearch granule if writing to PostgreSQL fails', async (t) => {
  const {
    collectionCumulusId,
    esGranulesClient,
    esClient,
>>>>>>> b3e27807
    granule,
    granuleId,
    granuleModel,
    granulePgModel,
<<<<<<< HEAD
  } = t.context;
  granule.status = 'running';
  await writeGranuleFromApi({ ...granule }, knex);
=======
    knex,
  } = t.context;

  const testGranulePgModel = {
    get: () => Promise.resolve(granule),
    update: () => {
      throw new Error('Granules Postgres error');
    },
  };

  await writeGranuleFromApi({ ...granule }, knex, esClient, 'Create');
>>>>>>> b3e27807
  const dynamoRecord = await granuleModel.get({ granuleId });
  const postgresRecord = await granulePgModel.get(
    knex,
    { granule_id: granuleId, collection_cumulus_id: collectionCumulusId }
  );
<<<<<<< HEAD
  t.not(dynamoRecord.status, 'failed');
  t.not(postgresRecord.status, 'failed');

  await updateGranuleStatusToFailed({ granule: dynamoRecord, knex });
=======
  const esRecord = await esGranulesClient.get(granuleId, granule.collectionId);

  t.is(dynamoRecord.status, 'completed');
  t.is(postgresRecord.status, 'completed');
  t.is(esRecord.status, 'completed');
  t.truthy(dynamoRecord.execution);

  await t.throwsAsync(
    updateGranuleStatusToQueued({
      granule: dynamoRecord,
      knex,
      granulePgModel: testGranulePgModel,
    }),
    { message: 'Granules Postgres error' }
  );

>>>>>>> b3e27807
  const updatedDynamoRecord = await granuleModel.get({ granuleId });
  const updatedPostgresRecord = await granulePgModel.get(
    knex,
    { granule_id: granuleId, collection_cumulus_id: collectionCumulusId }
  );
<<<<<<< HEAD
  const omitList = ['execution', 'status', 'updatedAt', 'updated_at'];
  t.is(updatedDynamoRecord.status, 'failed');
  t.is(updatedPostgresRecord.status, 'failed');
  t.deepEqual(omit(dynamoRecord, omitList), omit(updatedDynamoRecord, omitList));
  t.deepEqual(omit(postgresRecord, omitList), omit(updatedPostgresRecord, omitList));
});

test.serial('updateGranuleStatusToFailed() throws error if record does not exist in pg', async (t) => {
  const {
    knex,
    granuleId,
  } = t.context;

  const name = randomId('name');
  const version = randomId('version');
  const badGranule = fakeGranuleFactoryV2({
    granuleId,
    collectionId: constructCollectionId(name, version),
  });
  await t.throwsAsync(
    updateGranuleStatusToFailed({ granule: badGranule, knex }),
    {
      name: 'RecordDoesNotExist',
      message: `Record in collections with identifiers {"name":"${name}","version":"${version}"} does not exist.`,
    }
  );
});

test.serial('updateGranuleStatus() updates granule status in the database', async (t) => {
  const {
    knex,
    collectionCumulusId,
=======
  const updatedEsRecord = await esGranulesClient.get(granuleId, granule.collectionId);
  const translatedPgGranule = await translatePostgresGranuleToApiGranule({
    granulePgRecord: updatedPostgresRecord,
    knexOrTransaction: knex,
  });
  const omitList = ['_id', 'execution', 'updatedAt', 'updated_at', 'files'];
  const sortByKeys = ['bucket', 'key'];

  t.not(updatedDynamoRecord.status, 'queued');
  t.not(updatedPostgresRecord.status, 'queued');
  t.not(esRecord.status, 'queued');
  t.not(updatedDynamoRecord.execution, undefined);
  // Check that granules are equal in all data stores
  t.deepEqual(omit(dynamoRecord, omitList), omit(updatedDynamoRecord, omitList));
  t.deepEqual(omit(postgresRecord, omitList), omit(updatedPostgresRecord, omitList));
  t.deepEqual(sortBy(translatedPgGranule.files, sortByKeys), sortBy(esRecord.files, sortByKeys));
  t.deepEqual(omit(esRecord, omitList), omit(updatedEsRecord, omitList));
  t.deepEqual(omit(translatedPgGranule, omitList), omit(esRecord, omitList));
});

test.serial('updateGranuleStatusToQueued() does not update DynamoDB or PostgreSQL granule if writing to Elasticsearch fails', async (t) => {
  const {
    collectionCumulusId,
    esGranulesClient,
    esClient,
    granule,
    granuleId,
    granuleModel,
    granulePgModel,
    knex,
  } = t.context;

  const fakeEsClient = {
    update: () => {
      throw new Error('Elasticsearch failure');
    },
    delete: () => Promise.resolve(),
  };

  await writeGranuleFromApi({ ...granule }, knex, esClient, 'Create');
  const dynamoRecord = await granuleModel.get({ granuleId });
  const postgresRecord = await granulePgModel.get(
    knex,
    { granule_id: granuleId, collection_cumulus_id: collectionCumulusId }
  );
  const esRecord = await esGranulesClient.get(granuleId, granule.collectionId);

  t.is(dynamoRecord.status, 'completed');
  t.is(postgresRecord.status, 'completed');
  t.is(esRecord.status, 'completed');
  t.truthy(dynamoRecord.execution);

  await t.throwsAsync(
    updateGranuleStatusToQueued({
      granule: dynamoRecord,
      knex,
      esClient: fakeEsClient,
    }),
    { message: 'Elasticsearch failure' }
  );

  const updatedDynamoRecord = await granuleModel.get({ granuleId });
  const updatedPostgresRecord = await granulePgModel.get(
    knex,
    { granule_id: granuleId, collection_cumulus_id: collectionCumulusId }
  );
  const updatedEsRecord = await esGranulesClient.get(granuleId, granule.collectionId);
  const translatedPgGranule = await translatePostgresGranuleToApiGranule({
    granulePgRecord: updatedPostgresRecord,
    knexOrTransaction: knex,
  });
  const omitList = ['_id', 'execution', 'updatedAt', 'updated_at', 'files'];
  const sortByKeys = ['bucket', 'key'];

  t.not(updatedDynamoRecord.status, 'queued');
  t.not(updatedPostgresRecord.status, 'queued');
  t.not(esRecord.status, 'queued');
  t.not(updatedDynamoRecord.execution, undefined);
  // Check that granules are equal in all data stores
  t.deepEqual(omit(dynamoRecord, omitList), omit(updatedDynamoRecord, omitList));
  t.deepEqual(omit(postgresRecord, omitList), omit(updatedPostgresRecord, omitList));
  t.deepEqual(sortBy(translatedPgGranule.files, sortByKeys), sortBy(esRecord.files, sortByKeys));
  t.deepEqual(omit(esRecord, omitList), omit(updatedEsRecord, omitList));
  t.deepEqual(omit(translatedPgGranule, omitList), omit(esRecord, omitList));
});

test.serial('updateGranuleStatusToQueued() does not update PostgreSQL or Elasticsearch granule if writing to DynamoDB fails', async (t) => {
  const {
    collectionCumulusId,
    esGranulesClient,
    esClient,
>>>>>>> b3e27807
    granule,
    granuleId,
    granuleModel,
    granulePgModel,
<<<<<<< HEAD
  } = t.context;
  granule.status = 'running';
  await writeGranuleFromApi({ ...granule }, knex);
=======
    knex,
  } = t.context;

  const fakeGranuleModel = {
    create: () => Promise.resolve(granule),
    get: () => Promise.resolve(granule),
    update: () => {
      throw new Error('DynamoDB failure');
    },
  };

  await writeGranuleFromApi({ ...granule }, knex, esClient, 'Create');
>>>>>>> b3e27807
  const dynamoRecord = await granuleModel.get({ granuleId });
  const postgresRecord = await granulePgModel.get(
    knex,
    { granule_id: granuleId, collection_cumulus_id: collectionCumulusId }
  );
<<<<<<< HEAD
  t.not(dynamoRecord.status, 'completed');
  t.not(postgresRecord.status, 'completed');

  await updateGranuleStatus({ granule: dynamoRecord, knex, status: 'completed' });
=======
  const esRecord = await esGranulesClient.get(granuleId, granule.collectionId);

  t.is(dynamoRecord.status, 'completed');
  t.is(postgresRecord.status, 'completed');
  t.is(esRecord.status, 'completed');
  t.truthy(dynamoRecord.execution);

  await t.throwsAsync(
    updateGranuleStatusToQueued({
      granule: dynamoRecord,
      knex,
      granuleModel: fakeGranuleModel,
    }),
    { message: 'DynamoDB failure' }
  );

>>>>>>> b3e27807
  const updatedDynamoRecord = await granuleModel.get({ granuleId });
  const updatedPostgresRecord = await granulePgModel.get(
    knex,
    { granule_id: granuleId, collection_cumulus_id: collectionCumulusId }
  );
<<<<<<< HEAD
  const omitList = ['execution', 'status', 'updatedAt', 'updated_at'];
  t.is(updatedDynamoRecord.status, 'completed');
  t.is(updatedPostgresRecord.status, 'completed');
  t.deepEqual(omit(dynamoRecord, omitList), omit(updatedDynamoRecord, omitList));
  t.deepEqual(omit(postgresRecord, omitList), omit(updatedPostgresRecord, omitList));
});

test.serial('updateGranuleStatus() updates granule error in the database if provided', async (t) => {
  const {
    knex,
    collectionCumulusId,
    granule,
    granuleId,
    granuleModel,
    granulePgModel,
  } = t.context;
  await writeGranuleFromApi({ ...granule }, knex);
  const dynamoRecord = await granuleModel.get({ granuleId });
  const error = { Error: 'ErrorTitle', Cause: 'ErrorMessage' };

  await updateGranuleStatus({
    granule: dynamoRecord,
    knex,
    status: 'completed',
    error: error.Error,
    errorCause: error.Cause,
  });
  const updatedDynamoRecord = await granuleModel.get({ granuleId });
  const updatedPostgresRecord = await granulePgModel.get(
    knex,
    { granule_id: granuleId, collection_cumulus_id: collectionCumulusId }
  );
  t.is(updatedDynamoRecord.status, 'completed');
  t.is(updatedPostgresRecord.status, 'completed');
  t.deepEqual(updatedPostgresRecord.error, error);
  t.deepEqual(updatedDynamoRecord.error, error);
=======
  const updatedEsRecord = await esGranulesClient.get(granuleId, granule.collectionId);
  const translatedPgGranule = await translatePostgresGranuleToApiGranule({
    granulePgRecord: updatedPostgresRecord,
    knexOrTransaction: knex,
  });
  const omitList = ['_id', 'execution', 'updatedAt', 'updated_at', 'files'];
  const sortByKeys = ['bucket', 'key'];

  t.not(updatedDynamoRecord.status, 'queued');
  t.not(updatedPostgresRecord.status, 'queued');
  t.not(esRecord.status, 'queued');
  t.not(updatedDynamoRecord.execution, undefined);
  // Check that granules are equal in all data stores
  t.deepEqual(omit(dynamoRecord, omitList), omit(updatedDynamoRecord, omitList));
  t.deepEqual(omit(postgresRecord, omitList), omit(updatedPostgresRecord, omitList));
  t.deepEqual(sortBy(translatedPgGranule.files, sortByKeys), sortBy(esRecord.files, sortByKeys));
  t.deepEqual(omit(esRecord, omitList), omit(updatedEsRecord, omitList));
  t.deepEqual(omit(translatedPgGranule, omitList), omit(esRecord, omitList));
});

test.serial('_writeGranule() successfully publishes an SNS message', async (t) => {
  const {
    granule,
    executionCumulusId,
    esClient,
    knex,
    granuleModel,
    granuleId,
    QueueUrl,
  } = t.context;

  const apiGranuleRecord = {
    ...granule,
    status: 'completed',
  };
  const postgresGranuleRecord = await translateApiGranuleToPostgresGranule(
    apiGranuleRecord,
    knex
  );

  await _writeGranule({
    apiGranuleRecord,
    postgresGranuleRecord,
    executionCumulusId,
    granuleModel,
    knex,
    esClient,
    snsEventType: 'Update',
  });

  t.true(await granuleModel.exists({ granuleId }));
  t.true(await t.context.esGranulesClient.exists(granuleId));

  const retrievedPgGranule = await t.context.granulePgModel.get(knex, {
    granule_id: granuleId,
    collection_cumulus_id: postgresGranuleRecord.collection_cumulus_id,
  });
  const translatedGranule = await translatePostgresGranuleToApiGranule({
    granulePgRecord: retrievedPgGranule,
    knexOrTransaction: knex,
  });

  const { Messages } = await sqs().receiveMessage({ QueueUrl, WaitTimeSeconds: 10 }).promise();
  t.is(Messages.length, 1);

  const snsMessageBody = JSON.parse(Messages[0].Body);
  const publishedMessage = JSON.parse(snsMessageBody.Message);

  t.deepEqual(publishedMessage.record, translatedGranule);
  t.is(publishedMessage.event, 'Update');
>>>>>>> b3e27807
});<|MERGE_RESOLUTION|>--- conflicted
+++ resolved
@@ -50,13 +50,13 @@
   writeFilesViaTransaction,
   writeGranuleFromApi,
   writeGranulesFromMessage,
-<<<<<<< HEAD
+//<<<<<<< merge-master-to-rds-phase-2-01-24-2022
   updateGranuleStatusToQueued,
   updateGranuleStatusToFailed,
   updateGranuleStatus,
-=======
+//=======
   _writeGranule,
->>>>>>> b3e27807
+//>>>>>>> feature/rds-phase-2
 } = require('../../../lib/writeRecords/write-granules');
 
 const { fakeFileFactory, fakeGranuleFactoryV2 } = require('../../../lib/testUtils');
@@ -797,11 +797,11 @@
       throw new Error('Granules dynamo error');
     },
     describeGranuleExecution: () => Promise.resolve({}),
-<<<<<<< HEAD
+//<<<<<<< merge-master-to-rds-phase-2-01-24-2022
     exists: () => Promise.resolve(false),
-=======
+//=======
     delete: () => Promise.resolve(),
->>>>>>> b3e27807
+//>>>>>>> feature/rds-phase-2
   };
 
   const [error] = await t.throwsAsync(
@@ -1467,12 +1467,12 @@
     storeGranule: () => {
       throw new Error('Granules dynamo error');
     },
-<<<<<<< HEAD
+//<<<<<<< merge-master-to-rds-phase-2-01-24-2022
     describeGranuleExecution: () => Promise.resolve({}),
     exists: () => Promise.resolve(false),
-=======
+//=======
     delete: () => Promise.resolve({}),
->>>>>>> b3e27807
+//>>>>>>> feature/rds-phase-2
   };
 
   const error = await t.throwsAsync(
@@ -1681,27 +1681,27 @@
   );
 });
 
-<<<<<<< HEAD
+//<<<<<<< merge-master-to-rds-phase-2-01-24-2022
 test.serial('updateGranuleStatusToFailed() updates granule status in the database', async (t) => {
   const {
     knex,
     collectionCumulusId,
-=======
+//=======
 test.serial('updateGranuleStatusToQueued() does not update DynamoDB or Elasticsearch granule if writing to PostgreSQL fails', async (t) => {
   const {
     collectionCumulusId,
     esGranulesClient,
     esClient,
->>>>>>> b3e27807
+//>>>>>>> feature/rds-phase-2
     granule,
     granuleId,
     granuleModel,
     granulePgModel,
-<<<<<<< HEAD
+//<<<<<<< merge-master-to-rds-phase-2-01-24-2022
   } = t.context;
   granule.status = 'running';
   await writeGranuleFromApi({ ...granule }, knex);
-=======
+//=======
     knex,
   } = t.context;
 
@@ -1713,18 +1713,18 @@
   };
 
   await writeGranuleFromApi({ ...granule }, knex, esClient, 'Create');
->>>>>>> b3e27807
+//>>>>>>> feature/rds-phase-2
   const dynamoRecord = await granuleModel.get({ granuleId });
   const postgresRecord = await granulePgModel.get(
     knex,
     { granule_id: granuleId, collection_cumulus_id: collectionCumulusId }
   );
-<<<<<<< HEAD
+//<<<<<<< merge-master-to-rds-phase-2-01-24-2022
   t.not(dynamoRecord.status, 'failed');
   t.not(postgresRecord.status, 'failed');
 
   await updateGranuleStatusToFailed({ granule: dynamoRecord, knex });
-=======
+//=======
   const esRecord = await esGranulesClient.get(granuleId, granule.collectionId);
 
   t.is(dynamoRecord.status, 'completed');
@@ -1741,13 +1741,13 @@
     { message: 'Granules Postgres error' }
   );
 
->>>>>>> b3e27807
+//>>>>>>> feature/rds-phase-2
   const updatedDynamoRecord = await granuleModel.get({ granuleId });
   const updatedPostgresRecord = await granulePgModel.get(
     knex,
     { granule_id: granuleId, collection_cumulus_id: collectionCumulusId }
   );
-<<<<<<< HEAD
+//<<<<<<< merge-master-to-rds-phase-2-01-24-2022
   const omitList = ['execution', 'status', 'updatedAt', 'updated_at'];
   t.is(updatedDynamoRecord.status, 'failed');
   t.is(updatedPostgresRecord.status, 'failed');
@@ -1780,7 +1780,7 @@
   const {
     knex,
     collectionCumulusId,
-=======
+//=======
   const updatedEsRecord = await esGranulesClient.get(granuleId, granule.collectionId);
   const translatedPgGranule = await translatePostgresGranuleToApiGranule({
     granulePgRecord: updatedPostgresRecord,
@@ -1872,16 +1872,16 @@
     collectionCumulusId,
     esGranulesClient,
     esClient,
->>>>>>> b3e27807
+//>>>>>>> feature/rds-phase-2
     granule,
     granuleId,
     granuleModel,
     granulePgModel,
-<<<<<<< HEAD
+//<<<<<<< merge-master-to-rds-phase-2-01-24-2022
   } = t.context;
   granule.status = 'running';
   await writeGranuleFromApi({ ...granule }, knex);
-=======
+//=======
     knex,
   } = t.context;
 
@@ -1894,18 +1894,18 @@
   };
 
   await writeGranuleFromApi({ ...granule }, knex, esClient, 'Create');
->>>>>>> b3e27807
+//>>>>>>> feature/rds-phase-2
   const dynamoRecord = await granuleModel.get({ granuleId });
   const postgresRecord = await granulePgModel.get(
     knex,
     { granule_id: granuleId, collection_cumulus_id: collectionCumulusId }
   );
-<<<<<<< HEAD
+//<<<<<<< merge-master-to-rds-phase-2-01-24-2022
   t.not(dynamoRecord.status, 'completed');
   t.not(postgresRecord.status, 'completed');
 
   await updateGranuleStatus({ granule: dynamoRecord, knex, status: 'completed' });
-=======
+//=======
   const esRecord = await esGranulesClient.get(granuleId, granule.collectionId);
 
   t.is(dynamoRecord.status, 'completed');
@@ -1922,13 +1922,13 @@
     { message: 'DynamoDB failure' }
   );
 
->>>>>>> b3e27807
+//>>>>>>> feature/rds-phase-2
   const updatedDynamoRecord = await granuleModel.get({ granuleId });
   const updatedPostgresRecord = await granulePgModel.get(
     knex,
     { granule_id: granuleId, collection_cumulus_id: collectionCumulusId }
   );
-<<<<<<< HEAD
+//<<<<<<< merge-master-to-rds-phase-2-01-24-2022
   const omitList = ['execution', 'status', 'updatedAt', 'updated_at'];
   t.is(updatedDynamoRecord.status, 'completed');
   t.is(updatedPostgresRecord.status, 'completed');
@@ -1965,7 +1965,7 @@
   t.is(updatedPostgresRecord.status, 'completed');
   t.deepEqual(updatedPostgresRecord.error, error);
   t.deepEqual(updatedDynamoRecord.error, error);
-=======
+//=======
   const updatedEsRecord = await esGranulesClient.get(granuleId, granule.collectionId);
   const translatedPgGranule = await translatePostgresGranuleToApiGranule({
     granulePgRecord: updatedPostgresRecord,
@@ -2036,5 +2036,5 @@
 
   t.deepEqual(publishedMessage.record, translatedGranule);
   t.is(publishedMessage.event, 'Update');
->>>>>>> b3e27807
+//>>>>>>> feature/rds-phase-2
 });