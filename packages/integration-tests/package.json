--- conflicted
+++ resolved
@@ -27,7 +27,6 @@
   "author": "Cumulus Authors",
   "license": "Apache-2.0",
   "dependencies": {
-<<<<<<< HEAD
     "@cumulus/api": "3.0.1",
     "@cumulus/api-client": "3.0.1",
     "@cumulus/aws-client": "3.0.1",
@@ -37,17 +36,6 @@
     "@cumulus/earthdata-login-client": "3.0.1",
     "@cumulus/launchpad-auth": "3.0.1",
     "@cumulus/message": "3.0.1",
-=======
-    "@cumulus/api": "3.0.0",
-    "@cumulus/api-client": "3.0.0",
-    "@cumulus/aws-client": "3.0.0",
-    "@cumulus/cmr-client": "3.0.0",
-    "@cumulus/cmrjs": "3.0.0",
-    "@cumulus/common": "3.0.0",
-    "@cumulus/earthdata-login-client": "3.0.0",
-    "@cumulus/launchpad-auth": "3.0.0",
-    "@cumulus/message": "3.0.0",
->>>>>>> a8f2b786
     "aws-sdk": "^2.585.0",
     "base-64": "^0.1.0",
     "commander": "^2.15.0",
