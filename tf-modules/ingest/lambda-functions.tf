locals {
  # Pulled out into a local to prevent cyclic dependencies if/when
  # we move to a more restrictive IAM policy.
  sqs2sf_timeout = 200
  defaultSchedulerQueueUrl = aws_sqs_queue.start_sf.id
}

resource "aws_lambda_function" "fallback_consumer" {
  function_name    = "${var.prefix}-fallbackConsumer"
  filename         = "${path.module}/../../packages/api/dist/messageConsumer/lambda.zip"
  source_code_hash = filebase64sha256("${path.module}/../../packages/api/dist/messageConsumer/lambda.zip")
  handler          = "index.handler"
  role             = var.lambda_processing_role_arn
  runtime          = "nodejs14.x"
  timeout          = 100
  memory_size      = 256
  dead_letter_config {
    target_arn = aws_sqs_queue.kinesis_failure.arn
  }
  environment {
    variables = {
<<<<<<< HEAD
      CollectionsTable = var.dynamo_tables.collections.name
=======
      ProvidersTable   = var.dynamo_tables.providers.name
>>>>>>> 3e921375
      RulesTable       = var.dynamo_tables.rules.name
      stackName        = var.prefix
      system_bucket    = var.system_bucket
    }
  }
  tags = var.tags

  dynamic "vpc_config" {
    for_each = length(var.lambda_subnet_ids) == 0 ? [] : [1]
    content {
      subnet_ids = var.lambda_subnet_ids
      security_group_ids = [
        aws_security_group.no_ingress_all_egress[0].id
      ]
    }
  }
}

resource "aws_lambda_function" "kinesis_inbound_event_logger" {
  function_name    = "${var.prefix}-KinesisInboundEventLogger"
  filename         = "${path.module}/../../packages/api/dist/payloadLogger/lambda.zip"
  source_code_hash = filebase64sha256("${path.module}/../../packages/api/dist/payloadLogger/lambda.zip")
  handler          = "index.handler"
  role             = var.lambda_processing_role_arn
  runtime          = "nodejs14.x"
  timeout          = 300
  memory_size      = 128
  environment {
    variables = {
      stackName       = var.prefix
    }
  }
  tags = var.tags

  dynamic "vpc_config" {
    for_each = length(var.lambda_subnet_ids) == 0 ? [] : [1]
    content {
      subnet_ids = var.lambda_subnet_ids
      security_group_ids = [
        aws_security_group.no_ingress_all_egress[0].id
      ]
    }
  }
}

resource "aws_lambda_function" "kinesis_outbound_event_logger" {
  function_name    = "${var.prefix}-KinesisOutboundEventLogger"
  filename         = "${path.module}/../../packages/api/dist/payloadLogger/lambda.zip"
  source_code_hash = filebase64sha256("${path.module}/../../packages/api/dist/payloadLogger/lambda.zip")
  handler          = "index.handler"
  role             = var.lambda_processing_role_arn
  runtime          = "nodejs14.x"
  timeout          = 300
  memory_size      = 512
  environment {
    variables = {
      stackName       = var.prefix
    }
  }
  tags = var.tags

  dynamic "vpc_config" {
    for_each = length(var.lambda_subnet_ids) == 0 ? [] : [1]
    content {
      subnet_ids = var.lambda_subnet_ids
      security_group_ids = [
        aws_security_group.no_ingress_all_egress[0].id
      ]
    }
  }
}

resource "aws_lambda_function" "manual_consumer" {
  function_name    = "${var.prefix}-manualConsumer"
  filename         = "${path.module}/../../packages/api/dist/manualConsumer/lambda.zip"
  source_code_hash = filebase64sha256("${path.module}/../../packages/api/dist/manualConsumer/lambda.zip")
  handler          = "index.handler"
  role             = var.lambda_processing_role_arn
  runtime          = "nodejs14.x"
  timeout          = 100
  memory_size      = 256
  environment {
    variables = {
      stackName                = var.prefix
<<<<<<< HEAD
      CollectionsTable         = var.dynamo_tables.collections.name
=======
      ProvidersTable           = var.dynamo_tables.providers.name
>>>>>>> 3e921375
      RulesTable               = var.dynamo_tables.rules.name
      system_bucket            = var.system_bucket
      FallbackTopicArn         = aws_sns_topic.kinesis_fallback.arn
      defaultSchedulerQueueUrl = local.defaultSchedulerQueueUrl
    }
  }
  tags = var.tags

  dynamic "vpc_config" {
    for_each = length(var.lambda_subnet_ids) == 0 ? [] : [1]
    content {
      subnet_ids = var.lambda_subnet_ids
      security_group_ids = [
        aws_security_group.no_ingress_all_egress[0].id
      ]
    }
  }
}

resource "aws_lambda_function" "message_consumer" {
  function_name    = "${var.prefix}-messageConsumer"
  filename         = "${path.module}/../../packages/api/dist/messageConsumer/lambda.zip"
  source_code_hash = filebase64sha256("${path.module}/../../packages/api/dist/messageConsumer/lambda.zip")
  handler          = "index.handler"
  role             = var.lambda_processing_role_arn
  runtime          = "nodejs14.x"
  timeout          = 100
  memory_size      = 256
  environment {
    variables = {
      stackName                = var.prefix
<<<<<<< HEAD
      CollectionsTable         = var.dynamo_tables.collections.name
=======
      ProvidersTable           = var.dynamo_tables.providers.name
>>>>>>> 3e921375
      RulesTable               = var.dynamo_tables.rules.name
      system_bucket            = var.system_bucket
      FallbackTopicArn         = aws_sns_topic.kinesis_fallback.arn
      defaultSchedulerQueueUrl = local.defaultSchedulerQueueUrl
    }
  }
  tags = var.tags

  dynamic "vpc_config" {
    for_each = length(var.lambda_subnet_ids) == 0 ? [] : [1]
    content {
      subnet_ids = var.lambda_subnet_ids
      security_group_ids = [
        aws_security_group.no_ingress_all_egress[0].id
      ]
    }
  }
}

resource "aws_lambda_function" "schedule_sf" {
  function_name    = "${var.prefix}-ScheduleSF"
  description      = "This lambda function is invoked by scheduled rules created via cumulus API"
  filename         = "${path.module}/../../packages/api/dist/sfScheduler/lambda.zip"
  source_code_hash = filebase64sha256("${path.module}/../../packages/api/dist/sfScheduler/lambda.zip")
  handler          = "index.handleScheduleEvent"
  role             = var.lambda_processing_role_arn
  runtime          = "nodejs14.x"
  timeout          = 100
  memory_size      = 192
  dead_letter_config {
    target_arn = aws_sqs_queue.schedule_sf_dead_letter_queue.arn
  }
  environment {
    variables = {
<<<<<<< HEAD
      CollectionsTable         = var.dynamo_tables.collections.name
=======
      ProvidersTable           = var.dynamo_tables.providers.name
>>>>>>> 3e921375
      stackName                = var.prefix
      defaultSchedulerQueueUrl = local.defaultSchedulerQueueUrl
    }
  }
  tags = var.tags

  dynamic "vpc_config" {
    for_each = length(var.lambda_subnet_ids) == 0 ? [] : [1]
    content {
      subnet_ids = var.lambda_subnet_ids
      security_group_ids = [
        aws_security_group.no_ingress_all_egress[0].id
      ]
    }
  }
}

resource "aws_lambda_function" "sf_semaphore_down" {
  function_name    = "${var.prefix}-sfSemaphoreDown"
  filename         = "${path.module}/../../packages/api/dist/sfSemaphoreDown/lambda.zip"
  source_code_hash = filebase64sha256("${path.module}/../../packages/api/dist/sfSemaphoreDown/lambda.zip")
  handler          = "index.handler"
  role             = var.lambda_processing_role_arn
  runtime          = "nodejs14.x"
  timeout          = 100
  memory_size      = 512
  environment {
    variables = {
      stackName       = var.prefix
      SemaphoresTable = var.dynamo_tables.semaphores.name
    }
  }
  tags = var.tags

  dynamic "vpc_config" {
    for_each = length(var.lambda_subnet_ids) == 0 ? [] : [1]
    content {
      subnet_ids = var.lambda_subnet_ids
      security_group_ids = [
        aws_security_group.no_ingress_all_egress[0].id
      ]
    }
  }
}

resource "aws_lambda_function" "sf_sqs_report_task" {
  function_name    = "${var.prefix}-SfSqsReport"
  filename         = "${path.module}/../../tasks/sf-sqs-report/dist/lambda.zip"
  source_code_hash = filebase64sha256("${path.module}/../../tasks/sf-sqs-report/dist/lambda.zip")
  handler          = "index.handler"
  role             = var.lambda_processing_role_arn
  runtime          = "nodejs14.x"
  timeout          = lookup(var.lambda_memory_sizes, "sf_sqs_report_task_timeout", 512)
  memory_size      = lookup(var.lambda_memory_sizes, "sf_sqs_report_task_memory_size", 512)

  layers = [var.cumulus_message_adapter_lambda_layer_version_arn]

  environment {
    variables = {
      CUMULUS_MESSAGE_ADAPTER_DIR = "/opt/"
      stackName                   = var.prefix
      reporting_queue_url         = var.sf_event_sqs_to_db_records_sqs_queue_url
    }
  }
  tags = var.tags

  dynamic "vpc_config" {
    for_each = length(var.lambda_subnet_ids) == 0 ? [] : [1]
    content {
      subnet_ids = var.lambda_subnet_ids
      security_group_ids = [
        aws_security_group.no_ingress_all_egress[0].id
      ]
    }
  }
}

resource "aws_lambda_function" "sqs2sf" {
  function_name    = "${var.prefix}-sqs2sf"
  filename         = "${path.module}/../../packages/api/dist/sfStarter/lambda.zip"
  source_code_hash = filebase64sha256("${path.module}/../../packages/api/dist/sfStarter/lambda.zip")
  handler          = "index.sqs2sfEventSourceHandler"
  role             = var.lambda_processing_role_arn
  runtime          = "nodejs14.x"
  timeout          = local.sqs2sf_timeout
  memory_size      = 128
  environment {
    variables = {
      stackName       = var.prefix
    }
  }
  tags = var.tags

  dynamic "vpc_config" {
    for_each = length(var.lambda_subnet_ids) == 0 ? [] : [1]
    content {
      subnet_ids = var.lambda_subnet_ids
      security_group_ids = [
        aws_security_group.no_ingress_all_egress[0].id
      ]
    }
  }
}

resource "aws_lambda_function" "sqs2sfThrottle" {
  function_name    = "${var.prefix}-sqs2sfThrottle"
  filename         = "${path.module}/../../packages/api/dist/sfStarter/lambda.zip"
  source_code_hash = filebase64sha256("${path.module}/../../packages/api/dist/sfStarter/lambda.zip")
  handler          = "index.sqs2sfThrottleHandler"
  role             = var.lambda_processing_role_arn
  runtime          = "nodejs14.x"
  timeout          = 200
  memory_size      = 256
  environment {
    variables = {
      stackName       = var.prefix
      SemaphoresTable = var.dynamo_tables.semaphores.name
    }
  }

  dynamic "vpc_config" {
    for_each = length(var.lambda_subnet_ids) == 0 ? [] : [1]
    content {
      subnet_ids = var.lambda_subnet_ids
      security_group_ids = [
        aws_security_group.no_ingress_all_egress[0].id
      ]
    }
  }

  tags = var.tags
}

resource "aws_lambda_function" "sqs_message_consumer" {
  function_name    = "${var.prefix}-sqsMessageConsumer"
  filename         = "${path.module}/../../packages/api/dist/sqsMessageConsumer/lambda.zip"
  source_code_hash = filebase64sha256("${path.module}/../../packages/api/dist/sqsMessageConsumer/lambda.zip")
  handler          = "index.handler"
  role             = var.lambda_processing_role_arn
  runtime          = "nodejs14.x"
  timeout          = 100
  memory_size      = 256
  environment {
    variables = {
      stackName                = var.prefix
<<<<<<< HEAD
      CollectionsTable         = var.dynamo_tables.collections.name
=======
      ProvidersTable           = var.dynamo_tables.providers.name
>>>>>>> 3e921375
      RulesTable               = var.dynamo_tables.rules.name
      system_bucket            = var.system_bucket
      defaultSchedulerQueueUrl = local.defaultSchedulerQueueUrl
    }
  }
  tags = var.tags

  dynamic "vpc_config" {
    for_each = length(var.lambda_subnet_ids) == 0 ? [] : [1]
    content {
      subnet_ids = var.lambda_subnet_ids
      security_group_ids = [
        aws_security_group.no_ingress_all_egress[0].id
      ]
    }
  }
}<|MERGE_RESOLUTION|>--- conflicted
+++ resolved
@@ -19,11 +19,6 @@
   }
   environment {
     variables = {
-<<<<<<< HEAD
-      CollectionsTable = var.dynamo_tables.collections.name
-=======
-      ProvidersTable   = var.dynamo_tables.providers.name
->>>>>>> 3e921375
       RulesTable       = var.dynamo_tables.rules.name
       stackName        = var.prefix
       system_bucket    = var.system_bucket
@@ -108,11 +103,8 @@
   environment {
     variables = {
       stackName                = var.prefix
-<<<<<<< HEAD
       CollectionsTable         = var.dynamo_tables.collections.name
-=======
       ProvidersTable           = var.dynamo_tables.providers.name
->>>>>>> 3e921375
       RulesTable               = var.dynamo_tables.rules.name
       system_bucket            = var.system_bucket
       FallbackTopicArn         = aws_sns_topic.kinesis_fallback.arn
@@ -144,11 +136,8 @@
   environment {
     variables = {
       stackName                = var.prefix
-<<<<<<< HEAD
       CollectionsTable         = var.dynamo_tables.collections.name
-=======
       ProvidersTable           = var.dynamo_tables.providers.name
->>>>>>> 3e921375
       RulesTable               = var.dynamo_tables.rules.name
       system_bucket            = var.system_bucket
       FallbackTopicArn         = aws_sns_topic.kinesis_fallback.arn
@@ -183,11 +172,8 @@
   }
   environment {
     variables = {
-<<<<<<< HEAD
       CollectionsTable         = var.dynamo_tables.collections.name
-=======
       ProvidersTable           = var.dynamo_tables.providers.name
->>>>>>> 3e921375
       stackName                = var.prefix
       defaultSchedulerQueueUrl = local.defaultSchedulerQueueUrl
     }
@@ -333,11 +319,8 @@
   environment {
     variables = {
       stackName                = var.prefix
-<<<<<<< HEAD
       CollectionsTable         = var.dynamo_tables.collections.name
-=======
       ProvidersTable           = var.dynamo_tables.providers.name
->>>>>>> 3e921375
       RulesTable               = var.dynamo_tables.rules.name
       system_bucket            = var.system_bucket
       defaultSchedulerQueueUrl = local.defaultSchedulerQueueUrl
