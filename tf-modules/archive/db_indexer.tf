--- conflicted
+++ resolved
@@ -20,12 +20,9 @@
   }
   environment {
     variables = {
-<<<<<<< HEAD
-      CollectionsTable           = var.dynamo_tables.collections.name
-=======
       CMR_ENVIRONMENT            = var.cmr_environment
       CMR_HOST                   = var.cmr_custom_host
->>>>>>> 4ae17c12
+      CollectionsTable           = var.dynamo_tables.collections.name
       ExecutionsTable            = var.dynamo_tables.executions.name
       AsyncOperationsTable       = var.dynamo_tables.async_operations.name
       FilesTable                 = var.dynamo_tables.files.name
