--- conflicted
+++ resolved
@@ -46,18 +46,15 @@
     granule UMM-G metadata should have version 1.6.2 or later, since CMR s3 link
     type 'GET DATA VIA DIRECT ACCESS' is not valid until UMM-G version
     [1.6.2](https://cdn.earthdata.nasa.gov/umm/granule/v1.6.2/umm-g-json-schema.json)
-<<<<<<< HEAD
 - **CUMULUS-2472**
   - Renamed `@cumulus/earthdata-login-client` to more generic `@cumulus/oauth-client` as a parent class for new OAuth clients.
   - Added `@cumulus/oauth-client/CognitoClient` to interface with AWS cognito login service.
-=======
 - **CUMULUS-2497**
   - Changed the `@cumulus/cmrjs` package:
     - Updated `@cumulus/cmrjs/cmr-utils.getGranuleTemporalInfo()` so it now
       returns temporal info for CMR ISO 19115 SMAP XML files.
     - Updated `@cumulus/cmrjs/cmr-utils.isCmrFilename()` to include
       `isISOFile()`.
->>>>>>> e2f2e64e
 
 
 ### Fixed
