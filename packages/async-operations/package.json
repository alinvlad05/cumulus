--- conflicted
+++ resolved
@@ -35,12 +35,7 @@
     "uuid": "8.3.2"
   },
   "devDependencies": {
-<<<<<<< HEAD
-    "@cumulus/common": "10.1.0",
-=======
     "@cumulus/common": "10.1.1",
-    "@types/aws-sdk": "2.7.0",
->>>>>>> 58aed06e
     "@types/uuid": "^8.0.0"
   }
 }