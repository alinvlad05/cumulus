--- conflicted
+++ resolved
@@ -35,15 +35,9 @@
   "author": "Cumulus Authors",
   "license": "Apache-2.0",
   "dependencies": {
-<<<<<<< HEAD
-    "@cumulus/common": "^1.7.0",
+    "@cumulus/common": "^1.8.0",
     "@cumulus/cumulus-message-adapter-js": "^1.0.2",
-    "@cumulus/ingest": "^1.7.0",
-=======
-    "@cumulus/common": "^1.8.0",
-    "@cumulus/cumulus-message-adapter-js": "^1.0.1",
     "@cumulus/ingest": "^1.8.0",
->>>>>>> 5e3f9f6d
     "lodash.get": "^4.4.2"
   },
   "devDependencies": {
