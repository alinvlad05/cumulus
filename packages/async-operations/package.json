{
  "name": "@cumulus/async-operations",
  "version": "14.0.0",
  "description": "Cumulus Core internal async operations module",
  "main": "./dist/index.js",
  "types": "./dist/index.d.ts",
  "engines": {
    "node": ">=14.19.1"
  },
  "scripts": {
    "clean": "git clean -d -x -e node_modules -f",
    "test": "../../node_modules/.bin/ava",
    "test:coverage": "../../node_modules/.bin/nyc npm test",
    "prepare": "npm run tsc",
    "tsc": "../../node_modules/.bin/tsc",
    "tsc:listEmittedFiles": "../../node_modules/.bin/tsc --listEmittedFiles",
    "tsc:watch": "../../node_modules/.bin/tsc -w",
    "watch-test": "../../node_modules/.bin/tsc-watch --onsuccess 'npm test'"
  },
  "ava": {
    "files": [
      "tests/**/*.js"
    ],
    "fail-fast": true,
    "verbose": true,
    "timeout": "2m"
  },
  "author": "Cumulus Authors",
  "license": "Apache-2.0",
  "dependencies": {
<<<<<<< HEAD
    "@cumulus/aws-client": "14.0.0",
    "@cumulus/db": "14.0.0",
    "@cumulus/errors": "14.0.0",
    "@cumulus/es-client": "14.0.0",
    "@cumulus/logger": "14.0.0",
    "@cumulus/types": "14.0.0",
    "knex": "0.95.15",
=======
    "@cumulus/aws-client": "13.4.0",
    "@cumulus/db": "13.4.0",
    "@cumulus/errors": "13.4.0",
    "@cumulus/es-client": "13.4.0",
    "@cumulus/logger": "13.4.0",
    "@cumulus/types": "13.4.0",
    "knex": "2.4.1",
>>>>>>> 0f39b8b7
    "uuid": "8.3.2"
  },
  "devDependencies": {
    "@cumulus/common": "14.0.0",
    "@types/aws-sdk": "2.7.0",
    "@types/uuid": "^8.0.0"
  }
}<|MERGE_RESOLUTION|>--- conflicted
+++ resolved
@@ -28,23 +28,13 @@
   "author": "Cumulus Authors",
   "license": "Apache-2.0",
   "dependencies": {
-<<<<<<< HEAD
     "@cumulus/aws-client": "14.0.0",
     "@cumulus/db": "14.0.0",
     "@cumulus/errors": "14.0.0",
     "@cumulus/es-client": "14.0.0",
     "@cumulus/logger": "14.0.0",
     "@cumulus/types": "14.0.0",
-    "knex": "0.95.15",
-=======
-    "@cumulus/aws-client": "13.4.0",
-    "@cumulus/db": "13.4.0",
-    "@cumulus/errors": "13.4.0",
-    "@cumulus/es-client": "13.4.0",
-    "@cumulus/logger": "13.4.0",
-    "@cumulus/types": "13.4.0",
     "knex": "2.4.1",
->>>>>>> 0f39b8b7
     "uuid": "8.3.2"
   },
   "devDependencies": {
