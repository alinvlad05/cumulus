'use strict';

const fs = require('fs');
const request = require('supertest');
const path = require('path');
const sinon = require('sinon');
const test = require('ava');
const omit = require('lodash/omit');
const cryptoRandomString = require('crypto-random-string');
const {
  CollectionPgModel,
  destroyLocalTestDb,
  ExecutionPgModel,
  fakeCollectionRecordFactory,
  fakeExecutionRecordFactory,
  fakeGranuleRecordFactory,
  FilePgModel,
  generateLocalTestDb,
  GranulePgModel,
  localStackConnectionEnv,
  translateApiFiletoPostgresFile,
  translateApiGranuleToPostgresGranule,
  translatePostgresGranuleToApiGranule,
  upsertGranuleWithExecutionJoinRecord,
} = require('@cumulus/db');

const {
  createTestIndex,
  cleanupTestIndex,
} = require('@cumulus/es-client/testUtils');

const {
  buildS3Uri,
  createBucket,
  createS3Buckets,
  deleteS3Buckets,
  recursivelyDeleteS3Bucket,
  s3ObjectExists,
  s3PutObject,
} = require('@cumulus/aws-client/S3');

const {
  secretsManager,
  sfn,
  s3,
} = require('@cumulus/aws-client/services');
const { CMR } = require('@cumulus/cmr-client');
const {
  metadataObjectFromCMRFile,
} = require('@cumulus/cmrjs/cmr-utils');
const indexer = require('@cumulus/es-client/indexer');
const { Search } = require('@cumulus/es-client/search');
const launchpad = require('@cumulus/launchpad-auth');
const { randomString, randomId } = require('@cumulus/common/test-utils');
const { getDistributionBucketMapKey } = require('@cumulus/distribution-utils');
const { constructCollectionId } = require('@cumulus/message/Collections');

const { migrationDir } = require('../../../../lambdas/db-migration');

const { put } = require('../../endpoints/granules');
const assertions = require('../../lib/assertions');
const { createGranuleAndFiles } = require('../helpers/create-test-data');

// Dynamo mock data factories
const {
  createFakeJwtAuthToken,
  fakeAccessTokenFactory,
  fakeCollectionFactory,
  fakeGranuleFactoryV2,
  setAuthorizedOAuthUsers,
} = require('../../lib/testUtils');
const {
  createJwtToken,
} = require('../../lib/token');
const models = require('../../models');

const {
  generateMoveGranuleTestFilesAndEntries,
  getFileNameFromKey,
  getPgFilesFromGranuleCumulusId,
} = require('./granules/helpers');
const { buildFakeExpressResponse } = require('./utils');

const testDbName = `granules_${cryptoRandomString({ length: 10 })}`;

let accessTokenModel;
let filePgModel;
let granuleModel;
let granulePgModel;
let jwtAuthToken;

process.env.AccessTokensTable = randomId('token');
process.env.AsyncOperationsTable = randomId('async');
process.env.GranulesTable = randomId('granules');
process.env.stackName = randomId('stackname');
process.env.system_bucket = randomId('systembucket');
process.env.TOKEN_SECRET = randomId('secret');

// import the express app after setting the env variables
const { app } = require('../../app');

async function runTestUsingBuckets(buckets, testFunction) {
  try {
    await createS3Buckets(buckets);
    await testFunction();
  } finally {
    await Promise.all(buckets.map(recursivelyDeleteS3Bucket));
  }
}

/**
 * Helper for creating and uploading bucket configuration for 'move' tests.
 * @returns {Object} with keys of internalBucket, and publicBucket.
 */
async function setupBucketsConfig() {
  const systemBucket = process.env.system_bucket;
  const buckets = {
    protected: {
      name: systemBucket,
      type: 'protected',
    },
    public: {
      name: randomId('public'),
      type: 'public',
    },
  };

  process.env.DISTRIBUTION_ENDPOINT = 'http://example.com/';
  await s3PutObject({
    Bucket: systemBucket,
    Key: `${process.env.stackName}/workflows/buckets.json`,
    Body: JSON.stringify(buckets),
  });
  await createBucket(buckets.public.name);
  // Create the required bucket map configuration file
  await s3PutObject({
    Bucket: systemBucket,
    Key: getDistributionBucketMapKey(process.env.stackName),
    Body: JSON.stringify({
      [systemBucket]: systemBucket,
      [buckets.public.name]: buckets.public.name,
    }),
  });
  return { internalBucket: systemBucket, publicBucket: buckets.public.name };
}

test.before(async (t) => {
  process.env.CMR_ENVIRONMENT = 'SIT';
  process.env = {
    ...process.env,
    ...localStackConnectionEnv,
    PG_DATABASE: testDbName,
  };

  // create a fake bucket
  await createBucket(process.env.system_bucket);

  // create a workflow template file
  const tKey = `${process.env.stackName}/workflow_template.json`;
  await s3PutObject({ Bucket: process.env.system_bucket, Key: tKey, Body: '{}' });

  // create fake Granules table
  granuleModel = new models.Granule();
  await granuleModel.createTable();
  t.context.granuleModel = granuleModel;

  granulePgModel = new GranulePgModel();
  t.context.granulePgModel = granulePgModel;
  filePgModel = new FilePgModel();

  const username = randomString();
  await setAuthorizedOAuthUsers([username]);

  accessTokenModel = new models.AccessToken();
  await accessTokenModel.createTable();

  jwtAuthToken = await createFakeJwtAuthToken({ accessTokenModel, username });

  // Store the CMR password
  process.env.cmr_password_secret_name = randomString();
  await secretsManager().createSecret({
    Name: process.env.cmr_password_secret_name,
    SecretString: randomString(),
  }).promise();

  // Store the Launchpad passphrase
  process.env.launchpad_passphrase_secret_name = randomString();
  await secretsManager().createSecret({
    Name: process.env.launchpad_passphrase_secret_name,
    SecretString: randomString(),
  }).promise();

  // Generate a local test postGres database

  const { knex, knexAdmin } = await generateLocalTestDb(testDbName, migrationDir);
  t.context.knex = knex;
  t.context.knexAdmin = knexAdmin;

  const { esIndex, esClient } = await createTestIndex();
  t.context.esIndex = esIndex;
  t.context.esClient = esClient;

  t.context.esGranulesClient = new Search(
    {},
    'granule',
    process.env.ES_INDEX
  );

  // Create collections in Dynamo and Postgres
  // we need this because a granule has a foreign key referring to collections
  const collectionName = 'fakeCollection';
  const collectionVersion = 'v1';

  t.context.testCollection = fakeCollectionFactory({
    name: collectionName,
    version: collectionVersion,
    duplicateHandling: 'error',
  });
  t.context.collectionId = constructCollectionId(
    collectionName,
    collectionVersion
  );

  const testPgCollection = fakeCollectionRecordFactory({
    name: collectionName,
    version: collectionVersion,
  });
  const collectionPgModel = new CollectionPgModel();
  const [pgCollection] = await collectionPgModel.create(
    t.context.knex,
    testPgCollection
  );
<<<<<<< HEAD

  // Create execution in Dynamo/Postgres
  // we need this as granules *should have* a related execution

  t.context.testExecution = fakeExecutionRecordFactory();
  const executionPgModel = new ExecutionPgModel();
  t.context.testExecutionCumulusId = (
    await executionPgModel.create(t.context.knex, t.context.testExecution)
  )[0];
=======
  t.context.collectionCumulusId = pgCollection.cumulus_id;
>>>>>>> d86f2a2c
});

test.beforeEach(async (t) => {
  const granuleId1 = `${cryptoRandomString({ length: 7 })}.${cryptoRandomString({ length: 20 })}.hdf`;
  const granuleId2 = `${cryptoRandomString({ length: 7 })}.${cryptoRandomString({ length: 20 })}.hdf`;

  // create fake Dynamo granule records
  t.context.fakeGranules = [
    fakeGranuleFactoryV2({ granuleId: granuleId1, status: 'completed', execution: t.context.testExecution.arn }),
    fakeGranuleFactoryV2({ granuleId: granuleId2, status: 'failed', execution: t.context.testExecution.arn }),
  ];

  await Promise.all(t.context.fakeGranules.map((granule) =>
    granuleModel.create(granule)
      .then((record) => indexer.indexGranule(t.context.esClient, record, t.context.esIndex))));

  // create fake Postgres granule records
  t.context.fakePGGranules = [
    fakeGranuleRecordFactory(
      {
        granule_id: granuleId1,
        status: 'completed',
        collection_cumulus_id: t.context.collectionCumulusId,
        published: true,
        cmr_link: 'https://cmr.uat.earthdata.nasa.gov/search/granules.json?concept_id=A123456789-TEST_A',
      }
    ),
    fakeGranuleRecordFactory(
      {
        granule_id: granuleId2,
        status: 'failed',
        collection_cumulus_id: t.context.collectionCumulusId,
      }
    ),
  ];

  await Promise.all(
    t.context.fakePGGranules.map((granule) =>
      upsertGranuleWithExecutionJoinRecord(
        t.context.knex,
        granule,
        t.context.testExecutionCumulusId,
        t.context.granulePgModel
      ))
  );
});

test.after.always(async (t) => {
  await granuleModel.deleteTable();
  await accessTokenModel.deleteTable();
  await recursivelyDeleteS3Bucket(process.env.system_bucket);
  await secretsManager().deleteSecret({
    SecretId: process.env.cmr_password_secret_name,
    ForceDeleteWithoutRecovery: true,
  }).promise();
  await secretsManager().deleteSecret({
    SecretId: process.env.launchpad_passphrase_secret_name,
    ForceDeleteWithoutRecovery: true,
  }).promise();

  await destroyLocalTestDb({
    knex: t.context.knex,
    knexAdmin: t.context.knexAdmin,
    testDbName,
  });
  await cleanupTestIndex(t.context);
});

test.serial('default returns list of granules', async (t) => {
  const response = await request(app)
    .get('/granules')
    .set('Accept', 'application/json')
    .set('Authorization', `Bearer ${jwtAuthToken}`)
    .expect(200);

  const { meta, results } = response.body;
  t.is(results.length, 2);
  t.is(meta.stack, process.env.stackName);
  t.is(meta.table, 'granule');
  t.is(meta.count, 2);
  const granuleIds = t.context.fakePGGranules.map((i) => i.granule_id);
  results.forEach((r) => {
    t.true(granuleIds.includes(r.granuleId));
  });
});

test.serial('CUMULUS-911 GET without pathParameters and without an Authorization header returns an Authorization Missing response', async (t) => {
  const response = await request(app)
    .get('/granules')
    .set('Accept', 'application/json')
    .expect(401);

  assertions.isAuthorizationMissingResponse(t, response);
});

test.serial('CUMULUS-911 GET with pathParameters.granuleName set and without an Authorization header returns an Authorization Missing response', async (t) => {
  const response = await request(app)
    .get('/granules/asdf')
    .set('Accept', 'application/json')
    .expect(401);

  assertions.isAuthorizationMissingResponse(t, response);
});

test.serial('CUMULUS-911 PUT with pathParameters.granuleName set and without an Authorization header returns an Authorization Missing response', async (t) => {
  const response = await request(app)
    .put('/granules/asdf')
    .set('Accept', 'application/json')
    .expect(401);

  assertions.isAuthorizationMissingResponse(t, response);
});

test.serial('CUMULUS-911 DELETE with pathParameters.granuleName set and without an Authorization header returns an Authorization Missing response', async (t) => {
  const response = await request(app)
    .delete('/granules/asdf')
    .set('Accept', 'application/json')
    .expect(401);

  assertions.isAuthorizationMissingResponse(t, response);
});

test.serial('CUMULUS-912 GET without pathParameters and with an invalid access token returns an unauthorized response', async (t) => {
  const response = await request(app)
    .get('/granules/asdf')
    .set('Accept', 'application/json')
    .set('Authorization', 'Bearer ThisIsAnInvalidAuthorizationToken')
    .expect(401);

  assertions.isInvalidAccessTokenResponse(t, response);
});

test.serial('CUMULUS-912 GET without pathParameters and with an unauthorized user returns an unauthorized response', async (t) => {
  const accessTokenRecord = fakeAccessTokenFactory();
  await accessTokenModel.create(accessTokenRecord);
  const jwtToken = createJwtToken(accessTokenRecord);

  const response = await request(app)
    .get('/granules')
    .set('Accept', 'application/json')
    .set('Authorization', `Bearer ${jwtToken}`)
    .expect(401);

  assertions.isUnauthorizedUserResponse(t, response);
});

test.serial('CUMULUS-912 GET with pathParameters.granuleName set and with an invalid access token returns an unauthorized response', async (t) => {
  const response = await request(app)
    .get('/granules/asdf')
    .set('Accept', 'application/json')
    .set('Authorization', 'Bearer ThisIsAnInvalidAuthorizationToken')
    .expect(401);

  assertions.isInvalidAccessTokenResponse(t, response);
});

test.todo('CUMULUS-912 GET with pathParameters.granuleName set and with an unauthorized user returns an unauthorized response');

test.serial('CUMULUS-912 PUT with pathParameters.granuleName set and with an invalid access token returns an unauthorized response', async (t) => {
  const response = await request(app)
    .put('/granules/asdf')
    .set('Accept', 'application/json')
    .set('Authorization', 'Bearer ThisIsAnInvalidAuthorizationToken')
    .expect(401);

  assertions.isInvalidAccessTokenResponse(t, response);
});

test.todo('CUMULUS-912 PUT with pathParameters.granuleName set and with an unauthorized user returns an unauthorized response');

test.serial('CUMULUS-912 DELETE with pathParameters.granuleName set and with an unauthorized user returns an unauthorized response', async (t) => {
  const accessTokenRecord = fakeAccessTokenFactory();
  await accessTokenModel.create(accessTokenRecord);
  const jwtToken = createJwtToken(accessTokenRecord);

  const response = await request(app)
    .delete('/granules/adsf')
    .set('Accept', 'application/json')
    .set('Authorization', `Bearer ${jwtToken}`)
    .expect(401);

  assertions.isUnauthorizedUserResponse(t, response);
});

test.serial('GET returns the expected existing granule', async (t) => {
  const {
    knex,
    fakePGGranules,
  } = t.context;

  const response = await request(app)
    .get(`/granules/${t.context.fakePGGranules[0].granule_id}`)
    .set('Accept', 'application/json')
    .set('Authorization', `Bearer ${jwtAuthToken}`)
    .expect(200);

  const pgGranule = await granulePgModel.get(knex, {
    granule_id: fakePGGranules[0].granule_id,
    collection_cumulus_id: fakePGGranules[0].collection_cumulus_id,
  });

  const expectedGranule = await translatePostgresGranuleToApiGranule({
    granulePgRecord: pgGranule,
    knexOrTransaction: knex,
  });

  t.deepEqual(response.body, expectedGranule);
});

test.serial('GET returns a 404 response if the granule is not found', async (t) => {
  const response = await request(app)
    .get('/granules/unknownGranule')
    .set('Accept', 'application/json')
    .set('Authorization', `Bearer ${jwtAuthToken}`)
    .expect(404);

  t.is(response.status, 404);
  const { message } = response.body;
  t.is(message, 'Granule not found');
});

test.serial('PUT fails if action is not supported', async (t) => {
  const response = await request(app)
    .put(`/granules/${t.context.fakePGGranules[0].granule_id}`)
    .set('Accept', 'application/json')
    .set('Authorization', `Bearer ${jwtAuthToken}`)
    .send({ action: 'someUnsupportedAction' })
    .expect(400);

  t.is(response.status, 400);
  const { message } = response.body;
  t.true(message.includes('Action is not supported'));
});

// This needs to be serial because it is stubbing aws.sfn's responses
test.serial('reingest a granule', async (t) => {
  const fakeDescribeExecutionResult = {
    input: JSON.stringify({
      meta: {
        workflow_name: 'IngestGranule',
      },
      payload: {},
    }),
  };

  // fake workflow
  const message = JSON.parse(fakeDescribeExecutionResult.input);
  const wKey = `${process.env.stackName}/workflows/${message.meta.workflow_name}.json`;
  await s3PutObject({ Bucket: process.env.system_bucket, Key: wKey, Body: '{}' });

  const stub = sinon.stub(sfn(), 'describeExecution').returns({
    promise: () => Promise.resolve(fakeDescribeExecutionResult),
  });
  t.teardown(() => stub.restore());

  const response = await request(app)
    .put(`/granules/${t.context.fakePGGranules[0].granule_id}`)
    .set('Accept', 'application/json')
    .set('Authorization', `Bearer ${jwtAuthToken}`)
    .send({ action: 'reingest' })
    .expect(200);

  const body = response.body;
  t.is(body.status, 'SUCCESS');
  t.is(body.action, 'reingest');
  t.true(body.warning.includes('overwritten'));

  const updatedGranule = await granuleModel.get({ granuleId: t.context.fakeGranules[0].granuleId });
  t.is(updatedGranule.status, 'running');
});

// This needs to be serial because it is stubbing aws.sfn's responses
test.serial('apply an in-place workflow to an existing granule', async (t) => {
  const fakeSFResponse = {
    execution: {
      input: JSON.stringify({
        meta: {
          workflow_name: 'inPlaceWorkflow',
        },
        payload: {},
      }),
    },
  };

  //fake in-place workflow
  const message = JSON.parse(fakeSFResponse.execution.input);
  const wKey = `${process.env.stackName}/workflows/${message.meta.workflow_name}.json`;
  await s3PutObject({ Bucket: process.env.system_bucket, Key: wKey, Body: '{}' });

  const fakeDescribeExecutionResult = {
    output: JSON.stringify({
      meta: {
        workflow_name: 'IngestGranule',
      },
      payload: {},
    }),
  };

  const stub = sinon.stub(sfn(), 'describeExecution').returns({
    promise: () => Promise.resolve(fakeDescribeExecutionResult),
  });
  t.teardown(() => stub.restore());

  const response = await request(app)
    .put(`/granules/${t.context.fakePGGranules[0].granule_id}`)
    .set('Accept', 'application/json')
    .set('Authorization', `Bearer ${jwtAuthToken}`)
    .send({
      action: 'applyWorkflow',
      workflow: 'inPlaceWorkflow',
      messageSource: 'output',
    })
    .expect(200);

  const body = response.body;
  t.is(body.status, 'SUCCESS');
  t.is(body.action, 'applyWorkflow inPlaceWorkflow');

  const updatedGranule = await granuleModel.get({ granuleId: t.context.fakeGranules[0].granuleId });
  t.is(updatedGranule.status, 'running');
});

test.serial('remove a granule from CMR', async (t) => {
  const { s3Buckets, newPgGranule } = await createGranuleAndFiles({
    dbClient: t.context.knex,
    esClient: t.context.esClient,
    granuleParams: { published: true },
  });

  const granuleId = newPgGranule.granule_id;

  sinon.stub(
    CMR.prototype,
    'deleteGranule'
  ).callsFake(() => Promise.resolve());

  sinon.stub(
    CMR.prototype,
    'getGranuleMetadata'
  ).callsFake(() => Promise.resolve({ title: granuleId }));

  try {
    const response = await request(app)
      .put(`/granules/${granuleId}`)
      .set('Accept', 'application/json')
      .set('Authorization', `Bearer ${jwtAuthToken}`)
      .send({ action: 'removeFromCmr' })
      .expect(200);

    const body = response.body;
    t.is(body.status, 'SUCCESS');
    t.is(body.action, 'removeFromCmr');

    // Should have updated the Dynamo granule
    const updatedDynamoGranule = await granuleModel.get({ granuleId });
    t.is(updatedDynamoGranule.published, false);
    t.is(updatedDynamoGranule.cmrLink, undefined);

    // Should have updated the Postgres granule
    const updatedPgGranule = await granulePgModel.get(
      t.context.knex,
      { granule_id: granuleId }
    );
    t.is(updatedPgGranule.published, false);
    t.is(updatedPgGranule.cmrLink, undefined);
  } finally {
    CMR.prototype.deleteGranule.restore();
    CMR.prototype.getGranuleMetadata.restore();
  }

  t.teardown(() => deleteS3Buckets([
    s3Buckets.protected.name,
    s3Buckets.public.name,
  ]));
});

test.serial('remove a granule from CMR with launchpad authentication', async (t) => {
  process.env.cmr_oauth_provider = 'launchpad';
  const launchpadStub = sinon.stub(launchpad, 'getLaunchpadToken').callsFake(() => randomString());

  sinon.stub(
    CMR.prototype,
    'deleteGranule'
  ).callsFake(() => Promise.resolve());

  sinon.stub(
    CMR.prototype,
    'getGranuleMetadata'
  ).callsFake(() => Promise.resolve({ title: t.context.fakePGGranules[0].granule_id }));

  try {
    const response = await request(app)
      .put(`/granules/${t.context.fakePGGranules[0].granule_id}`)
      .set('Accept', 'application/json')
      .set('Authorization', `Bearer ${jwtAuthToken}`)
      .send({ action: 'removeFromCmr' })
      .expect(200);

    const body = response.body;
    t.is(body.status, 'SUCCESS');
    t.is(body.action, 'removeFromCmr');

    const updatedGranule = await granuleModel.get({
      granuleId: t.context.fakePGGranules[0].granule_id,
    });
    t.is(updatedGranule.published, false);
    t.is(updatedGranule.cmrLink, undefined);

    t.is(launchpadStub.calledOnce, true);
  } finally {
    process.env.cmr_oauth_provider = 'earthdata';
    launchpadStub.restore();
    CMR.prototype.deleteGranule.restore();
    CMR.prototype.getGranuleMetadata.restore();
  }
});

test.serial('DELETE returns 404 if granule does not exist', async (t) => {
  const granuleId = randomString();
  const response = await request(app)
    .delete(`/granules/${granuleId}`)
    .set('Accept', 'application/json')
    .set('Authorization', `Bearer ${jwtAuthToken}`)
    .expect(404);
  t.true(response.body.message.includes('No record found'));
});

test.serial('DELETE deleting an existing granule that is published will fail and not delete records', async (t) => {
  const { s3Buckets, newDynamoGranule } = await createGranuleAndFiles({
    dbClient: t.context.knex,
    granuleParams: { published: true },
    esClient: t.context.esClient,
  });

  const granuleId = newDynamoGranule.granuleId;

  const response = await request(app)
    .delete(`/granules/${granuleId}`)
    .set('Accept', 'application/json')
    .set('Authorization', `Bearer ${jwtAuthToken}`)
    .expect(400);

  t.is(response.status, 400);
  const { message } = response.body;
  t.is(
    message,
    'You cannot delete a granule that is published to CMR. Remove it from CMR first'
  );

  // granule should still exist in Dynamo and Postgres
  t.true(await granulePgModel.exists(t.context.knex, { granule_id: granuleId }));
  t.true(await granuleModel.exists({ granuleId }));

  // Verify files still exist in S3 and Postgres
  await Promise.all(
    newDynamoGranule.files.map(async (file) => {
      t.true(await s3ObjectExists({ Bucket: file.bucket, Key: file.key }));
      t.true(await filePgModel.exists(t.context.knex, { bucket: file.bucket, key: file.key }));
    })
  );

  t.teardown(() => deleteS3Buckets([
    s3Buckets.protected.name,
    s3Buckets.public.name,
  ]));
});

test.serial('DELETE deleting an existing unpublished granule', async (t) => {
  const { s3Buckets, newDynamoGranule } = await createGranuleAndFiles({
    dbClient: t.context.knex,
    granuleParams: { published: false },
    esClient: t.context.esClient,
  });

  const response = await request(app)
    .delete(`/granules/${newDynamoGranule.granuleId}`)
    .set('Accept', 'application/json')
    .set('Authorization', `Bearer ${jwtAuthToken}`)
    .expect(200);

  t.is(response.status, 200);
  const { detail } = response.body;
  t.is(detail, 'Record deleted');

  const granuleId = newDynamoGranule.granuleId;

  // granule have been deleted from Postgres and Dynamo
  t.false(await granulePgModel.exists(t.context.knex, { granule_id: granuleId }));
  t.false(await granuleModel.exists({ granuleId }));

  // verify the files are deleted from S3 and Postgres
  await Promise.all(
    newDynamoGranule.files.map(async (file) => {
      t.false(await s3ObjectExists({ Bucket: file.bucket, Key: file.key }));
      t.false(await filePgModel.exists(t.context.knex, { bucket: file.bucket, key: file.key }));
    })
  );

  t.teardown(() => deleteS3Buckets([
    s3Buckets.protected.name,
    s3Buckets.public.name,
  ]));
});

test.serial('DELETE deleting a granule that exists in Dynamo but not Postgres', async (t) => {
  // Create a granule in Dynamo only
  const s3Buckets = {
    protected: {
      name: randomId('protected'),
      type: 'protected',
    },
    public: {
      name: randomId('public'),
      type: 'public',
    },
  };
  const granuleId = randomId('granule');
  const files = [
    {
      bucket: s3Buckets.protected.name,
      fileName: `${granuleId}.hdf`,
      key: `${randomString(5)}/${granuleId}.hdf`,
    },
    {
      bucket: s3Buckets.protected.name,
      fileName: `${granuleId}.cmr.xml`,
      key: `${randomString(5)}/${granuleId}.cmr.xml`,
    },
    {
      bucket: s3Buckets.public.name,
      fileName: `${granuleId}.jpg`,
      key: `${randomString(5)}/${granuleId}.jpg`,
    },
  ];

  const newGranule = fakeGranuleFactoryV2(
    {
      granuleId: granuleId,
      status: 'failed',
      published: false,
      files: files,
    }
  );

  await createS3Buckets([
    s3Buckets.protected.name,
    s3Buckets.public.name,
  ]);

  // Add files to S3
  await Promise.all(newGranule.files.map((file) => s3PutObject({
    Bucket: file.bucket,
    Key: file.key,
    Body: `test data ${randomString()}`,
  })));

  // create a new Dynamo granule
  await granuleModel.create(newGranule);

  const response = await request(app)
    .delete(`/granules/${newGranule.granuleId}`)
    .set('Accept', 'application/json')
    .set('Authorization', `Bearer ${jwtAuthToken}`)
    .expect(200);

  t.is(response.status, 200);
  const { detail } = response.body;
  t.is(detail, 'Record deleted');

  // granule have been deleted from Dynamo
  t.false(await granuleModel.exists({ granuleId }));

  // Verify files were removed from S3
  await Promise.all(
    newGranule.files.map(async (file) => {
      t.false(await s3ObjectExists({ Bucket: file.bucket, Key: file.key }));
    })
  );

  t.teardown(() => deleteS3Buckets([
    s3Buckets.protected.name,
    s3Buckets.public.name,
  ]));
});

test.serial('DELETE throws an error if the Postgres get query fails', async (t) => {
  const { s3Buckets, newDynamoGranule } = await createGranuleAndFiles({
    dbClient: t.context.knex,
    granuleParams: { published: true },
    esClient: t.context.esClient,
  });

  sinon
    .stub(GranulePgModel.prototype, 'get')
    .throws(new Error('Error message'));

  try {
    const response = await request(app)
      .delete(`/granules/${newDynamoGranule.granuleId}`)
      .set('Accept', 'application/json')
      .set('Authorization', `Bearer ${jwtAuthToken}`);
    t.is(response.status, 400);
  } finally {
    GranulePgModel.prototype.get.restore();
  }

  const granuleId = newDynamoGranule.granuleId;

  // granule not have been deleted from Postgres or Dynamo
  t.true(await granulePgModel.exists(t.context.knex, { granule_id: granuleId }));
  t.true(await granuleModel.exists({ granuleId }));

  // verify the files still exist in S3 and Postgres
  await Promise.all(
    newDynamoGranule.files.map(async (file) => {
      t.true(await s3ObjectExists({ Bucket: file.bucket, Key: file.key }));
      t.true(await filePgModel.exists(t.context.knex, { bucket: file.bucket, key: file.key }));
    })
  );

  t.teardown(() => deleteS3Buckets([
    s3Buckets.protected.name,
    s3Buckets.public.name,
  ]));
});

test.serial('move a granule with no .cmr.xml file', async (t) => {
  const bucket = process.env.system_bucket;
  const secondBucket = randomId('second');
  const thirdBucket = randomId('third');

  await runTestUsingBuckets(
    [secondBucket, thirdBucket],
    async () => {
      // Generate Granule/Files, S3 objects and database entries
      const granuleFileName = randomId('granuleFileName');
      const {
        newGranule,
        postgresGranuleCumulusId,
      } = await generateMoveGranuleTestFilesAndEntries({
        t,
        bucket,
        secondBucket,
        granulePgModel,
        filePgModel,
        granuleModel,
        granuleFileName,
      });

      const destinationFilepath = `${process.env.stackName}/granules_moved`;
      const destinations = [
        {
          regex: '.*.txt$',
          bucket,
          filepath: destinationFilepath,
        },
        {
          regex: '.*.md$',
          bucket: thirdBucket,
          filepath: destinationFilepath,
        },
        {
          regex: '.*.jpg$',
          bucket,
          filepath: destinationFilepath,
        },
      ];

      const response = await request(app)
        .put(`/granules/${newGranule.granuleId}`)
        .set('Accept', 'application/json')
        .set('Authorization', `Bearer ${jwtAuthToken}`)
        .send({
          action: 'move',
          destinations,
        })
        .expect(200);

      const body = response.body;
      t.is(body.status, 'SUCCESS');
      t.is(body.action, 'move');

      // Validate S3 Objects are where they should be
      const bucketObjects = await s3().listObjects({
        Bucket: bucket,
        Prefix: destinationFilepath,
      }).promise();

      t.is(bucketObjects.Contents.length, 2);
      bucketObjects.Contents.forEach((item) => {
        t.is(item.Key.indexOf(`${destinationFilepath}/${granuleFileName}`), 0);
      });

      const thirdBucketObjects = await s3().listObjects({
        Bucket: thirdBucket,
        Prefix: destinationFilepath,
      }).promise();

      t.is(thirdBucketObjects.Contents.length, 1);
      t.is(thirdBucketObjects.Contents[0].Key, `${destinationFilepath}/${granuleFileName}.md`);

      // check the granule in dynamoDb is updated and files are replaced
      const updatedGranule = await granuleModel.get({ granuleId: newGranule.granuleId });

      updatedGranule.files.forEach((file) => {
        t.true(file.key.startsWith(`${destinationFilepath}/${granuleFileName}`));
        const destination = destinations.find((dest) => file.fileName.match(dest.regex));
        t.is(destination.bucket, file.bucket);
      });

      // check the granule in postgres is updated
      const pgFiles = await getPgFilesFromGranuleCumulusId(
        t.context.knex,
        filePgModel,
        postgresGranuleCumulusId
      );

      t.is(pgFiles.length, 3);

      for (let i = 0; i < pgFiles.length; i += 1) {
        const destination = destinations.find((dest) => pgFiles[i].file_name.match(dest.regex));
        const fileName = pgFiles[i].file_name;

        t.is(destination.bucket, pgFiles[i].bucket);
        t.like(pgFiles[i], {
          ...omit(newGranule.files[i], ['fileName', 'size', 'createdAt', 'updatedAt']),
          key: `${destinationFilepath}/${fileName}`,
          bucket: destination.bucket,
        });
      }
    }
  );
});

test.serial('When a move granule request fails to move a file correctly, it records the expected granule files in postgres and dynamo', async (t) => {
  const bucket = process.env.system_bucket;
  const secondBucket = randomId('second');
  const thirdBucket = randomId('third');
  const fakeBucket = 'TotallyNotARealBucket';

  await runTestUsingBuckets(
    [secondBucket, thirdBucket],
    async () => {
      // Generate Granule/Files, S3 objects and database entries
      const granuleFileName = randomId('granuleFileName');
      const {
        newGranule,
        postgresGranuleCumulusId,
      } = await generateMoveGranuleTestFilesAndEntries({
        t,
        bucket,
        secondBucket,
        granulePgModel,
        filePgModel,
        granuleModel,
        granuleFileName,
      });

      // Create 'destination' objects
      const destinationFilepath = `${process.env.stackName}/granules_fail_1`;
      const destinations = [
        {
          regex: '.*.txt$',
          bucket,
          filepath: destinationFilepath,
        },
        {
          regex: '.*.md$',
          bucket: thirdBucket,
          filepath: destinationFilepath,
        },
        {
          regex: '.*.jpg$',
          bucket: fakeBucket,
          filepath: destinationFilepath,
        },
      ];

      const response = await request(app)
        .put(`/granules/${newGranule.granuleId}`)
        .set('Accept', 'application/json')
        .set('Authorization', `Bearer ${jwtAuthToken}`)
        .send({
          action: 'move',
          destinations,
        })
        .expect(400);

      const message = JSON.parse(response.body.message);

      message.granule.files = message.granule.files.sort(
        (a, b) => (a.key < b.key ? -1 : 1)
      );
      newGranule.files = newGranule.files.sort(
        (a, b) => (a.key < b.key ? -1 : 1)
      );

      const fileWithInvalidDestination = newGranule.files[0];

      t.is(message.reason, 'Failed to move granule');
      t.deepEqual(message.granule, newGranule);
      t.is(message.errors.length, 1);
      t.is(message.errors[0].code, 'NoSuchBucket');

      const actualGranuleFileRecord = message.granuleFilesRecords.sort(
        (a, b) => (a.key < b.key ? -1 : 1)
      );
      const expectedGranuleFileRecord = [
        {
          bucket: thirdBucket,
          key: `${destinationFilepath}/${granuleFileName}.md`,
          fileName: `${granuleFileName}.md`,
        },
        {
          bucket,
          key: `${destinationFilepath}/${granuleFileName}.txt`,
          fileName: `${granuleFileName}.txt`,
        },
        {
          bucket: fileWithInvalidDestination.bucket,
          key: fileWithInvalidDestination.key,
          fileName: `${granuleFileName}.jpg`,
        },
      ];

      t.deepEqual(expectedGranuleFileRecord, actualGranuleFileRecord);

      // Validate S3 Objects are where they should be
      const bucketObjects = await s3().listObjects({
        Bucket: bucket,
        Prefix: destinationFilepath,
      }).promise();
      t.is(bucketObjects.Contents.length, 1);
      t.is(bucketObjects.Contents[0].Key, `${destinationFilepath}/${granuleFileName}.txt`);

      const failedBucketObjects = await s3().listObjects({
        Bucket: secondBucket,
        Prefix: `${process.env.stackName}/original_filepath`,
      }).promise();
      t.is(failedBucketObjects.Contents.length, 1);
      t.is(failedBucketObjects.Contents[0].Key,
        (`${process.env.stackName}/original_filepath/${granuleFileName}.jpg`));

      const thirdBucketObjects = await s3().listObjects({
        Bucket: thirdBucket,
        Prefix: destinationFilepath,
      }).promise();
      t.is(thirdBucketObjects.Contents.length, 1);
      t.is(thirdBucketObjects.Contents[0].Key, `${destinationFilepath}/${granuleFileName}.md`);

      // check the granule in dynamoDb is updated and files are replaced
      const updatedGranule = await granuleModel.get({ granuleId: newGranule.granuleId });
      const updatedFiles = updatedGranule.files.sort((a, b) => (a.key < b.key ? -1 : 1));

      t.true(updatedFiles[0].key.startsWith(`${destinationFilepath}/${granuleFileName}`));
      t.like(newGranule.files[0], omit(updatedFiles[0], ['fileName', 'key', 'bucket']));
      t.is(updatedFiles[0].bucket, destinations.find(
        (dest) => updatedFiles[0].fileName.match(dest.regex)
      ).bucket);

      t.true(updatedFiles[1].key.startsWith(`${destinationFilepath}/${granuleFileName}`));
      t.like(newGranule.files[1], omit(updatedFiles[1], ['fileName', 'key', 'bucket']));
      t.is(updatedFiles[1].bucket, destinations.find(
        (dest) => updatedFiles[1].fileName.match(dest.regex)
      ).bucket);

      t.deepEqual({
        bucket: fileWithInvalidDestination.bucket,
        key: fileWithInvalidDestination.key,
        size: fileWithInvalidDestination.size,
        fileName: `${granuleFileName}.jpg`,
      }, updatedFiles[2]);

      // Check that the postgres granules are in the correct state
      const pgFiles = await getPgFilesFromGranuleCumulusId(
        t.context.knex,
        filePgModel,
        postgresGranuleCumulusId
      );

      // Sort by only the filename because the paths will have changed
      const sortedPgFiles = pgFiles.sort(
        (a, b) => (getFileNameFromKey(a.key) < getFileNameFromKey(b.key) ? -1 : 1)
      );

      // The .jpg at index 0 should fail and have the original object values as
      // it's assigned `fakeBucket`
      t.like(sortedPgFiles[0], {
        ...omit(newGranule.files[0], ['fileName', 'size', 'createdAt', 'updatedAt']),
      });

      for (let i = 1; i <= 2; i += 1) {
        const fileName = sortedPgFiles[i].file_name;
        const destination = destinations.find((dest) => fileName.match(dest.regex));

        t.is(destination.bucket, sortedPgFiles[i].bucket);
        t.like(sortedPgFiles[i], {
          ...omit(newGranule.files[i], ['fileName', 'size', 'createdAt', 'updatedAt']),
          key: `${destinationFilepath}/${fileName}`,
          bucket: destination.bucket,
        });
      }
    }
  );
});

test.serial('move a file and update ECHO10 xml metadata', async (t) => {
  const { internalBucket, publicBucket } = await setupBucketsConfig();
  const newGranule = fakeGranuleFactoryV2({ collectionId: t.context.collectionId });

  newGranule.files = [
    {
      bucket: internalBucket,
      fileName: `${newGranule.granuleId}.txt`,
      key: `${process.env.stackName}/original_filepath/${newGranule.granuleId}.txt`,
    },
    {
      bucket: publicBucket,
      fileName: `${newGranule.granuleId}.cmr.xml`,
      key: `${process.env.stackName}/original_filepath/${newGranule.granuleId}.cmr.xml`,
    },
  ];

  await granuleModel.create(newGranule);

  const postgresNewGranule = await translateApiGranuleToPostgresGranule(
    newGranule,
    t.context.knex
  );
  postgresNewGranule.collection_cumulus_id = t.context.collectionCumulusId;

  const [postgresGranuleCumulusId] = await granulePgModel.create(
    t.context.knex, postgresNewGranule
  );
  const postgresNewGranuleFiles = newGranule.files.map((file) => {
    const translatedFile = translateApiFiletoPostgresFile(file);
    translatedFile.granule_cumulus_id = postgresGranuleCumulusId;
    return translatedFile;
  });
  await Promise.all(
    postgresNewGranuleFiles.map((file) =>
      filePgModel.create(t.context.knex, file))
  );
  await granuleModel.create(newGranule, t.context.knex);

  await s3PutObject({
    Bucket: newGranule.files[0].bucket,
    Key: newGranule.files[0].key,
    Body: 'test data',
  });

  await s3PutObject({
    Bucket: newGranule.files[1].bucket,
    Key: newGranule.files[1].key,
    Body: fs.createReadStream(path.resolve(__dirname, '../data/meta.xml')),
  });

  const originalXML = await metadataObjectFromCMRFile(
    buildS3Uri(newGranule.files[1].bucket, newGranule.files[1].key)
  );

  const destinationFilepath = `${process.env.stackName}/moved_granules`;
  const destinations = [
    {
      regex: '.*.txt$',
      bucket: internalBucket,
      filepath: destinationFilepath,
    },
  ];

  sinon.stub(
    CMR.prototype,
    'ingestGranule'
  ).returns({ result: { 'concept-id': 'id204842' } });

  const response = await request(app)
    .put(`/granules/${newGranule.granuleId}`)
    .set('Accept', 'application/json')
    .set('Authorization', `Bearer ${jwtAuthToken}`)
    .send({
      action: 'move',
      destinations,
    })
    .expect(200);

  const body = response.body;

  t.is(body.status, 'SUCCESS');
  t.is(body.action, 'move');

  const list = await s3().listObjects({
    Bucket: internalBucket,
    Prefix: destinationFilepath,
  }).promise();
  t.is(list.Contents.length, 1);
  t.is(list.Contents[0].Key.indexOf(destinationFilepath), 0);

  const list2 = await s3().listObjects({
    Bucket: publicBucket,
    Prefix: `${process.env.stackName}/original_filepath`,
  }).promise();
  t.is(list2.Contents.length, 1);
  t.is(newGranule.files[1].key, list2.Contents[0].Key);

  const xmlObject = await metadataObjectFromCMRFile(
    buildS3Uri(newGranule.files[1].bucket, newGranule.files[1].key)
  );

  const newUrls = xmlObject.Granule.OnlineAccessURLs.OnlineAccessURL.map((obj) => obj.URL);
  const newDestination = `${process.env.DISTRIBUTION_ENDPOINT}${destinations[0].bucket}/${destinations[0].filepath}/${newGranule.files[0].fileName}`;
  t.true(newUrls.includes(newDestination));

  // All original URLs are unchanged (because they weren't involved in the granule move)
  const originalURLObjects = originalXML.Granule.OnlineAccessURLs.OnlineAccessURL;
  const originalURLs = originalURLObjects.map((urlObj) => urlObj.URL);
  originalURLs.forEach((originalURL) => {
    t.true(newUrls.includes(originalURL));
  });

  CMR.prototype.ingestGranule.restore();
  await recursivelyDeleteS3Bucket(publicBucket);
});

test.serial('move a file and update its UMM-G JSON metadata', async (t) => {
  const { internalBucket, publicBucket } = await setupBucketsConfig();

  const newGranule = fakeGranuleFactoryV2({ collectionId: t.context.collectionId });
  const ummgMetadataString = fs.readFileSync(path.resolve(__dirname, '../data/ummg-meta.json'));
  const originalUMMG = JSON.parse(ummgMetadataString);

  newGranule.files = [
    {
      bucket: internalBucket,
      fileName: `${newGranule.granuleId}.txt`,
      key: `${process.env.stackName}/original_filepath/${newGranule.granuleId}.txt`,
    },
    {
      bucket: publicBucket,
      fileName: `${newGranule.granuleId}.cmr.json`,
      key: `${process.env.stackName}/original_filepath/${newGranule.granuleId}.cmr.json`,
    },
  ];

  const postgresNewGranule = await translateApiGranuleToPostgresGranule(
    newGranule,
    t.context.knex
  );
  postgresNewGranule.collection_cumulus_id = t.context.collectionCumulusId;

  const [postgresGranuleCumulusId] = await granulePgModel.create(
    t.context.knex, postgresNewGranule
  );
  const postgresNewGranuleFiles = newGranule.files.map((file) => {
    const translatedFile = translateApiFiletoPostgresFile(file);
    translatedFile.granule_cumulus_id = postgresGranuleCumulusId;
    return translatedFile;
  });
  await Promise.all(
    postgresNewGranuleFiles.map((file) =>
      filePgModel.create(t.context.knex, file))
  );
  await granuleModel.create(newGranule);

  await Promise.all(newGranule.files.map((file) => {
    if (file.name === `${newGranule.granuleId}.txt`) {
      return s3PutObject({ Bucket: file.bucket, Key: file.key, Body: 'test data' });
    }
    return s3PutObject({ Bucket: file.bucket, Key: file.key, Body: ummgMetadataString });
  }));

  const destinationFilepath = `${process.env.stackName}/moved_granules/${randomString()}`;
  const destinations = [
    {
      regex: '.*.txt$',
      bucket: internalBucket,
      filepath: destinationFilepath,
    },
  ];

  sinon.stub(
    CMR.prototype,
    'ingestUMMGranule'
  ).returns({ result: { 'concept-id': 'id204842' } });

  const response = await request(app)
    .put(`/granules/${newGranule.granuleId}`)
    .set('Accept', 'application/json')
    .set('Authorization', `Bearer ${jwtAuthToken}`)
    .send({
      action: 'move',
      destinations,
    })
    .expect(200);

  const body = response.body;

  t.is(body.status, 'SUCCESS');
  t.is(body.action, 'move');

  // text file has moved to correct location
  const list = await s3().listObjects({
    Bucket: internalBucket,
    Prefix: destinationFilepath,
  }).promise();
  t.is(list.Contents.length, 1);
  t.is(list.Contents[0].Key.indexOf(destinationFilepath), 0);

  // CMR JSON  is in same location.
  const list2 = await s3().listObjects({
    Bucket: publicBucket,
    Prefix: `${process.env.stackName}/original_filepath`,
  }).promise();
  t.is(list2.Contents.length, 1);
  t.is(newGranule.files[1].key, list2.Contents[0].Key);

  // CMR UMMG JSON has been updated with the location of the moved file.
  const ummgObject = await metadataObjectFromCMRFile(
    buildS3Uri(newGranule.files[1].bucket, newGranule.files[1].key)
  );
  const updatedURLs = ummgObject.RelatedUrls.map((urlObj) => urlObj.URL);
  const newDestination = `${process.env.DISTRIBUTION_ENDPOINT}${destinations[0].bucket}/${destinations[0].filepath}/${newGranule.files[0].fileName}`;
  t.true(updatedURLs.includes(newDestination));

  // Original metadata is also unchanged.
  const origURLs = originalUMMG.RelatedUrls.map((urlObj) => urlObj.URL);
  origURLs.forEach((origURL) => {
    t.true(updatedURLs.includes(origURL));
  });

  CMR.prototype.ingestUMMGranule.restore();
  await recursivelyDeleteS3Bucket(publicBucket);
});

test.serial('PUT with action move returns failure if one granule file exists', async (t) => {
  const filesExistingStub = sinon.stub(models.Granule.prototype, 'getFilesExistingAtLocation').returns([{ fileName: 'file1' }]);

  const granule = t.context.fakeGranules[0];

  await granuleModel.create(granule);

  const body = {
    action: 'move',
    destinations: [{
      regex: '.*.hdf$',
      bucket: 'fake-bucket',
      filepath: 'fake-destination',
    }],
  };

  const response = await request(app)
    .put(`/granules/${granule.granuleId}`)
    .set('Accept', 'application/json')
    .set('Authorization', `Bearer ${jwtAuthToken}`)
    .send(body)
    .expect(409);

  const responseBody = response.body;
  t.is(response.status, 409);
  t.is(responseBody.message,
    'Cannot move granule because the following files would be overwritten at the destination location: file1. Delete the existing files or reingest the source files.');

  filesExistingStub.restore();
});

test.serial('PUT with action move returns failure if more than one granule file exists', async (t) => {
  const filesExistingStub = sinon.stub(models.Granule.prototype, 'getFilesExistingAtLocation').returns([
    { fileName: 'file1' },
    { fileName: 'file2' },
    { fileName: 'file3' },
  ]);
  const granule = t.context.fakeGranules[0];

  await granuleModel.create(granule);

  const body = {
    action: 'move',
    destinations: [{
      regex: '.*.hdf$',
      bucket: 'fake-bucket',
      filepath: 'fake-destination',
    }],
  };

  const response = await request(app)
    .put(`/granules/${granule.granuleId}`)
    .set('Accept', 'application/json')
    .set('Authorization', `Bearer ${jwtAuthToken}`)
    .send(body)
    .expect(409);

  const responseBody = response.body;
  t.is(response.statusCode, 409);
  t.is(responseBody.message,
    'Cannot move granule because the following files would be overwritten at the destination location: file1, file2, file3. Delete the existing files or reingest the source files.');

  filesExistingStub.restore();
});

test('PUT replaces an existing granule in all data stores', async (t) => {
  const { esClient, knex } = t.context;
  const {
    newPgGranule,
    newDynamoGranule,
    esRecord,
  } = await createGranuleAndFiles({
    dbClient: knex,
    esClient,
    granuleParams: {
      status: 'running',
    },
  });

  t.is(newDynamoGranule.status, 'running');
  t.is(newDynamoGranule.queryFields, undefined);
  t.is(newPgGranule.status, 'running');
  t.is(newPgGranule.query_fields, null);
  t.is(esRecord.status, 'running');
  t.is(esRecord.queryFields, undefined);

  const newQueryFields = {
    foo: randomString(),
  };
  const updatedGranule = {
    ...newDynamoGranule,
    status: 'completed',
    queryFields: newQueryFields,
  };

  await request(app)
    .put(`/granules/${newDynamoGranule.granuleId}`)
    .set('Accept', 'application/json')
    .set('Authorization', `Bearer ${jwtAuthToken}`)
    .send(updatedGranule)
    .expect(200);

  const actualGranule = await t.context.granuleModel.get({
    granuleId: newDynamoGranule.granuleId,
  });
  t.deepEqual(actualGranule, {
    ...newDynamoGranule,
    status: 'completed',
    queryFields: newQueryFields,
    updatedAt: actualGranule.updatedAt,
  });

  const actualPgGranule = await t.context.granulePgModel.get(t.context.knex, {
    cumulus_id: newPgGranule.cumulus_id,
  });
  t.deepEqual(actualPgGranule, {
    ...newPgGranule,
    status: 'completed',
    query_fields: newQueryFields,
    updated_at: actualPgGranule.updated_at,
  });

  const updatedEsRecord = await t.context.esGranulesClient.get(
    newDynamoGranule.granuleId
  );
  t.like(
    updatedEsRecord,
    {
      ...esRecord,
      files: actualGranule.files,
      status: 'completed',
      queryFields: newQueryFields,
      updatedAt: updatedEsRecord.updatedAt,
      timestamp: updatedEsRecord.timestamp,
    }
  );
});

test('PUT replaces an existing granule in all data stores with correct timestamps', async (t) => {
  const { esClient, knex } = t.context;
  const {
    newPgGranule,
    newDynamoGranule,
  } = await createGranuleAndFiles({
    dbClient: knex,
    esClient,
    granuleParams: {
      status: 'running',
      createdAt: Date.now(),
      updatedAt: Date.now(),
    },
  });

  const updatedGranule = {
    ...newDynamoGranule,
    updatedAt: Date.now(),
    createdAt: Date.now(),
  };

  await request(app)
    .put(`/granules/${newDynamoGranule.granuleId}`)
    .set('Accept', 'application/json')
    .set('Authorization', `Bearer ${jwtAuthToken}`)
    .send(updatedGranule)
    .expect(200);

  const actualGranule = await t.context.granuleModel.get({
    granuleId: newDynamoGranule.granuleId,
  });
  const actualPgGranule = await t.context.granulePgModel.get(t.context.knex, {
    cumulus_id: newPgGranule.cumulus_id,
  });
  const updatedEsRecord = await t.context.esGranulesClient.get(
    newDynamoGranule.granuleId
  );

  t.true(actualGranule.updatedAt > updatedGranule.updatedAt);
  // createdAt timestamp from original record should have been preserved
  t.is(actualGranule.createdAt, newDynamoGranule.createdAt);
  // PG and Dynamo records have the same timestamps
  t.is(actualPgGranule.created_at.getTime(), actualGranule.createdAt);
  t.is(actualPgGranule.updated_at.getTime(), actualGranule.updatedAt);
  t.is(actualPgGranule.created_at.getTime(), updatedEsRecord.createdAt);
  t.is(actualPgGranule.updated_at.getTime(), updatedEsRecord.updatedAt);
});

test('put() does not write to PostgreSQL/Elasticsearch if writing to DynamoDB fails', async (t) => {
  const { esClient, knex } = t.context;
  const {
    newPgGranule,
    newDynamoGranule,
    esRecord,
  } = await createGranuleAndFiles({
    dbClient: knex,
    esClient,
    granuleParams: { status: 'running' },
  });

  const fakeGranuleModel = {
    get: () => Promise.resolve(newDynamoGranule),
    create: () => {
      throw new Error('something bad');
    },
  };

  const updatedGranule = {
    ...newDynamoGranule,
    status: 'completed',
  };

  const expressRequest = {
    params: {
      granuleName: newDynamoGranule.granuleId,
    },
    body: updatedGranule,
    testContext: {
      knex,
      granuleModel: fakeGranuleModel,
    },
  };

  const response = buildFakeExpressResponse();

  await t.throwsAsync(
    put(expressRequest, response),
    { message: 'something bad' }
  );

  t.deepEqual(
    await t.context.granuleModel.get({
      granuleId: newDynamoGranule.granuleId,
    }),
    newDynamoGranule
  );
  t.deepEqual(
    await t.context.granulePgModel.get(t.context.knex, {
      cumulus_id: newPgGranule.cumulus_id,
    }),
    newPgGranule
  );
  t.deepEqual(
    await t.context.esGranulesClient.get(
      newDynamoGranule.granuleId
    ),
    esRecord
  );
});

test('put() does not write to DynamoDB/Elasticsearch if writing to PostgreSQL fails', async (t) => {
  const { esClient, knex } = t.context;
  const {
    newPgGranule,
    newDynamoGranule,
    esRecord,
  } = await createGranuleAndFiles({
    dbClient: knex,
    esClient,
    granuleParams: { status: 'running' },
  });

  const fakeGranulePgModel = {
    upsert: () => {
      throw new Error('something bad');
    },
    search: () => [{
      created_at: new Date(),
    }],
  };

  const updatedGranule = {
    ...newDynamoGranule,
    status: 'completed',
  };

  const expressRequest = {
    params: {
      granuleName: newDynamoGranule.granuleId,
    },
    body: updatedGranule,
    testContext: {
      knex,
      granulePgModel: fakeGranulePgModel,
    },
  };

  const response = buildFakeExpressResponse();

  await t.throwsAsync(
    put(expressRequest, response),
    { message: 'something bad' }
  );

  t.deepEqual(
    await t.context.granuleModel.get({
      granuleId: newDynamoGranule.granuleId,
    }),
    newDynamoGranule
  );
  t.deepEqual(
    await t.context.granulePgModel.get(t.context.knex, {
      cumulus_id: newPgGranule.cumulus_id,
    }),
    newPgGranule
  );
  t.deepEqual(
    await t.context.esGranulesClient.get(
      newDynamoGranule.granuleId
    ),
    esRecord
  );
});

test('put() does not write to DynamoDB/PostgreSQL if writing to Elasticsearch fails', async (t) => {
  const { esClient, knex } = t.context;
  const {
    newPgGranule,
    newDynamoGranule,
    esRecord,
  } = await createGranuleAndFiles({
    dbClient: knex,
    esClient,
    granuleParams: { status: 'running' },
  });

  const fakeEsClient = {
    index: () => {
      throw new Error('something bad');
    },
    delete: () => Promise.resolve(),
  };

  const updatedGranule = {
    ...newDynamoGranule,
    status: 'completed',
  };

  const expressRequest = {
    params: {
      granuleName: newDynamoGranule.granuleId,
    },
    body: updatedGranule,
    testContext: {
      knex,
      esClient: fakeEsClient,
    },
  };

  const response = buildFakeExpressResponse();

  await t.throwsAsync(
    put(expressRequest, response),
    { message: 'something bad' }
  );

  t.deepEqual(
    await t.context.granuleModel.get({
      granuleId: newDynamoGranule.granuleId,
    }),
    newDynamoGranule
  );
  t.deepEqual(
    await t.context.granulePgModel.get(t.context.knex, {
      cumulus_id: newPgGranule.cumulus_id,
    }),
    newPgGranule
  );
  t.deepEqual(
    await t.context.esGranulesClient.get(
      newDynamoGranule.granuleId
    ),
    esRecord
  );
});<|MERGE_RESOLUTION|>--- conflicted
+++ resolved
@@ -230,7 +230,6 @@
     t.context.knex,
     testPgCollection
   );
-<<<<<<< HEAD
 
   // Create execution in Dynamo/Postgres
   // we need this as granules *should have* a related execution
@@ -240,9 +239,7 @@
   t.context.testExecutionCumulusId = (
     await executionPgModel.create(t.context.knex, t.context.testExecution)
   )[0];
-=======
   t.context.collectionCumulusId = pgCollection.cumulus_id;
->>>>>>> d86f2a2c
 });
 
 test.beforeEach(async (t) => {
