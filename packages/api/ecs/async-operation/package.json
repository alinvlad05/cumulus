{
  "name": "@cumulus/ecs-async-operation",
  "version": "10.1.1",
  "description": "The docker image for running async operations",
  "keywords": [
    "NASA",
    "Cumulus"
  ],
  "homepage": "https://github.com/nasa/cumulus/tree/master/packages/api/ecs/async-operation#readme",
  "bugs": "https://bugs.earthdata.nasa.gov/projects/CUMULUS/issues",
  "license": "Apache-2.0",
  "author": "Cumulus Authors",
  "repository": {
    "type": "git",
    "url": "https://github.com/nasa/cumulus.git",
    "directory": "packages/api/ecs/async-operation"
  },
  "scripts": {
    "test:coverage": "../../../../node_modules/.bin/nyc true",
    "test": "../../../../node_modules/.bin/ava"
  },
  "dependencies": {
<<<<<<< HEAD
    "@cumulus/aws-client": "10.1.0",
    "@cumulus/db": "10.1.0",
    "@cumulus/logger": "10.1.0",
    "@aws-sdk/client-s3": "^3.53.0",
    "@aws-sdk/client-lambda": "^3.53.0",
=======
    "@cumulus/aws-client": "10.1.1",
    "@cumulus/db": "10.1.1",
    "@cumulus/logger": "10.1.1",
    "aws-sdk": "^2.585.0",
>>>>>>> 58aed06e
    "crypto-random-string": "^3.2.0",
    "got": "^11.7.0",
    "lodash": "^4.17.21",
    "p-retry": "^2.0.0"
  },
  "engines": {
    "node": ">=12.18.0"
  },
  "private": true
}<|MERGE_RESOLUTION|>--- conflicted
+++ resolved
@@ -20,18 +20,11 @@
     "test": "../../../../node_modules/.bin/ava"
   },
   "dependencies": {
-<<<<<<< HEAD
-    "@cumulus/aws-client": "10.1.0",
-    "@cumulus/db": "10.1.0",
-    "@cumulus/logger": "10.1.0",
-    "@aws-sdk/client-s3": "^3.53.0",
-    "@aws-sdk/client-lambda": "^3.53.0",
-=======
     "@cumulus/aws-client": "10.1.1",
     "@cumulus/db": "10.1.1",
     "@cumulus/logger": "10.1.1",
-    "aws-sdk": "^2.585.0",
->>>>>>> 58aed06e
+    "@aws-sdk/client-s3": "^3.53.0",
+    "@aws-sdk/client-lambda": "^3.53.0",
     "crypto-random-string": "^3.2.0",
     "got": "^11.7.0",
     "lodash": "^4.17.21",
