--- conflicted
+++ resolved
@@ -1,10 +1,6 @@
 {
   "name": "@cumulus/sftp-client",
-<<<<<<< HEAD
-  "version": "9.5.0",
-=======
   "version": "9.6.0-alpha.1",
->>>>>>> 70114453
   "description": "A Promise-based SFTP client",
   "keywords": [
     "GIBS",
@@ -40,27 +36,16 @@
   "author": "Cumulus Authors",
   "license": "Apache-2.0",
   "dependencies": {
-<<<<<<< HEAD
     "@cumulus/aws-client": "9.5.0",
-    "@cumulus/common": "9.5.0",
-=======
-    "@cumulus/aws-client": "9.4.0",
     "@cumulus/common": "9.6.0-alpha.1",
->>>>>>> 70114453
     "lodash": "^4.17.20",
     "mime-types": "^2.1.27",
     "ssh2": "^1.0.0",
     "ssh2-sftp-client": "^7.0.4"
   },
   "devDependencies": {
-<<<<<<< HEAD
     "@cumulus/checksum": "9.5.0",
     "@cumulus/test-data": "9.5.0",
-    "@types/ssh2-sftp-client": "^5.1.1"
-=======
-    "@cumulus/checksum": "9.4.0",
-    "@cumulus/test-data": "9.4.0",
     "@types/ssh2-sftp-client": "^7.0.0"
->>>>>>> 70114453
   }
 }