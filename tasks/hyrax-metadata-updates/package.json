{
  "name": "@cumulus/hyrax-metadata-updates",
  "version": "10.0.0-beta.0",
  "description": "Update granule metadata with hooks to OPeNDAP URL",
  "main": "index.js",
  "directories": {
    "test": "tests"
  },
  "homepage": "https://github.com/nasa/cumulus/tree/master/tasks/hyrax-metadata-updates",
  "repository": {
    "type": "git",
    "url": "git+https://github.com/nasa/cumulus.git"
  },
  "publishConfig": {
    "access": "public"
  },
  "engines": {
    "node": ">=12.18.0"
  },
  "scripts": {
    "generate-task-schemas": "npx generate-task-schemas . files",
    "build": "rm -rf dist && mkdir dist && npm run generate-task-schemas && cp -R schemas dist/ && ../../node_modules/.bin/webpack",
    "package": "npm run build && (cd dist && node ../../../bin/zip.js lambda.zip index.js schemas)",
    "test": "../../node_modules/.bin/ava",
    "test:coverage": "../../node_modules/.bin/nyc npm test",
    "watch": "rm -rf dist && mkdir dist && cp -R schemas dist/ && ../../node_modules/.bin/webpack --progress -w"
  },
  "ava": {
    "files": [
      "tests/*.js"
    ],
    "fail-fast": true,
    "serial": true,
    "verbose": true,
    "timeout": "15m"
  },
  "author": "Cumulus Authors",
  "license": "Apache-2.0",
  "dependencies": {
<<<<<<< HEAD
    "@cumulus/aws-client": "10.0.0-beta.0",
    "@cumulus/cmr-client": "10.0.0-beta.0",
    "@cumulus/cmrjs": "10.0.0-beta.0",
    "@cumulus/common": "10.0.0-beta.0",
    "@cumulus/cumulus-message-adapter-js": "2.0.3",
    "@cumulus/errors": "10.0.0-beta.0",
=======
    "@cumulus/aws-client": "9.9.0",
    "@cumulus/cmr-client": "9.9.0",
    "@cumulus/cmrjs": "9.9.0",
    "@cumulus/common": "9.9.0",
    "@cumulus/cumulus-message-adapter-js": "2.0.4",
    "@cumulus/errors": "9.9.0",
>>>>>>> c7c0d476
    "libxmljs": "^0.19.7",
    "lodash": "^4.17.20",
    "xml2js": "^0.4.23"
  },
  "devDependencies": {
<<<<<<< HEAD
    "@cumulus/schemas": "10.0.0-beta.0"
=======
    "@cumulus/schemas": "9.9.0-alpha.1",
    "nock": "^12.0.1",
    "rewire": "^6.0.0"
>>>>>>> c7c0d476
  },
  "bugs": {
    "url": "https://github.com/nasa/cumulus/issues"
  },
  "keywords": [
    "hyrax",
    "OPeNDAP",
    "metadata",
    "update"
  ]
}<|MERGE_RESOLUTION|>--- conflicted
+++ resolved
@@ -37,33 +37,20 @@
   "author": "Cumulus Authors",
   "license": "Apache-2.0",
   "dependencies": {
-<<<<<<< HEAD
-    "@cumulus/aws-client": "10.0.0-beta.0",
-    "@cumulus/cmr-client": "10.0.0-beta.0",
-    "@cumulus/cmrjs": "10.0.0-beta.0",
-    "@cumulus/common": "10.0.0-beta.0",
-    "@cumulus/cumulus-message-adapter-js": "2.0.3",
-    "@cumulus/errors": "10.0.0-beta.0",
-=======
     "@cumulus/aws-client": "9.9.0",
     "@cumulus/cmr-client": "9.9.0",
     "@cumulus/cmrjs": "9.9.0",
     "@cumulus/common": "9.9.0",
     "@cumulus/cumulus-message-adapter-js": "2.0.4",
     "@cumulus/errors": "9.9.0",
->>>>>>> c7c0d476
     "libxmljs": "^0.19.7",
     "lodash": "^4.17.20",
     "xml2js": "^0.4.23"
   },
   "devDependencies": {
-<<<<<<< HEAD
-    "@cumulus/schemas": "10.0.0-beta.0"
-=======
     "@cumulus/schemas": "9.9.0-alpha.1",
     "nock": "^12.0.1",
     "rewire": "^6.0.0"
->>>>>>> c7c0d476
   },
   "bugs": {
     "url": "https://github.com/nasa/cumulus/issues"
