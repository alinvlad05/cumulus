'use strict';

const Ajv = require('ajv');
const cloneDeep = require('lodash.clonedeep');
const omit = require('lodash.omit');
const aws = require('@cumulus/common/aws');
const { errorify, sleep } = require('../lib/utils');
const { RecordDoesNotExist } = require('../lib/errors');

/**
 * The manager class handles basic operations on a given DynamoDb table
 *
 */
class Manager {
  static recordIsValid(item, schema = null, removeAdditional = false) {
    if (schema) {
      const ajv = new Ajv({
        useDefaults: true,
        v5: true,
        removeAdditional: removeAdditional
      });
      const validate = ajv.compile(schema);
      const valid = validate(item);
      if (!valid) {
        const err = {
          message: 'The record has validation errors',
          detail: validate.errors
        };
        throw err;
      }
    }
  }

  static async createTable(tableName, hash, range = null) {
    const params = {
      TableName: tableName,
      AttributeDefinitions: [{
        AttributeName: hash.name,
        AttributeType: hash.type
      }],
      KeySchema: [{
        AttributeName: hash.name,
        KeyType: 'HASH'
      }],
      ProvisionedThroughput: {
        ReadCapacityUnits: 5,
        WriteCapacityUnits: 5
      },
      StreamSpecification: {
        StreamEnabled: true,
        StreamViewType: 'NEW_AND_OLD_IMAGES'
      }
    };

    if (range) {
      params.KeySchema.push({
        AttributeName: range.name,
        KeyType: 'RANGE'
      });

      params.AttributeDefinitions.push({
        AttributeName: range.name,
        AttributeType: range.type
      });
    }

    const output = await aws.dynamodb().createTable(params).promise();
<<<<<<< HEAD

    // createTable function is only used with localstack
    // this 3 seconds wait makes sure that we are not putting
    // too much pressure on localstack
    await sleep(3000);
=======
    await aws.dynamodb().waitFor('tableExists', { TableName: tableName }).promise();
>>>>>>> 19e85a2c
    return output;
  }

  static async deleteTable(tableName) {
    const output = await aws.dynamodb().deleteTable({
      TableName: tableName
    }).promise();

<<<<<<< HEAD
    // deleteTable function is only used with localstack
    // this 3 seconds wait makes sure that we are not putting
    // too much pressure on localstack
    await sleep(3000);
=======
    await aws.dynamodb().waitFor('tableNotExists', { TableName: tableName }).promise();
>>>>>>> 19e85a2c
    return output;
  }

  /**
   * constructor of Manager class
   *
   * @param {string} tableName - the name of the table
   * @param {Object} schema - the json schema to validate the records against
   * @returns {Object} an instance of Manager class
   */
  constructor(tableName, schema = {}) {
    this.tableName = tableName;
    this.schema = schema; // variable for the record's json schema
    this.dynamodbDocClient = aws.dynamodbDocClient({ convertEmptyValues: true });
    this.removeAdditional = false;
  }

  /**
   * Gets the item if found. If the record does not exist
   * the function throws RecordDoesNotExist error
   *
   * @param {Object} item - the item to search for
   * @returns {Promise} The record found
   */
  async get(item) {
    const params = {
      TableName: this.tableName,
      Key: item
    };

    try {
      const r = await this.dynamodbDocClient.get(params).promise();
      if (!r.Item) {
        throw new RecordDoesNotExist();
      }
      return r.Item;
    }
    catch (e) {
      throw new RecordDoesNotExist(
        `No record found for ${JSON.stringify(item)} in ${this.tableName}`
      );
    }
  }

  async batchGet(items, attributes = null) {
    const params = {
      RequestItems: {
        [this.tableName]: {
          Keys: items
        }
      }
    };

    if (attributes) {
      params.RequestItems[this.tableName].AttributesToGet = attributes;
    }

    return this.dynamodbDocClient.batchGet(params).promise();
  }

  async batchWrite(_deletes, _puts) {
    let deletes = _deletes;
    let puts = _puts;
    deletes = deletes ? deletes.map((d) => ({ DeleteRequest: { Key: d } })) : [];
    puts = puts ? puts.map((_d) => {
      const d = _d;
      d.updatedAt = Date.now();
      return { PutRequest: { Item: d } };
    }) : [];

    const items = deletes.concat(puts);

    if (items.length > 25) {
      throw new Error('Batch Write supports 25 or fewer bulk actions at the same time');
    }

    const params = {
      RequestItems: {
        [this.tableName]: items
      }
    };

    return this.dynamodbDocClient.batchWrite(params).promise();
  }

  /**
   * creates record(s)
   *
   * @param {Object<Array|Object>} items - the Item/Items to be added to the database
   * @returns {Promise<Array|Object>} an array of created records or a single
   *   created record
   */
  async create(items) {
    // This is confusing because the argument named "items" could either be
    // an Array of items  or a single item.  To make this function a little
    // easier to understand, converting the single item case here to an array
    // containing one item.
    const itemsArray = Array.isArray(items) ? items : [items];

    // For each item, set the updatedAt property.  If it does not have a
    // createdAt property, set that as well.  Instead of modifying the original
    // item, this returns an updated copy of the item.
    const itemsWithTimestamps = itemsArray.map((item) => {
      const clonedItem = cloneDeep(item);
      clonedItem.updatedAt = Date.now();
      if (!clonedItem.createdAt) clonedItem.createdAt = clonedItem.updatedAt;
      return clonedItem;
    });

    // Make sure that all of the items are valid
    itemsWithTimestamps.forEach((item) => {
      this.constructor.recordIsValid(item, this.schema, this.removeAdditional);
    });

    // Suggested method of handling a loop containing an await, according to
    // https://codeburst.io/javascript-async-await-with-foreach-b6ba62bbf404
    for (let i = 0; i < itemsWithTimestamps.length; i += 1) {
      await this.dynamodbDocClient.put({ // eslint-disable-line no-await-in-loop
        TableName: this.tableName,
        Item: itemsWithTimestamps[i]
      }).promise();
    }

    // If the original item was an Array, return an Array.  If the original item
    // was an Object, return an Object.
    return Array.isArray(items) ? itemsWithTimestamps : itemsWithTimestamps[0];
  }

  async scan(query, fields, limit, select, startKey) {
    const params = {
      TableName: this.tableName
    };

    if (query) {
      if (query.filter && query.values) {
        params.FilterExpression = query.filter;
        params.ExpressionAttributeValues = query.values;
      }

      if (query.names) {
        params.ExpressionAttributeNames = query.names;
      }
    }

    if (fields) {
      params.ProjectionExpression = fields;
    }

    if (limit) {
      params.Limit = limit;
    }

    if (select) {
      params.Select = select;
    }

    if (startKey) {
      params.ExclusiveStartKey = startKey;
    }

    const resp = await this.dynamodbDocClient.scan(params).promise();

    // recursively go through all the records
    if (resp.LastEvaluatedKey) {
      const more = await this.scan(query, fields, limit, select, resp.LastEvaluatedKey);
      if (more.Items) {
        resp.Items = more.Items.concat(more.Items);
      }
      resp.Count += more.Count;
    }

    return resp;
  }

  async delete(item) {
    const params = {
      TableName: this.tableName,
      Key: item
    };

    return this.dynamodbDocClient.delete(params).promise();
  }

  async update(key, _item, keysToDelete = []) {
    let item = _item;
    const params = {
      TableName: this.tableName,
      Key: key,
      ReturnValues: 'ALL_NEW'
    };

    // remove the keysToDelete from item if there
    item = omit(item, keysToDelete);
    item.updatedAt = Date.now();

    // remove the key is not included in the item
    item = omit(item, Object.keys(key));

    const attributeUpdates = {};

    // build the update attributes
    Object.keys(item).forEach((k) => {
      attributeUpdates[k] = {
        Action: 'PUT',
        Value: item[k]
      };
    });

    // add keys to be removed
    keysToDelete.forEach((k) => {
      attributeUpdates[k] = { Action: 'DELETE' };
    });

    params.AttributeUpdates = attributeUpdates;

    const response = await this.dynamodbDocClient.update(params).promise();
    return response.Attributes;
  }

  /**
   * Updates the status field
   *
   * @param {Object} key - the key to update
   * @param {string} status - the new status
   * @returns {Promise} the updated record
   */
  updateStatus(key, status) {
    return this.update(key, { status });
  }


  /**
   * Marks the record is failed with proper status
   * and error message
   *
   * @param {Object} key - the key to update
   * @param {Object} err - the error object
   * @returns {Promise} the updated record
   */
  hasFailed(key, err) {
    return this.update(
      key,
      { status: 'failed', error: errorify(err), isActive: false }
    );
  }
}

module.exports = Manager;<|MERGE_RESOLUTION|>--- conflicted
+++ resolved
@@ -65,15 +65,7 @@
     }
 
     const output = await aws.dynamodb().createTable(params).promise();
-<<<<<<< HEAD
-
-    // createTable function is only used with localstack
-    // this 3 seconds wait makes sure that we are not putting
-    // too much pressure on localstack
-    await sleep(3000);
-=======
     await aws.dynamodb().waitFor('tableExists', { TableName: tableName }).promise();
->>>>>>> 19e85a2c
     return output;
   }
 
@@ -82,14 +74,7 @@
       TableName: tableName
     }).promise();
 
-<<<<<<< HEAD
-    // deleteTable function is only used with localstack
-    // this 3 seconds wait makes sure that we are not putting
-    // too much pressure on localstack
-    await sleep(3000);
-=======
     await aws.dynamodb().waitFor('tableNotExists', { TableName: tableName }).promise();
->>>>>>> 19e85a2c
     return output;
   }
 
