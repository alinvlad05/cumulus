--- conflicted
+++ resolved
@@ -312,23 +312,14 @@
   });
 
   it('triggers a running execution record being added to DynamoDB', async () => {
-<<<<<<< HEAD
-    if (beforeAllError) throw SetupError;
+    failOnSetupError([beforeAllError]);
     const record = await waitForApiStatus(
       getExecution,
       {
         prefix: config.stackName,
         arn: workflowExecutionArn,
       },
-      ['running']
-=======
-    failOnSetupError([beforeAllError]);
-
-    const record = await waitForModelStatus(
-      executionModel,
-      { arn: workflowExecutionArn },
       ['running', 'completed']
->>>>>>> 325308f0
     );
     expect(['running', 'completed'].includes(record.status)).toBeTrue();
   });
@@ -755,60 +746,39 @@
     });
 
     it('triggers the granule record being added to DynamoDB', async () => {
-<<<<<<< HEAD
-      if (beforeAllError || subTestSetupError) throw SetupError;
+      failOnSetupError([beforeAllError, subTestSetupError]);
       const record = await waitForApiStatus(
         getGranule,
         {
           prefix: config.stackName,
           granuleId: inputPayload.granules[0].granuleId,
         },
-=======
-      failOnSetupError([beforeAllError, subTestSetupError]);
-      const record = await waitForModelStatus(
-        granuleModel,
-        { granuleId: inputPayload.granules[0].granuleId },
->>>>>>> 325308f0
         'completed'
       );
       expect(record.execution).toEqual(getExecutionUrl(workflowExecutionArn));
     });
 
     it('triggers the successful execution record being added to DynamoDB', async () => {
-<<<<<<< HEAD
-      if (beforeAllError || subTestSetupError) throw SetupError;
+      failOnSetupError([beforeAllError, subTestSetupError]);
       const record = await waitForApiStatus(
         getExecution,
         {
           prefix: config.stackName,
           arn: workflowExecutionArn,
         },
-=======
-      failOnSetupError([beforeAllError, subTestSetupError]);
-      const record = await waitForModelStatus(
-        executionModel,
-        { arn: workflowExecutionArn },
->>>>>>> 325308f0
         'completed'
       );
       expect(record.status).toEqual('completed');
     });
 
     it('triggers the failed execution record being added to DynamoDB', async () => {
-<<<<<<< HEAD
-      if (beforeAllError || subTestSetupError) throw SetupError;
+      failOnSetupError([beforeAllError, subTestSetupError]);
       const record = await waitForApiStatus(
         getExecution,
         {
           prefix: config.stackName,
           arn: failingWorkflowExecution.executionArn,
         },
-=======
-      failOnSetupError([beforeAllError, subTestSetupError]);
-      const record = await waitForModelStatus(
-        executionModel,
-        { arn: failingWorkflowExecution.executionArn },
->>>>>>> 325308f0
         'failed'
       );
       expect(record.status).toEqual('failed');
@@ -1038,7 +1008,6 @@
           const nonCmrFiles = moveGranuleOutputFiles.filter((f) => !f.filename.endsWith('.cmr.xml'));
           nonCmrFiles.forEach((f) => expect(f.duplicate_found).toBeTrue());
 
-<<<<<<< HEAD
             await waitForApiStatus(
               getGranule,
               {
@@ -1047,13 +1016,6 @@
               },
               'completed'
             );
-=======
-          await waitForModelStatus(
-            granuleModel,
-            { granuleId: reingestGranuleId },
-            'completed'
-          );
->>>>>>> 325308f0
 
           const updatedGranule = await getGranule({
             prefix: config.stackName,
@@ -1076,32 +1038,17 @@
         });
 
         it('saves asyncOperationId to execution record', async () => {
-<<<<<<< HEAD
-          if (beforeAllError || subTestSetupError) {
-            throw SetupError;
-          } else if (reingestBeforeAllError) {
-            fail(reingestBeforeAllError);
-          } else {
-            const reingestExecution = await waitForApiStatus(
-              getExecution,
-              {
-                prefix: config.stackName,
-                arn: reingestExecutionArn,
-              },
-              'completed'
-            );
-            expect(reingestExecution.asyncOperationId).toEqual(asyncOperationId);
-          }
-=======
+
           failOnSetupError([beforeAllError, subTestSetupError, reingestBeforeAllError]);
-
-          const reingestExecution = await waitForModelStatus(
-            executionModel,
-            { arn: reingestExecutionArn },
+          const reingestExecution = await waitForApiStatus(
+            getExecution,
+            {
+              prefix: config.stackName,
+              arn: reingestExecutionArn,
+            },
             'completed'
           );
           expect(reingestExecution.asyncOperationId).toEqual(asyncOperationId);
->>>>>>> 325308f0
         });
       });
 
