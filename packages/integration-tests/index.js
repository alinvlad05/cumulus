--- conflicted
+++ resolved
@@ -7,15 +7,12 @@
 const fs = require('fs-extra');
 const pLimit = require('p-limit');
 const {
-<<<<<<< HEAD
-  dynamodb,
-  ecs,
-  s3,
-  sfn
-} = require('@cumulus/common/aws');
-const { Provider, Collection, Rule } = require('@cumulus/api/models');
-=======
-  aws: { s3, sfn },
+  aws: {
+    dynamodb,
+    ecs,
+    s3,
+    sfn
+  },
   stepFunctions: {
     describeExecution
   }
@@ -23,9 +20,7 @@
 const {
   models: { Provider, Collection, Rule }
 } = require('@cumulus/api');
->>>>>>> 68bc8df1
-
-const sfnStep = require('./sfnStep');
+
 const api = require('./api');
 const cmr = require('./cmr.js');
 const sfnStep = require('./sfnStep');
@@ -67,7 +62,7 @@
 
   if (Item.status.S === status || retries <= 0) return Item;
 
-  await timeout(2000);
+  await sleep(2000);
   return waitForAsyncOperationStatus({
     TableName,
     id,
@@ -518,15 +513,10 @@
   generateCmrFilesForGranules: cmr.generateCmrFilesForGranules,
   addRules,
   deleteRules,
+  getClusterArn,
+  getWorkflowArn,
   rulesList,
-<<<<<<< HEAD
-  timeout,
-  getWorkflowArn,
-  getClusterArn,
-  waitForAsyncOperationStatus
-=======
   sleep,
   timeout: sleep,
-  getWorkflowArn
->>>>>>> 68bc8df1
+  waitForAsyncOperationStatus
 };