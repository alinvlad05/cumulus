# Changelog

All notable changes to this project will be documented in this file.

The format is based on [Keep a Changelog](http://keepachangelog.com/en/1.0.0/).

## Unreleased

### Breaking Changes

- **CUMULUS-3070/3074**
  - Updated granule PUT/POST endpoints to no longer respect message write
    constraints.  Functionally this means that:
    - Granules with older createdAt values will replace newer ones, instead of
        ignoring the write request
    - Granules that attempt to set a non-complete state (e.g. 'queued' and
        'running') will now ignore execution state/state change and always write
    - Granules being set to non-complete state will update all values passed in,
      instead of being restricted to `['createdAt', 'updatedAt', 'timestamp',
      'status', 'execution']`
      
### Changed

- **CUMULUS-3070**
  - Updated API granule write logic to no longer require createdAt value in
    dynamo/API granule validation.   Write-time createdAt defaults will be set in the case
    of new API granule writes without the value set, and createdAt will be
    overwritten if it already exists.
  - Refactored granule write logic to allow PATCH behavior on API granule update
    such that existing createdAt values will be retained in case of overwrite
    across all API granule writes.
  - Updated granule write code to validate written createdAt is synced between
    datastores in cases where granule.createdAt is not provided for a new granule.
      

### Added

- **CUMULUS-3070**
  - Remove granules dynamoDb model logic that sets default publish value on record
    validation
  - Update API granule write logic to not set default publish value on record
    updates to avoid overwrite (PATCH behavior)
  - Update API granule write logic to publish to false on record
    creation if not specified
  - Update message granule write logic to set default publish value on record
    creation update.
  - Update granule write logic to set published to default value of `false` if
    `null` is explicitly set with intention to delete the value.
  - Removed dataType/version from api granule schema
  - Added `@cumulus/api/endpoints/granules` unit to cover duration overwrite
    logic for PUT/PATCH endpoint

## [v13.4.0] 10/31/2022

- **CUMULUS-3075**
  - Changed the API endpoint return value for a granule with no files. When a granule has no files, the return value beforehand for
    the translatePostgresGranuletoApiGranule, the function which does the translation of a Postgres granule to an API granule, was 
    undefined, now changed to an empty array. 
  - Existing behavior which relied on the pre-disposed undefined value was changed to instead accept the empty array.
  - Standardized tests in order to expect an empty array for a granule with no files files' object instead of undefined.

### Breaking changes

- **CUMULUS-2915**
  - API endpoint GET `/executions/status/${executionArn}` returns `presignedS3Url` and `data`
  - The user (dashboard) must read the `s3SignedURL` and `data` from the return

### Changed

- **CUMULUS-2915**
  - Updated API endpoint GET `/executions/status/${executionArn}` to return the
    presigned s3 URL in addition to execution status data
- **CUMULUS-3080**
  - Changed the retention period in days from 14 to 30 for cloudwatch logs for NIST-5 compliance

### Fixed

- **CUMULUS-3104**
  - Fixed TS compilation error on aws-client package caused by @aws-sdk/client-s3 3.202.0 upgrade

## [v13.4.0] 2022-10-31


### Notable changes

- **CUMULUS-3104**
  - Published new tag [`43` of `cumuluss/async-operation` to Docker Hub](https://hub.docker.com/layers/cumuluss/async-operation/43/images/sha256-5f989c7d45db3dde87c88c553182d1e4e250a1e09af691a84ff6aa683088b948?context=explore) which was built with node:14.19.3-buster.

- **CUMULUS-2998**
  - Added Memory Size and Timeout terraform variable configuration for the following Cumulus tasks:
    - fake_processing_task_timeout and fake_processing_task_memory_size
    - files_to_granules_task_timeout and files_to_granule_task_memory_size
    - hello_world_task_timeout and hello_world_task_memory_size
    - sf_sqs_report_task_timeout and sf_sqs_report_task_memory_size
- **CUMULUS-2986**
  - Adds Terraform memory_size configurations to lambda functions with customizable timeouts enabled (the minimum default size has also been raised from 256 MB to 512 MB)
    allowed properties include:
    - add_missing_file_checksums_task_memory_size
    - discover_granules_task_memory_size
    - discover_pdrs_task_memory_size
    - hyrax_metadata_updates_task_memory_size
    - lzards_backup_task_memory_size
    - move_granules_task_memory_size
    - parse_pdr_task_memory_size
    - pdr_status_check_task_memory_size
    - post_to_cmr_task_memory_size
    - queue_granules_task_memory_size
    - queue_pdrs_task_memory_size
    - queue_workflow_task_memory_size
    - sync_granule_task_memory_size
    - update_cmr_access_constraints_task_memory_size
    - update_granules_cmr_task_memory_size
  - Initializes the lambda_memory_size(s) variable in the Terraform variable list
- **CUMULUS-2631**
  - Added 'Bearer token' support to s3credentials endpoint
- **CUMULUS-2787**
  - Added `lzards-api-client` package to Cumulus with `submitQueryToLzards` method
- **CUMULUS-2944**
  - Added configuration to increase the limit for body-parser's JSON and URL encoded parsers to allow for larger input payloads

### Changed
<<<<<<< HEAD

- **CUMULUS-3070**
  - Updated API granule write logic to no longer require createdAt value in
    dynamo/API granule validation.   Write-time createdAt defaults will be set in the case
    of new API granule writes without the value set, and createdAt will be
    overwritten if it already exists.
  - Refactored granule write logic to allow PATCH behavior on API granule update
    such that existing createdAt values will be retained in case of overwrite
    across all API granule writes.
  - Updated granule write code to validate written createdAt is synced between
    datastores in cases where granule.createdAt is not provided for a new
    granule.
  - Updated @cumulus/db/translate/granules.translateApiGranuleToPostgresGranuleWithoutNilsRemoved to validate incoming values to ensure values that can't be set to null are not
  - Updated @cumulus/db/translate/granules.translateApiGranuleToPostgresGranuleWithoutNilsRemoved to handle null values in incoming ApiGranule
  - Updated @cumulus/db/types/granules.PostgresGranule typings to allow for null values
  - Added ApiGranuleRecord to @cumulus/api/granule type to represent a written/retrieved from datastore API granule record.
  - Update API/Message write logic to handle nulls as deletion in granule PUT/message write logic

=======
>>>>>>> 0885c1d5
- Updated `example/cumulus-tf/variables.tf` to have `cmr_oauth_provider` default to `launchpad`
- **CUMULUS-3024**
  - Update PUT /granules endpoint to operate consistently across datastores
    (PostgreSQL, ElasticSearch, DynamoDB). Previously it was possible, given a
    partial Granule payload to have different data in Dynamo/ElasticSearch and PostgreSQL
  - Given a partial Granule object, the /granules update endpoint now operates
    with behavior more consistent with a PATCH operation where fields not provided
    in the payload will not be updated in the datastores.
  - Granule translation (db/src/granules.ts) now supports removing null/undefined fields when converting from API to Postgres
    granule formats.
  - Update granule write logic: if a `null` files key is provided in an update payload (e.g. `files: null`),
    an error will be thrown. `null` files were not previously supported and would throw potentially unclear errors. This makes the error clearer and more explicit.
  - Update granule write logic: If an empty array is provided for the `files` key, all files will be removed in all datastores
- **CUMULUS-2787**
  - Updated `lzards-backup-task` to send Cumulus provider and granule createdAt values as metadata in LZARDS backup request to support querying LZARDS for reconciliation reports
- **CUMULUS-2913**
  - Changed `process-dead-letter-archive` lambda to put messages from S3 dead
    letter archive that fail to process to new S3 location.
- **CUMULUS-2974**
  - The `DELETE /granules/<granuleId>` endpoint now includes additional details about granule
    deletion, including collection, deleted granule ID, deleted files, and deletion time.
- **CUMULUS-3027**
  - Pinned typescript to ~4.7.x to address typing incompatibility issues
    discussed in https://github.com/knex/knex/pull/5279
  - Update generate-ts-build-cache script to always install root project dependencies

### Fixed
- **CUMULUS-3104**
  - Updated Dockerfile of async operation docker image to build from node:14.19.3-buster
  - Sets default async_operation_image version to 43.
  - Upgraded saml2-js 4.0.0, rewire to 6.0.0 to address security vulnerabilities
  - Fixed TS compilation error caused by @aws-sdk/client-s3 3.190->3.193 upgrade

### Fixed

- **CUMULUS-3070**
  - Fixed inaccurate typings for PostgresGranule in @cumulus/db/types/granule
  - Fixed inaccurate typings for @cumulus/api/granules.ApiGranule and updated to
    allow null

## [v13.3.2] 2022-10-10 [BACKPORT]

**Please note** changes in 13.3.2 may not yet be released in future versions, as
this is a backport and patch release on the 13.3.x series of releases. Updates that
are included in the future will have a corresponding CHANGELOG entry in future
releases.

### Fixed

- **CUMULUS-2557**
  - Updated `@cumulus/aws-client/S3/moveObject` to handle zero byte files (0 byte files).
- **CUMULUS-2971**
  - Updated `@cumulus/aws-client/S3ObjectStore` class to take string query parameters and
    its methods `signGetObject` and `signHeadObject` to take parameter presignOptions
- **CUMULUS-3021**
  - Updated `@cumulus/api-client/collections` and `@cumulus/integration-tests/api` to encode
    collection version in the URI path
- **CUMULUS-3024**
  - Update PUT /granules endpoint to operate consistently across datastores
    (PostgreSQL, ElasticSearch, DynamoDB). Previously it was possible, given a
    partial Granule payload to have different data in Dynamo/ElasticSearch and PostgreSQL
  - Given a partial Granule object, the /granules update endpoint now operates
    with behavior more consistent with a PATCH operation where fields not provided
    in the payload will not be updated in the datastores.
  - Granule translation (db/src/granules.ts) now supports removing null/undefined fields when converting from API to Postgres
    granule formats.
  - Update granule write logic: if a `null` files key is provided in an update payload (e.g. `files: null`),
    an error will be thrown. `null` files were not previously supported and would throw potentially unclear errors. This makes the error clearer and more explicit.
  - Update granule write logic: If an empty array is provided for the `files` key, all files will be removed in all datastores

## [v13.3.0] 2022-8-19

### Notable Changes

- **CUMULUS-2930**
  - The `GET /granules` endpoint has a new optional query parameter:
    `searchContext`, which is used to resume listing within the same search
    context. It is provided in every response from the endpoint as
    `meta.searchContext`. The searchContext value must be submitted with every
    consequent API call, and must be fetched from each new response to maintain
    the context.
  - Use of the `searchContext` query string parameter allows listing past 10,000 results.
  - Note that using the `from` query param in a request will cause the `searchContext` to
    be ignored and also make the query subject to the 10,000 results cap again.
  - Updated `GET /granules` endpoint to leverage ElasticSearch search-after API.
    The endpoint will only use search-after when the `searchContext` parameter
    is provided in a request.

## [v13.2.1] 2022-8-10 [BACKPORT]

### Notable changes

- **CUMULUS-3019**
  - Fix file write logic to delete files by `granule_cumulus_id` instead of
    `cumulus_id`. Previous logic removed files by matching `file.cumulus_id`
    to `granule.cumulus_id`.

## [v13.2.0] 2022-8-04

### Changed

- **CUMULUS-2940**
  - Updated bulk operation lambda to utilize system wide rds_connection_timing
    configuration parameters from the main `cumulus` module
- **CUMULUS-2980**
  - Updated `ingestPdrWithNodeNameSpec.js` to use `deleteProvidersAndAllDependenciesByHost` function.
  - Removed `deleteProvidersByHost`function.
- **CUMULUS-2954**
  - Updated Backup LZARDS task to run as a single task in a step function workflow.
  - Updated task to allow user to provide `collectionId` in workflow input and
    updated task to use said `collectionId` to look up the corresponding collection record in RDS.

## [v13.1.0] 2022-7-22

### MIGRATION notes

- The changes introduced in CUMULUS-2962 will re-introduce a
  `files_granules_cumulus_id_index` on the `files` table in the RDS database.
  This index will be automatically created as part of the bootstrap lambda
  function *on deployment* of the `data-persistence` module.

  *In cases where the index is already applied, this update will have no effect*.

  **Please Note**: In some cases where ingest is occurring at high volume levels and/or the
  files table has > 150M file records, the migration may
  fail on deployment due to timing required to both acquire the table state needed for the
  migration and time to create the index given the resources available.

  For reference a rx.5 large Aurora/RDS database
  with *no activity* took roughly 6 minutes to create the index for a file table with 300M records and no active ingest, however timed out when the same migration was attempted
  in production with possible activity on the table.

  If you believe you are subject to the above consideration, you may opt to
  manually create the `files` table index *prior* to deploying this version of
  Core with the following procedure:

  -----

  - Verify you do not have the index:

  ```text
  select * from pg_indexes where tablename = 'files';

   schemaname | tablename |        indexname        | tablespace |                                       indexdef
  ------------+-----------+-------------------------+------------+---------------------------------------------------------------------------------------
   public     | files     | files_pkey              |            | CREATE UNIQUE INDEX files_pkey ON public.files USING btree (cumulus_id)
   public     | files     | files_bucket_key_unique |            | CREATE UNIQUE INDEX files_bucket_key_unique ON public.files USING btree (bucket, key)
  ```

  In this instance you should not see an `indexname` row with
  `files_granules_cumulus_id_index` as the value.     If you *do*, you should be
  clear to proceed with the installation.
  - Quiesce ingest

  Stop all ingest operations in Cumulus Core according to your operational
  procedures.    You should validate that it appears there are no active queries that
  appear to be inserting granules/files into the database as a secondary method
  of evaluating the database system state:

  ```text
  select pid, query, state, wait_event_type, wait_event from pg_stat_activity where state = 'active';
  ```

  If query rows are returned with a `query` value that involves the files table,
  make sure ingest is halted and no other granule-update activity is running on
  the system.

  Note: In rare instances if there are hung queries that are unable to resolve, it may be necessary to
  manually use psql [Server Signaling
  Functions](https://www.postgresql.org/docs/10/functions-admin.html#FUNCTIONS-ADMIN-SIGNAL)
  `pg_cancel_backend` and/or
  `pg_terminate_backend` if the migration will not complete in the next step.

  - Create the Index

  Run the following query to create the index.    Depending on the situation
  this may take many minutes to complete, and you will note your CPU load and
  disk I/O rates increase on your cluster:

  ```text
  CREATE INDEX files_granule_cumulus_id_index ON files (granule_cumulus_id);
  ```

  You should see a response like:

  ```text
  CREATE INDEX
  ```

  and can verify the index `files_granule_cumulus_id_index` was created:

  ```text
  => select * from pg_indexes where tablename = 'files';
  schemaname | tablename |           indexname            | tablespace |                                           indexdef
   ------------+-----------+--------------------------------+------------+----------------------------------------------------------------------------------------------
   public     | files     | files_pkey                     |            | CREATE UNIQUE INDEX files_pkey ON public.files USING btree (cumulus_id)
   public     | files     | files_bucket_key_unique        |            | CREATE UNIQUE INDEX files_bucket_key_unique ON public.files USING btree (bucket, key)
   public     | files     | files_granule_cumulus_id_index |            | CREATE INDEX files_granule_cumulus_id_index ON public.files USING btree (granule_cumulus_id)
  (3 rows)
  ```

  - Once this is complete, you may deploy this version of Cumulus as you
    normally would.
  **If you are unable to stop ingest for the above procedure** *and* cannot
  migrate with deployment, you may be able to manually create the index while
  writes are ongoing using postgres's `CONCURRENTLY` option for `CREATE INDEX`.
  This can have significant impacts on CPU/write IO, particularly if you are
  already using a significant amount of your cluster resources, and may result
  in failed writes or an unexpected index/database state.

  PostgreSQL's
  [documentation](https://www.postgresql.org/docs/10/sql-createindex.html#SQL-CREATEINDEX-CONCURRENTLY)
  provides more information on this option.   Please be aware it is
  **unsupported** by Cumulus at this time, so community members that opt to go
  this route should proceed with caution.

  -----

### Notable changes

- **CUMULUS-2962**
  - Re-added database structural migration to `files` table to add an index on `granule_cumulus_id`
- **CUMULUS-2929**
  - Updated `move-granule` task to check the optional collection configuration parameter
    `meta.granuleMetadataFileExtension` to determine the granule metadata file.
    If none is specified, the granule CMR metadata or ISO metadata file is used.

### Changed

- Updated Moment.js package to 2.29.4 to address security vulnerability
- **CUMULUS-2967**
  - Added fix example/spec/helpers/Provider that doesn't fail deletion 404 in
    case of deletion race conditions
### Fixed

- **CUMULUS-2995**
  - Updated Lerna package to 5.1.8 to address security vulnerability

- **CUMULUS-2863**
  - Fixed `@cumulus/api` `validateAndUpdateSqsRule` method to allow 0 retries and 0 visibilityTimeout
    in rule's meta.

- **CUMULUS-2959**
  - Fixed `@cumulus/api` `granules` module to convert numeric productVolume to string
    when an old granule record is retrieved from DynamoDB
- Fixed the following links on Cumulus docs' [Getting Started](https://nasa.github.io/cumulus/docs/getting-started) page:
    * Cumulus Deployment
    * Terraform Best Practices
    * Integrator Common Use Cases
- Also corrected the _How to Deploy Cumulus_ link in the [Glossary](https://nasa.github.io/cumulus/docs/glossary)


## [v13.0.1] 2022-7-12

- **CUMULUS-2995**
  - Updated Moment.js package to 2.29.4 to address security vulnerability

## [v13.0.0] 2022-06-13

### MIGRATION NOTES

- The changes introduced in CUMULUS-2955 should result in removal of
  `files_granule_cumulus_id_index` from the `files` table (added in the v11.1.1
  release).  The success of this operation is dependent on system ingest load.

  In rare cases where data-persistence deployment fails because the
  `postgres-db-migration` times out, it may be required to manually remove the
  index and then redeploy:

  ```text
  DROP INDEX IF EXISTS files_granule_cumulus_id_index;
  ```

### Breaking Changes

- **CUMULUS-2931**

  - Updates CustomBootstrap lambda to default to failing if attempting to remove
    a pre-existing `cumulus-alias` index that would collide with the required
    `cumulus-alias` *alias*.   A configuration parameter
    `elasticsearch_remove_index_alias_conflict`  on the `cumulus` and
    `archive` modules has been added to enable the original behavior that would
    remove the invalid index (and all it's data).
  - Updates `@cumulus/es-client.bootstrapElasticSearch` signature to be
    parameterized and accommodate a new parameter `removeAliasConflict` which
    allows/disallows the deletion of a conflicting `cumulus-alias` index

### Notable changes

- **CUMULUS-2929**
  - Updated `move-granule` task to check the optional collection configuration parameter
    `meta.granuleMetadataFileExtension` to determine the granule metadata file.
    If none is specified, the granule CMR metadata or ISO metadata file is used.

### Added

- **CUMULUS-2929**
  - Added optional collection configuration `meta.granuleMetadataFileExtension` to specify CMR metadata
    file extension for tasks that utilize metadata file lookups

- **CUMULUS-2939**
  - Added `@cumulus/api/lambdas/start-async-operation` to start an async operation

- **CUMULUS-2953**
  - Added `skipMetadataCheck` flag to config for Hyrax metadata updates task.
  - If this config flag is set to `true`, and a granule has no CMR file, the task will simply return the input values.

- **CUMULUS-2966**
  - Added extractPath operation and support of nested string replacement to `url_path` in the collection configuration

### Changed

- **CUMULUS-2965**
  - Update `cumulus-rds-tf` module to ignore `engine_version` lifecycle changes
- **CUMULUS-2967**
  - Added fix example/spec/helpers/Provider that doesn't fail deletion 404 in
    case of deletion race conditions
- **CUMULUS-2955**
  - Updates `20220126172008_files_granule_id_index` to *not* create an index on
    `granule_cumulus_id` on the files table.
  - Adds `20220609024044_remove_files_granule_id_index` migration to revert
    changes from `20220126172008_files_granule_id_index` on any deployed stacks
    that might have the index to ensure consistency in deployed stacks

- **CUMULUS-2923**
  - Changed public key setup for SFTP local testing.
- **CUMULUS-2939**
  - Updated `@cumulus/api` `granules/bulk*`, `elasticsearch/index-from-database` and
    `POST reconciliationReports` endpoints to invoke StartAsyncOperation lambda

### Fixed

- **CUMULUS-2863**
  - Fixed `@cumulus/api` `validateAndUpdateSqsRule` method to allow 0 retries
    and 0 visibilityTimeout in rule's meta.
- **CUMULUS-2961**
  - Fixed `data-migration2` granule migration logic to allow for DynamoDb granules that have a null/empty string value for `execution`.   The migration will now migrate them without a linked execution.
  - Fixed `@cumulus/api` `validateAndUpdateSqsRule` method to allow 0 retries and 0 visibilityTimeout
    in rule's meta.

- **CUMULUS-2959**
  - Fixed `@cumulus/api` `granules` module to convert numeric productVolume to string
    when an old granule record is retrieved from DynamoDB.

## [v12.0.3] 2022-10-03 [BACKPORT]

**Please note** changes in 11.1.7 may not yet be released in future versions, as
this is a backport and patch release on the 12.0.x series of releases. Updates that
are included in the future will have a corresponding CHANGELOG entry in future
releases.

### Fixed

- **CUMULUS-3024**
  - Update PUT /granules endpoint to operate consistently across datastores
    (PostgreSQL, ElasticSearch, DynamoDB). Previously it was possible, given a
    partial Granule payload to have different data in Dynamo/ElasticSearch and PostgreSQL
  - Given a partial Granule object, the /granules update endpoint now operates
    with behavior more consistent with a PATCH operation where fields not provided
    in the payload will not be updated in the datastores.
  - Granule translation (db/src/granules.ts) now supports removing null/undefined fields when converting from API to Postgres
    granule formats.
  - Update granule write logic: if a `null` files key is provided in an update payload (e.g. `files: null`),
    an error will be thrown. `null` files were not previously supported and would throw potentially unclear errors. This makes the error clearer and more explicit.
  - Update granule write logic: If an empty array is provided for the `files` key, all files will be removed in all datastores
- **CUMULUS-2971**
  - Updated `@cumulus/aws-client/S3ObjectStore` class to take string query parameters and
    its methods `signGetObject` and `signHeadObject` to take parameter presignOptions
- **CUMULUS-2557**
  - Updated `@cumulus/aws-client/S3/moveObject` to handle zero byte files (0 byte files).
- **CUMULUS-3021**
  - Updated `@cumulus/api-client/collections` and `@cumulus/integration-tests/api` to encode
    collection version in the URI path

## [v12.0.2] 2022-08-10 [BACKPORT]

**Please note** changes in 12.0.2 may not yet be released in future versions, as
this is a backport and patch release on the 12.0.x series of releases. Updates that
are included in the future will have a corresponding CHANGELOG entry in future
releases.

### Notable Changes

- **CUMULUS-3019**
  - Fix file write logic to delete files by `granule_cumulus_id` instead of
      `cumulus_id`. Previous logic removed files by matching `file.cumulus_id`
      to `granule.cumulus_id`.

## [v12.0.1] 2022-07-18

- **CUMULUS-2995**
  - Updated Moment.js package to 2.29.4 to address security vulnerability

## [v12.0.0] 2022-05-20

### Breaking Changes

- **CUMULUS-2903**

  - The minimum supported version for all published Cumulus Core npm packages is now Node 14.19.1
  - Tasks using the `cumuluss/cumulus-ecs-task` Docker image must be updated to
    `cumuluss/cumulus-ecs-task:1.8.0`. This can be done by updating the `image`
    property of any tasks defined using the `cumulus_ecs_service` Terraform
    module.

### Changed

- **CUMULUS-2932**

  - Updates `SyncGranule` task to include `disableOrDefaultAcl` function that uses
    the configuration ACL parameter to set ACL to private by default or disable ACL.
  - Updates `@cumulus/sync-granule` `download()` function to take in ACL parameter
  - Updates `@cumulus/ingest` `proceed()` function to take in ACL parameter
  - Updates `@cumulus/ingest` `addLock()` function to take in an optional ACL parameter
  - Updates `SyncGranule` example worfklow config
    `example/cumulus-tf/sync_granule_workflow.asl.json` to include `ACL`
    parameter.

## [v11.1.7] 2022-10-05 [BACKPORT]

**Please note** changes in 11.1.7 may not yet be released in future versions, as
this is a backport and patch release on the 11.1.x series of releases. Updates that
are included in the future will have a corresponding CHANGELOG entry in future
releases.

### Fixed

- **CUMULUS-3024**
  - Update PUT /granules endpoint to operate consistently across datastores
    (PostgreSQL, ElasticSearch, DynamoDB). Previously it was possible, given a
    partial Granule payload to have different data in Dynamo/ElasticSearch and PostgreSQL
  - Given a partial Granule object, the /granules update endpoint now operates
    with behavior more consistent with a PATCH operation where fields not provided
    in the payload will not be updated in the datastores.
  - Granule translation (db/src/granules.ts) now supports removing null/undefined fields when converting from API to Postgres
    granule formats.
  - Update granule write logic: if a `null` files key is provided in an update payload (e.g. `files: null`),
    an error will be thrown. `null` files were not previously supported and would throw potentially unclear errors. This makes the error clearer and more explicit.
  - Update granule write logic: If an empty array is provided for the `files` key, all files will be removed in all datastores
- **CUMULUS-2971**
  - Updated `@cumulus/aws-client/S3ObjectStore` class to take string query parameters and
    its methods `signGetObject` and `signHeadObject` to take parameter presignOptions
- **CUMULUS-2557**
  - Updated `@cumulus/aws-client/S3/moveObject` to handle zero byte files (0 byte files).
- **CUMULUS-3021**
  - Updated `@cumulus/api-client/collections` and `@cumulus/integration-tests/api` to encode
    collection version in the URI path
- **CUMULUS-3027**
  - Pinned typescript to ~4.7.x to address typing incompatibility issues
    discussed in https://github.com/knex/knex/pull/5279
  - Update generate-ts-build-cache script to always install root project dependencies

## [v11.1.5] 2022-08-10 [BACKPORT]

**Please note** changes in 11.1.5 may not yet be released in future versions, as
this is a backport and patch release on the 11.1.x series of releases. Updates that
are included in the future will have a corresponding CHANGELOG entry in future
releases.

### Notable changes

- **CUMULUS-3019**
  - Fix file write logic to delete files by `granule_cumulus_id` instead of
      `cumulus_id`. Previous logic removed files by matching `file.cumulus_id`
      to `granule.cumulus_id`.

## [v11.1.4] 2022-07-18

**Please note** changes in 11.1.4 may not yet be released in future versions, as
this is a backport and patch release on the 11.1.x series of releases. Updates that
are included in the future will have a corresponding CHANGELOG entry in future
releases.

### MIGRATION notes


- The changes introduced in CUMULUS-2962 will re-introduce a
  `files_granules_cumulus_id_index` on the `files` table in the RDS database.
  This index will be automatically created as part of the bootstrap lambda
  function *on deployment* of the `data-persistence` module.

  *In cases where the index is already applied, this update will have no effect*.

  **Please Note**: In some cases where ingest is occurring at high volume levels and/or the
  files table has > 150M file records, the migration may
  fail on deployment due to timing required to both acquire the table state needed for the
  migration and time to create the index given the resources available.

  For reference a rx.5 large Aurora/RDS database
  with *no activity* took roughly 6 minutes to create the index for a file table with 300M records and no active ingest, however timed out when the same migration was attempted
  in production with possible activity on the table.

  If you believe you are subject to the above consideration, you may opt to
  manually create the `files` table index *prior* to deploying this version of
  Core with the following procedure:

  -----

  - Verify you do not have the index:

  ```text
  select * from pg_indexes where tablename = 'files';

   schemaname | tablename |        indexname        | tablespace |                                       indexdef
  ------------+-----------+-------------------------+------------+---------------------------------------------------------------------------------------
   public     | files     | files_pkey              |            | CREATE UNIQUE INDEX files_pkey ON public.files USING btree (cumulus_id)
   public     | files     | files_bucket_key_unique |            | CREATE UNIQUE INDEX files_bucket_key_unique ON public.files USING btree (bucket, key)
  ```

  In this instance you should not see an `indexname` row with
  `files_granules_cumulus_id_index` as the value.     If you *do*, you should be
  clear to proceed with the installation.
  - Quiesce ingest

  Stop all ingest operations in Cumulus Core according to your operational
  procedures.    You should validate that it appears there are no active queries that
  appear to be inserting granules/files into the database as a secondary method
  of evaluating the database system state:

  ```text
  select pid, query, state, wait_event_type, wait_event from pg_stat_activity where state = 'active';
  ```

  If query rows are returned with a `query` value that involves the files table,
  make sure ingest is halted and no other granule-update activity is running on
  the system.

  Note: In rare instances if there are hung queries that are unable to resolve, it may be necessary to
  manually use psql [Server Signaling
  Functions](https://www.postgresql.org/docs/10/functions-admin.html#FUNCTIONS-ADMIN-SIGNAL)
  `pg_cancel_backend` and/or
  `pg_terminate_backend` if the migration will not complete in the next step.

  - Create the Index

  Run the following query to create the index.    Depending on the situation
  this may take many minutes to complete, and you will note your CPU load and
  disk I/O rates increase on your cluster:

  ```text
  CREATE INDEX files_granule_cumulus_id_index ON files (granule_cumulus_id);
  ```

  You should see a response like:

  ```text
  CREATE INDEX
  ```

  and can verify the index `files_granule_cumulus_id_index` was created:

  ```text
  => select * from pg_indexes where tablename = 'files';
  schemaname | tablename |           indexname            | tablespace |                                           indexdef
   ------------+-----------+--------------------------------+------------+----------------------------------------------------------------------------------------------
   public     | files     | files_pkey                     |            | CREATE UNIQUE INDEX files_pkey ON public.files USING btree (cumulus_id)
   public     | files     | files_bucket_key_unique        |            | CREATE UNIQUE INDEX files_bucket_key_unique ON public.files USING btree (bucket, key)
   public     | files     | files_granule_cumulus_id_index |            | CREATE INDEX files_granule_cumulus_id_index ON public.files USING btree (granule_cumulus_id)
  (3 rows)
  ```

  - Once this is complete, you may deploy this version of Cumulus as you
    normally would.
  **If you are unable to stop ingest for the above procedure** *and* cannot
  migrate with deployment, you may be able to manually create the index while
  writes are ongoing using postgres's `CONCURRENTLY` option for `CREATE INDEX`.
  This can have significant impacts on CPU/write IO, particularly if you are
  already using a significant amount of your cluster resources, and may result
  in failed writes or an unexpected index/database state.

  PostgreSQL's
  [documentation](https://www.postgresql.org/docs/10/sql-createindex.html#SQL-CREATEINDEX-CONCURRENTLY)
  provides more information on this option.   Please be aware it is
  **unsupported** by Cumulus at this time, so community members that opt to go
  this route should proceed with caution.

  -----

### Changed

- Updated Moment.js package to 2.29.4 to address security vulnerability

## [v11.1.3] 2022-06-24

**Please note** changes in 11.1.3 may not yet be released in future versions, as
this is a backport and patch release on the 11.1.x series of releases. Updates that
are included in the future will have a corresponding CHANGELOG entry in future
releases.

### Notable changes

- **CUMULUS-2929**
  - Updated `move-granule` task to check the optional collection configuration parameter
    `meta.granuleMetadataFileExtension` to determine the granule metadata file.
    If none is specified, the granule CMR metadata or ISO metadata file is used.

### Added

- **CUMULUS-2929**
  - Added optional collection configuration `meta.granuleMetadataFileExtension` to specify CMR metadata
    file extension for tasks that utilize metadata file lookups
- **CUMULUS-2966**
  - Added extractPath operation and support of nested string replacement to `url_path` in the collection configuration
### Fixed

- **CUMULUS-2863**
  - Fixed `@cumulus/api` `validateAndUpdateSqsRule` method to allow 0 retries
    and 0 visibilityTimeout in rule's meta.
- **CUMULUS-2959**
  - Fixed `@cumulus/api` `granules` module to convert numeric productVolume to string
    when an old granule record is retrieved from DynamoDB.
- **CUMULUS-2961**
  - Fixed `data-migration2` granule migration logic to allow for DynamoDb granules that have a null/empty string value for `execution`.   The migration will now migrate them without a linked execution.

## [v11.1.2] 2022-06-13

**Please note** changes in 11.1.2 may not yet be released in future versions, as
this is a backport and patch release on the 11.1.x series of releases. Updates that
are included in the future will have a corresponding CHANGELOG entry in future
releases.

### MIGRATION NOTES

- The changes introduced in CUMULUS-2955 should result in removal of
  `files_granule_cumulus_id_index` from the `files` table (added in the v11.1.1
  release).  The success of this operation is dependent on system ingest load

  In rare cases where data-persistence deployment fails because the
  `postgres-db-migration` times out, it may be required to manually remove the
  index and then redeploy:

  ```text
  > DROP INDEX IF EXISTS postgres-db-migration;
  DROP INDEX
  ```

### Changed

- **CUMULUS-2955**
  - Updates `20220126172008_files_granule_id_index` to *not* create an index on
    `granule_cumulus_id` on the files table.
  - Adds `20220609024044_remove_files_granule_id_index` migration to revert
    changes from `20220126172008_files_granule_id_index` on any deployed stacks
    that might have the index to ensure consistency in deployed stacks

## [v11.1.1] 2022-04-26

### Added

### Changed

- **CUMULUS-2885**
  - Updated `@cumulus/aws-client` to use new AWS SDK v3 packages for S3 requests:
    - `@aws-sdk/client-s3`
    - `@aws-sdk/lib-storage`
    - `@aws-sdk/s3-request-presigner`
  - Updated code for compatibility with updated `@cumulus/aws-client` and AWS SDK v3 S3 packages:
    - `@cumulus/api`
    - `@cumulus/async-operations`
    - `@cumulus/cmrjs`
    - `@cumulus/common`
    - `@cumulus/collection-config-store`
    - `@cumulus/ingest`
    - `@cumulus/launchpad-auth`
    - `@cumulus/sftp-client`
    - `@cumulus/tf-inventory`
    - `lambdas/data-migration2`
    - `tasks/add-missing-file-checksums`
    - `tasks/hyrax-metadata-updates`
    - `tasks/lzards-backup`
    - `tasks/sync-granule`
- **CUMULUS-2886**
  - Updated `@cumulus/aws-client` to use new AWS SDK v3 packages for API Gateway requests:
    - `@aws-sdk/client-api-gateway`
- **CUMULUS-2920**
  - Update npm version for Core build to 8.6
- **CUMULUS-2922**
  - Added `@cumulus/example-lib` package to example project to allow unit tests `example/script/lib` dependency.
  - Updates Mutex unit test to address changes made in [#2902](https://github.com/nasa/cumulus/pull/2902/files)
- **CUMULUS-2924**
  - Update acquireTimeoutMillis to 400 seconds for the db-provision-lambda module to address potential timeout issues on RDS database start
- **CUMULUS-2925**
  - Updates CI to utilize `audit-ci` v6.2.0
  - Updates CI to utilize a on-container filesystem when building Core in 'uncached' mode
  - Updates CI to selectively bootstrap Core modules in the cleanup job phase
- **CUMULUS-2934**
  - Update CI Docker container build to install pipenv to prevent contention on parallel lambda builds


## [v11.1.0] 2022-04-07

### MIGRATION NOTES

- 11.1.0 is an amendment release and supersedes 11.0.0. However, follow the migration steps for 11.0.0.

- **CUMULUS-2905**
  - Updates migration script with new `migrateAndOverwrite` and
    `migrateOnlyFiles` options.

### Added

- **CUMULUS-2860**
  - Added an optional configuration parameter `skipMetadataValidation` to `hyrax-metadata-updates` task
- **CUMULUS-2870**
  - Added `last_modified_date` as output to all tasks in Terraform `ingest` module.
- **CUMULUS-NONE**
  - Added documentation on choosing and configuring RDS at `deployment/choosing_configuring_rds`.

### Changed

- **CUMULUS-2703**
  - Updated `ORCA Backup` reconciliation report to report `cumulusFilesCount` and `orcaFilesCount`
- **CUMULUS-2849**
  - Updated `@cumulus/aws-client` to use new AWS SDK v3 packages for DynamoDB requests:
    - `@aws-sdk/client-dynamodb`
    - `@aws-sdk/lib-dynamodb`
    - `@aws-sdk/util-dynamodb`
  - Updated code for compatibility with AWS SDK v3 Dynamo packages
    - `@cumulus/api`
    - `@cumulus/errors`
    - `@cumulus/tf-inventory`
    - `lambdas/data-migration2`
    - `packages/api/ecs/async-operation`
- **CUMULUS-2864**
  - Updated `@cumulus/cmr-client/ingestUMMGranule` and `@cumulus/cmr-client/ingestConcept`
    functions to not perform separate validation request
- **CUMULUS-2870**
  - Updated `hello_world_service` module to pass in `lastModified` parameter in command list to trigger a Terraform state change when the `hello_world_task` is modified.

### Fixed

- **CUMULUS-2849**
  - Fixed AWS service client memoization logic in `@cumulus/aws-client`

## [v11.0.0] 2022-03-24 [STABLE]

### v9.9->v11.0 MIGRATION NOTES

Release v11.0 is a maintenance release series, replacing v9.9.   If you are
upgrading to or past v11 from v9.9.x to this release, please pay attention to the following
migration notes from prior releases:

#### Migration steps

##### **After deploying the `data-persistence` module, but before deploying the main `cumulus` module**

- Due to a bug in the PUT `/rules/<name>` endpoint, the rule records in PostgreSQL may be
out of sync with records in DynamoDB. In order to bring the records into sync, re-deploy and re-run the
[`data-migration1` Lambda](https://nasa.github.io/cumulus/docs/upgrade-notes/upgrade-rds#3-deploy-and-run-data-migration1) with a payload of
`{"forceRulesMigration": true}`:

```shell
aws lambda invoke --function-name $PREFIX-data-migration1 \
  --payload $(echo '{"forceRulesMigration": true}' | base64) $OUTFILE
```

##### As part of the `cumulus` deployment

- Please read the [documentation on the updates to the granule files schema for our Cumulus workflow tasks and how to upgrade your deployment for compatibility](https://nasa.github.io/cumulus/docs/upgrade-notes/update-task-file-schemas).
- (Optional) Update the `task-config` for all workflows that use the `sync-granule` task to include `workflowStartTime` set to
`{$.cumulus_meta.workflow_start_time}`. See [here](https://github.com/nasa/cumulus/blob/master/example/cumulus-tf/sync_granule_workflow.asl.json#L9) for an example.

##### After the `cumulus` deployment

As part of the work on the RDS Phase 2 feature, it was decided to re-add the
granule file `type` property on the file table (detailed reasoning
https://wiki.earthdata.nasa.gov/pages/viewpage.action?pageId=219186829).  This
change was implemented as part of CUMULUS-2672/CUMULUS-2673, however granule
records ingested prior to v11 will *not* have the file.type property stored in the
PostGreSQL database, and on installation of v11 API calls to get granule.files
will not return this value. We anticipate most users are impacted by this issue.

Users that are impacted by these changes should re-run the granule migration
lambda to *only* migrate granule file records:

```shell
PAYLOAD=$(echo '{"migrationsList": ["granules"], "granuleMigrationParams": {"migrateOnlyFiles": "true"}}' | base64)
aws lambda invoke --function-name $PREFIX-postgres-migration-async-operation \
--payload $PAYLOAD $OUTFILE
```

You should note that this will *only* move files for granule records in
PostgreSQL.  **If you have not completed the phase 1 data migration or
have granule records in dynamo that are not in PostgreSQL, the migration will
report failure for both the DynamoDB granule and all the associated files and the file
records will not be updated**.

If you prefer to do a full granule and file migration, you may instead
opt to run the migration with the `migrateAndOverwrite` option instead, this will re-run a
full granule/files migration and overwrite all values in the PostgreSQL database from
what is in DynamoDB for both granules and associated files:

```shell
PAYLOAD=$(echo '{"migrationsList": ["granules"], "granuleMigrationParams": {"migrateAndOverwrite": "true"}}' | base64)
aws lambda invoke --function-name $PREFIX-postgres-migration-async-operation \
--payload $PAYLOAD $OUTFILE
```

*Please note*: Since this data migration is copying all of your granule data
from DynamoDB to PostgreSQL, it can take multiple hours (or even days) to run,
depending on how much data you have and how much parallelism you configure the
migration to use. In general, the more parallelism you configure the migration
to use, the faster it will go, but the higher load it will put on your
PostgreSQL database. Excessive database load can cause database outages and
result in data loss/recovery scenarios. Thus, the parallelism settings for the
migration are intentionally set by default to conservative values but are
configurable.      If this impacts only some of your data products you may want
to consider using other `granuleMigrationParams`.

Please see [the second data migration
docs](https://nasa.github.io/cumulus/docs/upgrade-notes/upgrade-rds#5-run-the-second-data-migration)
for more on this tool if you are unfamiliar with the various options.

### Notable changes

- **CUMULUS-2703**
  - `ORCA Backup` is now a supported `reportType` for the `POST /reconciliationReports` endpoint

### Added

- **CUMULUS-2311** - RDS Migration Epic Phase 2
  - **CUMULUS-2208**
    - Added `@cumulus/message/utils.parseException` to parse exception objects
    - Added helpers to `@cumulus/message/Granules`:
      - `getGranuleProductVolume`
      - `getGranuleTimeToPreprocess`
      - `getGranuleTimeToArchive`
      - `generateGranuleApiRecord`
    - Added `@cumulus/message/PDRs/generatePdrApiRecordFromMessage` to generate PDR from Cumulus workflow message
    - Added helpers to `@cumulus/es-client/indexer`:
      - `deleteAsyncOperation` to delete async operation records from Elasticsearch
      - `updateAsyncOperation` to update an async operation record in Elasticsearch
    - Added granules `PUT` endpoint to Cumulus API for updating a granule.
    Requests to this endpoint should be submitted **without an `action`**
    attribute in the request body.
    - Added `@cumulus/api-client/granules.updateGranule` to update granule via the API
  - **CUMULUS-2303**
    - Add translatePostgresProviderToApiProvider method to `@cumulus/db/translate/providers`
  - **CUMULUS-2306**
    - Updated API execution GET endpoint to read individual execution records
      from PostgreSQL database instead of DynamoDB
    - Updated API execution-status endpoint to read execution records from
      PostgreSQL database instead of DynamoDB
  - **CUMULUS-2302**
    - Added translatePostgresCollectionToApiCollection method to
      `@cumulus/db/translate/collections`
    - Added `searchWithUpdatedAtRange` method to
      `@cumulus/db/models/collections`
  - **CUMULUS-2301**
    - Created API asyncOperations POST endpoint to create async operations.
  - **CUMULUS-2307**
    - Updated API PDR GET endpoint to read individual PDR records from
      PostgreSQL database instead of DynamoDB
    - Added `deletePdr` to `@cumulus/api-client/pdrs`
  - **CUMULUS-2782**
    - Update API granules endpoint `move` action to update granules in the index
      and utilize postgres as the authoritative datastore
  - **CUMULUS-2769**
    - Update collection PUT endpoint to require existance of postgresql record
      and to ignore lack of dynamoDbRecord on update
  - **CUMULUS-2767**
    - Update provider PUT endpoint to require existence of PostgreSQL record
      and to ignore lack of DynamoDB record on update
  - **CUMULUS-2759**
    - Updates collection/provider/rules/granules creation (post) endpoints to
      primarily check for existence/collision in PostgreSQL database instead of DynamoDB
  - **CUMULUS-2714**
    - Added `@cumulus/db/base.deleteExcluding` method to allow for deletion of a
      record set with an exclusion list of cumulus_ids
  - **CUMULUS-2317**
    - Added `@cumulus/db/getFilesAndGranuleInfoQuery()` to build a query for searching file
    records in PostgreSQL and return specified granule information for each file
    - Added `@cumulus/db/QuerySearchClient` library to handle sequentially fetching and paging
    through results for an arbitrary PostgreSQL query
    - Added `insert` method to all `@cumulus/db` models to handle inserting multiple records into
    the database at once
    - Added `@cumulus/db/translatePostgresGranuleResultToApiGranule` helper to
    translate custom PostgreSQL granule result to API granule
  - **CUMULUS-2672**
    - Added migration to add `type` text column to Postgres database `files` table
  - **CUMULUS-2634**
    - Added new functions for upserting data to Elasticsearch:
      - `@cumulus/es-client/indexer.upsertExecution` to upsert an execution
      - `@cumulus/es-client/indexer.upsertPdr` to upsert a PDR
      - `@cumulus/es-client/indexer.upsertGranule` to upsert a granule
  - **CUMULUS-2510**
    - Added `execution_sns_topic_arn` environment variable to
      `sf_event_sqs_to_db_records` lambda TF definition.
    - Added to `sf_event_sqs_to_db_records_lambda` IAM policy to include
      permissions for SNS publish for `report_executions_topic`
    - Added `collection_sns_topic_arn` environment variable to
      `PrivateApiLambda` and `ApiEndpoints` lambdas.
    - Added `updateCollection` to `@cumulus/api-client`.
    - Added to `ecs_cluster` IAM policy to include permissions for SNS publish
      for `report_executions_sns_topic_arn`, `report_pdrs_sns_topic_arn`,
      `report_granules_sns_topic_arn`
    - Added variables for report topic ARNs to `process_dead_letter_archive.tf`
    - Added variable for granule report topic ARN to `bulk_operation.tf`
    - Added `pdr_sns_topic_arn` environment variable to
      `sf_event_sqs_to_db_records` lambda TF definition.
    - Added the new function `publishSnsMessageByDataType` in `@cumulus/api` to
      publish SNS messages to the report topics to PDRs, Collections, and
      Executions.
    - Added the following functions in `publishSnsMessageUtils` to handle
      publishing SNS messages for specific data and event types:
      - `publishCollectionUpdateSnsMessage`
      - `publishCollectionCreateSnsMessage`
      - `publishCollectionDeleteSnsMessage`
      - `publishGranuleUpdateSnsMessage`
      - `publishGranuleDeleteSnsMessage`
      - `publishGranuleCreateSnsMessage`
      - `publishExecutionSnsMessage`
      - `publishPdrSnsMessage`
      - `publishGranuleSnsMessageByEventType`
    - Added to `ecs_cluster` IAM policy to include permissions for SNS publish
      for `report_executions_topic` and `report_pdrs_topic`.
  - **CUMULUS-2315**
    - Added `paginateByCumulusId` to `@cumulus/db` `BasePgModel` to allow for paginated
      full-table select queries in support of elasticsearch indexing.
    - Added `getMaxCumulusId` to `@cumulus/db` `BasePgModel` to allow all
      derived table classes to support querying the current max `cumulus_id`.
  - **CUMULUS-2673**
    - Added `ES_HOST` environment variable to `postgres-migration-async-operation`
    Lambda using value of `elasticsearch_hostname` Terraform variable.
    - Added `elasticsearch_security_group_id` to security groups for
      `postgres-migration-async-operation` lambda.
    - Added permission for `DynamoDb:DeleteItem` to
      `postgres-migration-async-operation` lambda.
  - **CUMULUS-2778**
    - Updated default value of `async_operation_image` in
      `tf-modules/cumulus/variables.tf` to `cumuluss/async-operation:41`
    - Added `ES_HOST` environment variable to async operation ECS task
      definition to ensure that async operation tasks write to the correct
      Elasticsearch domain
- **CUMULUS-2642**
  - Reduces the reconcilation report's default maxResponseSize that returns
     the full report rather than an s3 signed url. Reports very close to the
     previous limits were failing to download, so the limit has been lowered to
     ensure all files are handled properly.
- **CUMULUS-2703**
  - Added `@cumulus/api/lambdas/reports/orca-backup-reconciliation-report` to create
    `ORCA Backup` reconciliation report

### Removed

- **CUMULUS-2311** - RDS Migration Epic Phase 2
  - **CUMULUS-2208**
    - Removed trigger for `dbIndexer` Lambda for DynamoDB tables:
      - `<prefix>-AsyncOperationsTable`
      - `<prefix>-CollectionsTable`
      - `<prefix>-ExecutionsTable`
      - `<prefix>-GranulesTable`
      - `<prefix>-PdrsTable`
      - `<prefix>-ProvidersTable`
      - `<prefix>-RulesTable`
  - **CUMULUS-2782**
    - Remove deprecated `@ingest/granule.moveGranuleFiles`
  - **CUMULUS-2770**
    - Removed `waitForModelStatus` from `example/spec/helpers/apiUtils` integration test helpers
  - **CUMULUS-2510**
    - Removed `stream_enabled` and `stream_view_type` from `executions_table` TF
      definition.
    - Removed `aws_lambda_event_source_mapping` TF definition on executions
      DynamoDB table.
    - Removed `stream_enabled` and `stream_view_type` from `collections_table`
      TF definition.
    - Removed `aws_lambda_event_source_mapping` TF definition on collections
      DynamoDB table.
    - Removed lambda `publish_collections` TF resource.
    - Removed `aws_lambda_event_source_mapping` TF definition on granules
    - Removed `stream_enabled` and `stream_view_type` from `pdrs_table` TF
      definition.
    - Removed `aws_lambda_event_source_mapping` TF definition on PDRs
      DynamoDB table.
  - **CUMULUS-2694**
    - Removed `@cumulus/api/models/granules.storeGranulesFromCumulusMessage()` method
  - **CUMULUS-2662**
    - Removed call to `addToLocalES` in POST `/granules` endpoint since it is
      redundant.
    - Removed call to `addToLocalES` in POST and PUT `/executions` endpoints
      since it is redundant.
    - Removed function `addToLocalES` from `es-client` package since it is no
      longer used.
  - **CUMULUS-2771**
    - Removed `_updateGranuleStatus` to update granule to "running" from `@cumulus/api/lib/ingest.reingestGranule`
    and `@cumulus/api/lib/ingest.applyWorkflow`

### Changed

- CVE-2022-2477
  - Update node-forge to 1.3.0 in `@cumulus/common` to address CVE-2022-2477
- **CUMULUS-2311** - RDS Migration Epic Phase 2
  - **CUMULUS_2641**
    - Update API granule schema to set productVolume as a string value
    - Update `@cumulus/message` package to set productVolume as string
      (calculated with `file.size` as a `BigInt`) to match API schema
    - Update `@cumulus/db` granule translation to translate `granule` objects to
      match the updated API schema
  - **CUMULUS-2714**
    - Updated
      - @cumulus/api/lib.writeRecords.writeGranulesFromMessage
      - @cumulus/api/lib.writeRecords.writeGranuleFromApi
      - @cumulus/api/lib.writeRecords.createGranuleFromApi
      - @cumulus/api/lib.writeRecords.updateGranuleFromApi
    - These methods now remove postgres file records that aren't contained in
        the write/update action if such file records exist.  This update
        maintains consistency with the writes to elasticsearch/dynamodb.
  - **CUMULUS-2672**
    - Updated `data-migration2` lambda to migrate Dynamo `granule.files[].type`
      instead of dropping it.
    - Updated `@cumlus/db` `translateApiFiletoPostgresFile` to retain `type`
    - Updated `@cumulus/db` `translatePostgresFileToApiFile` to retain `type`
    - Updated `@cumulus/types.api.file` to add `type` to the typing.
  - **CUMULUS-2315**
    - Update `index-from-database` lambda/ECS task and elasticsearch endpoint to read
      from PostgreSQL database
    - Update `index-from-database` endpoint to add the following configuration
      tuning parameters:
      - postgresResultPageSize -- The number of records to read from each
        postgres table per request.   Default is 1000.
      - postgresConnectionPoolSize -- The max number of connections to allow the
        index function to make to the database.  Default is 10.
      - esRequestConcurrency -- The maximium number of concurrent record
        translation/ES record update requests.   Default is 10.
  - **CUMULUS-2308**
    - Update `/granules/<granule_id>` GET endpoint to return PostgreSQL Granules instead of DynamoDB Granules
    - Update `/granules/<granule_id>` PUT endpoint to use PostgreSQL Granule as source rather than DynamoDB Granule
    - Update `unpublishGranule` (used in /granules PUT) to use PostgreSQL Granule as source rather than DynamoDB Granule
    - Update integration tests to use `waitForApiStatus` instead of `waitForModelStatus`
    - Update Granule ingest to update the Postgres Granule status as well as the DynamoDB Granule status
  - **CUMULUS-2302**
    - Update API collection GET endpoint to read individual provider records from
      PostgreSQL database instead of DynamoDB
    - Update sf-scheduler lambda to utilize API endpoint to get provider record
      from database via Private API lambda
    - Update API granule `reingest` endpoint to read collection from PostgreSQL
      database instead of DynamoDB
    - Update internal-reconciliation report to base report Collection comparison
      on PostgreSQL instead of DynamoDB
    - Moved createGranuleAndFiles `@cumulus/api` unit helper from `./lib` to
      `.test/helpers`
  - **CUMULUS-2208**
    - Moved all `@cumulus/api/es/*` code to new `@cumulus/es-client` package
    - Updated logic for collections API POST/PUT/DELETE to create/update/delete
      records directly in Elasticsearch in parallel with updates to
      DynamoDb/PostgreSQL
    - Updated logic for rules API POST/PUT/DELETE to create/update/delete
      records directly in Elasticsearch in parallel with updates to
      DynamoDb/PostgreSQL
    - Updated logic for providers API POST/PUT/DELETE to create/update/delete
      records directly in  Elasticsearch in parallel with updates to
      DynamoDb/PostgreSQL
    - Updated logic for PDRs API DELETE to delete records directly in
      Elasticsearch in parallel with deletes to DynamoDB/PostgreSQL
    - Updated logic for executions API DELETE to delete records directly in
      Elasticsearch in parallel with deletes to DynamoDB/PostgreSQL
    - Updated logic for granules API DELETE to delete records directly in
      Elasticsearch in parallel with deletes to DynamoDB/PostgreSQL
    - `sfEventSqsToDbRecords` Lambda now writes following data directly to
      Elasticsearch in parallel with writes to DynamoDB/PostgreSQL:
      - executions
      - PDRs
      - granules
    - All async operations are now written directly to Elasticsearch in parallel
      with DynamoDB/PostgreSQL
    - Updated logic for async operation API DELETE to delete records directly in
      Elasticsearch in parallel with deletes to DynamoDB/PostgreSQL
    - Moved:
      - `packages/api/lib/granules.getGranuleProductVolume` ->
      `@cumulus/message/Granules.getGranuleProductVolume`
      - `packages/api/lib/granules.getGranuleTimeToPreprocess`
      -> `@cumulus/message/Granules.getGranuleTimeToPreprocess`
      - `packages/api/lib/granules.getGranuleTimeToArchive` ->
      `@cumulus/message/Granules.getGranuleTimeToArchive`
      - `packages/api/models/Granule.generateGranuleRecord`
      -> `@cumulus/message/Granules.generateGranuleApiRecord`
  - **CUMULUS-2306**
    - Updated API local serve (`api/bin/serve.js`) setup code to add cleanup/executions
    related records
    - Updated @cumulus/db/models/granules-executions to add a delete method in
      support of local cleanup
    - Add spec/helpers/apiUtils/waitForApiStatus integration helper to retry API
      record retrievals on status in lieu of using `waitForModelStatus`
  - **CUMULUS-2303**
    - Update API provider GET endpoint to read individual provider records from
      PostgreSQL database instead of DynamoDB
    - Update sf-scheduler lambda to utilize API endpoint to get provider record
      from database via Private API lambda
  - **CUMULUS-2301**
    - Updated `getAsyncOperation` to read from PostgreSQL database instead of
      DynamoDB.
    - Added `translatePostgresAsyncOperationToApiAsyncOperation` function in
      `@cumulus/db/translate/async-operation`.
    - Updated `translateApiAsyncOperationToPostgresAsyncOperation` function to
      ensure that `output` is properly translated to an object for the
      PostgreSQL record for the following cases of `output` on the incoming API
      record:
      - `record.output` is a JSON stringified object
      - `record.output` is a JSON stringified array
      - `record.output` is a JSON stringified string
      - `record.output` is a string
  - **CUMULUS-2317**
    - Changed reconciliation reports to read file records from PostgreSQL instead of DynamoDB
  - **CUMULUS-2304**
    - Updated API rule GET endpoint to read individual rule records from
      PostgreSQL database instead of DynamoDB
    - Updated internal consumer lambdas for SNS, SQS and Kinesis to read
      rules from PostgreSQL.
  - **CUMULUS-2634**
    - Changed `sfEventSqsToDbRecords` Lambda to use new upsert helpers for executions, granules, and PDRs
    to ensure out-of-order writes are handled correctly when writing to Elasticsearch
  - **CUMULUS-2510**
    - Updated `@cumulus/api/lib/writeRecords/write-execution` to publish SNS
      messages after a successful write to Postgres, DynamoDB, and ES.
    - Updated functions `create` and `upsert` in the `db` model for Executions
      to return an array of objects containing all columns of the created or
      updated records.
    - Updated `@cumulus/api/endpoints/collections` to publish an SNS message
      after a successful collection delete, update (PUT), create (POST).
    - Updated functions `create` and `upsert` in the `db` model for Collections
      to return an array of objects containing all columns for the created or
      updated records.
    - Updated functions `create` and `upsert` in the `db` model for Granules
      to return an array of objects containing all columns for the created or
      updated records.
    - Updated `@cumulus/api/lib/writeRecords/write-granules` to publish SNS
      messages after a successful write to Postgres, DynamoDB, and ES.
    - Updated `@cumulus/api/lib/writeRecords/write-pdr` to publish SNS
      messages after a successful write to Postgres, DynamoDB, and ES.
  - **CUMULUS-2733**
    - Updated `_writeGranuleFiles` function creates an aggregate error which
      contains the workflow error, if any, as well as any error that may occur
      from writing granule files.
  - **CUMULUS-2674**
    - Updated `DELETE` endpoints for the following data types to check that record exists in
      PostgreSQL or Elasticsearch before proceeding with deletion:
      - `provider`
      - `async operations`
      - `collections`
      - `granules`
      - `executions`
      - `PDRs`
      - `rules`
  - **CUMULUS-2294**
    - Updated architecture and deployment documentation to reference RDS
  - **CUMULUS-2642**
    - Inventory and Granule Not Found Reconciliation Reports now compare
      Databse against S3 in on direction only, from Database to S3
      Objects. This means that only files in the database are compared against
      objects found on S3 and the filesInCumulus.onlyInS3 report key will
      always be empty. This significantly decreases the report output size and
      aligns with a users expectations.
    - Updates getFilesAndGranuleInfoQuery to take additional optional
      parameters `collectionIds`, `granuleIds`, and `providers` to allow
      targeting/filtering of the results.

  - **CUMULUS-2694**
    - Updated database write logic in `sfEventSqsToDbRccords` to log message if Cumulus
    workflow message is from pre-RDS deployment but still attempt parallel writing to DynamoDB
    and PostgreSQL
    - Updated database write logic in `sfEventSqsToDbRccords` to throw error if requirements to write execution to PostgreSQL cannot be met
  - **CUMULUS-2660**
    - Updated POST `/executions` endpoint to publish SNS message of created record to executions SNS topic
  - **CUMULUS-2661**
    - Updated PUT `/executions/<arn>` endpoint to publish SNS message of updated record to executions SNS topic
  - **CUMULUS-2765**
    - Updated `updateGranuleStatusToQueued` in `write-granules` to write to
      Elasticsearch and publish SNS message to granules topic.
  - **CUMULUS-2774**
    - Updated `constructGranuleSnsMessage` and `constructCollectionSnsMessage`
      to throw error if `eventType` is invalid or undefined.
  - **CUMULUS-2776**
    - Updated `getTableIndexDetails` in `db-indexer` to use correct
      `deleteFnName` for reconciliation reports.
  - **CUMULUS-2780**
    - Updated bulk granule reingest operation to read granules from PostgreSQL instead of DynamoDB.
  - **CUMULUS-2778**
    - Updated default value of `async_operation_image` in `tf-modules/cumulus/variables.tf` to `cumuluss/async-operation:38`
  - **CUMULUS-2854**
    - Updated rules model to decouple `createRuleTrigger` from `create`.
    - Updated rules POST endpoint to call `rulesModel.createRuleTrigger` directly to create rule trigger.
    - Updated rules PUT endpoints to call `rulesModel.createRuleTrigger` if update fails and reversion needs to occur.

### Fixed

- **CUMULUS-2311** - RDS Migration Epic Phase 2
  - **CUMULUS-2810**
    - Updated @cumulus/db/translate/translatePostgresProviderToApiProvider to
      correctly return provider password and updated tests to prevent
      reintroduction.
  - **CUMULUS-2778**
    - Fixed async operation docker image to correctly update record status in
    Elasticsearch
  - Updated localAPI to set additional env variable, and fixed `GET /executions/status` response
  - **CUMULUS-2877**
    - Ensure database records receive a timestamp when writing granules.

## [v10.1.3] 2022-06-28 [BACKPORT]

### Added

- **CUMULUS-2966**
  - Added extractPath operation and support of nested string replacement to `url_path` in the collection configuration

## [v10.1.2] 2022-03-11

### Added

- **CUMULUS-2859**
  - Update `postgres-db-migration` lambda timeout to default 900 seconds
  - Add `db_migration_lambda_timeout` variable to `data-persistence` module to
    allow this timeout to be user configurable
- **CUMULUS-2868**
  - Added `iam:PassRole` permission to `step_policy` in `tf-modules/ingest/iam.tf`

## [v10.1.1] 2022-03-04

### Migration steps

- Due to a bug in the PUT `/rules/<name>` endpoint, the rule records in PostgreSQL may be
out of sync with records in DynamoDB. In order to bring the records into sync, re-run the
[previously deployed `data-migration1` Lambda](https://nasa.github.io/cumulus/docs/upgrade-notes/upgrade-rds#3-deploy-and-run-data-migration1) with a payload of
`{"forceRulesMigration": true}`:

```shell
aws lambda invoke --function-name $PREFIX-data-migration1 \
  --payload $(echo '{"forceRulesMigration": true}' | base64) $OUTFILE
```

### Added

- **CUMULUS-2841**
  - Add integration test to validate PDR node provider that requires password
    credentials succeeds on ingest

- **CUMULUS-2846**
  - Added `@cumulus/db/translate/rule.translateApiRuleToPostgresRuleRaw` to translate API rule to PostgreSQL rules and
  **keep undefined fields**

### Changed

- **CUMULUS-NONE**
  - Adds logging to ecs/async-operation Docker container that launches async
    tasks on ECS. Sets default async_operation_image_version to 39.

- **CUMULUS-2845**
  - Updated rules model to decouple `createRuleTrigger` from `create`.
  - Updated rules POST endpoint to call `rulesModel.createRuleTrigger` directly to create rule trigger.
  - Updated rules PUT endpoints to call `rulesModel.createRuleTrigger` if update fails and reversion needs to occur.
- **CUMULUS-2846**
  - Updated version of `localstack/localstack` used in local unit testing to `0.11.5`

### Fixed

- Upgraded lodash to version 4.17.21 to fix vulnerability
- **CUMULUS-2845**
  - Fixed bug in POST `/rules` endpoint causing rule records to be created
  inconsistently in DynamoDB and PostgreSQL
- **CUMULUS-2846**
  - Fixed logic for `PUT /rules/<name>` endpoint causing rules to be saved
  inconsistently between DynamoDB and PostgreSQL
- **CUMULUS-2854**
  - Fixed queue granules behavior where the task was not accounting for granules that
  *already* had createdAt set. Workflows downstream in this scenario should no longer
  fail to write their granules due to order-of-db-writes constraints in the database
  update logic.

## [v10.1.0] 2022-02-23

### Added

- **CUMULUS-2775**
  - Added a configurable parameter group for the RDS serverless database cluster deployed by `tf-modules/rds-cluster-tf`. The allowed parameters for the parameter group can be found in the AWS documentation of [allowed parameters for an Aurora PostgreSQL cluster](https://docs.aws.amazon.com/AmazonRDS/latest/AuroraUserGuide/AuroraPostgreSQL.Reference.ParameterGroups.html). By default, the following parameters are specified:
    - `shared_preload_libraries`: `pg_stat_statements,auto_explain`
    - `log_min_duration_statement`: `250`
    - `auto_explain.log_min_duration`: `250`
- **CUMULUS-2781**
  - Add api_config secret to hold API/Private API lambda configuration values
- **CUMULUS-2840**
  - Added an index on `granule_cumulus_id` to the RDS files table.

### Changed

- **CUMULUS-2492**
  - Modify collectionId logic to accomodate trailing underscores in collection short names. e.g. `shortName____`
- **CUMULUS-2847**
  - Move DyanmoDb table name into API keystore and initialize only on lambda cold start
- **CUMULUS-2833**
  - Updates provider model schema titles to display on the dashboard.
- **CUMULUS-2837**
  - Update process-s3-dead-letter-archive to unpack SQS events in addition to
    Cumulus Messages
  - Update process-s3-dead-letter-archive to look up execution status using
    getCumulusMessageFromExecutionEvent (common method with sfEventSqsToDbRecords)
  - Move methods in api/lib/cwSfExecutionEventUtils to
    @cumulus/message/StepFunctions
- **CUMULUS-2775**
  - Changed the `timeout_action` to `ForceApplyCapacityChange` by default for the RDS serverless database cluster `tf-modules/rds-cluster-tf`
- **CUMULUS-2781**
  - Update API lambda to utilize api_config secret for initial environment variables

### Fixed

- **CUMULUS-2853**
  - Move OAUTH_PROVIDER to lambda env variables to address regression in CUMULUS-2781
  - Add logging output to api app router
- Added Cloudwatch permissions to `<prefix>-steprole` in `tf-modules/ingest/iam.tf` to address the
`Error: error creating Step Function State Machine (xxx): AccessDeniedException: 'arn:aws:iam::XXX:role/xxx-steprole' is not authorized to create managed-rule`
error in non-NGAP accounts:
  - `events:PutTargets`
  - `events:PutRule`
  - `events:DescribeRule`

## [v10.0.1] 2022-02-03

### Fixed

- Fixed IAM permissions issue with `<prefix>-postgres-migration-async-operation` Lambda
which prevented it from running a Fargate task for data migration.

## [v10.0.0] 2022-02-01

### Migration steps

- Please read the [documentation on the updates to the granule files schema for our Cumulus workflow tasks and how to upgrade your deployment for compatibility](https://nasa.github.io/cumulus/docs/upgrade-notes/update-task-file-schemas).
- (Optional) Update the `task-config` for all workflows that use the `sync-granule` task to include `workflowStartTime` set to
`{$.cumulus_meta.workflow_start_time}`. See [here](https://github.com/nasa/cumulus/blob/master/example/cumulus-tf/sync_granule_workflow.asl.json#L9) for an example.

### BREAKING CHANGES

- **NDCUM-624**
  - Functions in @cumulus/cmrjs renamed for consistency with `isCMRFilename` and `isCMRFile`
    - `isECHO10File` -> `isECHO10Filename`
    - `isUMMGFile` -> `isUMMGFilename`
    - `isISOFile` -> `isCMRISOFilename`
- **CUMULUS-2388**
  - In order to standardize task messaging formats, please note the updated input, output and config schemas for the following Cumulus workflow tasks:
    - add-missing-file-checksums
    - files-to-granules
    - hyrax-metadata-updates
    - lzards-backup
    - move-granules
    - post-to-cmr
    - sync-granule
    - update-cmr-access-constraints
    - update-granules-cmr-metadata-file-links
  The primary focus of the schema updates was to standardize the format of granules, and
  particularly their files data. The granule `files` object now matches the file schema in the
  Cumulus database and thus also matches the `files` object produced by the API with use cases like
  `applyWorkflow`. This includes removal of `name` and `filename` in favor of `bucket` and `key`,
  removal of certain properties such as `etag` and `duplicate_found` and outputting them as
  separate objects stored in `meta`.
  - Checksum values calculated by `@cumulus/checksum` are now converted to string to standardize
  checksum formatting across the Cumulus library.

### Notable changes

- **CUMULUS-2718**
  - The `sync-granule` task has been updated to support an optional configuration parameter `workflowStartTime`. The output payload of `sync-granule` now includes a `createdAt` time for each granule which is set to the
  provided `workflowStartTime` or falls back to `Date.now()` if not provided. Workflows using
  `sync-granule` may be updated to include this parameter with the value of `{$.cumulus_meta.workflow_start_time}` in the `task_config`.
- Updated version of `@cumulus/cumulus-message-adapter-js` from `2.0.3` to `2.0.4` for
all Cumulus workflow tasks
- **CUMULUS-2783**
  - A bug in the ECS cluster autoscaling configuration has been
resolved. ECS clusters should now correctly autoscale by adding new cluster
instances according to the [policy configuration](https://github.com/nasa/cumulus/blob/master/tf-modules/cumulus/ecs_cluster.tf).
  - Async operations that are started by these endpoints will be run as ECS tasks
  with a launch type of Fargate, not EC2:
    - `POST /deadLetterArchive/recoverCumulusMessages`
    - `POST /elasticsearch/index-from-database`
    - `POST /granules/bulk`
    - `POST /granules/bulkDelete`
    - `POST /granules/bulkReingest`
    - `POST /migrationCounts`
    - `POST /reconciliationReports`
    - `POST /replays`
    - `POST /replays/sqs`

### Added

- Upgraded version of dependencies on `knex` package from `0.95.11` to `0.95.15`
- Added Terraform data sources to `example/cumulus-tf` module to retrieve default VPC and subnets in NGAP accounts
  - Added `vpc_tag_name` variable which defines the tags used to look up a VPC. Defaults to VPC tag name used in NGAP accounts
  - Added `subnets_tag_name` variable which defines the tags used to look up VPC subnets. Defaults to a subnet tag name used in NGAP accounts
- Added Terraform data sources to `example/data-persistence-tf` module to retrieve default VPC and subnets in NGAP accounts
  - Added `vpc_tag_name` variable which defines the tags used to look up a VPC. Defaults to VPC tag name used in NGAP accounts
  - Added `subnets_tag_name` variable which defines the tags used to look up VPC subnets. Defaults to a subnet tag name used in NGAP accounts
- Added Terraform data sources to `example/rds-cluster-tf` module to retrieve default VPC and subnets in NGAP accounts
  - Added `vpc_tag_name` variable which defines the tags used to look up a VPC. Defaults to VPC tag name used in NGAP accounts
  - Added `subnets_tag_name` variable which defines the tags used to look up VPC subnets. Defaults to tag names used in subnets in for NGAP accounts
- **CUMULUS-2299**
  - Added support for SHA checksum types with hyphens (e.g. `SHA-256` vs `SHA256`) to tasks that calculate checksums.
- **CUMULUS-2439**
  - Added CMR search client setting to the CreateReconciliationReport lambda function.
  - Added `cmr_search_client_config` tfvars to the archive and cumulus terraform modules.
  - Updated CreateReconciliationReport lambda to search CMR collections with CMRSearchConceptQueue.
- **CUMULUS-2441**
  - Added support for 'PROD' CMR environment.
- **CUMULUS-2456**
  - Updated api lambdas to query ORCA Private API
  - Updated example/cumulus-tf/orca.tf to the ORCA release v4.0.0-Beta3
- **CUMULUS-2638**
  - Adds documentation to clarify bucket config object use.
- **CUMULUS-2684**
  - Added optional collection level parameter `s3MultipartChunksizeMb` to collection's `meta` field
  - Updated `move-granules` task to take in an optional config parameter s3MultipartChunksizeMb
- **CUMULUS-2747**
  - Updated data management type doc to include additional fields for provider configurations
- **CUMULUS-2773**
  - Added a document to the workflow-tasks docs describing deployment, configuration and usage of the LZARDS backup task.

### Changed

- Made `vpc_id` variable optional for `example/cumulus-tf` module
- Made `vpc_id` and `subnet_ids` variables optional for `example/data-persistence-tf` module
- Made `vpc_id` and `subnets` variables optional for `example/rds-cluster-tf` module
- Changes audit script to handle integration test failure when `USE\_CACHED\_BOOTSTRAP` is disabled.
- Increases wait time for CMR to return online resources in integration tests
- **CUMULUS-1823**
  - Updates to Cumulus rule/provider schemas to improve field titles and descriptions.
- **CUMULUS-2638**
  - Transparent to users, remove typescript type `BucketType`.
- **CUMULUS-2718**
  - Updated config for SyncGranules to support optional `workflowStartTime`
  - Updated SyncGranules to provide `createdAt` on output based on `workflowStartTime` if provided,
  falling back to `Date.now()` if not provided.
  - Updated `task_config` of SyncGranule in example workflows
- **CUMULUS-2735**
  - Updated reconciliation reports to write formatted JSON to S3 to improve readability for
    large reports
  - Updated TEA version from 102 to 121 to address TEA deployment issue with the max size of
    a policy role being exceeded
- **CUMULUS-2743**
  - Updated bamboo Dockerfile to upgrade pip as part of the image creation process
- **CUMULUS-2744**
  - GET executions/status returns associated granules for executions retrieved from the Step Function API
- **CUMULUS-2751**
  - Upgraded all Cumulus (node.js) workflow tasks to use
    `@cumulus/cumulus-message-adapter-js` version `2.0.3`, which includes an
    update cma-js to better expose CMA stderr stream output on lambda timeouts
    as well as minor logging enhancements.
- **CUMULUS-2752**
  - Add new mappings for execution records to prevent dynamic field expansion from exceeding
  Elasticsearch field limits
    - Nested objects under `finalPayload.*` will not dynamically add new fields to mapping
    - Nested objects under `originalPayload.*` will not dynamically add new fields to mapping
    - Nested keys under `tasks` will not dynamically add new fields to mapping
- **CUMULUS-2753**
  - Updated example/cumulus-tf/orca.tf to the latest ORCA release v4.0.0-Beta2 which is compatible with granule.files file schema
  - Updated /orca/recovery to call new lambdas request_status_for_granule and request_status_for_job.
  - Updated orca integration test
- [**PR #2569**](https://github.com/nasa/cumulus/pull/2569)
  - Fixed `TypeError` thrown by `@cumulus/cmrjs/cmr-utils.getGranuleTemporalInfo` when
    a granule's associated UMM-G JSON metadata file does not contain a `ProviderDates`
    element that has a `Type` of either `"Update"` or `"Insert"`.  If neither are
    present, the granule's last update date falls back to the `"Create"` type
    provider date, or `undefined`, if none is present.
- **CUMULUS-2775**
  - Changed `@cumulus/api-client/invokeApi()` to accept a single accepted status code or an array
  of accepted status codes via `expectedStatusCodes`
- [**PR #2611**](https://github.com/nasa/cumulus/pull/2611)
  - Changed `@cumulus/launchpad-auth/LaunchpadToken.requestToken` and `validateToken`
    to use the HTTPS request option `https.pfx` instead of the deprecated `pfx` option
    for providing the certificate.
- **CUMULUS-2836**
  - Updates `cmr-utils/getGranuleTemporalInfo` to search for a SingleDateTime
    element, when beginningDateTime value is not
    found in the metadata file.  The granule's temporal information is
    returned so that both beginningDateTime and endingDateTime are set to the
    discovered singleDateTimeValue.
- **CUMULUS-2756**
  - Updated `_writeGranule()` in `write-granules.js` to catch failed granule writes due to schema validation, log the failure and then attempt to set the status of the granule to `failed` if it already exists to prevent a failure from allowing the granule to get "stuck" in a non-failed status.

### Fixed

- **CUMULUS-2775**
  - Updated `@cumulus/api-client` to not log an error for 201 response from `updateGranule`
- **CUMULUS-2783**
  - Added missing lower bound on scale out policy for ECS cluster to ensure that
  the cluster will autoscale correctly.
- **CUMULUS-2835**
  - Updated `hyrax-metadata-updates` task to support reading the DatasetId from ECHO10 XML, and the EntryTitle from UMM-G JSON; these are both valid alternatives to the shortname and version ID.

## [v9.9.3] 2021-02-17 [BACKPORT]

**Please note** changes in 9.9.3 may not yet be released in future versions, as
this is a backport and patch release on the 9.9.x series of releases. Updates that
are included in the future will have a corresponding CHANGELOG entry in future
releases.

- **CUMULUS-2853**
  - Move OAUTH_PROVIDER to lambda env variables to address regression in 9.9.2/CUMULUS-2275
  - Add logging output to api app router

## [v9.9.2] 2021-02-10 [BACKPORT]

**Please note** changes in 9.9.2 may not yet be released in future versions, as
this is a backport and patch release on the 9.9.x series of releases. Updates that
are included in the future will have a corresponding CHANGELOG entry in future
releases.### Added

- **CUMULUS-2775**
  - Added a configurable parameter group for the RDS serverless database cluster deployed by `tf-modules/rds-cluster-tf`. The allowed parameters for the parameter group can be found in the AWS documentation of [allowed parameters for an Aurora PostgreSQL cluster](https://docs.aws.amazon.com/AmazonRDS/latest/AuroraUserGuide/AuroraPostgreSQL.Reference.ParameterGroups.html). By default, the following parameters are specified:
    - `shared_preload_libraries`: `pg_stat_statements,auto_explain`
    - `log_min_duration_statement`: `250`
    - `auto_explain.log_min_duration`: `250`
- **CUMULUS-2840**
  - Added an index on `granule_cumulus_id` to the RDS files table.

### Changed

- **CUMULUS-2847**
  - Move DyanmoDb table name into API keystore and initialize only on lambda cold start
- **CUMULUS-2781**
  - Add api_config secret to hold API/Private API lambda configuration values
- **CUMULUS-2775**
  - Changed the `timeout_action` to `ForceApplyCapacityChange` by default for the RDS serverless database cluster `tf-modules/rds-cluster-tf`

## [v9.9.1] 2021-02-10 [BACKPORT]

**Please note** changes in 9.9.1 may not yet be released in future versions, as
this is a backport and patch release on the 9.9.x series of releases. Updates that
are included in the future will have a corresponding CHANGELOG entry in future
releases.

### Fixed

- **CUMULUS-2775**
  - Updated `@cumulus/api-client` to not log an error for 201 response from `updateGranule`

### Changed

- Updated version of `@cumulus/cumulus-message-adapter-js` from `2.0.3` to `2.0.4` for
all Cumulus workflow tasks
- **CUMULUS-2775**
  - Changed `@cumulus/api-client/invokeApi()` to accept a single accepted status code or an array
  of accepted status codes via `expectedStatusCodes`
- **CUMULUS-2837**
  - Update process-s3-dead-letter-archive to unpack SQS events in addition to
    Cumulus Messages
  - Update process-s3-dead-letter-archive to look up execution status using
    getCumulusMessageFromExecutionEvent (common method with sfEventSqsToDbRecords)
  - Move methods in api/lib/cwSfExecutionEventUtils to
    @cumulus/message/StepFunctions

## [v9.9.0] 2021-11-03

### Added

- **NDCUM-624**: Add support for ISO metadata files for the `MoveGranules` step
  - Add function `isISOFile` to check if a given file object is an ISO file
  - `granuleToCmrFileObject` and `granulesToCmrFileObjects` now take a
    `filterFunc` argument
    - `filterFunc`'s default value is `isCMRFile`, so the previous behavior is
      maintained if no value is given for this argument
    - `MoveGranules` passes a custom filter function to
      `granulesToCmrFileObjects` to check for `isISOFile` in addition to
      `isCMRFile`, so that metadata from `.iso.xml` files can be used in the
      `urlPathTemplate`
- [**PR #2535**](https://github.com/nasa/cumulus/pull/2535)
  - NSIDC and other cumulus users had desire for returning formatted dates for
    the 'url_path' date extraction utilities. Added 'dateFormat' function as
    an option for extracting and formating the entire date. See
    docs/workflow/workflow-configuration-how-to.md for more information.
- [**PR #2548**](https://github.com/nasa/cumulus/pull/2548)
  - Updated webpack configuration for html-loader v2
- **CUMULUS-2640**
  - Added Elasticsearch client scroll setting to the CreateReconciliationReport lambda function.
  - Added `elasticsearch_client_config` tfvars to the archive and cumulus terraform modules.
- **CUMULUS-2683**
  - Added `default_s3_multipart_chunksize_mb` setting to the `move-granules` lambda function.
  - Added `default_s3_multipart_chunksize_mb` tfvars to the cumulus and ingest terraform modules.
  - Added optional parameter `chunkSize` to `@cumulus/aws-client/S3.moveObject` and
    `@cumulus/aws-client/S3.multipartCopyObject` to set the chunk size of the S3 multipart uploads.
  - Renamed optional parameter `maxChunkSize` to `chunkSize` in
    `@cumulus/aws-client/lib/S3MultipartUploads.createMultipartChunks`.

### Changed

- Upgraded all Cumulus workflow tasks to use `@cumulus/cumulus-message-adapter-js` version `2.0.1`
- **CUMULUS-2725**
  - Updated providers endpoint to return encrypted password
  - Updated providers model to try decrypting credentials before encryption to allow for better handling of updating providers
- **CUMULUS-2734**
  - Updated `@cumulus/api/launchpadSaml.launchpadPublicCertificate` to correctly retrieve
    certificate from launchpad IdP metadata with and without namespace prefix.

## [v9.8.0] 2021-10-19

### Notable changes

- Published new tag [`36` of `cumuluss/async-operation` to Docker Hub](https://hub.docker.com/layers/cumuluss/async-operation/35/images/sha256-cf777a6ef5081cd90a0f9302d45243b6c0a568e6d977c0ee2ccc5a90b12d45d0?context=explore) for compatibility with
upgrades to `knex` package and to address security vulnerabilities.

### Added

- Added `@cumulus/db/createRejectableTransaction()` to handle creating a Knex transaction that **will throw an error** if the transaction rolls back. [As of Knex 0.95+, promise rejection on transaction rollback is no longer the default behavior](https://github.com/knex/knex/blob/master/UPGRADING.md#upgrading-to-version-0950).

- **CUMULUS-2639**
  - Increases logging on reconciliation reports.

- **CUMULUS-2670**
  - Updated `lambda_timeouts` string map variable for `cumulus` module to accept a
  `update_granules_cmr_metadata_file_links_task_timeout` property
- **CUMULUS-2598**
  - Add unit and integration tests to describe queued granules as ignored when
    duplicate handling is 'skip'

### Changed

- Updated `knex` version from 0.23.11 to 0.95.11 to address security vulnerabilities
- Updated default version of async operations Docker image to `cumuluss/async-operation:36`
- **CUMULUS-2590**
  - Granule applyWorkflow, Reingest actions and Bulk operation now update granule status to `queued` when scheduling the granule.
- **CUMULUS-2643**
  - relocates system file `buckets.json` out of the
    `s3://internal-bucket/workflows` directory into
    `s3://internal-bucket/buckets`.


## [v9.7.1] 2021-12-08 [Backport]

Please note changes in 9.7.0 may not yet be released in future versions, as this is a backport and patch release on the 9.7.x series of releases. Updates that are included in the future will have a corresponding CHANGELOG entry in future releases.
Fixed

- **CUMULUS-2751**
  - Update all tasks to update to use cumulus-message-adapter-js version 2.0.4

## [v9.7.0] 2021-10-01

### Notable Changes

- **CUMULUS-2583**
  - The `queue-granules` task now updates granule status to `queued` when a granule is queued. In order to prevent issues with the private API endpoint and Lambda API request and concurrency limits, this functionality runs with limited concurrency, which may increase the task's overall runtime when large numbers of granules are being queued. If you are facing Lambda timeout errors with this task, we recommend converting your `queue-granules` task to an ECS activity. This concurrency is configurable via the task config's `concurrency` value.
- **CUMULUS-2676**
  - The `discover-granules` task has been updated to limit concurrency on checks to identify and skip already ingested granules in order to prevent issues with the private API endpoint and Lambda API request and concurrency limits. This may increase the task's overall runtime when large numbers of granules are discovered. If you are facing Lambda timeout errors with this task, we recommend converting your `discover-granules` task to an ECS activity. This concurrency is configurable via the task config's `concurrency` value.
- Updated memory of `<prefix>-sfEventSqsToDbRecords` Lambda to 1024MB

### Added

- **CUMULUS-2000**
  - Updated `@cumulus/queue-granules` to respect a new config parameter: `preferredQueueBatchSize`. Queue-granules will respect this batchsize as best as it can to batch granules into workflow payloads. As workflows generally rely on information such as collection and provider expected to be shared across all granules in a workflow, queue-granules will break batches up by collection, as well as provider if there is a `provider` field on the granule. This may result in batches that are smaller than the preferred size, but never larger ones. The default value is 1, which preserves current behavior of queueing 1 granule per workflow.
- **CUMULUS-2630**
  - Adds a new workflow `DiscoverGranulesToThrottledQueue` that discovers and writes
    granules to a throttled background queue.  This allows discovery and ingest
    of larger numbers of granules without running into limits with lambda
    concurrency.

### Changed

- **CUMULUS-2720**
  - Updated Core CI scripts to validate CHANGELOG diffs as part of the lint process
- **CUMULUS-2695**
  - Updates the example/cumulus-tf deployment to change
    `archive_api_reserved_concurrency` from 8 to 5 to use fewer reserved lambda
    functions. If you see throttling errors on the `<stack>-apiEndpoints` you
    should increase this value.
  - Updates cumulus-tf/cumulus/variables.tf to change
    `archive_api_reserved_concurrency` from 8 to 15 to prevent throttling on
    the dashboard for default deployments.
- **CUMULUS-2584**
  - Updates `api/endpoints/execution-status.js` `get` method to include associated granules, as
    an array, for the provided execution.
  - Added `getExecutionArnsByGranuleCumulusId` returning a list of executionArns sorted by most recent first,
    for an input Granule Cumulus ID in support of the move of `translatePostgresGranuleToApiGranule` from RDS-Phase2
    feature branch
  - Added `getApiExecutionCumulusIds` returning cumulus IDs for a given list of executions
- **CUMULUS-NONE**
  - Downgrades elasticsearch version in testing container to 5.3 to match AWS version.
  - Update serve.js -> `eraseDynamoTables()`. Changed the call `Promise.all()` to `Promise.allSettled()` to ensure all dynamo records (provider records in particular) are deleted prior to reseeding.

### Fixed

- **CUMULUS-2583**
  - Fixed a race condition where granules set as “queued” were not able to be set as “running” or “completed”

## [v9.6.0] 2021-09-20

### Added

- **CUMULUS-2576**
  - Adds `PUT /granules` API endpoint to update a granule
  - Adds helper `updateGranule` to `@cumulus/api-client/granules`
- **CUMULUS-2606**
  - Adds `POST /granules/{granuleId}/executions` API endpoint to associate an execution with a granule
  - Adds helper `associateExecutionWithGranule` to `@cumulus/api-client/granules`
- **CUMULUS-2583**
  - Adds `queued` as option for granule's `status` field

### Changed

- Moved `ssh2` package from `@cumulus/common` to `@cumulus/sftp-client` and
  upgraded package from `^0.8.7` to `^1.0.0` to address security vulnerability
  issue in previous version.
- **CUMULUS-2583**
  - `QueueGranules` task now updates granule status to `queued` once it is added to the queue.

- **CUMULUS-2617**
  - Use the `Authorization` header for CMR Launchpad authentication instead of the deprecated `Echo-Token` header.

### Fixed

- Added missing permission for `<prefix>_ecs_cluster_instance_role` IAM role (used when running ECS services/tasks)
to allow `kms:Decrypt` on the KMS key used to encrypt provider credentials. Adding this permission fixes the `sync-granule` task when run as an ECS activity in a Step Function, which previously failed trying to decrypt credentials for providers.

- **CUMULUS-2576**
  - Adds default value to granule's timestamp when updating a granule via API.

## [v9.5.0] 2021-09-07

### BREAKING CHANGES

- Removed `logs` record type from mappings from Elasticsearch. This change **should not have**
any adverse impact on existing deployments, even those which still contain `logs` records,
but technically it is a breaking change to the Elasticsearch mappings.
- Changed `@cumulus/api-client/asyncOperations.getAsyncOperation` to return parsed JSON body
of response and not the raw API endpoint response

### Added

- **CUMULUS-2670**
  - Updated core `cumulus` module to take lambda_timeouts string map variable that allows timeouts of ingest tasks to be configurable. Allowed properties for the mapping include:
  - discover_granules_task_timeout
  - discover_pdrs_task_timeout
  - hyrax_metadata_update_tasks_timeout
  - lzards_backup_task_timeout
  - move_granules_task_timeout
  - parse_pdr_task_timeout
  - pdr_status_check_task_timeout
  - post_to_cmr_task_timeout
  - queue_granules_task_timeout
  - queue_pdrs_task_timeout
  - queue_workflow_task_timeout
  - sync_granule_task_timeout
- **CUMULUS-2575**
  - Adds `POST /granules` API endpoint to create a granule
  - Adds helper `createGranule` to `@cumulus/api-client`
- **CUMULUS-2577**
  - Adds `POST /executions` endpoint to create an execution
- **CUMULUS-2578**
  - Adds `PUT /executions` endpoint to update an execution
- **CUMULUS-2592**
  - Adds logging when messages fail to be added to queue
- **CUMULUS-2644**
  - Pulled `delete` method for `granules-executions.ts` implemented as part of CUMULUS-2306
  from the RDS-Phase-2 feature branch in support of CUMULUS-2644.
  - Pulled `erasePostgresTables` method in `serve.js` implemented as part of CUMULUS-2644,
  and CUMULUS-2306 from the RDS-Phase-2 feature branch in support of CUMULUS-2644
  - Added `resetPostgresDb` method to support resetting between integration test suite runs

### Changed

- Updated `processDeadLetterArchive` Lambda to return an object where
`processingSucceededKeys` is an array of the S3 keys for successfully
processed objects and `processingFailedKeys` is an array of S3 keys
for objects that could not be processed
- Updated async operations to handle writing records to the databases
when output of the operation is `undefined`

- **CUMULUS-2644**
  - Moved `migration` directory from the `db-migration-lambda` to the `db` package and
  updated unit test references to migrationDir to be pulled from `@cumulus/db`
  - Updated `@cumulus/api/bin/serveUtils` to write records to PostgreSQL tables

- **CUMULUS-2575**
  - Updates model/granule to allow a granule created from API to not require an
    execution to be associated with it. This is a backwards compatible change
    that will not affect granules created in the normal way.
  - Updates `@cumulus/db/src/model/granules` functions `get` and `exists` to
    enforce parameter checking so that requests include either (granule\_id
    and collection\_cumulus\_id) or (cumulus\_id) to prevent incorrect results.
  - `@cumulus/message/src/Collections.deconstructCollectionId` has been
    modified to throw a descriptive error if the input `collectionId` is
    undefined rather than `TypeError: Cannot read property 'split' of
    undefined`. This function has also been updated to throw descriptive errors
    if an incorrectly formatted collectionId is input.

## [v9.4.1] 2022-02-14 [BACKPORT]

**Please note** changes in 9.4.1 may not yet be released in future versions, as
this is a backport and patch release on the 9.4.x series of releases. Updates that
are included in the future will have a corresponding CHANGELOG entry in future
releases.

- **CUMULUS-2847**
  - Update dynamo configuration to read from S3 instead of System Manager
    Parameter Store
  - Move api configuration initialization outside the lambda handler to
    eliminate unneded S3 calls/require config on cold-start only
  - Moved `ssh2` package from `@cumulus/common` to `@cumulus/sftp-client` and
    upgraded package from `^0.8.7` to `^1.0.0` to address security vulnerability
    issue in previous version.
  - Fixed hyrax task package.json dev dependency
  - Update CNM lambda dependencies for Core tasks
    - cumulus-cnm-response-task: 1.4.4
    - cumulus-cnm-to-granule: 1.5.4
  - Whitelist ssh2 re: https://github.com/advisories/GHSA-652h-xwhf-q4h6

## [v9.4.0] 2021-08-16

### Notable changes

- `@cumulus/sync-granule` task should now properly handle
syncing files from HTTP/HTTPS providers where basic auth is
required and involves a redirect to a different host (e.g.
downloading files protected by Earthdata Login)

### Added

- **CUMULUS-2591**
  - Adds `failedExecutionStepName` to failed execution's jsonb error records.
    This is the name of the Step Function step for the last failed event in the
    execution's event history.
- **CUMULUS-2548**
  - Added `allowed_redirects` field to PostgreSQL `providers` table
  - Added `allowedRedirects` field to DynamoDB `<prefix>-providers` table
  - Added `@cumulus/aws-client/S3.streamS3Upload` to handle uploading the contents
  of a readable stream to S3 and returning a promise
- **CUMULUS-2373**
  - Added `replaySqsMessages` lambda to replay archived incoming SQS
    messages from S3.
  - Added `/replays/sqs` endpoint to trigger an async operation for
    the `replaySqsMessages` lambda.
  - Added unit tests and integration tests for new endpoint and lambda.
  - Added `getS3PrefixForArchivedMessage` to `ingest/sqs` package to get prefix
    for an archived message.
  - Added new `async_operation` type `SQS Replay`.
- **CUMULUS-2460**
  - Adds `POST` /executions/workflows-by-granules for retrieving workflow names common to a set of granules
  - Adds `workflowsByGranules` to `@cumulus/api-client/executions`
- **CUMULUS-2635**
  - Added helper functions:
    - `@cumulus/db/translate/file/translateApiPdrToPostgresPdr`

### Fixed

- **CUMULUS-2548**
  - Fixed `@cumulus/ingest/HttpProviderClient.sync` to
properly handle basic auth when redirecting to a different
host and/or host with a different port
- **CUMULUS-2626**
  - Update [PDR migration](https://github.com/nasa/cumulus/blob/master/lambdas/data-migration2/src/pdrs.ts) to correctly find Executions by a Dynamo PDR's `execution` field
- **CUMULUS-2635**
  - Update `data-migration2` to migrate PDRs before migrating granules.
  - Update `data-migration2` unit tests testing granules migration to reference
    PDR records to better model the DB schema.
  - Update `migratePdrRecord` to use `translateApiPdrToPostgresPdr` function.

### Changed

- **CUMULUS-2373**
  - Updated `getS3KeyForArchivedMessage` in `ingest/sqs` to store SQS messages
    by `queueName`.
- **CUMULUS-2630**
  - Updates the example/cumulus-tf deployment to change
    `archive_api_reserved_concurrency` from 2 to 8 to prevent throttling with
    the dashboard.

## [v9.3.0] 2021-07-26

### BREAKING CHANGES

- All API requests made by `@cumulus/api-client` will now throw an error if the status code
does not match the expected response (200 for most requests and 202 for a few requests that
trigger async operations). Previously the helpers in this package would return the response
regardless of the status code, so you may need to update any code using helpers from this
package to catch or to otherwise handle errors that you may encounter.
- The Cumulus API Lambda function has now been configured with reserved concurrency to ensure
availability in a high-concurrency environment. However, this also caps max concurrency which
may result in throttling errors if trying to reach the Cumulus API multiple times in a short
period. Reserved concurrency can be configured with the `archive_api_reserved_concurrency`
terraform variable on the Cumulus module and increased if you are seeing throttling errors.
The default reserved concurrency value is 8.

### Notable changes

- `cmr_custom_host` variable for `cumulus` module can now be used to configure Cumulus to
  integrate with a custom CMR host name and protocol (e.g.
  `http://custom-cmr-host.com`). Note that you **must** include a protocol
  (`http://` or `https://)  if specifying a value for this variable.
- The cumulus module configuration value`rds_connetion_heartbeat` and it's
  behavior has been replaced by a more robust database connection 'retry'
  solution.   Users can remove this value from their configuration, regardless
  of value.  See the `Changed` section notes on CUMULUS-2528 for more details.

### Added

- Added user doc describing new features related to the Cumulus dead letter archive.
- **CUMULUS-2327**
  - Added reserved concurrency setting to the Cumulus API lambda function.
  - Added relevant tfvars to the archive and cumulus terraform modules.
- **CUMULUS-2460**
  - Adds `POST` /executions/search-by-granules for retrieving executions from a list of granules or granule query
  - Adds `searchExecutionsByGranules` to `@cumulus/api-client/executions`
- **CUMULUS-2475**
  - Adds `GET` endpoint to distribution API
- **CUMULUS-2463**
  - `PUT /granules` reingest action allows a user to override the default execution
    to use by providing an optional `workflowName` or `executionArn` parameter on
    the request body.
  - `PUT /granules/bulkReingest` action allows a user to override the default
    execution/workflow combination to reingest with by providing an optional
    `workflowName` on the request body.
- Adds `workflowName` and `executionArn` params to @cumulus/api-client/reingestGranules
- **CUMULUS-2476**
  - Adds handler for authenticated `HEAD` Distribution requests replicating current behavior of TEA
- **CUMULUS-2478**
  - Implemented [bucket map](https://github.com/asfadmin/thin-egress-app#bucket-mapping).
  - Implemented /locate endpoint
  - Cumulus distribution API checks the file request against bucket map:
    - retrieves the bucket and key from file path
    - determines if the file request is public based on the bucket map rather than the bucket type
    - (EDL only) restricts download from PRIVATE_BUCKETS to users who belong to certain EDL User Groups
    - bucket prefix and object prefix are supported
  - Add 'Bearer token' support as an authorization method
- **CUMULUS-2486**
  - Implemented support for custom headers
  - Added 'Bearer token' support as an authorization method
- **CUMULUS-2487**
  - Added integration test for cumulus distribution API
- **CUMULUS-2569**
  - Created bucket map cache for cumulus distribution API
- **CUMULUS-2568**
  - Add `deletePdr`/PDR deletion functionality to `@cumulus/api-client/pdrs`
  - Add `removeCollectionAndAllDependencies` to integration test helpers
  - Added `example/spec/apiUtils.waitForApiStatus` to wait for a
  record to be returned by the API with a specific value for
  `status`
  - Added `example/spec/discoverUtils.uploadS3GranuleDataForDiscovery` to upload granule data fixtures
  to S3 with a randomized granule ID for `discover-granules` based
  integration tests
  - Added `example/spec/Collections.removeCollectionAndAllDependencies` to remove a collection and
  all dependent objects (e.g. PDRs, granules, executions) from the
  database via the API
  - Added helpers to `@cumulus/api-client`:
    - `pdrs.deletePdr` - Delete a PDR via the API
    - `replays.postKinesisReplays` - Submit a POST request to the `/replays` endpoint for replaying Kinesis messages

- `@cumulus/api-client/granules.getGranuleResponse` to return the raw endpoint response from the GET `/granules/<granuleId>` endpoint

### Changed

- Moved functions from `@cumulus/integration-tests` to `example/spec/helpers/workflowUtils`:
  - `startWorkflowExecution`
  - `startWorkflow`
  - `executeWorkflow`
  - `buildWorkflow`
  - `testWorkflow`
  - `buildAndExecuteWorkflow`
  - `buildAndStartWorkflow`
- `example/spec/helpers/workflowUtils.executeWorkflow` now uses
`waitForApiStatus` to ensure that the execution is `completed` or
`failed` before resolving
- `example/spec/helpers/testUtils.updateAndUploadTestFileToBucket`
now accepts an object of parameters rather than positional
arguments
- Removed PDR from the `payload` in the input payload test fixture for reconciliation report integration tests
- The following integration tests for PDR-based workflows were
updated to use randomized granule IDs:
  - `example/spec/parallel/ingest/ingestFromPdrSpec.js`
  - `example/spec/parallel/ingest/ingestFromPdrWithChildWorkflowMetaSpec.js`
  - `example/spec/parallel/ingest/ingestFromPdrWithExecutionNamePrefixSpec.js`
  - `example/spec/parallel/ingest/ingestPdrWithNodeNameSpec.js`
- Updated the `@cumulus/api-client/CumulusApiClientError` error class to include new properties that can be accessed directly on
the error object:
  - `statusCode` - The HTTP status code of the API response
  - `apiMessage` - The message from the API response
- Added `params.pRetryOptions` parameter to
`@cumulus/api-client/granules.deleteGranule` to control the retry
behavior
- Updated `cmr_custom_host` variable to accept a full protocol and host name
(e.g. `http://cmr-custom-host.com`), whereas it previously only accepted a host name
- **CUMULUS-2482**
  - Switches the default distribution app in the `example/cumulus-tf` deployment to the new Cumulus Distribution
  - TEA is still available by following instructions in `example/README.md`
- **CUMULUS-2463**
  - Increases the duration of allowed backoff times for a successful test from
    0.5 sec to 1 sec.
- **CUMULUS-2528**
  - Removed `rds_connection_heartbeat` as a configuration option from all
    Cumulus terraform modules
  - Removed `dbHeartBeat` as an environmental switch from
    `@cumulus/db.getKnexClient` in favor of more comprehensive general db
    connect retry solution
  - Added new `rds_connection_timing_configuration` string map to allow for
    configuration and tuning of Core's internal database retry/connection
    timeout behaviors.  These values map to connection pool configuration
    values for tarn (https://github.com/vincit/tarn.js/) which Core's database
    module / knex(https://www.npmjs.com/package/knex) use for this purpose:
    - acquireTimeoutMillis
    - createRetryIntervalMillis
    - createTimeoutMillis
    - idleTimeoutMillis
    - reapIntervalMillis
      Connection errors will result in a log line prepended with 'knex failed on
      attempted connection error' and sent from '@cumulus/db/connection'
  - Updated `@cumulus/db` and all terraform mdules to set default retry
    configuration values for the database module to cover existing database
    heartbeat connection failures as well as all other knex/tarn connection
    creation failures.

### Fixed

- Fixed bug where `cmr_custom_host` variable was not properly forwarded into `archive`, `ingest`, and `sqs-message-remover` modules from `cumulus` module
- Fixed bug where `parse-pdr` set a granule's provider to the entire provider record when a `NODE_NAME`
  is present. Expected behavior consistent with other tasks is to set the provider name in that field.
- **CUMULUS-2568**
  - Update reconciliation report integration test to have better cleanup/failure behavior
  - Fixed `@cumulus/api-client/pdrs.getPdr` to request correct endpoint for returning a PDR from the API
- **CUMULUS-2620**
  - Fixed a bug where a granule could be removed from CMR but still be set as
  `published: true` and with a CMR link in the Dynamo/PostgreSQL databases. Now,
  the CMR deletion and the Dynamo/PostgreSQL record updates will all succeed or fail
  together, preventing the database records from being out of sync with CMR.
  - Fixed `@cumulus/api-client/pdrs.getPdr` to request correct
  endpoint for returning a PDR from the API

## [v9.2.2] 2021-08-06 - [BACKPORT]

**Please note** changes in 9.2.2 may not yet be released in future versions, as
this is a backport and patch release on the 9.2.x series of releases. Updates that
are included in the future will have a corresponding CHANGELOG entry in future
releases.

### Added

- **CUMULUS-2635**
  - Added helper functions:
    - `@cumulus/db/translate/file/translateApiPdrToPostgresPdr`

### Fixed

- **CUMULUS-2635**
  - Update `data-migration2` to migrate PDRs before migrating granules.
  - Update `data-migration2` unit tests testing granules migration to reference
    PDR records to better model the DB schema.
  - Update `migratePdrRecord` to use `translateApiPdrToPostgresPdr` function.

## [v9.2.1] 2021-07-29 - [BACKPORT]

### Fixed

- **CUMULUS-2626**
  - Update [PDR migration](https://github.com/nasa/cumulus/blob/master/lambdas/data-migration2/src/pdrs.ts) to correctly find Executions by a Dynamo PDR's `execution` field

## [v9.2.0] 2021-06-22

### Added

- **CUMULUS-2475**
  - Adds `GET` endpoint to distribution API
- **CUMULUS-2476**
  - Adds handler for authenticated `HEAD` Distribution requests replicating current behavior of TEA

### Changed

- **CUMULUS-2482**
  - Switches the default distribution app in the `example/cumulus-tf` deployment to the new Cumulus Distribution
  - TEA is still available by following instructions in `example/README.md`

### Fixed

- **CUMULUS-2520**
  - Fixed error that prevented `/elasticsearch/index-from-database` from starting.
- **CUMULUS-2558**
  - Fixed issue where executions original_payload would not be retained on successful execution

## [v9.1.0] 2021-06-03

### BREAKING CHANGES

- @cumulus/api-client/granules.getGranule now returns the granule record from the GET /granules/<granuleId> endpoint, not the raw endpoint response
- **CUMULUS-2434**
  - To use the updated `update-granules-cmr-metadata-file-links` task, the
    granule  UMM-G metadata should have version 1.6.2 or later, since CMR s3
    link type 'GET DATA VIA DIRECT ACCESS' is not valid until UMM-G version
    [1.6.2](https://cdn.earthdata.nasa.gov/umm/granule/v1.6.2/umm-g-json-schema.json)
- **CUMULUS-2488**
  - Removed all EMS reporting including lambdas, endpoints, params, etc as all
    reporting is now handled through Cloud Metrics
- **CUMULUS-2472**
  - Moved existing `EarthdataLoginClient` to
    `@cumulus/oauth-client/EarthdataLoginClient` and updated all references in
    Cumulus Core.
  - Rename `EarthdataLoginClient` property from `earthdataLoginUrl` to
    `loginUrl for consistency with new OAuth clients. See example in
    [oauth-client
    README](https://github.com/nasa/cumulus/blob/master/packages/oauth-client/README.md)

### Added

- **HYRAX-439** - Corrected README.md according to a new Hyrax URL format.
- **CUMULUS-2354**
  - Adds configuration options to allow `/s3credentials` endpoint to distribute
    same-region read-only tokens based on a user's CMR ACLs.
  - Configures the example deployment to enable this feature.
- **CUMULUS-2442**
  - Adds option to generate cloudfront URL to lzards-backup task. This will require a few new task config options that have been documented in the [task README](https://github.com/nasa/cumulus/blob/master/tasks/lzards-backup/README.md).
- **CUMULUS-2470**
  - Added `/s3credentials` endpoint for distribution API
- **CUMULUS-2471**
  - Add `/s3credentialsREADME` endpoint to distribution API
- **CUMULUS-2473**
  - Updated `tf-modules/cumulus_distribution` module to take earthdata or cognito credentials
  - Configured `example/cumulus-tf/cumulus_distribution.tf` to use CSDAP credentials
- **CUMULUS-2474**
  - Add `S3ObjectStore` to `aws-client`. This class allows for interaction with the S3 object store.
  - Add `object-store` package which contains abstracted object store functions for working with various cloud providers
- **CUMULUS-2477**
  - Added `/`, `/login` and `/logout` endpoints to cumulus distribution api
- **CUMULUS-2479**
  - Adds /version endpoint to distribution API
- **CUMULUS-2497**
  - Created `isISOFile()` to check if a CMR file is a CMR ISO file.
- **CUMULUS-2371**
  - Added helpers to `@cumulus/ingest/sqs`:
    - `archiveSqsMessageToS3` - archives an incoming SQS message to S3
    - `deleteArchivedMessageFromS3` - deletes a processed SQS message from S3
  - Added call to `archiveSqsMessageToS3` to `sqs-message-consumer` which
    archives all incoming SQS messages to S3.
  - Added call to `deleteArchivedMessageFrom` to `sqs-message-remover` which
    deletes archived SQS message from S3 once it has been processed.

### Changed

- **[PR2224](https://github.com/nasa/cumulus/pull/2244)**
- **CUMULUS-2208**
  - Moved all `@cumulus/api/es/*` code to new `@cumulus/es-client` package
- Changed timeout on `sfEventSqsToDbRecords` Lambda to 60 seconds to match
  timeout for Knex library to acquire database connections
- **CUMULUS-2517**
  - Updated postgres-migration-count-tool default concurrency to '1'
- **CUMULUS-2489**
  - Updated docs for Terraform references in FAQs, glossary, and in Deployment sections
- **CUMULUS-2434**
  - Updated `@cumulus/cmrjs` `updateCMRMetadata` and related functions to add
    both HTTPS URLS and S3 URIs to CMR metadata.
  - Updated `update-granules-cmr-metadata-file-links` task to add both HTTPS
    URLs and S3 URIs to the OnlineAccessURLs field of CMR metadata. The task
    configuration parameter `cmrGranuleUrlType` now has default value `both`.
  - To use the updated `update-granules-cmr-metadata-file-links` task, the
    granule UMM-G metadata should have version 1.6.2 or later, since CMR s3 link
    type 'GET DATA VIA DIRECT ACCESS' is not valid until UMM-G version
    [1.6.2](https://cdn.earthdata.nasa.gov/umm/granule/v1.6.2/umm-g-json-schema.json)
- **CUMULUS-2472**
  - Renamed `@cumulus/earthdata-login-client` to more generic
    `@cumulus/oauth-client` as a parent  class for new OAuth clients.
  - Added `@cumulus/oauth-client/CognitoClient` to interface with AWS cognito login service.
- **CUMULUS-2497**
  - Changed the `@cumulus/cmrjs` package:
    - Updated `@cumulus/cmrjs/cmr-utils.getGranuleTemporalInfo()` so it now
      returns temporal info for CMR ISO 19115 SMAP XML files.
    - Updated `@cumulus/cmrjs/cmr-utils.isCmrFilename()` to include
      `isISOFile()`.
- **CUMULUS-2532**
  - Changed integration tests to use `api-client/granules` functions as opposed to granulesApi from `@cumulus/integration-tests`.

### Fixed

- **CUMULUS-2519**
  - Update @cumulus/integration-tests.buildWorkflow to fail if provider/collection API response is not successful
- **CUMULUS-2518**
  - Update sf-event-sqs-to-db-records to not throw if a collection is not
    defined on a payload that has no granules/an empty granule payload object
- **CUMULUS-2512**
  - Updated ingest package S3 provider client to take additional parameter
    `remoteAltBucket` on `download` method to allow for per-file override of
    provider bucket for checksum
  - Updated @cumulus/ingest.fetchTextFile's signature to be parameterized and
    added `remoteAltBucket`to allow for an override of the passed in provider
    bucket for the source file
  - Update "eslint-plugin-import" to be pinned to 2.22.1
- **CUMULUS-2520**
  - Fixed error that prevented `/elasticsearch/index-from-database` from starting.
- **CUMULUS-2532**
  - Fixed integration tests to have granule deletion occur before provider and
    collection deletion in test cleanup.
- **[2231](https://github.com/nasa/cumulus/issues/2231)**
  - Fixes broken relative path links in `docs/README.md`

### Removed

- **CUMULUS-2502**
  - Removed outdated documentation regarding Kibana index patterns for metrics.

## [v9.0.1] 2021-05-07

### Migration Steps

Please review the migration steps for 9.0.0 as this release is only a patch to
correct a failure in our build script and push out corrected release artifacts. The previous migration steps still apply.

### Changed

- Corrected `@cumulus/db` configuration to correctly build package.

## [v9.0.0] 2021-05-03

### Migration steps

- This release of Cumulus enables integration with a PostgreSQL database for archiving Cumulus data. There are several upgrade steps involved, **some of which need to be done before redeploying Cumulus**. See the [documentation on upgrading to the RDS release](https://nasa.github.io/cumulus/docs/upgrade-notes/upgrade-rds).

### BREAKING CHANGES

- **CUMULUS-2185** - RDS Migration Epic
  - **CUMULUS-2191**
    - Removed the following from the `@cumulus/api/models.asyncOperation` class in
      favor of the added `@cumulus/async-operations` module:
      - `start`
      - `startAsyncOperations`
  - **CUMULUS-2187**
    - The `async-operations` endpoint will now omit `output` instead of
      returning `none` when the operation did not return output.
  - **CUMULUS-2309**
    - Removed `@cumulus/api/models/granule.unpublishAndDeleteGranule` in favor
      of `@cumulus/api/lib/granule-remove-from-cmr.unpublishGranule` and
      `@cumulus/api/lib/granule-delete.deleteGranuleAndFiles`.
  - **CUMULUS-2385**
    - Updated `sf-event-sqs-to-db-records` to write a granule's files to
      PostgreSQL only after the workflow has exited the `Running` status.
      Please note that any workflow that uses `sf_sqs_report_task` for
      mid-workflow updates will be impacted.
    - Changed PostgreSQL `file` schema and TypeScript type definition to require
      `bucket` and `key` fields.
    - Updated granule/file write logic to mark a granule's status as "failed"
  - **CUMULUS-2455**
    - API `move granule` endpoint now moves granule files on a per-file basis
    - API `move granule` endpoint on granule file move failure will retain the
      file at it's original location, but continue to move any other granule
      files.
    - Removed the `move` method from the `@cumulus/api/models.granule` class.
      logic is now handled in `@cumulus/api/endpoints/granules` and is
      accessible via the Core API.

### Added

- **CUMULUS-2185** - RDS Migration Epic
  - **CUMULUS-2130**
    - Added postgres-migration-count-tool lambda/ECS task to allow for
      evaluation of database state
    - Added /migrationCounts api endpoint that allows running of the
      postgres-migration-count-tool as an asyncOperation
  - **CUMULUS-2394**
    - Updated PDR and Granule writes to check the step function
      workflow_start_time against the createdAt field for each record to ensure
      old records do not overwrite newer ones for legacy Dynamo and PostgreSQL
      writes
  - **CUMULUS-2188**
    - Added `data-migration2` Lambda to be run after `data-migration1`
    - Added logic to `data-migration2` Lambda for migrating execution records
      from DynamoDB to PostgreSQL
  - **CUMULUS-2191**
    - Added `@cumulus/async-operations` to core packages, exposing
      `startAsyncOperation` which will handle starting an async operation and
      adding an entry to both PostgreSQL and DynamoDb
  - **CUMULUS-2127**
    - Add schema migration for `collections` table
  - **CUMULUS-2129**
    - Added logic to `data-migration1` Lambda for migrating collection records
      from Dynamo to PostgreSQL
  - **CUMULUS-2157**
    - Add schema migration for `providers` table
    - Added logic to `data-migration1` Lambda for migrating provider records
      from Dynamo to PostgreSQL
  - **CUMULUS-2187**
    - Added logic to `data-migration1` Lambda for migrating async operation
      records from Dynamo to PostgreSQL
  - **CUMULUS-2198**
    - Added logic to `data-migration1` Lambda for migrating rule records from
      DynamoDB to PostgreSQL
  - **CUMULUS-2182**
    - Add schema migration for PDRs table
  - **CUMULUS-2230**
    - Add schema migration for `rules` table
  - **CUMULUS-2183**
    - Add schema migration for `asyncOperations` table
  - **CUMULUS-2184**
    - Add schema migration for `executions` table
  - **CUMULUS-2257**
    - Updated PostgreSQL table and column names to snake_case
    - Added `translateApiAsyncOperationToPostgresAsyncOperation` function to `@cumulus/db`
  - **CUMULUS-2186**
    - Added logic to `data-migration2` Lambda for migrating PDR records from
      DynamoDB to PostgreSQL
  - **CUMULUS-2235**
    - Added initial ingest load spec test/utility
  - **CUMULUS-2167**
    - Added logic to `data-migration2` Lambda for migrating Granule records from
      DynamoDB to PostgreSQL and parse Granule records to store File records in
      RDS.
  - **CUMULUS-2367**
    - Added `granules_executions` table to PostgreSQL schema to allow for a
      many-to-many relationship between granules and executions
      - The table refers to granule and execution records using foreign keys
        defined with ON CASCADE DELETE, which means that any time a granule or
        execution record is deleted, all of the records in the
        `granules_executions` table referring to that record will also be
        deleted.
    - Added `upsertGranuleWithExecutionJoinRecord` helper to `@cumulus/db` to
      allow for upserting a granule record and its corresponding
      `granules_execution` record
  - **CUMULUS-2128**
    - Added helper functions:
      - `@cumulus/db/translate/file/translateApiFiletoPostgresFile`
      - `@cumulus/db/translate/file/translateApiGranuletoPostgresGranule`
      - `@cumulus/message/Providers/getMessageProvider`
  - **CUMULUS-2190**
    - Added helper functions:
      - `@cumulus/message/Executions/getMessageExecutionOriginalPayload`
      - `@cumulus/message/Executions/getMessageExecutionFinalPayload`
      - `@cumulus/message/workflows/getMessageWorkflowTasks`
      - `@cumulus/message/workflows/getMessageWorkflowStartTime`
      - `@cumulus/message/workflows/getMessageWorkflowStopTime`
      - `@cumulus/message/workflows/getMessageWorkflowName`
  - **CUMULUS-2192**
    - Added helper functions:
      - `@cumulus/message/PDRs/getMessagePdrRunningExecutions`
      - `@cumulus/message/PDRs/getMessagePdrCompletedExecutions`
      - `@cumulus/message/PDRs/getMessagePdrFailedExecutions`
      - `@cumulus/message/PDRs/getMessagePdrStats`
      - `@cumulus/message/PDRs/getPdrPercentCompletion`
      - `@cumulus/message/workflows/getWorkflowDuration`
  - **CUMULUS-2199**
    - Added `translateApiRuleToPostgresRule` to `@cumulus/db` to translate API
      Rule to conform to Postgres Rule definition.
  - **CUMUlUS-2128**
    - Added "upsert" logic to the `sfEventSqsToDbRecords` Lambda for granule and
      file writes to the core PostgreSQL database
  - **CUMULUS-2199**
    - Updated Rules endpoint to write rules to core PostgreSQL database in
      addition to DynamoDB and to delete rules from the PostgreSQL database in
      addition to DynamoDB.
    - Updated `create` in Rules Model to take in optional `createdAt` parameter
      which sets the value of createdAt if not specified during function call.
  - **CUMULUS-2189**
    - Updated Provider endpoint logic to write providers in parallel to Core
      PostgreSQL database
    - Update integration tests to utilize API calls instead of direct
      api/model/Provider calls
  - **CUMULUS-2191**
    - Updated cumuluss/async-operation task to write async-operations to the
      PostgreSQL database.
  - **CUMULUS-2228**
    - Added logic to the `sfEventSqsToDbRecords` Lambda to write execution, PDR,
      and granule records to the core PostgreSQL database in parallel with
      writes to DynamoDB
  - **CUMUlUS-2190**
    - Added "upsert" logic to the `sfEventSqsToDbRecords` Lambda for PDR writes
      to the core PostgreSQL database
  - **CUMUlUS-2192**
    - Added "upsert" logic to the `sfEventSqsToDbRecords` Lambda for execution
      writes to the core PostgreSQL database
  - **CUMULUS-2187**
    - The `async-operations` endpoint will now omit `output` instead of
      returning `none` when the operation did not return output.
  - **CUMULUS-2167**
    - Change PostgreSQL schema definition for `files` to remove `filename` and
      `name` and only support `file_name`.
    - Change PostgreSQL schema definition for `files` to remove `size` to only
      support `file_size`.
    - Change `PostgresFile` to remove duplicate fields `filename` and `name` and
      rename `size` to `file_size`.
  - **CUMULUS-2266**
    - Change `sf-event-sqs-to-db-records` behavior to discard and not throw an
      error on an out-of-order/delayed message so as not to have it be sent to
      the DLQ.
  - **CUMULUS-2305**
    - Changed `DELETE /pdrs/{pdrname}` API behavior to also delete record from
      PostgreSQL database.
  - **CUMULUS-2309**
    - Changed `DELETE /granules/{granuleName}` API behavior to also delete
      record from PostgreSQL database.
    - Changed `Bulk operation BULK_GRANULE_DELETE` API behavior to also delete
      records from PostgreSQL database.
  - **CUMULUS-2367**
    - Updated `granule_cumulus_id` foreign key to granule in PostgreSQL `files`
      table to use a CASCADE delete, so records in the files table are
      automatically deleted by the database when the corresponding granule is
      deleted.
  - **CUMULUS-2407**
    - Updated data-migration1 and data-migration2 Lambdas to use UPSERT instead
      of UPDATE when migrating dynamoDB records to PostgreSQL.
    - Changed data-migration1 and data-migration2 logic to only update already
      migrated records if the incoming record update has a newer timestamp
  - **CUMULUS-2329**
    - Add `write-db-dlq-records-to-s3` lambda.
    - Add terraform config to automatically write db records DLQ messages to an
      s3 archive on the system bucket.
    - Add unit tests and a component spec test for the above.
  - **CUMULUS-2380**
    - Add `process-dead-letter-archive` lambda to pick up and process dead letters in the S3 system bucket dead letter archive.
    - Add `/deadLetterArchive/recoverCumulusMessages` endpoint to trigger an async operation to leverage this capability on demand.
    - Add unit tests and integration test for all of the above.
  - **CUMULUS-2406**
    - Updated parallel write logic to ensure that updatedAt/updated_at
      timestamps are the same in Dynamo/PG on record write for the following
      data types:
      - async operations
      - granules
      - executions
      - PDRs
  - **CUMULUS-2446**
    - Remove schema validation check against DynamoDB table for collections when
      migrating records from DynamoDB to core PostgreSQL database.
  - **CUMULUS-2447**
    - Changed `translateApiAsyncOperationToPostgresAsyncOperation` to call
      `JSON.stringify` and then `JSON.parse` on output.
  - **CUMULUS-2313**
    - Added `postgres-migration-async-operation` lambda to start an ECS task to
      run a the `data-migration2` lambda.
    - Updated `async_operations` table to include `Data Migration 2` as a new
      `operation_type`.
    - Updated `cumulus-tf/variables.tf` to include `optional_dynamo_tables` that
      will be merged with `dynamo_tables`.
  - **CUMULUS-2451**
    - Added summary type file `packages/db/src/types/summary.ts` with
      `MigrationSummary` and `DataMigration1` and `DataMigration2` types.
    - Updated `data-migration1` and `data-migration2` lambdas to return
      `MigrationSummary` objects.
    - Added logging for every batch of 100 records processed for executions,
      granules and files, and PDRs.
    - Removed `RecordAlreadyMigrated` logs in `data-migration1` and
      `data-migration2`
  - **CUMULUS-2452**
    - Added support for only migrating certain granules by specifying the
      `granuleSearchParams.granuleId` or `granuleSearchParams.collectionId`
      properties in the payload for the
      `<prefix>-postgres-migration-async-operation` Lambda
    - Added support for only running certain migrations for data-migration2 by
      specifying the `migrationsList` property in the payload for the
      `<prefix>-postgres-migration-async-operation` Lambda
  - **CUMULUS-2453**
    - Created `storeErrors` function which stores errors in system bucket.
    - Updated `executions` and `granulesAndFiles` data migrations to call `storeErrors` to store migration errors.
    - Added `system_bucket` variable to `data-migration2`.
  - **CUMULUS-2455**
    - Move granules API endpoint records move updates for migrated granule files
      if writing any of the granule files fails.
  - **CUMULUS-2468**
    - Added support for doing [DynamoDB parallel scanning](https://docs.aws.amazon.com/amazondynamodb/latest/developerguide/Scan.html#Scan.ParallelScan) for `executions` and `granules` migrations to improve performance. The behavior of the parallel scanning and writes can be controlled via the following properties on the event input to the `<prefix>-postgres-migration-async-operation` Lambda:
      - `granuleMigrationParams.parallelScanSegments`: How many segments to divide your granules DynamoDB table into for parallel scanning
      - `granuleMigrationParams.parallelScanLimit`: The maximum number of granule records to evaluate for each parallel scanning segment of the DynamoDB table
      - `granuleMigrationParams.writeConcurrency`: The maximum number of concurrent granule/file writes to perform to the PostgreSQL database across all DynamoDB segments
      - `executionMigrationParams.parallelScanSegments`: How many segments to divide your executions DynamoDB table into for parallel scanning
      - `executionMigrationParams.parallelScanLimit`: The maximum number of execution records to evaluate for each parallel scanning segment of the DynamoDB table
      - `executionMigrationParams.writeConcurrency`: The maximum number of concurrent execution writes to perform to the PostgreSQL database across all DynamoDB segments
  - **CUMULUS-2468** - Added `@cumulus/aws-client/DynamoDb.parallelScan` helper to perform [parallel scanning on DynamoDb tables](https://docs.aws.amazon.com/amazondynamodb/latest/developerguide/Scan.html#Scan.ParallelScan)
  - **CUMULUS-2507**
    - Updated granule record write logic to set granule status to `failed` in both Postgres and DynamoDB if any/all of its files fail to write to the database.

### Deprecated

- **CUMULUS-2185** - RDS Migration Epic
  - **CUMULUS-2455**
    - `@cumulus/ingest/moveGranuleFiles`

## [v8.1.2] 2021-07-29

**Please note** changes in 8.1.2 may not yet be released in future versions, as this
is a backport/patch release on the 8.x series of releases.  Updates that are
included in the future will have a corresponding CHANGELOG entry in future releases.

### Notable changes

- `cmr_custom_host` variable for `cumulus` module can now be used to configure Cumulus to
integrate with a custom CMR host name and protocol (e.g. `http://custom-cmr-host.com`). Note
that you **must** include a protocol (`http://` or `https://`) if specifying a value for this
variable.
- `@cumulus/sync-granule` task should now properly handle
syncing files from HTTP/HTTPS providers where basic auth is
required and involves a redirect to a different host (e.g.
downloading files protected by Earthdata Login)

### Added

- **CUMULUS-2548**
  - Added `allowed_redirects` field to PostgreSQL `providers` table
  - Added `allowedRedirects` field to DynamoDB `<prefix>-providers` table
  - Added `@cumulus/aws-client/S3.streamS3Upload` to handle uploading the contents
  of a readable stream to S3 and returning a promise

### Changed

- Updated `cmr_custom_host` variable to accept a full protocol and host name
(e.g. `http://cmr-custom-host.com`), whereas it previously only accepted a host name

### Fixed

- Fixed bug where `cmr_custom_host` variable was not properly forwarded into `archive`, `ingest`, and `sqs-message-remover` modules from `cumulus` module
- **CUMULUS-2548**
  - Fixed `@cumulus/ingest/HttpProviderClient.sync` to
properly handle basic auth when redirecting to a different
host and/or host with a different port

## [v8.1.1] 2021-04-30 -- Patch Release

**Please note** changes in 8.1.1 may not yet be released in future versions, as this
is a backport/patch release on the 8.x series of releases.  Updates that are
included in the future will have a corresponding CHANGELOG entry in future releases.

### Added

- **CUMULUS-2497**
  - Created `isISOFile()` to check if a CMR file is a CMR ISO file.

### Fixed

- **CUMULUS-2512**
  - Updated ingest package S3 provider client to take additional parameter
    `remoteAltBucket` on `download` method to allow for per-file override of
    provider bucket for checksum
  - Updated @cumulus/ingest.fetchTextFile's signature to be parameterized and
    added `remoteAltBucket`to allow for an override of the passed in provider
    bucket for the source file
  - Update "eslint-plugin-import" to be pinned to 2.22.1

### Changed

- **CUMULUS-2497**
  - Changed the `@cumulus/cmrjs` package:
    - Updated `@cumulus/cmrjs/cmr-utils.getGranuleTemporalInfo()` so it now
      returns temporal info for CMR ISO 19115 SMAP XML files.
    - Updated `@cumulus/cmrjs/cmr-utils.isCmrFilename()` to include
      `isISOFile()`.

- **[2216](https://github.com/nasa/cumulus/issues/2216)**
  - Removed "node-forge", "xml-crypto" from audit whitelist, added "underscore"

## [v8.1.0] 2021-04-29

### Added

- **CUMULUS-2348**
  - The `@cumulus/api` `/granules` and `/granules/{granuleId}` endpoints now take `getRecoveryStatus` parameter
  to include recoveryStatus in result granule(s)
  - The `@cumulus/api-client.granules.getGranule` function takes a `query` parameter which can be used to
  request additional granule information.
  - Published `@cumulus/api@7.2.1-alpha.0` for dashboard testing
- **CUMULUS-2469**
  - Added `tf-modules/cumulus_distribution` module to standup a skeleton
    distribution api

## [v8.0.0] 2021-04-08

### BREAKING CHANGES

- **CUMULUS-2428**
  - Changed `/granules/bulk` to use `queueUrl` property instead of a `queueName` property for setting the queue to use for scheduling bulk granule workflows

### Notable changes

- Bulk granule operations endpoint now supports setting a custom queue for scheduling workflows via the `queueUrl` property in the request body. If provided, this value should be the full URL for an SQS queue.

### Added

- **CUMULUS-2374**
  - Add cookbok entry for queueing PostToCmr step
  - Add example workflow to go with cookbook
- **CUMULUS-2421**
  - Added **experimental** `ecs_include_docker_cleanup_cronjob` boolean variable to the Cumulus module to enable cron job to clean up docker root storage blocks in ECS cluster template for non-`device-mapper` storage drivers. Default value is `false`. This fulfills a specific user support request. This feature is otherwise untested and will remain so until we can iterate with a better, more general-purpose solution. Use of this feature is **NOT** recommended unless you are certain you need it.

- **CUMULUS-1808**
  - Add additional error messaging in `deleteSnsTrigger` to give users more context about where to look to resolve ResourceNotFound error when disabling or deleting a rule.

### Fixed

- **CUMULUS-2281**
  - Changed discover-granules task to write discovered granules directly to
    logger, instead of via environment variable. This fixes a problem where a
    large number of found granules prevents this lambda from running as an
    activity with an E2BIG error.

## [v7.2.0] 2021-03-23

### Added

- **CUMULUS-2346**
  - Added orca API endpoint to `@cumulus/api` to get recovery status
  - Add `CopyToGlacier` step to [example IngestAndPublishGranuleWithOrca workflow](https://github.com/nasa/cumulus/blob/master/example/cumulus-tf/ingest_and_publish_granule_with_orca_workflow.tf)

### Changed

- **HYRAX-357**
  - Format of NGAP OPeNDAP URL changed and by default now is referring to concept id and optionally can include short name and version of collection.
  - `addShortnameAndVersionIdToConceptId` field has been added to the config inputs of the `hyrax-metadata-updates` task

## [v7.1.0] 2021-03-12

### Notable changes

- `sync-granule` task will now properly handle syncing 0 byte files to S3
- SQS/Kinesis rules now support scheduling workflows to a custom queue via the `rule.queueUrl` property. If provided, this value should be the full URL for an SQS queue.

### Added

- `tf-modules/cumulus` module now supports a `cmr_custom_host` variable that can
  be used to set to an arbitrary  host for making CMR requests (e.g.
  `https://custom-cmr-host.com`).
- Added `buckets` variable to `tf-modules/archive`
- **CUMULUS-2345**
  - Deploy ORCA with Cumulus, see `example/cumulus-tf/orca.tf` and `example/cumulus-tf/terraform.tfvars.example`
  - Add `CopyToGlacier` step to [example IngestAndPublishGranule workflow](https://github.com/nasa/cumulus/blob/master/example/cumulus-tf/ingest_and_publish_granule_workflow.asl.json)
- **CUMULUS-2424**
  - Added `childWorkflowMeta` to `queue-pdrs` config. An object passed to this config value will be merged into a child workflow message's `meta` object. For an example of how this can be used, see `example/cumulus-tf/discover_and_queue_pdrs_with_child_workflow_meta_workflow.asl.json`.
- **CUMULUS-2427**
  - Added support for using a custom queue with SQS and Kinesis rules. Whatever queue URL is set on the `rule.queueUrl` property will be used to schedule workflows for that rule. This change allows SQS/Kinesis rules to use [any throttled queues defined for a deployment](https://nasa.github.io/cumulus/docs/data-cookbooks/throttling-queued-executions).

### Fixed

- **CUMULUS-2394**
  - Updated PDR and Granule writes to check the step function `workflow_start_time` against
      the `createdAt` field  for each record to ensure old records do not
      overwrite newer ones

### Changed

- `<prefix>-lambda-api-gateway` IAM role used by API Gateway Lambda now
  supports accessing all buckets defined in your `buckets` variable except
  "internal" buckets
- Updated the default scroll duration used in ESScrollSearch and part of the
  reconciliation report functions as a result of testing and seeing timeouts
  at its current value of 2min.
- **CUMULUS-2355**
  - Added logic to disable `/s3Credentials` endpoint based upon value for
    environment variable `DISABLE_S3_CREDENTIALS`. If set to "true", the
    endpoint will not dispense S3 credentials and instead return a message
    indicating that the endpoint has been disabled.
- **CUMULUS-2397**
  - Updated `/elasticsearch` endpoint's `reindex` function to prevent
    reindexing when source and destination indices are the same.
- **CUMULUS-2420**
  - Updated test function `waitForAsyncOperationStatus` to take a retryObject
    and use exponential backoff.  Increased the total test duration for both
    AsycOperation specs and the ReconciliationReports tests.
  - Updated the default scroll duration used in ESScrollSearch and part of the
    reconciliation report functions as a result of testing and seeing timeouts
    at its current value of 2min.
- **CUMULUS-2427**
  - Removed `queueUrl` from the parameters object for `@cumulus/message/Build.buildQueueMessageFromTemplate`
  - Removed `queueUrl` from the parameters object for `@cumulus/message/Build.buildCumulusMeta`

### Fixed

- Fixed issue in `@cumulus/ingest/S3ProviderClient.sync()` preventing 0 byte files from being synced to S3.

### Removed

- Removed variables from `tf-modules/archive`:
  - `private_buckets`
  - `protected_buckets`
  - `public_buckets`

## [v7.0.0] 2021-02-22

### BREAKING CHANGES

- **CUMULUS-2362** - Endpoints for the logs (/logs) will now throw an error unless Metrics is set up

### Added

- **CUMULUS-2345**
  - Deploy ORCA with Cumulus, see `example/cumulus-tf/orca.tf` and `example/cumulus-tf/terraform.tfvars.example`
  - Add `CopyToGlacier` step to [example IngestAndPublishGranule workflow](https://github.com/nasa/cumulus/blob/master/example/cumulus-tf/ingest_and_publish_granule_workflow.asl.json)
- **CUMULUS-2376**
  - Added `cmrRevisionId` as an optional parameter to `post-to-cmr` that will be used when publishing metadata to CMR.
- **CUMULUS-2412**
  - Adds function `getCollectionsByShortNameAndVersion` to @cumulus/cmrjs that performs a compound query to CMR to retrieve collection information on a list of collections. This replaces a series of calls to the CMR for each collection with a single call on the `/collections` endpoint and should improve performance when CMR return times are increased.

### Changed

- **CUMULUS-2362**
  - Logs endpoints only work with Metrics set up
- **CUMULUS-2376**
  - Updated `publishUMMGJSON2CMR` to take in an optional `revisionId` parameter.
  - Updated `publishUMMGJSON2CMR` to throw an error if optional `revisionId` does not match resulting revision ID.
  - Updated `publishECHO10XML2CMR` to take in an optional `revisionId` parameter.
  - Updated `publishECHO10XML2CMR` to throw an error if optional `revisionId` does not match resulting revision ID.
  - Updated `publish2CMR` to take in optional `cmrRevisionId`.
  - Updated `getWriteHeaders` to take in an optional CMR Revision ID.
  - Updated `ingestGranule` to take in an optional CMR Revision ID to pass to `getWriteHeaders`.
  - Updated `ingestUMMGranule` to take in an optional CMR Revision ID to pass to `getWriteHeaders`.
- **CUMULUS-2350**
  - Updates the examples on the `/s3credentialsREADME`, to include Python and
    JavaScript code demonstrating how to refrsh  the s3credential for
    programatic access.
- **CUMULUS-2383**
  - PostToCMR task will return CMRInternalError when a `500` status is returned from CMR

## [v6.0.0] 2021-02-16

### MIGRATION NOTES

- **CUMULUS-2255** - Cumulus has upgraded its supported version of Terraform
  from **0.12.12** to **0.13.6**. Please see the [instructions to upgrade your
  deployments](https://github.com/nasa/cumulus/blob/master/docs/upgrade-notes/upgrading-tf-version-0.13.6.md).

- **CUMULUS-2350**
  - If the  `/s3credentialsREADME`, does not appear to be working after
    deployment, [manual redeployment](https://docs.aws.amazon.com/apigateway/latest/developerguide/how-to-deploy-api-with-console.html)
    of the API-gateway stage may be necessary to finish the deployment.

### BREAKING CHANGES

- **CUMULUS-2255** - Cumulus has upgraded its supported version of Terraform from **0.12.12** to **0.13.6**.

### Added

- **CUMULUS-2291**
  - Add provider filter to Granule Inventory Report
- **CUMULUS-2300**
  - Added `childWorkflowMeta` to `queue-granules` config. Object passed to this
    value will be merged into a child workflow message's  `meta` object. For an
    example of how this can be used, see
    `example/cumulus-tf/discover_granules_workflow.asl.json`.
- **CUMULUS-2350**
  - Adds an unprotected endpoint, `/s3credentialsREADME`, to the
    s3-credentials-endpoint that displays  information on how to use the
    `/s3credentials` endpoint
- **CUMULUS-2368**
  - Add QueueWorkflow task
- **CUMULUS-2391**
  - Add reportToEms to collections.files file schema
- **CUMULUS-2395**
  - Add Core module parameter `ecs_custom_sg_ids` to Cumulus module to allow for
    custom security group mappings
- **CUMULUS-2402**
  - Officially expose `sftp()` for use in `@cumulus/sftp-client`

### Changed

- **CUMULUS-2323**
  - The sync granules task when used with the s3 provider now uses the
    `source_bucket` key in `granule.files` objects.  If incoming payloads using
    this task have a `source_bucket` value for a file using the s3 provider, the
    task will attempt to sync from the bucket defined in the file's
    `source_bucket` key instead of the `provider`.
    - Updated `S3ProviderClient.sync` to allow for an optional bucket parameter
      in support of the changed behavior.
  - Removed `addBucketToFile` and related code from sync-granules task

- **CUMULUS-2255**
  - Updated Terraform deployment code syntax for compatibility with version 0.13.6
- **CUMULUS-2321**
  - Updated API endpoint GET `/reconciliationReports/{name}` to return the
    presigned s3 URL in addition to report data

### Fixed

- Updated `hyrax-metadata-updates` task so the opendap url has Type 'USE SERVICE API'

- **CUMULUS-2310**
  - Use valid filename for reconciliation report
- **CUMULUS-2351**
  - Inventory report no longer includes the File/Granule relation object in the
    okCountByGranules key of a report.  The information is only included when a
    'Granule Not Found' report is run.

### Removed

- **CUMULUS-2364**
  - Remove the internal Cumulus logging lambda (log2elasticsearch)

## [v5.0.1] 2021-01-27

### Changed

- **CUMULUS-2344**
  - Elasticsearch API now allows you to reindex to an index that already exists
  - If using the Change Index operation and the new index doesn't exist, it will be created
  - Regarding instructions for CUMULUS-2020, you can now do a change index
    operation before a reindex operation. This will
    ensure that new data will end up in the new index while Elasticsearch is reindexing.

- **CUMULUS-2351**
  - Inventory report no longer includes the File/Granule relation object in the okCountByGranules key of a report. The information is only included when a 'Granule Not Found' report is run.

### Removed

- **CUMULUS-2367**
  - Removed `execution_cumulus_id` column from granules RDS schema and data type

## [v5.0.0] 2021-01-12

### BREAKING CHANGES

- **CUMULUS-2020**
  - Elasticsearch data mappings have been updated to improve search and the API
    has been update to reflect those changes. See Migration notes on how to
    update the Elasticsearch mappings.

### Migration notes

- **CUMULUS-2020**
  - Elasticsearch data mappings have been updated to improve search. For
    example, case insensitive searching will now work (e.g. 'MOD' and 'mod' will
    return the same granule results). To use the improved Elasticsearch queries,
    [reindex](https://nasa.github.io/cumulus-api/#reindex) to create a new index
    with the correct types. Then perform a [change
    index](https://nasa.github.io/cumulus-api/#change-index) operation to use
    the new index.
- **CUMULUS-2258**
  - Because the `egress_lambda_log_group` and
    `egress_lambda_log_subscription_filter` resource were removed from the
    `cumulus` module, new definitions for these resources must be added to
    `cumulus-tf/main.tf`. For reference on how to define these resources, see
    [`example/cumulus-tf/thin_egress_app.tf`](https://github.com/nasa/cumulus/blob/master/example/cumulus-tf/thin_egress_app.tf).
  - The `tea_stack_name` variable being passed into the `cumulus` module should be removed
- **CUMULUS-2344**
  - Regarding instructions for CUMULUS-2020, you can now do a change index operation before a reindex operation. This will
    ensure that new data will end up in the new index while Elasticsearch is reindexing.

### BREAKING CHANGES

- **CUMULUS-2020**
  - Elasticsearch data mappings have been updated to improve search and the API has been updated to reflect those changes. See Migration notes on how to update the Elasticsearch mappings.

### Added

- **CUMULUS-2318**
  - Added`async_operation_image` as `cumulus` module variable to allow for override of the async_operation container image.  Users can optionally specify a non-default docker image for use with Core async operations.
- **CUMULUS-2219**
  - Added `lzards-backup` Core task to facilitate making LZARDS backup requests in Cumulus ingest workflows
- **CUMULUS-2092**
  - Add documentation for Granule Not Found Reports
- **HYRAX-320**
  - `@cumulus/hyrax-metadata-updates`Add component URI encoding for entry title id and granule ur to allow for values with special characters in them. For example, EntryTitleId 'Sentinel-6A MF/Jason-CS L2 Advanced Microwave Radiometer (AMR-C) NRT Geophysical Parameters' Now, URLs generated from such values will be encoded correctly and parsable by HyraxInTheCloud
- **CUMULUS-1370**
  - Add documentation for Getting Started section including FAQs
- **CUMULUS-2092**
  - Add documentation for Granule Not Found Reports
- **CUMULUS-2219**
  - Added `lzards-backup` Core task to facilitate making LZARDS backup requests in Cumulus ingest workflows
- **CUMULUS-2280**
  - In local api, retry to create tables if they fail to ensure localstack has had time to start fully.
- **CUMULUS-2290**
  - Add `queryFields` to granule schema, and this allows workflow tasks to add queryable data to granule record. For reference on how to add data to `queryFields` field, see [`example/cumulus-tf/kinesis_trigger_test_workflow.tf`](https://github.com/nasa/cumulus/blob/master/example/cumulus-tf/kinesis_trigger_test_workflow.tf).
- **CUMULUS-2318**
  - Added`async_operation_image` as `cumulus` module variable to allow for override of the async_operation container image.  Users can optionally specify a non-default docker image for use with Core async operations.

### Changed

- **CUMULUS-2020**
  - Updated Elasticsearch mappings to support case-insensitive search
- **CUMULUS-2124**
  - cumulus-rds-tf terraform module now takes engine_version as an input variable.
- **CUMULUS-2279**
  - Changed the formatting of granule CMR links: instead of a link to the `/search/granules.json` endpoint, now it is a direct link to `/search/concepts/conceptid.format`
- **CUMULUS-2296**
  - Improved PDR spec compliance of `parse-pdr` by updating `@cumulus/pvl` to parse fields in a manner more consistent with the PDR ICD, with respect to numbers and dates. Anything not matching the ICD expectations, or incompatible with Javascript parsing, will be parsed as a string instead.
- **CUMULUS-2344**
  - Elasticsearch API now allows you to reindex to an index that already exists
  - If using the Change Index operation and the new index doesn't exist, it will be created

### Removed

- **CUMULUS-2258**
  - Removed `tea_stack_name` variable from `tf-modules/distribution/variables.tf` and `tf-modules/cumulus/variables.tf`
  - Removed `egress_lambda_log_group` and `egress_lambda_log_subscription_filter` resources from `tf-modules/distribution/main.tf`

## [v4.0.0] 2020-11-20

### Migration notes

- Update the name of your `cumulus_message_adapter_lambda_layer_arn` variable for the `cumulus` module to `cumulus_message_adapter_lambda_layer_version_arn`. The value of the variable should remain the same (a layer version ARN of a Lambda layer for the [`cumulus-message-adapter`](https://github.com/nasa/cumulus-message-adapter/).
- **CUMULUS-2138** - Update all workflows using the `MoveGranules` step to add `UpdateGranulesCmrMetadataFileLinksStep`that runs after it. See the example [`IngestAndPublishWorkflow`](https://github.com/nasa/cumulus/blob/master/example/cumulus-tf/ingest_and_publish_granule_workflow.asl.json) for reference.
- **CUMULUS-2251**
  - Because it has been removed from the `cumulus` module, a new resource definition for `egress_api_gateway_log_subscription_filter` must be added to `cumulus-tf/main.tf`. For reference on how to define this resource, see [`example/cumulus-tf/main.tf`](https://github.com/nasa/cumulus/blob/master/example/cumulus-tf/main.tf).

### Added

- **CUMULUS-2248**
  - Updates Integration Tests README to point to new fake provider template.
- **CUMULUS-2239**
  - Add resource declaration to create a VPC endpoint in tea-map-cache module if `deploy_to_ngap` is false.
- **CUMULUS-2063**
  - Adds a new, optional query parameter to the `/collections[&getMMT=true]` and `/collections/active[&getMMT=true]` endpoints. When a user provides a value of `true` for `getMMT` in the query parameters, the endpoint will search CMR and update each collection's results with new key `MMTLink` containing a link to the MMT (Metadata Management Tool) if a CMR collection id is found.
- **CUMULUS-2170**
  - Adds ability to filter granule inventory reports
- **CUMULUS-2211**
  - Adds `granules/bulkReingest` endpoint to `@cumulus/api`
- **CUMULUS-2251**
  - Adds `log_api_gateway_to_cloudwatch` variable to `example/cumulus-tf/variables.tf`.
  - Adds `log_api_gateway_to_cloudwatch` variable to `thin_egress_app` module definition.

### Changed

- **CUMULUS-2216**
  - `/collection` and `/collection/active` endpoints now return collections without granule aggregate statistics by default. The original behavior is preserved and can be found by including a query param of `includeStats=true` on the request to the endpoint.
  - The `es/collections` Collection class takes a new parameter includeStats. It no longer appends granule aggregate statistics to the returned results by default. One must set the new parameter to any non-false value.
- **CUMULUS-2201**
  - Update `dbIndexer` lambda to process requests in serial
  - Fixes ingestPdrWithNodeNameSpec parsePdr provider error
- **CUMULUS-2251**
  - Moves Egress Api Gateway Log Group Filter from `tf-modules/distribution/main.tf` to `example/cumulus-tf/main.tf`

### Fixed

- **CUMULUS-2251**
  - This fixes a deployment error caused by depending on the `thin_egress_app` module output for a resource count.

### Removed

- **CUMULUS-2251**
  - Removes `tea_api_egress_log_group` variable from `tf-modules/distribution/variables.tf` and `tf-modules/cumulus/variables.tf`.

### BREAKING CHANGES

- **CUMULUS-2138** - CMR metadata update behavior has been removed from the `move-granules` task into a
new `update-granules-cmr-metadata-file-links` task.
- **CUMULUS-2216**
  - `/collection` and `/collection/active` endpoints now return collections without granule aggregate statistics by default. The original behavior is preserved and can be found by including a query param of `includeStats=true` on the request to the endpoint.  This is likely to affect the dashboard only but included here for the change of behavior.
- **[1956](https://github.com/nasa/cumulus/issues/1956)**
  - Update the name of the `cumulus_message_adapter_lambda_layer_arn` output from the `cumulus-message-adapter` module to `cumulus_message_adapter_lambda_layer_version_arn`. The output value has changed from being the ARN of the Lambda layer **without a version** to the ARN of the Lambda layer **with a version**.
  - Update the variable name in the `cumulus` and `ingest` modules from `cumulus_message_adapter_lambda_layer_arn` to `cumulus_message_adapter_lambda_layer_version_arn`

## [v3.0.1] 2020-10-21

- **CUMULUS-2203**
  - Update Core tasks to use
    [cumulus-message-adapter-js](https://github.com/nasa/cumulus-message-adapter-js)
    v2.0.0 to resolve memory leak/lambda ENOMEM constant failure issue.   This
    issue caused lambdas to slowly use all memory in the run environment and
    prevented AWS from halting/restarting warmed instances when task code was
    throwing consistent errors under load.

- **CUMULUS-2232**
  - Updated versions for `ajv`, `lodash`, `googleapis`, `archiver`, and
    `@cumulus/aws-client` to remediate vulnerabilities found in SNYK scan.

### Fixed

- **CUMULUS-2233**
  - Fixes /s3credentials bug where the expiration time on the cookie was set to a time that is always expired, so authentication was never being recognized as complete by the API. Consequently, the user would end up in a redirect loop and requests to /s3credentials would never complete successfully. The bug was caused by the fact that the code setting the expiration time for the cookie was expecting a time value in milliseconds, but was receiving the expirationTime from the EarthdataLoginClient in seconds. This bug has been fixed by converting seconds into milliseconds. Unit tests were added to test that the expiration time has been converted to milliseconds and checking that the cookie's expiration time is greater than the current time.

## [v3.0.0] 2020-10-7

### MIGRATION STEPS

- **CUMULUS-2099**
  - All references to `meta.queues` in workflow configuration must be replaced with references to queue URLs from Terraform resources. See the updated [data cookbooks](https://nasa.github.io/cumulus/docs/data-cookbooks/about-cookbooks) or example [Discover Granules workflow configuration](https://github.com/nasa/cumulus/blob/master/example/cumulus-tf/discover_granules_workflow.asl.json).
  - The steps for configuring queued execution throttling have changed. See the [updated documentation](https://nasa.github.io/cumulus/docs/data-cookbooks/throttling-queued-executions).
  - In addition to the configuration for execution throttling, the internal mechanism for tracking executions by queue has changed. As a result, you should **disable any rules or workflows scheduling executions via a throttled queue** before upgrading. Otherwise, you may be at risk of having **twice as many executions** as are configured for the queue while the updated tracking is deployed. You can re-enable these rules/workflows once the upgrade is complete.

- **CUMULUS-2111**
  - **Before you re-deploy your `cumulus-tf` module**, note that the [`thin-egress-app`][thin-egress-app] is no longer deployed by default as part of the `cumulus` module, so you must add the TEA module to your deployment and manually modify your Terraform state **to avoid losing your API gateway and impacting any Cloudfront endpoints pointing to those gateways**. If you don't care about losing your API gateway and impacting Cloudfront endpoints, you can ignore the instructions for manually modifying state.

    1. Add the [`thin-egress-app`][thin-egress-app] module to your `cumulus-tf` deployment as shown in the [Cumulus example deployment](https://github.com/nasa/cumulus/tree/master/example/cumulus-tf/main.tf).

         - Note that the values for `tea_stack_name` variable to the `cumulus` module and the `stack_name` variable to the `thin_egress_app` module **must match**
         - Also, if you are specifying the `stage_name` variable to the `thin_egress_app` module, **the value of the `tea_api_gateway_stage` variable to the `cumulus` module must match it**

    2. **If you want to preserve your existing `thin-egress-app` API gateway and avoid having to update your Cloudfront endpoint for distribution, then you must follow these instructions**: <https://nasa.github.io/cumulus/docs/upgrade-notes/migrate_tea_standalone>. Otherwise, you can re-deploy as usual.

  - If you provide your own custom bucket map to TEA as a standalone module, **you must ensure that your custom bucket map includes mappings for the `protected` and `public` buckets specified in your `cumulus-tf/terraform.tfvars`, otherwise Cumulus may not be able to determine the correct distribution URL for ingested files and you may encounter errors**

- **CUMULUS-2197**
  - EMS resources are now optional, and `ems_deploy` is set to `false` by default, which will delete your EMS resources.
  - If you would like to keep any deployed EMS resources, add the `ems_deploy` variable set to `true` in your `cumulus-tf/terraform.tfvars`

### BREAKING CHANGES

- **CUMULUS-2200**
  - Changes return from 303 redirect to 200 success for `Granule Inventory`'s
    `/reconciliationReport` returns.  The user (dashboard) must read the value
    of `url` from the return to get the s3SignedURL and then download the report.
- **CUMULUS-2099**
  - `meta.queues` has been removed from Cumulus core workflow messages.
  - `@cumulus/sf-sqs-report` workflow task no longer reads the reporting queue URL from `input.meta.queues.reporting` on the incoming event. Instead, it requires that the queue URL be set as the `reporting_queue_url` environment variable on the deployed Lambda.
- **CUMULUS-2111**
  - The deployment of the `thin-egress-app` module has be removed from `tf-modules/distribution`, which is a part of the `tf-modules/cumulus` module. Thus, the `thin-egress-app` module is no longer deployed for you by default. See the migration steps for details about how to add deployment for the `thin-egress-app`.
- **CUMULUS-2141**
  - The `parse-pdr` task has been updated to respect the `NODE_NAME` property in
    a PDR's `FILE_GROUP`. If a `NODE_NAME` is present, the task will query the
    Cumulus API for a provider with that host. If a provider is found, the
    output granule from the task will contain a `provider` property containing
    that provider. If `NODE_NAME` is set but a provider with that host cannot be
    found in the API, or if multiple providers are found with that same host,
    the task will fail.
  - The `queue-granules` task has been updated to expect an optional
    `granule.provider` property on each granule. If present, the granule will be
    enqueued using that provider. If not present, the task's `config.provider`
    will be used instead.
- **CUMULUS-2197**
  - EMS resources are now optional and will not be deployed by default. See migration steps for information
    about how to deploy EMS resources.

#### CODE CHANGES

- The `@cumulus/api-client.providers.getProviders` function now takes a
  `queryStringParameters` parameter which can be used to filter the providers
  which are returned
- The `@cumulus/aws-client/S3.getS3ObjectReadStreamAsync` function has been
  removed. It read the entire S3 object into memory before returning a read
  stream, which could cause Lambdas to run out of memory. Use
  `@cumulus/aws-client/S3.getObjectReadStream` instead.
- The `@cumulus/ingest/util.lookupMimeType` function now returns `undefined`
  rather than `null` if the mime type could not be found.
- The `@cumulus/ingest/lock.removeLock` function now returns `undefined`
- The `@cumulus/ingest/granule.generateMoveFileParams` function now returns
  `source: undefined` and `target :undefined` on the response object if either could not be
  determined. Previously, `null` had been returned.
- The `@cumulus/ingest/recursion.recursion` function must now be imported using
  `const { recursion } = require('@cumulus/ingest/recursion');`
- The `@cumulus/ingest/granule.getRenamedS3File` function has been renamed to
  `listVersionedObjects`
- `@cumulus/common.http` has been removed
- `@cumulus/common/http.download` has been removed

### Added

- **CUMULUS-1855**
  - Fixed SyncGranule task to return an empty granules list when given an empty
    (or absent) granules list on input, rather than throwing an exception
- **CUMULUS-1955**
  - Added `@cumulus/aws-client/S3.getObject` to get an AWS S3 object
  - Added `@cumulus/aws-client/S3.waitForObject` to get an AWS S3 object,
    retrying, if necessary
- **CUMULUS-1961**
  - Adds `startTimestamp` and `endTimestamp` parameters to endpoint
    `reconcilationReports`.  Setting these values will filter the returned
    report to cumulus data that falls within the timestamps. It also causes the
    report to be one directional, meaning cumulus is only reconciled with CMR,
    but not the other direction. The Granules will be filtered by their
    `updatedAt` values. Collections are filtered by the updatedAt time of their
    granules, i.e. Collections with granules that are updatedAt a time between
    the time parameters will be returned in the reconciliation reports.
  - Adds `startTimestamp` and `endTimestamp` parameters to create-reconciliation-reports
    lambda function. If either of these params is passed in with a value that can be
    converted to a date object, the inter-platform comparison between Cumulus and CMR will
    be one way.  That is, collections, granules, and files will be filtered by time for
    those found in Cumulus and only those compared to the CMR holdings. For the moment
    there is not enough information to change the internal consistency check, and S3 vs
    Cumulus comparisons are unchanged by the timestamps.
- **CUMULUS-1962**
  - Adds `location` as parameter to `/reconciliationReports` endpoint. Options are `S3`
    resulting in a S3 vs. Cumulus database search or `CMR` resulting in CMR vs. Cumulus database search.
- **CUMULUS-1963**
  - Adds `granuleId` as input parameter to `/reconcilationReports`
    endpoint. Limits inputs parameters to either `collectionId` or `granuleId`
    and will fail to create the report if both are provided.  Adding granuleId
    will find collections in Cumulus by granuleId and compare those one way
    with those in CMR.
  - `/reconciliationReports` now validates any input json before starting the
    async operation and the lambda handler no longer validates input
    parameters.
- **CUMULUS-1964**
  - Reports can now be filtered on provider
- **CUMULUS-1965**
  - Adds `collectionId` parameter to the `/reconcilationReports`
    endpoint. Setting this value will limit the scope of the reconcilation
    report to only the input collectionId when comparing Cumulus and
    CMR. `collectionId` is provided an array of strings e.g. `[shortname___version, shortname2___version2]`
- **CUMULUS-2107**
  - Added a new task, `update-cmr-access-constraints`, that will set access constraints in CMR Metadata.
    Currently supports UMMG-JSON and Echo10XML, where it will configure `AccessConstraints` and
    `RestrictionFlag/RestrictionComment`, respectively.
  - Added an operator doc on how to configure and run the access constraint update workflow, which will update the metadata using the new task, and then publish the updated metadata to CMR.
  - Added an operator doc on bulk operations.
- **CUMULUS-2111**
  - Added variables to `cumulus` module:
    - `tea_api_egress_log_group`
    - `tea_external_api_endpoint`
    - `tea_internal_api_endpoint`
    - `tea_rest_api_id`
    - `tea_rest_api_root_resource_id`
    - `tea_stack_name`
  - Added variables to `distribution` module:
    - `tea_api_egress_log_group`
    - `tea_external_api_endpoint`
    - `tea_internal_api_endpoint`
    - `tea_rest_api_id`
    - `tea_rest_api_root_resource_id`
    - `tea_stack_name`
- **CUMULUS-2112**
  - Added `@cumulus/api/lambdas/internal-reconciliation-report`, so create-reconciliation-report
    lambda can create `Internal` reconciliation report
- **CUMULUS-2116**
  - Added `@cumulus/api/models/granule.unpublishAndDeleteGranule` which
  unpublishes a granule from CMR and deletes it from Cumulus, but does not
  update the record to `published: false` before deletion
- **CUMULUS-2113**
  - Added Granule not found report to reports endpoint
  - Update reports to return breakdown by Granule of files both in DynamoDB and S3
- **CUMULUS-2123**
  - Added `cumulus-rds-tf` DB cluster module to `tf-modules` that adds a
    serverless RDS Aurora/PostgreSQL database cluster to meet the PostgreSQL
    requirements for future releases.
  - Updated the default Cumulus module to take the following new required variables:
    - rds_user_access_secret_arn:
      AWS Secrets Manager secret ARN containing a JSON string of DB credentials
      (containing at least host, password, port as keys)
    - rds_security_group:
      RDS Security Group that provides connection access to the RDS cluster
  - Updated API lambdas and default ECS cluster to add them to the
    `rds_security_group` for database access
- **CUMULUS-2126**
  - The collections endpoint now writes to the RDS database
- **CUMULUS-2127**
  - Added migration to create collections relation for RDS database
- **CUMULUS-2129**
  - Added `data-migration1` Terraform module and Lambda to migrate data from Dynamo to RDS
    - Added support to Lambda for migrating collections data from Dynamo to RDS
- **CUMULUS-2155**
  - Added `rds_connection_heartbeat` to `cumulus` and `data-migration` tf
    modules.  If set to true, this diagnostic variable instructs Core's database
    code to fire off a connection 'heartbeat' query and log the timing/results
    for diagnostic purposes, and retry certain connection timeouts once.
    This option is disabled by default
- **CUMULUS-2156**
  - Support array inputs parameters for `Internal` reconciliation report
- **CUMULUS-2157**
  - Added support to `data-migration1` Lambda for migrating providers data from Dynamo to RDS
    - The migration process for providers will convert any credentials that are stored unencrypted or encrypted with an S3 keypair provider to be encrypted with a KMS key instead
- **CUMULUS-2161**
  - Rules now support an `executionNamePrefix` property. If set, any executions
    triggered as a result of that rule will use that prefix in the name of the
    execution.
  - The `QueueGranules` task now supports an `executionNamePrefix` property. Any
    executions queued by that task will use that prefix in the name of the
    execution. See the
    [example workflow](./example/cumulus-tf/discover_granules_with_execution_name_prefix_workflow.asl.json)
    for usage.
  - The `QueuePdrs` task now supports an `executionNamePrefix` config property.
    Any executions queued by that task will use that prefix in the name of the
    execution. See the
    [example workflow](./example/cumulus-tf/discover_and_queue_pdrs_with_execution_name_prefix_workflow.asl.json)
    for usage.
- **CUMULUS-2162**
  - Adds new report type to `/reconciliationReport` endpoint.  The new report
    is `Granule Inventory`. This report is a CSV file of all the granules in
    the Cumulus DB. This report will eventually replace the existing
    `granules-csv` endpoint which has been deprecated.
- **CUMULUS-2197**
  - Added `ems_deploy` variable to the `cumulus` module. This is set to false by default, except
    for our example deployment, where it is needed for integration tests.

### Changed

- Upgraded version of [TEA](https://github.com/asfadmin/thin-egress-app/) deployed with Cumulus to build 88.
- **CUMULUS-2107**
  - Updated the `applyWorkflow` functionality on the granules endpoint to take a `meta` property to pass into the workflow message.
  - Updated the `BULK_GRANULE` functionality on the granules endpoint to support the above `applyWorkflow` change.
- **CUMULUS-2111**
  - Changed `distribution_api_gateway_stage` variable for `cumulus` module to `tea_api_gateway_stage`
  - Changed `api_gateway_stage` variable for `distribution` module to `tea_api_gateway_stage`
- **CUMULUS-2224**
  - Updated `/reconciliationReport`'s file reconciliation to include `"EXTENDED METADATA"` as a valid CMR relatedUrls Type.

### Fixed

- **CUMULUS-2168**
  - Fixed issue where large number of documents (generally logs) in the
    `cumulus` elasticsearch index results in the collection granule stats
    queries failing for the collections list api endpoint
- **CUMULUS-1955**
  - Due to AWS's eventual consistency model, it was possible for PostToCMR to
    publish an earlier version of a CMR metadata file, rather than the latest
    version created in a workflow.  This fix guarantees that the latest version
    is published, as expected.
- **CUMULUS-1961**
  - Fixed `activeCollections` query only returning 10 results
- **CUMULUS-2201**
  - Fix Reconciliation Report integration test failures by waiting for collections appear
    in es list and ingesting a fake granule xml file to CMR
- **CUMULUS-2015**
  - Reduced concurrency of `QueueGranules` task. That task now has a
    `config.concurrency` option that defaults to `3`.
- **CUMULUS-2116**
  - Fixed a race condition with bulk granule delete causing deleted granules to still appear in Elasticsearch. Granules removed via bulk delete should now be removed from Elasticsearch.
- **CUMULUS-2163**
  - Remove the `public-read` ACL from the `move-granules` task
- **CUMULUS-2164**
  - Fix issue where `cumulus` index is recreated and attached to an alias if it has been previously deleted
- **CUMULUS-2195**
  - Fixed issue with redirect from `/token` not working when using a Cloudfront endpoint to access the Cumulus API with Launchpad authentication enabled. The redirect should now work properly whether you are using a plain API gateway URL or a Cloudfront endpoint pointing at an API gateway URL.
- **CUMULUS-2200**
  - Fixed issue where __in and __not queries were stripping spaces from values

### Deprecated

- **CUMULUS-1955**
  - `@cumulus/aws-client/S3.getS3Object()`
  - `@cumulus/message/Queue.getQueueNameByUrl()`
  - `@cumulus/message/Queue.getQueueName()`
- **CUMULUS-2162**
  - `@cumulus/api/endpoints/granules-csv/list()`

### Removed

- **CUMULUS-2111**
  - Removed `distribution_url` and `distribution_redirect_uri` outputs from the `cumulus` module
  - Removed variables from the `cumulus` module:
    - `distribution_url`
    - `log_api_gateway_to_cloudwatch`
    - `thin_egress_cookie_domain`
    - `thin_egress_domain_cert_arn`
    - `thin_egress_download_role_in_region_arn`
    - `thin_egress_jwt_algo`
    - `thin_egress_jwt_secret_name`
    - `thin_egress_lambda_code_dependency_archive_key`
    - `thin_egress_stack_name`
  - Removed outputs from the `distribution` module:
    - `distribution_url`
    - `internal_tea_api`
    - `rest_api_id`
    - `thin_egress_app_redirect_uri`
  - Removed variables from the `distribution` module:
    - `bucket_map_key`
    - `distribution_url`
    - `log_api_gateway_to_cloudwatch`
    - `thin_egress_cookie_domain`
    - `thin_egress_domain_cert_arn`
    - `thin_egress_download_role_in_region_arn`
    - `thin_egress_jwt_algo`
    - `thin_egress_jwt_secret_name`
    - `thin_egress_lambda_code_dependency_archive_key`
- **CUMULUS-2157**
  - Removed `providerSecretsMigration` and `verifyProviderSecretsMigration` lambdas
- Removed deprecated `@cumulus/sf-sns-report` task
- Removed code:
  - `@cumulus/aws-client/S3.calculateS3ObjectChecksum`
  - `@cumulus/aws-client/S3.getS3ObjectReadStream`
  - `@cumulus/cmrjs.getFullMetadata`
  - `@cumulus/cmrjs.getMetadata`
  - `@cumulus/common/util.isNil`
  - `@cumulus/common/util.isNull`
  - `@cumulus/common/util.isUndefined`
  - `@cumulus/common/util.lookupMimeType`
  - `@cumulus/common/util.mkdtempSync`
  - `@cumulus/common/util.negate`
  - `@cumulus/common/util.noop`
  - `@cumulus/common/util.omit`
  - `@cumulus/common/util.renameProperty`
  - `@cumulus/common/util.sleep`
  - `@cumulus/common/util.thread`
  - `@cumulus/ingest/granule.copyGranuleFile`
  - `@cumulus/ingest/granule.moveGranuleFile`
  - `@cumulus/integration-tests/api/rules.deleteRule`
  - `@cumulus/integration-tests/api/rules.getRule`
  - `@cumulus/integration-tests/api/rules.listRules`
  - `@cumulus/integration-tests/api/rules.postRule`
  - `@cumulus/integration-tests/api/rules.rerunRule`
  - `@cumulus/integration-tests/api/rules.updateRule`
  - `@cumulus/integration-tests/sfnStep.parseStepMessage`
  - `@cumulus/message/Queue.getQueueName`
  - `@cumulus/message/Queue.getQueueNameByUrl`

## v2.0.2+ Backport releases

Release v2.0.1 was the last release on the 2.0.x release series.

Changes after this version on the 2.0.x release series are limited
security/requested feature patches and will not be ported forward to future
releases unless there is a corresponding CHANGELOG entry.

For up-to-date CHANGELOG for the maintenance release branch see
[CHANGELOG.md](https://github.com/nasa/cumulus/blob/release-2.0.x/CHANGELOG.md)
from the 2.0.x branch.

For the most recent release information for the maintenance branch please see
the [release page](https://github.com/nasa/cumulus/releases)

## [v2.0.7] 2020-10-1 - [BACKPORT]

### Fixed

- CVE-2020-7720
  - Updated common `node-forge` dependency to 0.10.0 to address CVE finding

### [v2.0.6] 2020-09-25 - [BACKPORT]

### Fixed

- **CUMULUS-2168**
  - Fixed issue where large number of documents (generally logs) in the
    `cumulus` elasticsearch index results in the collection granule stats
    queries failing for the collections list api endpoint

### [v2.0.5] 2020-09-15 - [BACKPORT]

#### Added

- Added `thin_egress_stack_name` variable to `cumulus` and `distribution` Terraform modules to allow overriding the default Cloudformation stack name used for the `thin-egress-app`. **Please note that if you change/set this value for an existing deployment, it will destroy and re-create your API gateway for the `thin-egress-app`.**

#### Fixed

- Fix collection list queries. Removed fixes to collection stats, which break queries for a large number of granules.

### [v2.0.4] 2020-09-08 - [BACKPORT]

#### Changed

- Upgraded version of [TEA](https://github.com/asfadmin/thin-egress-app/) deployed with Cumulus to build 88.

### [v2.0.3] 2020-09-02 - [BACKPORT]

#### Fixed

- **CUMULUS-1961**
  - Fixed `activeCollections` query only returning 10 results

- **CUMULUS-2039**
  - Fix issue causing SyncGranules task to run out of memory on large granules

#### CODE CHANGES

- The `@cumulus/aws-client/S3.getS3ObjectReadStreamAsync` function has been
  removed. It read the entire S3 object into memory before returning a read
  stream, which could cause Lambdas to run out of memory. Use
  `@cumulus/aws-client/S3.getObjectReadStream` instead.

### [v2.0.2] 2020-08-17 - [BACKPORT]

#### CODE CHANGES

- The `@cumulus/ingest/util.lookupMimeType` function now returns `undefined`
  rather than `null` if the mime type could not be found.
- The `@cumulus/ingest/lock.removeLock` function now returns `undefined`

#### Added

- **CUMULUS-2116**
  - Added `@cumulus/api/models/granule.unpublishAndDeleteGranule` which
  unpublishes a granule from CMR and deletes it from Cumulus, but does not
  update the record to `published: false` before deletion

### Fixed

- **CUMULUS-2116**
  - Fixed a race condition with bulk granule delete causing deleted granules to still appear in Elasticsearch. Granules removed via bulk delete should now be removed from Elasticsearch.

## [v2.0.1] 2020-07-28

### Added

- **CUMULUS-1886**
  - Added `multiple sort keys` support to `@cumulus/api`
- **CUMULUS-2099**
  - `@cumulus/message/Queue.getQueueUrl` to get the queue URL specified in a Cumulus workflow message, if any.

### Fixed

- **[PR 1790](https://github.com/nasa/cumulus/pull/1790)**
  - Fixed bug with request headers in `@cumulus/launchpad-auth` causing Launchpad token requests to fail

## [v2.0.0] 2020-07-23

### BREAKING CHANGES

- Changes to the `@cumulus/api-client` package
  - The `CumulusApiClientError` class must now be imported using
    `const { CumulusApiClientError } = require('@cumulus/api-client/CumulusApiClientError')`
- The `@cumulus/sftp-client/SftpClient` class must now be imported using
  `const { SftpClient } = require('@cumulus/sftp-client');`
- Instances of `@cumulus/ingest/SftpProviderClient` no longer implicitly connect
  when `download`, `list`, or `sync` are called. You must call `connect` on the
  provider client before issuing one of those calls. Failure to do so will
  result in a "Client not connected" exception being thrown.
- Instances of `@cumulus/ingest/SftpProviderClient` no longer implicitly
  disconnect from the SFTP server when `list` is called.
- Instances of `@cumulus/sftp-client/SftpClient` must now be explicitly closed
  by calling `.end()`
- Instances of `@cumulus/sftp-client/SftpClient` no longer implicitly connect to
  the server when `download`, `unlink`, `syncToS3`, `syncFromS3`, and `list` are
  called. You must explicitly call `connect` before calling one of those
  methods.
- Changes to the `@cumulus/common` package
  - `cloudwatch-event.getSfEventMessageObject()` now returns `undefined` if the
    message could not be found or could not be parsed. It previously returned
    `null`.
  - `S3KeyPairProvider.decrypt()` now throws an exception if the bucket
    containing the key cannot be determined.
  - `S3KeyPairProvider.decrypt()` now throws an exception if the stack cannot be
    determined.
  - `S3KeyPairProvider.encrypt()` now throws an exception if the bucket
    containing the key cannot be determined.
  - `S3KeyPairProvider.encrypt()` now throws an exception if the stack cannot be
    determined.
  - `sns-event.getSnsEventMessageObject()` now returns `undefined` if it could
    not be parsed. It previously returned `null`.
  - The `aws` module has been removed.
  - The `BucketsConfig.buckets` property is now read-only and private
  - The `test-utils.validateConfig()` function now resolves to `undefined`
    rather than `true`.
  - The `test-utils.validateInput()` function now resolves to `undefined` rather
    than `true`.
  - The `test-utils.validateOutput()` function now resolves to `undefined`
    rather than `true`.
  - The static `S3KeyPairProvider.retrieveKey()` function has been removed.
- Changes to the `@cumulus/cmrjs` package
  - `@cumulus/cmrjs.constructOnlineAccessUrl()` and
    `@cumulus/cmrjs/cmr-utils.constructOnlineAccessUrl()` previously took a
    `buckets` parameter, which was an instance of
    `@cumulus/common/BucketsConfig`. They now take a `bucketTypes` parameter,
    which is a simple object mapping bucket names to bucket types. Example:
    `{ 'private-1': 'private', 'public-1': 'public' }`
  - `@cumulus/cmrjs.reconcileCMRMetadata()` and
    `@cumulus/cmrjs/cmr-utils.reconcileCMRMetadata()` now take a **required**
    `bucketTypes` parameter, which is a simple object mapping bucket names to
    bucket types. Example: `{ 'private-1': 'private', 'public-1': 'public' }`
  - `@cumulus/cmrjs.updateCMRMetadata()` and
    `@cumulus/cmrjs/cmr-utils.updateCMRMetadata()` previously took an optional
    `inBuckets` parameter, which was an instance of
    `@cumulus/common/BucketsConfig`. They now take a **required** `bucketTypes`
    parameter, which is a simple object mapping bucket names to bucket types.
    Example: `{ 'private-1': 'private', 'public-1': 'public' }`
- The minimum supported version of all published Cumulus packages is now Node
  12.18.0
  - Tasks using the `cumuluss/cumulus-ecs-task` Docker image must be updated to
    `cumuluss/cumulus-ecs-task:1.7.0`. This can be done by updating the `image`
    property of any tasks defined using the `cumulus_ecs_service` Terraform
    module.
- Changes to `@cumulus/aws-client/S3`
  - The signature of the `getObjectSize` function has changed. It now takes a
    params object with three properties:
    - **s3**: an instance of an AWS.S3 object
    - **bucket**
    - **key**
  - The `getObjectSize` function will no longer retry if the object does not
    exist
- **CUMULUS-1861**
  - `@cumulus/message/Collections.getCollectionIdFromMessage` now throws a
    `CumulusMessageError` if `collectionName` and `collectionVersion` are missing
    from `meta.collection`.   Previously this method would return
    `'undefined___undefined'` instead
  - `@cumulus/integration-tests/addCollections` now returns an array of collections that
    were added rather than the count of added collections
- **CUMULUS-1930**
  - The `@cumulus/common/util.uuid()` function has been removed
- **CUMULUS-1955**
  - `@cumulus/aws-client/S3.multipartCopyObject` now returns an object with the
    AWS `etag` of the destination object
  - `@cumulus/ingest/S3ProviderClient.list` now sets a file object's `path`
    property to `undefined` instead of `null` when the file is at the top level
    of its bucket
  - The `sync` methods of the following classes in the `@cumulus/ingest` package
    now return an object with the AWS `s3uri` and `etag` of the destination file
    (they previously returned only a string representing the S3 URI)
    - `FtpProviderClient`
    - `HttpProviderClient`
    - `S3ProviderClient`
    - `SftpProviderClient`
- **CUMULUS-1958**
  - The following methods exported from `@cumulus/cmr-js/cmr-utils` were made
    async, and added distributionBucketMap as a parameter:
    - constructOnlineAccessUrl
    - generateFileUrl
    - reconcileCMRMetadata
    - updateCMRMetadata
- **CUMULUS-1969**
  - The `DiscoverPdrs` task now expects `provider_path` to be provided at
    `event.config.provider_path`, not `event.config.collection.provider_path`
  - `event.config.provider_path` is now a required parameter of the
    `DiscoverPdrs` task
  - `event.config.collection` is no longer a parameter to the `DiscoverPdrs`
    task
  - Collections no longer support the `provider_path` property. The tasks that
    relied on that property are now referencing `config.meta.provider_path`.
    Workflows should be updated accordingly.
- **CUMULUS-1977**
  - Moved bulk granule deletion endpoint from `/bulkDelete` to
    `/granules/bulkDelete`
- **CUMULUS-1991**
  - Updated CMR metadata generation to use "Download file.hdf" (where `file.hdf` is the filename of the given resource) as the resource description instead of "File to download"
  - CMR metadata updates now respect changes to resource descriptions (previously only changes to resource URLs were respected)

### MIGRATION STEPS

- Due to an issue with the AWS API Gateway and how the Thin Egress App Cloudformation template applies updates, you may need to redeploy your
  `thin-egress-app-EgressGateway` manually as a one time migration step.    If your deployment fails with an
  error similar to:

  ```bash
  Error: Lambda function (<stack>-tf-TeaCache) returned error: ({"errorType":"HTTPError","errorMessage":"Response code 404 (Not Found)"})
  ```

  Then follow the [AWS
  instructions](https://docs.aws.amazon.com/apigateway/latest/developerguide/how-to-deploy-api-with-console.html)
  to `Redeploy a REST API to a stage` for your egress API and re-run `terraform
  apply`.

### Added

- **CUMULUS-2081**
  - Add Integrator Guide section for onboarding
  - Add helpful tips documentation

- **CUMULUS-1902**
  - Add Common Use Cases section under Operator Docs

- **CUMULUS-2058**
  - Added `lambda_processing_role_name` as an output from the `cumulus` module
    to provide the processing role name
- **CUMULUS-1417**
  - Added a `checksumFor` property to collection `files` config. Set this
    property on a checksum file's definition matching the `regex` of the target
    file. More details in the ['Data Cookbooks
    Setup'](https://nasa.github.io/cumulus/docs/next/data-cookbooks/setup)
    documentation.
  - Added `checksumFor` validation to collections model.
- **CUMULUS-1956**
  - Added `@cumulus/earthata-login-client` package
  - The `/s3credentials` endpoint that is deployed as part of distribution now
    supports authentication using tokens created by a different application. If
    a request contains the `EDL-ClientId` and `EDL-Token` headers,
    authentication will be handled using that token rather than attempting to
    use OAuth.
  - `@cumulus/earthata-login-client.getTokenUsername()` now accepts an
    `xRequestId` argument, which will be included as the `X-Request-Id` header
    when calling Earthdata Login.
  - If the `s3Credentials` endpoint is invoked with an EDL token and an
    `X-Request-Id` header, that `X-Request-Id` header will be forwarded to
    Earthata Login.
- **CUMULUS-1957**
  - If EDL token authentication is being used, and the `EDL-Client-Name` header
    is set, `@the-client-name` will be appended to the end of the Earthdata
    Login username that is used as the `RoleSessionName` of the temporary IAM
    credentials. This value will show up in the AWS S3 server access logs.
- **CUMULUS-1958**
  - Add the ability for users to specify a `bucket_map_key` to the `cumulus`
    terraform module as an override for the default .yaml values that are passed
    to TEA by Core.    Using this option *requires* that each configured
    Cumulus 'distribution' bucket (e.g. public/protected buckets) have a single
    TEA mapping.  Multiple maps per bucket are not supported.
  - Updated Generating a distribution URL, the MoveGranules task and all CMR
    reconciliation functionality to utilize the TEA bucket map override.
  - Updated deploy process to utilize a bootstrap 'tea-map-cache' lambda that
    will, after deployment of Cumulus Core's TEA instance, query TEA for all
    protected/public buckets and generate a mapping configuration used
    internally by Core.  This object is also exposed as an output of the Cumulus
    module as `distribution_bucket_map`.
- **CUMULUS-1961**
  - Replaces DynamoDB for Elasticsearch for reconciliationReportForCumulusCMR
    comparisons between Cumulus and CMR.
- **CUMULUS-1970**
  - Created the `add-missing-file-checksums` workflow task
  - Added `@cumulus/aws-client/S3.calculateObjectHash()` function
  - Added `@cumulus/aws-client/S3.getObjectReadStream()` function
- **CUMULUS-1887**
  - Add additional fields to the granule CSV download file
- **CUMULUS-2019**
  - Add `infix` search to es query builder `@cumulus/api/es/es/queries` to
    support partial matching of the keywords

### Changed

- **CUMULUS-2032**
  - Updated @cumulus/ingest/HttpProviderClient to utilize a configuration key
    `httpListTimeout` to set the default timeout for discovery HTTP/HTTPS
    requests, and updates the default for the provider to 5 minutes (300 seconds).
  - Updated the DiscoverGranules and DiscoverPDRs tasks to utilize the updated
    configuration value if set via workflow config, and updates the default for
    these tasks to 5 minutes (300 seconds).

- **CUMULUS-176**
  - The API will now respond with a 400 status code when a request body contains
    invalid JSON. It had previously returned a 500 status code.
- **CUMULUS-1861**
  - Updates Rule objects to no longer require a collection.
  - Changes the DLQ behavior for `sfEventSqsToDbRecords` and
    `sfEventSqsToDbRecordsInputQueue`. Previously failure to write a database
    record would result in lambda success, and an error log in the CloudWatch
    logs.   The lambda has been updated to manually add a record to
    the `sfEventSqsToDbRecordsDeadLetterQueue` if the granule, execution, *or*
    pdr record fails to write, in addition to the previous error logging.
- **CUMULUS-1956**
  - The `/s3credentials` endpoint that is deployed as part of distribution now
    supports authentication using tokens created by a different application. If
    a request contains the `EDL-ClientId` and `EDL-Token` headers,
    authentication will be handled using that token rather than attempting to
    use OAuth.
- **CUMULUS-1977**
  - API endpoint POST `/granules/bulk` now returns a 202 status on a successful
    response instead of a 200 response
  - API endpoint DELETE `/granules/<granule-id>` now returns a 404 status if the
    granule record was already deleted
  - `@cumulus/api/models/Granule.update()` now returns the updated granule
    record
  - Implemented POST `/granules/bulkDelete` API endpoint to support deleting
    granules specified by ID or returned by the provided query in the request
    body. If the request is successful, the endpoint returns the async operation
    ID that has been started to remove the granules.
    - To use a query in the request body, your deployment must be
      [configured to access the Elasticsearch host for ESDIS metrics](https://nasa.github.io/cumulus/docs/additional-deployment-options/cloudwatch-logs-delivery#esdis-metrics)
      in your environment
  - Added `@cumulus/api/models/Granule.getRecord()` method to return raw record
    from DynamoDB
  - Added `@cumulus/api/models/Granule.delete()` method which handles deleting
    the granule record from DynamoDB and the granule files from S3
- **CUMULUS-1982**
  - The `globalConnectionLimit` property of providers is now optional and
    defaults to "unlimited"
- **CUMULUS-1997**
  - Added optional `launchpad` configuration to `@cumulus/hyrax-metadata-updates` task config schema.
- **CUMULUS-1991**
  - `@cumulus/cmrjs/src/cmr-utils/constructOnlineAccessUrls()` now throws an error if `cmrGranuleUrlType = "distribution"` and no distribution endpoint argument is provided
- **CUMULUS-2011**
  - Reconciliation reports are now generated within an AsyncOperation
- **CUMULUS-2016**
  - Upgrade TEA to version 79

### Fixed

- **CUMULUS-1991**
  - Added missing `DISTRIBUTION_ENDPOINT` environment variable for API lambdas. This environment variable is required for API requests to move granules.

- **CUMULUS-1961**
  - Fixed granules and executions query params not getting sent to API in granule list operation in `@cumulus/api-client`

### Deprecated

- `@cumulus/aws-client/S3.calculateS3ObjectChecksum()`
- `@cumulus/aws-client/S3.getS3ObjectReadStream()`
- `@cumulus/common/log.convertLogLevel()`
- `@cumulus/collection-config-store`
- `@cumulus/common/util.sleep()`

- **CUMULUS-1930**
  - `@cumulus/common/log.convertLogLevel()`
  - `@cumulus/common/util.isNull()`
  - `@cumulus/common/util.isUndefined()`
  - `@cumulus/common/util.negate()`
  - `@cumulus/common/util.noop()`
  - `@cumulus/common/util.isNil()`
  - `@cumulus/common/util.renameProperty()`
  - `@cumulus/common/util.lookupMimeType()`
  - `@cumulus/common/util.thread()`
  - `@cumulus/common/util.mkdtempSync()`

### Removed

- The deprecated `@cumulus/common.bucketsConfigJsonObject` function has been
  removed
- The deprecated `@cumulus/common.CollectionConfigStore` class has been removed
- The deprecated `@cumulus/common.concurrency` module has been removed
- The deprecated `@cumulus/common.constructCollectionId` function has been
  removed
- The deprecated `@cumulus/common.launchpad` module has been removed
- The deprecated `@cumulus/common.LaunchpadToken` class has been removed
- The deprecated `@cumulus/common.Semaphore` class has been removed
- The deprecated `@cumulus/common.stringUtils` module has been removed
- The deprecated `@cumulus/common/aws.cloudwatchlogs` function has been removed
- The deprecated `@cumulus/common/aws.deleteS3Files` function has been removed
- The deprecated `@cumulus/common/aws.deleteS3Object` function has been removed
- The deprecated `@cumulus/common/aws.dynamodb` function has been removed
- The deprecated `@cumulus/common/aws.dynamodbDocClient` function has been
  removed
- The deprecated `@cumulus/common/aws.getExecutionArn` function has been removed
- The deprecated `@cumulus/common/aws.headObject` function has been removed
- The deprecated `@cumulus/common/aws.listS3ObjectsV2` function has been removed
- The deprecated `@cumulus/common/aws.parseS3Uri` function has been removed
- The deprecated `@cumulus/common/aws.promiseS3Upload` function has been removed
- The deprecated `@cumulus/common/aws.recursivelyDeleteS3Bucket` function has
  been removed
- The deprecated `@cumulus/common/aws.s3CopyObject` function has been removed
- The deprecated `@cumulus/common/aws.s3ObjectExists` function has been removed
- The deprecated `@cumulus/common/aws.s3PutObject` function has been removed
- The deprecated `@cumulus/common/bucketsConfigJsonObject` function has been
  removed
- The deprecated `@cumulus/common/CloudWatchLogger` class has been removed
- The deprecated `@cumulus/common/collection-config-store.CollectionConfigStore`
  class has been removed
- The deprecated `@cumulus/common/collection-config-store.constructCollectionId`
  function has been removed
- The deprecated `@cumulus/common/concurrency.limit` function has been removed
- The deprecated `@cumulus/common/concurrency.mapTolerant` function has been
  removed
- The deprecated `@cumulus/common/concurrency.promiseUrl` function has been
  removed
- The deprecated `@cumulus/common/concurrency.toPromise` function has been
  removed
- The deprecated `@cumulus/common/concurrency.unless` function has been removed
- The deprecated `@cumulus/common/config.parseConfig` function has been removed
- The deprecated `@cumulus/common/config.resolveResource` function has been
  removed
- The deprecated `@cumulus/common/DynamoDb.get` function has been removed
- The deprecated `@cumulus/common/DynamoDb.scan` function has been removed
- The deprecated `@cumulus/common/FieldPattern` class has been removed
- The deprecated `@cumulus/common/launchpad.getLaunchpadToken` function has been
  removed
- The deprecated `@cumulus/common/launchpad.validateLaunchpadToken` function has
  been removed
- The deprecated `@cumulus/common/LaunchpadToken` class has been removed
- The deprecated `@cumulus/common/message.buildCumulusMeta` function has been
  removed
- The deprecated `@cumulus/common/message.buildQueueMessageFromTemplate`
  function has been removed
- The deprecated `@cumulus/common/message.getCollectionIdFromMessage` function
  has been removed
- The deprecated `@cumulus/common/message.getMaximumExecutions` function has
  been removed
- The deprecated `@cumulus/common/message.getMessageExecutionArn` function has
  been removed
- The deprecated `@cumulus/common/message.getMessageExecutionName` function has
  been removed
- The deprecated `@cumulus/common/message.getMessageFromTemplate` function has
  been removed
- The deprecated `@cumulus/common/message.getMessageGranules` function has been
  removed
- The deprecated `@cumulus/common/message.getMessageStateMachineArn` function
  has been removed
- The deprecated `@cumulus/common/message.getQueueName` function has been
  removed
- The deprecated `@cumulus/common/message.getQueueNameByUrl` function has been
  removed
- The deprecated `@cumulus/common/message.hasQueueAndExecutionLimit` function
  has been removed
- The deprecated `@cumulus/common/Semaphore` class has been removed
- The deprecated `@cumulus/common/string.globalReplace` function has been removed
- The deprecated `@cumulus/common/string.isNonEmptyString` function has been
  removed
- The deprecated `@cumulus/common/string.isValidHostname` function has been
  removed
- The deprecated `@cumulus/common/string.match` function has been removed
- The deprecated `@cumulus/common/string.matches` function has been removed
- The deprecated `@cumulus/common/string.replace` function has been removed
- The deprecated `@cumulus/common/string.toLower` function has been removed
- The deprecated `@cumulus/common/string.toUpper` function has been removed
- The deprecated `@cumulus/common/testUtils.getLocalstackEndpoint` function has been removed
- The deprecated `@cumulus/common/util.setErrorStack` function has been removed
- The `@cumulus/common/util.uuid` function has been removed
- The deprecated `@cumulus/common/workflows.getWorkflowArn` function has been
  removed
- The deprecated `@cumulus/common/workflows.getWorkflowFile` function has been
  removed
- The deprecated `@cumulus/common/workflows.getWorkflowList` function has been
  removed
- The deprecated `@cumulus/common/workflows.getWorkflowTemplate` function has
  been removed
- `@cumulus/aws-client/StepFunctions.toSfnExecutionName()`
- `@cumulus/aws-client/StepFunctions.fromSfnExecutionName()`
- `@cumulus/aws-client/StepFunctions.getExecutionArn()`
- `@cumulus/aws-client/StepFunctions.getExecutionUrl()`
- `@cumulus/aws-client/StepFunctions.getStateMachineArn()`
- `@cumulus/aws-client/StepFunctions.pullStepFunctionEvent()`
- `@cumulus/common/test-utils/throttleOnce()`
- `@cumulus/integration-tests/api/distribution.invokeApiDistributionLambda()`
- `@cumulus/integration-tests/api/distribution.getDistributionApiRedirect()`
- `@cumulus/integration-tests/api/distribution.getDistributionApiFileStream()`

## [v1.24.0] 2020-06-03

### BREAKING CHANGES

- **CUMULUS-1969**
  - The `DiscoverPdrs` task now expects `provider_path` to be provided at
    `event.config.provider_path`, not `event.config.collection.provider_path`
  - `event.config.provider_path` is now a required parameter of the
    `DiscoverPdrs` task
  - `event.config.collection` is no longer a parameter to the `DiscoverPdrs`
    task
  - Collections no longer support the `provider_path` property. The tasks that
    relied on that property are now referencing `config.meta.provider_path`.
    Workflows should be updated accordingly.

- **CUMULUS-1997**
  - `@cumulus/cmr-client/CMRSearchConceptQueue` parameters have been changed to take a `cmrSettings` object containing clientId, provider, and auth information. This can be generated using `@cumulus/cmrjs/cmr-utils/getCmrSettings`. The `cmrEnvironment` variable has been removed.

### Added

- **CUMULUS-1800**
  - Added task configuration setting named `syncChecksumFiles` to the
    SyncGranule task. This setting is `false` by default, but when set to
    `true`, all checksum files associated with data files that are downloaded
    will be downloaded as well.
- **CUMULUS-1952**
  - Updated HTTP(S) provider client to accept username/password for Basic authorization. This change adds support for Basic Authorization such as Earthdata login redirects to ingest (i.e. as implemented in SyncGranule), but not to discovery (i.e. as implemented in DiscoverGranules). Discovery still expects the provider's file system to be publicly accessible, but not the individual files and their contents.
  - **NOTE**: Using this in combination with the HTTP protocol may expose usernames and passwords to intermediary network entities. HTTPS is highly recommended.
- **CUMULUS-1997**
  - Added optional `launchpad` configuration to `@cumulus/hyrax-metadata-updates` task config schema.

### Fixed

- **CUMULUS-1997**
  - Updated all CMR operations to use configured authentication scheme
- **CUMULUS-2010**
  - Updated `@cumulus/api/launchpadSaml` to support multiple userGroup attributes from the SAML response

## [v1.23.2] 2020-05-22

### BREAKING CHANGES

- Updates to the Cumulus archive API:
  - All endpoints now return a `401` response instead of a `403` for any request where the JWT passed as a Bearer token is invalid.
  - POST `/refresh` and DELETE `/token/<token>` endpoints now return a `401` response for requests with expired tokens

- **CUMULUS-1894**
  - `@cumulus/ingest/granule.handleDuplicateFile()`
    - The `copyOptions` parameter has been removed
    - An `ACL` parameter has been added
  - `@cumulus/ingest/granule.renameS3FileWithTimestamp()`
    - Now returns `undefined`

- **CUMULUS-1896**
  Updated all Cumulus core lambdas to utilize the new message adapter streaming interface via [cumulus-message-adapter-js v1.2.0](https://github.com/nasa/cumulus-message-adapter-js/releases/tag/v1.2.0).   Users of this version of Cumulus (or later) must utilize version 1.3.0 or greater of the [cumulus-message-adapter](https://github.com/nasa/cumulus-message-adapter) to support core lambdas.

- **CUMULUS-1912**
  - `@cumulus/api` reconciliationReports list endpoint returns a list of reconciliationReport records instead of S3Uri.

- **CUMULUS-1969**
  - The `DiscoverGranules` task now expects `provider_path` to be provided at
    `event.config.provider_path`, not `event.config.collection.provider_path`
  - `config.provider_path` is now a required parameter of the `DiscoverGranules`
    task

### MIGRATION STEPS

- To take advantage of the new TTL-based access token expiration implemented in CUMULUS-1777 (see notes below) and clear out existing records in your access tokens table, do the following:
  1. Log out of any active dashboard sessions
  2. Use the AWS console or CLI to delete your `<prefix>-AccessTokensTable` DynamoDB table
  3. [Re-deploy your `data-persistence` module](https://nasa.github.io/cumulus/docs/deployment/upgrade-readme#update-data-persistence-resources), which should re-create the `<prefix>-AccessTokensTable` DynamoDB table
  4. Return to using the Cumulus API/dashboard as normal
- This release requires the Cumulus Message Adapter layer deployed with Cumulus Core to be at least 1.3.0, as the core lambdas have updated to [cumulus-message-adapter-js v1.2.0](https://github.com/nasa/cumulus-message-adapter-js/releases/tag/v1.2.0) and the new CMA interface.  As a result, users should:
  1. Follow the [Cumulus Message Adapter (CMA) deployment instructions](https://nasa.github.io/cumulus/docs/deployment/deployment-readme#deploy-the-cumulus-message-adapter-layer) and install a CMA layer version >=1.3.0
  2. If you are using any custom Node.js Lambdas in your workflows **and** the Cumulus CMA layer/`cumulus-message-adapter-js`, you must update your lambda to use [cumulus-message-adapter-js v1.2.0](https://github.com/nasa/cumulus-message-adapter-js/releases/tag/v1.2.0) and follow the migration instructions in the release notes. Prior versions of `cumulus-message-adapter-js` are not compatible with CMA >= 1.3.0.
- Migrate existing s3 reconciliation report records to database (CUMULUS-1911):
  - After update your `data persistence` module and Cumulus resources, run the command:

  ```bash
  ./node_modules/.bin/cumulus-api migrate --stack `<your-terraform-deployment-prefix>` --migrationVersion migration5
  ```

### Added

- Added a limit for concurrent Elasticsearch requests when doing an index from database operation
- Added the `es_request_concurrency` parameter to the archive and cumulus Terraform modules

- **CUMULUS-1995**
  - Added the `es_index_shards` parameter to the archive and cumulus Terraform modules to configure the number of shards for the ES index
    - If you have an existing ES index, you will need to [reindex](https://nasa.github.io/cumulus-api/#reindex) and then [change index](https://nasa.github.io/cumulus-api/#change-index) to take advantage of shard updates

- **CUMULUS-1894**
  - Added `@cumulus/aws-client/S3.moveObject()`

- **CUMULUS-1911**
  - Added ReconciliationReports table
  - Updated CreateReconciliationReport lambda to save Reconciliation Report records to database
  - Updated dbIndexer and IndexFromDatabase lambdas to index Reconciliation Report records to Elasticsearch
  - Added migration_5 to migrate existing s3 reconciliation report records to database and Elasticsearch
  - Updated `@cumulus/api` package, `tf-modules/archive` and `tf-modules/data-persistence` Terraform modules

- **CUMULUS-1916**
  - Added util function for seeding reconciliation reports when running API locally in dashboard

### Changed

- **CUMULUS-1777**
  - The `expirationTime` property is now a **required field** of the access tokens model.
  - Updated the `AccessTokens` table to set a [TTL](https://docs.aws.amazon.com/amazondynamodb/latest/developerguide/howitworks-ttl.html) on the `expirationTime` field in `tf-modules/data-persistence/dynamo.tf`. As a result, access token records in this table whose `expirationTime` has passed should be **automatically deleted by DynamoDB**.
  - Updated all code creating access token records in the Dynamo `AccessTokens` table to set the `expirationTime` field value in seconds from the epoch.
- **CUMULUS-1912**
  - Updated reconciliationReports endpoints to query against Elasticsearch, delete report from both database and s3
  - Added `@cumulus/api-client/reconciliationReports`
- **CUMULUS-1999**
  - Updated `@cumulus/common/util.deprecate()` so that only a single deprecation notice is printed for each name/version combination

### Fixed

- **CUMULUS-1894**
  - The `SyncGranule` task can now handle files larger than 5 GB
- **CUMULUS-1987**
  - `Remove granule from CMR` operation in `@cumulus/api` now passes token to CMR when fetching granule metadata, allowing removal of private granules
- **CUMULUS-1993**
  - For a given queue, the `sqs-message-consumer` Lambda will now only schedule workflows for rules matching the queue **and the collection information in each queue message (if any)**
    - The consumer also now only reads each queue message **once per Lambda invocation**, whereas previously each message was read **once per queue rule per Lambda invocation**
  - Fixed bug preventing the deletion of multiple SNS rules that share the same SNS topic

### Deprecated

- **CUMULUS-1894**
  - `@cumulus/ingest/granule.copyGranuleFile()`
  - `@cumulus/ingest/granule.moveGranuleFile()`

- **CUMULUS-1987** - Deprecated the following functions:
  - `@cumulus/cmrjs/getMetadata(cmrLink)` -> `@cumulus/cmr-client/CMR.getGranuleMetadata(cmrLink)`
  - `@cumulus/cmrjs/getFullMetadata(cmrLink)`

## [v1.22.1] 2020-05-04

**Note**: v1.22.0 was not released as a package due to npm/release concerns.  Users upgrading to 1.22.x should start with 1.22.1

### Added

- **CUMULUS-1894**
  - Added `@cumulus/aws-client/S3.multipartCopyObject()`
- **CUMULUS-408**
  - Added `certificateUri` field to provider schema. This optional field allows operators to specify an S3 uri to a CA bundle to use for HTTPS requests.
- **CUMULUS-1787**
  - Added `collections/active` endpoint for returning collections with active granules in `@cumulus/api`
- **CUMULUS-1799**
  - Added `@cumulus/common/stack.getBucketsConfigKey()` to return the S3 key for the buckets config object
  - Added `@cumulus/common/workflows.getWorkflowFileKey()` to return the S3 key for a workflow definition object
  - Added `@cumulus/common/workflows.getWorkflowsListKeyPrefix()` to return the S3 key prefix for objects containing workflow definitions
  - Added `@cumulus/message` package containing utilities for building and parsing Cumulus messages
- **CUMULUS-1850**
  - Added `@cumulus/aws-client/Kinesis.describeStream()` to get a Kinesis stream description
- **CUMULUS-1853**
  - Added `@cumulus/integration-tests/collections.createCollection()`
  - Added `@cumulus/integration-tests/executions.findExecutionArn()`
  - Added `@cumulus/integration-tests/executions.getExecutionWithStatus()`
  - Added `@cumulus/integration-tests/granules.getGranuleWithStatus()`
  - Added `@cumulus/integration-tests/providers.createProvider()`
  - Added `@cumulus/integration-tests/rules.createOneTimeRule()`

### Changed

- **CUMULUS-1682**
  - Moved all `@cumulus/ingest/parse-pdr` code into the `parse-pdr` task as it had become tightly coupled with that task's handler and was not used anywhere else. Unit tests also restored.
- **CUMULUS-1820**
  - Updated the Thin Egress App module used in `tf-modules/distribution/main.tf` to build 74. [See the release notes](https://github.com/asfadmin/thin-egress-app/releases/tag/tea-build.74).
- **CUMULUS-1852**
  - Updated POST endpoints for `/collections`, `/providers`, and `/rules` to log errors when returning a 500 response
  - Updated POST endpoint for `/collections`:
    - Return a 400 response when the `name` or `version` fields are missing
    - Return a 409 response if the collection already exists
    - Improved error messages to be more explicit
  - Updated POST endpoint for `/providers`:
    - Return a 400 response if the `host` field value is invalid
    - Return a 409 response if the provider already exists
  - Updated POST endpoint for `/rules`:
    - Return a 400 response if rule `name` is invalid
    - Return a 400 response if rule `type` is invalid
- **CUMULUS-1891**
  - Updated the following endpoints using async operations to return a 503 error if the ECS task  cannot be started and a 500 response for a non-specific error:
    - POST `/replays`
    - POST `/bulkDelete`
    - POST `/elasticsearch/index-from-database`
    - POST `/granules/bulk`

### Fixed

- **CUMULUS-408**
  - Fixed HTTPS discovery and ingest.

- **CUMULUS-1850**
  - Fixed a bug in Kinesis event processing where the message consumer would not properly filter available rules based on the collection information in the event and the Kinesis stream ARN

- **CUMULUS-1853**
  - Fixed a bug where attempting to create a rule containing a payload property
    would fail schema validation.

- **CUMULUS-1854**
  - Rule schema is validated before starting workflows or creating event source mappings

- **CUMULUS-1974**
  - Fixed @cumulus/api webpack config for missing underscore object due to underscore update

- **CUMULUS-2210**
  - Fixed `cmr_oauth_provider` variable not being propagated to reconciliation reports

### Deprecated

- **CUMULUS-1799** - Deprecated the following code. For cases where the code was moved into another package, the new code location is noted:
  - `@cumulus/aws-client/StepFunctions.fromSfnExecutionName()`
  - `@cumulus/aws-client/StepFunctions.toSfnExecutionName()`
  - `@cumulus/aws-client/StepFunctions.getExecutionArn()` -> `@cumulus/message/Executions.buildExecutionArn()`
  - `@cumulus/aws-client/StepFunctions.getExecutionUrl()` -> `@cumulus/message/Executions.getExecutionUrlFromArn()`
  - `@cumulus/aws-client/StepFunctions.getStateMachineArn()` -> `@cumulus/message/Executions.getStateMachineArnFromExecutionArn()`
  - `@cumulus/aws-client/StepFunctions.pullStepFunctionEvent()` -> `@cumulus/message/StepFunctions.pullStepFunctionEvent()`
  - `@cumulus/common/bucketsConfigJsonObject()`
  - `@cumulus/common/CloudWatchLogger`
  - `@cumulus/common/collection-config-store/CollectionConfigStore` -> `@cumulus/collection-config-store`
  - `@cumulus/common/collection-config-store.constructCollectionId()` -> `@cumulus/message/Collections.constructCollectionId`
  - `@cumulus/common/concurrency.limit()`
  - `@cumulus/common/concurrency.mapTolerant()`
  - `@cumulus/common/concurrency.promiseUrl()`
  - `@cumulus/common/concurrency.toPromise()`
  - `@cumulus/common/concurrency.unless()`
  - `@cumulus/common/config.buildSchema()`
  - `@cumulus/common/config.parseConfig()`
  - `@cumulus/common/config.resolveResource()`
  - `@cumulus/common/config.resourceToArn()`
  - `@cumulus/common/FieldPattern`
  - `@cumulus/common/launchpad.getLaunchpadToken()` -> `@cumulus/launchpad-auth/index.getLaunchpadToken()`
  - `@cumulus/common/LaunchpadToken` -> `@cumulus/launchpad-auth/LaunchpadToken`
  - `@cumulus/common/launchpad.validateLaunchpadToken()` -> `@cumulus/launchpad-auth/index.validateLaunchpadToken()`
  - `@cumulus/common/message.buildCumulusMeta()` -> `@cumulus/message/Build.buildCumulusMeta()`
  - `@cumulus/common/message.buildQueueMessageFromTemplate()` -> `@cumulus/message/Build.buildQueueMessageFromTemplate()`
  - `@cumulus/common/message.getCollectionIdFromMessage()` -> `@cumulus/message/Collections.getCollectionIdFromMessage()`
  - `@cumulus/common/message.getMessageExecutionArn()` -> `@cumulus/message/Executions.getMessageExecutionArn()`
  - `@cumulus/common/message.getMessageExecutionName()` -> `@cumulus/message/Executions.getMessageExecutionName()`
  - `@cumulus/common/message.getMaximumExecutions()` -> `@cumulus/message/Queue.getMaximumExecutions()`
  - `@cumulus/common/message.getMessageFromTemplate()`
  - `@cumulus/common/message.getMessageStateMachineArn()` -> `@cumulus/message/Executions.getMessageStateMachineArn()`)
  - `@cumulus/common/message.getMessageGranules()` -> `@cumulus/message/Granules.getMessageGranules()`
  - `@cumulus/common/message.getQueueNameByUrl()` -> `@cumulus/message/Queue.getQueueNameByUrl()`
  - `@cumulus/common/message.getQueueName()` -> `@cumulus/message/Queue.getQueueName()`)
  - `@cumulus/common/message.hasQueueAndExecutionLimit()` -> `@cumulus/message/Queue.hasQueueAndExecutionLimit()`
  - `@cumulus/common/Semaphore`
  - `@cumulus/common/test-utils.throttleOnce()`
  - `@cumulus/common/workflows.getWorkflowArn()`
  - `@cumulus/common/workflows.getWorkflowFile()`
  - `@cumulus/common/workflows.getWorkflowList()`
  - `@cumulus/common/workflows.getWorkflowTemplate()`
  - `@cumulus/integration-tests/sfnStep/SfnStep.parseStepMessage()` -> `@cumulus/message/StepFunctions.parseStepMessage()`
- **CUMULUS-1858** - Deprecated the following functions.
  - `@cumulus/common/string.globalReplace()`
  - `@cumulus/common/string.isNonEmptyString()`
  - `@cumulus/common/string.isValidHostname()`
  - `@cumulus/common/string.match()`
  - `@cumulus/common/string.matches()`
  - `@cumulus/common/string.replace()`
  - `@cumulus/common/string.toLower()`
  - `@cumulus/common/string.toUpper()`

### Removed

- **CUMULUS-1799**: Deprecated code removals:
  - Removed from `@cumulus/common/aws`:
    - `pullStepFunctionEvent()`
  - Removed `@cumulus/common/sfnStep`
  - Removed `@cumulus/common/StepFunctions`

## [v1.21.0] 2020-03-30

### PLEASE NOTE

- **CUMULUS-1762**: the `messageConsumer` for `sns` and `kinesis`-type rules now fetches
  the collection information from the message. You should ensure that your rule's collection
  name and version match what is in the message for these ingest messages to be processed.
  If no matching rule is found, an error will be thrown and logged in the
  `messageConsumer` Lambda function's log group.

### Added

- **CUMULUS-1629**`
  - Updates discover-granules task to respect/utilize duplicateHandling configuration such that
    - skip:               Duplicates will be filtered from the granule list
    - error:              Duplicates encountered will result in step failure
    - replace, version:   Duplicates will be ignored and handled as normal.
  - Adds a new copy of the API lambda `PrivateApiLambda()` which is configured to not require authentication. This Lambda is not connected to an API gateway
  - Adds `@cumulus/api-client` with functions for use by workflow lambdas to call the API when needed

- **CUMULUS-1732**
  - Added Python task/activity workflow and integration test (`PythonReferenceSpec`) to test `cumulus-message-adapter-python`and `cumulus-process-py` integration.
- **CUMULUS-1795**
  - Added an IAM policy on the Cumulus EC2 creation to enable SSM when the `deploy_to_ngap` flag is true

### Changed

- **CUMULUS-1762**
  - the `messageConsumer` for `sns` and `kinesis`-type rules now fetches the collection
    information from the message.

### Deprecated

- **CUMULUS-1629**
  - Deprecate `granulesApi`, `rulesApi`, `emsApi`, `executionsAPI` from `@cumulus/integration-test/api` in favor of code moved to `@cumulus/api-client`

### Removed

- **CUMULUS-1799**: Deprecated code removals
  - Removed deprecated method `@cumulus/api/models/Granule.createGranulesFromSns()`
  - Removed deprecated method `@cumulus/api/models/Granule.removeGranuleFromCmr()`
  - Removed from `@cumulus/common/aws`:
    - `apigateway()`
    - `buildS3Uri()`
    - `calculateS3ObjectChecksum()`
    - `cf()`
    - `cloudwatch()`
    - `cloudwatchevents()`
    - `cloudwatchlogs()`
    - `createAndWaitForDynamoDbTable()`
    - `createQueue()`
    - `deleteSQSMessage()`
    - `describeCfStackResources()`
    - `downloadS3File()`
    - `downloadS3Files()`
    - `DynamoDbSearchQueue` class
    - `dynamodbstreams()`
    - `ec2()`
    - `ecs()`
    - `fileExists()`
    - `findResourceArn()`
    - `fromSfnExecutionName()`
    - `getFileBucketAndKey()`
    - `getJsonS3Object()`
    - `getQueueUrl()`
    - `getObjectSize()`
    - `getS3ObjectReadStream()`
    - `getSecretString()`
    - `getStateMachineArn()`
    - `headObject()`
    - `isThrottlingException()`
    - `kinesis()`
    - `lambda()`
    - `listS3Objects()`
    - `promiseS3Upload()`
    - `publishSnsMessage()`
    - `putJsonS3Object()`
    - `receiveSQSMessages()`
    - `s3CopyObject()`
    - `s3GetObjectTagging()`
    - `s3Join()`
    - `S3ListObjectsV2Queue` class
    - `s3TagSetToQueryString()`
    - `s3PutObjectTagging()`
    - `secretsManager()`
    - `sendSQSMessage()`
    - `sfn()`
    - `sns()`
    - `sqs()`
    - `sqsQueueExists()`
    - `toSfnExecutionName()`
    - `uploadS3FileStream()`
    - `uploadS3Files()`
    - `validateS3ObjectChecksum()`
  - Removed `@cumulus/common/CloudFormationGateway` class
  - Removed `@cumulus/common/concurrency/Mutex` class
  - Removed `@cumulus/common/errors`
  - Removed `@cumulus/common/sftp`
  - Removed `@cumulus/common/string.unicodeEscape`
  - Removed `@cumulus/cmrjs/cmr-utils.getGranuleId()`
  - Removed `@cumulus/cmrjs/cmr-utils.getCmrFiles()`
  - Removed `@cumulus/cmrjs/cmr/CMR` class
  - Removed `@cumulus/cmrjs/cmr/CMRSearchConceptQueue` class
  - Removed `@cumulus/cmrjs/utils.getHost()`
  - Removed `@cumulus/cmrjs/utils.getIp()`
  - Removed `@cumulus/cmrjs/utils.hostId()`
  - Removed `@cumulus/cmrjs/utils/ummVersion()`
  - Removed `@cumulus/cmrjs/utils.updateToken()`
  - Removed `@cumulus/cmrjs/utils.validateUMMG()`
  - Removed `@cumulus/ingest/aws.getEndpoint()`
  - Removed `@cumulus/ingest/aws.getExecutionUrl()`
  - Removed `@cumulus/ingest/aws/invoke()`
  - Removed `@cumulus/ingest/aws/CloudWatch` class
  - Removed `@cumulus/ingest/aws/ECS` class
  - Removed `@cumulus/ingest/aws/Events` class
  - Removed `@cumulus/ingest/aws/SQS` class
  - Removed `@cumulus/ingest/aws/StepFunction` class
  - Removed `@cumulus/ingest/util.normalizeProviderPath()`
  - Removed `@cumulus/integration-tests/index.listCollections()`
  - Removed `@cumulus/integration-tests/index.listProviders()`
  - Removed `@cumulus/integration-tests/index.rulesList()`
  - Removed `@cumulus/integration-tests/api/api.addCollectionApi()`

## [v1.20.0] 2020-03-12

### BREAKING CHANGES

- **CUMULUS-1714**
  - Changed the format of the message sent to the granule SNS Topic. Message includes the granule record under `record` and the type of event under `event`. Messages with `deleted` events will have the record that was deleted with a `deletedAt` timestamp. Options for `event` are `Create | Update | Delete`
- **CUMULUS-1769** - `deploy_to_ngap` is now a **required** variable for the `tf-modules/cumulus` module. **For those deploying to NGAP environments, this variable should always be set to `true`.**

### Notable changes

- **CUMULUS-1739** - You can now exclude Elasticsearch from your `tf-modules/data-persistence` deployment (via `include_elasticsearch = false`) and your `tf-modules/cumulus` module will still deploy successfully.

- **CUMULUS-1769** - If you set `deploy_to_ngap = true` for the `tf-modules/archive` Terraform module, **you can only deploy your archive API gateway as `PRIVATE`**, not `EDGE`.

### Added

- Added `@cumulus/aws-client/S3.getS3ObjectReadStreamAsync()` to deal with S3 eventual consistency issues by checking for the existence an S3 object with retries before getting a readable stream for that object.
- **CUMULUS-1769**
  - Added `deploy_to_ngap` boolean variable for the `tf-modules/cumulus` and `tf-modules/archive` Terraform modules. This variable is required. **For those deploying to NGAP environments, this variable should always be set to `true`.**
- **HYRAX-70**
  - Add the hyrax-metadata-update task

### Changed

- [`AccessToken.get()`](https://github.com/nasa/cumulus/blob/master/packages/api/models/access-tokens.js) now enforces [strongly consistent reads from DynamoDB](https://docs.aws.amazon.com/amazondynamodb/latest/developerguide/HowItWorks.ReadConsistency.html)
- **CUMULUS-1739**
  - Updated `tf-modules/data-persistence` to make Elasticsearch alarm resources and outputs conditional on the `include_elasticsearch` variable
  - Updated `@cumulus/aws-client/S3.getObjectSize` to include automatic retries for any failures from `S3.headObject`
- **CUMULUS-1784**
  - Updated `@cumulus/api/lib/DistributionEvent.remoteIP()` to parse the IP address in an S3 access log from the `A-sourceip` query parameter if present, otherwise fallback to the original parsing behavior.
- **CUMULUS-1768**
  - The `stats/summary` endpoint reports the distinct collections for the number of granules reported

### Fixed

- **CUMULUS-1739** - Fixed the `tf-modules/cumulus` and `tf-modules/archive` modules to make these Elasticsearch variables truly optional:
  - `elasticsearch_domain_arn`
  - `elasticsearch_hostname`
  - `elasticsearch_security_group_id`

- **CUMULUS-1768**
  - Fixed the `stats/` endpoint so that data is correctly filtered by timestamp and `processingTime` is calculated correctly.

- **CUMULUS-1769**
  - In the `tf-modules/archive` Terraform module, the `lifecycle` block ignoring changes to the `policy` of the archive API gateway is now only enforced if `deploy_to_ngap = true`. This fixes a bug where users deploying outside of NGAP could not update their API gateway's resource policy when going from `PRIVATE` to `EDGE`, preventing their API from being accessed publicly.

- **CUMULUS-1775**
  - Fix/update api endpoint to use updated google auth endpoints such that it will work with new accounts

### Removed

- **CUMULUS-1768**
  - Removed API endpoints `stats/histogram` and `stats/average`. All advanced stats needs should be acquired from Cloud Metrics or similarly configured ELK stack.

## [v1.19.0] 2020-02-28

### BREAKING CHANGES

- **CUMULUS-1736**
  - The `@cumulus/discover-granules` task now sets the `dataType` of discovered
    granules based on the `name` of the configured collection, not the
    `dataType`.
  - The config schema of the `@cumulus/discover-granules` task now requires that
    collections contain a `version`.
  - The `@cumulus/sync-granule` task will set the `dataType` and `version` of a
    granule based on the configured collection if those fields are not already
    set on the granule. Previously it was using the `dataType` field of the
    configured collection, then falling back to the `name` field of the
    collection. This update will just use the `name` field of the collection to
    set the `dataType` field of the granule.

- **CUMULUS-1446**
  - Update the `@cumulus/integration-tests/api/executions.getExecution()`
    function to parse the response and return the execution, rather than return
    the full API response.

- **CUMULUS-1672**
  - The `cumulus` Terraform module in previous releases set a
    `Deployment = var.prefix` tag on all resources that it managed. In this
    release, a `tags` input variable has been added to the `cumulus` Terraform
    module to allow resource tagging to be customized. No default tags will be
    applied to Cumulus-managed resources. To replicate the previous behavior,
    set `tags = { Deployment: var.prefix }` as an input variable for the
    `cumulus` Terraform module.

- **CUMULUS-1684 Migration Instructions**
  - In previous releases, a provider's username and password were encrypted
    using a custom encryption library. That has now been updated to use KMS.
    This release includes a Lambda function named
    `<prefix>-ProviderSecretsMigration`, which will re-encrypt existing
    provider credentials to use KMS. After this release has been deployed, you
    will need to manually invoke that Lambda function using either the AWS CLI
    or AWS Console. It should only need to be successfully run once.
  - Future releases of Cumulus will invoke a
    `<prefix>-VerifyProviderSecretsMigration` Lambda function as part of the
    deployment, which will cause the deployment to fail if the migration
    Lambda has not been run.

- **CUMULUS-1718**
  - The `@cumulus/sf-sns-report` task for reporting mid-workflow updates has been retired.
  This task was used as the `PdrStatusReport` task in our ParsePdr example workflow.
  If you have a ParsePdr or other workflow using this task, use `@cumulus/sf-sqs-report` instead.
  Trying to deploy the old task will result in an error as the cumulus module no longer exports `sf_sns_report_task`.
  - Migration instruction: In your workflow definition, for each step using the old task change:
  `"Resource": "${module.cumulus.sf_sns_report_task.task_arn}"`
  to
  `"Resource": "${module.cumulus.sf_sqs_report_task.task_arn}"`

- **CUMULUS-1755**
  - The `thin_egress_jwt_secret_name` variable for the `tf-modules/cumulus` Terraform module is now **required**. This variable is passed on to the Thin Egress App in `tf-modules/distribution/main.tf`, which uses the keys stored in the secret to sign JWTs. See the [Thin Egress App documentation on how to create a value for this secret](https://github.com/asfadmin/thin-egress-app#setting-up-the-jwt-cookie-secrets).

### Added

- **CUMULUS-1446**
  - Add `@cumulus/common/FileUtils.readJsonFile()` function
  - Add `@cumulus/common/FileUtils.readTextFile()` function
  - Add `@cumulus/integration-tests/api/collections.createCollection()` function
  - Add `@cumulus/integration-tests/api/collections.deleteCollection()` function
  - Add `@cumulus/integration-tests/api/collections.getCollection()` function
  - Add `@cumulus/integration-tests/api/providers.getProvider()` function
  - Add `@cumulus/integration-tests/index.getExecutionOutput()` function
  - Add `@cumulus/integration-tests/index.loadCollection()` function
  - Add `@cumulus/integration-tests/index.loadProvider()` function
  - Add `@cumulus/integration-tests/index.readJsonFilesFromDir()` function

- **CUMULUS-1672**
  - Add a `tags` input variable to the `archive` Terraform module
  - Add a `tags` input variable to the `cumulus` Terraform module
  - Add a `tags` input variable to the `cumulus_ecs_service` Terraform module
  - Add a `tags` input variable to the `data-persistence` Terraform module
  - Add a `tags` input variable to the `distribution` Terraform module
  - Add a `tags` input variable to the `ingest` Terraform module
  - Add a `tags` input variable to the `s3-replicator` Terraform module

- **CUMULUS-1707**
  - Enable logrotate on ECS cluster

- **CUMULUS-1684**
  - Add a `@cumulus/aws-client/KMS` library of KMS-related functions
  - Add `@cumulus/aws-client/S3.getTextObject()`
  - Add `@cumulus/sftp-client` package
  - Create `ProviderSecretsMigration` Lambda function
  - Create `VerifyProviderSecretsMigration` Lambda function

- **CUMULUS-1548**
  - Add ability to put default Cumulus logs in Metrics' ELK stack
  - Add ability to add custom logs to Metrics' ELK Stack

- **CUMULUS-1702**
  - When logs are sent to Metrics' ELK stack, the logs endpoints will return results from there

- **CUMULUS-1459**
  - Async Operations are indexed in Elasticsearch
  - To index any existing async operations you'll need to perform an index from
    database function.

- **CUMULUS-1717**
  - Add `@cumulus/aws-client/deleteAndWaitForDynamoDbTableNotExists`, which
    deletes a DynamoDB table and waits to ensure the table no longer exists
  - Added `publishGranules` Lambda to handle publishing granule messages to SNS when granule records are written to DynamoDB
  - Added `@cumulus/api/models/Granule.storeGranulesFromCumulusMessage` to store granules from a Cumulus message to DynamoDB

- **CUMULUS-1718**
  - Added `@cumulus/sf-sqs-report` task to allow mid-workflow reporting updates.
  - Added `stepfunction_event_reporter_queue_url` and `sf_sqs_report_task` outputs to the `cumulus` module.
  - Added `publishPdrs` Lambda to handle publishing PDR messages to SNS when PDR records are written to DynamoDB.
  - Added `@cumulus/api/models/Pdr.storePdrFromCumulusMessage` to store PDRs from a Cumulus message to DynamoDB.
  - Added `@cumulus/aws-client/parseSQSMessageBody` to parse an SQS message body string into an object.

- **Ability to set custom backend API url in the archive module**
  - Add `api_url` definition in `tf-modules/cumulus/archive.tf`
  - Add `archive_api_url` variable in `tf-modules/cumulus/variables.tf`

- **CUMULUS-1741**
  - Added an optional `elasticsearch_security_group_ids` variable to the
    `data-persistence` Terraform module to allow additional security groups to
    be assigned to the Elasticsearch Domain.

- **CUMULUS-1752**
  - Added `@cumulus/integration-tests/api/distribution.invokeTEADistributionLambda` to simulate a request to the [Thin Egress App](https://github.com/asfadmin/thin-egress-app) by invoking the Lambda and getting a response payload.
  - Added `@cumulus/integration-tests/api/distribution.getTEARequestHeaders` to generate necessary request headers for a request to the Thin Egress App
  - Added `@cumulus/integration-tests/api/distribution.getTEADistributionApiFileStream` to get a response stream for a file served by Thin Egress App
  - Added `@cumulus/integration-tests/api/distribution.getTEADistributionApiRedirect` to get a redirect response from the Thin Egress App

- **CUMULUS-1755**
  - Added `@cumulus/aws-client/CloudFormation.describeCfStack()` to describe a Cloudformation stack
  - Added `@cumulus/aws-client/CloudFormation.getCfStackParameterValues()` to get multiple parameter values for a Cloudformation stack

### Changed

- **CUMULUS-1725**
  - Moved the logic that updates the granule files cache Dynamo table into its
    own Lambda function called `granuleFilesCacheUpdater`.

- **CUMULUS-1736**
  - The `collections` model in the API package now determines the name of a
    collection based on the `name` property, rather than using `dataType` and
    then falling back to `name`.
  - The `@cumulus/integration-tests.loadCollection()` function no longer appends
    the postfix to the end of the collection's `dataType`.
  - The `@cumulus/integration-tests.addCollections()` function no longer appends
    the postfix to the end of the collection's `dataType`.

- **CUMULUS-1672**
  - Add a `retryOptions` parameter to the `@cumulus/aws-client/S3.headObject`
     function, which will retry if the object being queried does not exist.

- **CUMULUS-1446**
  - Mark the `@cumulus/integration-tests/api.addCollectionApi()` function as
    deprecated
  - Mark the `@cumulus/integration-tests/index.listCollections()` function as
    deprecated
  - Mark the `@cumulus/integration-tests/index.listProviders()` function as
    deprecated
  - Mark the `@cumulus/integration-tests/index.rulesList()` function as
    deprecated

- **CUMULUS-1672**
  - Previously, the `cumulus` module defaulted to setting a
    `Deployment = var.prefix` tag on all resources that it managed. In this
    release, the `cumulus` module will now accept a `tags` input variable that
    defines the tags to be assigned to all resources that it manages.
  - Previously, the `data-persistence` module defaulted to setting a
    `Deployment = var.prefix` tag on all resources that it managed. In this
    release, the `data-persistence` module will now accept a `tags` input
    variable that defines the tags to be assigned to all resources that it
    manages.
  - Previously, the `distribution` module defaulted to setting a
    `Deployment = var.prefix` tag on all resources that it managed. In this
    release, the `distribution` module will now accept a `tags` input variable
    that defines the tags to be assigned to all resources that it manages.
  - Previously, the `ingest` module defaulted to setting a
    `Deployment = var.prefix` tag on all resources that it managed. In this
    release, the `ingest` module will now accept a `tags` input variable that
    defines the tags to be assigned to all resources that it manages.
  - Previously, the `s3-replicator` module defaulted to setting a
    `Deployment = var.prefix` tag on all resources that it managed. In this
    release, the `s3-replicator` module will now accept a `tags` input variable
    that defines the tags to be assigned to all resources that it manages.

- **CUMULUS-1684**
  - Update the API package to encrypt provider credentials using KMS instead of
    using RSA keys stored in S3

- **CUMULUS-1717**
  - Changed name of `cwSfExecutionEventToDb` Lambda to `cwSfEventToDbRecords`
  - Updated `cwSfEventToDbRecords` to write granule records to DynamoDB from the incoming Cumulus message

- **CUMULUS-1718**
  - Renamed `cwSfEventToDbRecords` to `sfEventSqsToDbRecords` due to architecture change to being a consumer of an SQS queue of Step Function Cloudwatch events.
  - Updated `sfEventSqsToDbRecords` to write PDR records to DynamoDB from the incoming Cumulus message
  - Moved `data-cookbooks/sns.md` to `data-cookbooks/ingest-notifications.md` and updated it to reflect recent changes.

- **CUMULUS-1748**
  - (S)FTP discovery tasks now use the provider-path as-is instead of forcing it to a relative path.
  - Improved error handling to catch permission denied FTP errors better and log them properly. Workflows will still fail encountering this error and we intend to consider that approach in a future ticket.

- **CUMULUS-1752**
  - Moved class for parsing distribution events to its own file: `@cumulus/api/lib/DistributionEvent.js`
    - Updated `DistributionEvent` to properly parse S3 access logs generated by requests from the [Thin Egress App](https://github.com/asfadmin/thin-egress-app)

- **CUMULUS-1753** - Changes to `@cumulus/ingest/HttpProviderClient.js`:
  - Removed regex filter in `HttpProviderClient.list()` that was used to return only files with an extension between 1 and 4 characters long. `HttpProviderClient.list()` will now return all files linked from the HTTP provider host.

- **CUMULUS-1755**
  - Updated the Thin Egress App module used in `tf-modules/distribution/main.tf` to build 61. [See the release notes](https://github.com/asfadmin/thin-egress-app/releases/tag/tea-build.61).

- **CUMULUS-1757**
  - Update @cumulus/cmr-client CMRSearchConceptQueue to take optional cmrEnvironment parameter

### Deprecated

- **CUMULUS-1684**
  - Deprecate `@cumulus/common/key-pair-provider/S3KeyPairProvider`
  - Deprecate `@cumulus/common/key-pair-provider/S3KeyPairProvider.encrypt()`
  - Deprecate `@cumulus/common/key-pair-provider/S3KeyPairProvider.decrypt()`
  - Deprecate `@cumulus/common/kms/KMS`
  - Deprecate `@cumulus/common/kms/KMS.encrypt()`
  - Deprecate `@cumulus/common/kms/KMS.decrypt()`
  - Deprecate `@cumulus/common/sftp.Sftp`

- **CUMULUS-1717**
  - Deprecate `@cumulus/api/models/Granule.createGranulesFromSns`

- **CUMULUS-1718**
  - Deprecate `@cumulus/sf-sns-report`.
    - This task has been updated to always throw an error directing the user to use `@cumulus/sf-sqs-report` instead. This was done because there is no longer an SNS topic to which to publish, and no consumers to listen to it.

- **CUMULUS-1748**
  - Deprecate `@cumulus/ingest/util.normalizeProviderPath`

- **CUMULUS-1752**
  - Deprecate `@cumulus/integration-tests/api/distribution.getDistributionApiFileStream`
  - Deprecate `@cumulus/integration-tests/api/distribution.getDistributionApiRedirect`
  - Deprecate `@cumulus/integration-tests/api/distribution.invokeApiDistributionLambda`

### Removed

- **CUMULUS-1684**
  - Remove the deployment script that creates encryption keys and stores them to
    S3

- **CUMULUS-1768**
  - Removed API endpoints `stats/histogram` and `stats/average`. All advanced stats needs should be acquired from Cloud Metrics or similarly configured ELK stack.

### Fixed

- **Fix default values for urs_url in variables.tf files**
  - Remove trailing `/` from default `urs_url` values.

- **CUMULUS-1610** - Add the Elasticsearch security group to the EC2 security groups

- **CUMULUS-1740** - `cumulus_meta.workflow_start_time` is now set in Cumulus
  messages

- **CUMULUS-1753** - Fixed `@cumulus/ingest/HttpProviderClient.js` to properly handle HTTP providers with:
  - Multiple link tags (e.g. `<a>`) per line of source code
  - Link tags in uppercase or lowercase (e.g. `<A>`)
  - Links with filepaths in the link target (e.g. `<a href="/path/to/file.txt">`). These files will be returned from HTTP file discovery **as the file name only** (e.g. `file.txt`).

- **CUMULUS-1768**
  - Fix an issue in the stats endpoints in `@cumulus/api` to send back stats for the correct type

## [v1.18.0] 2020-02-03

### BREAKING CHANGES

- **CUMULUS-1686**

  - `ecs_cluster_instance_image_id` is now a _required_ variable of the `cumulus` module, instead of optional.

- **CUMULUS-1698**

  - Change variable `saml_launchpad_metadata_path` to `saml_launchpad_metadata_url` in the `tf-modules/cumulus` Terraform module.

- **CUMULUS-1703**
  - Remove the unused `forceDownload` option from the `sync-granule` tasks's config
  - Remove the `@cumulus/ingest/granule.Discover` class
  - Remove the `@cumulus/ingest/granule.Granule` class
  - Remove the `@cumulus/ingest/pdr.Discover` class
  - Remove the `@cumulus/ingest/pdr.Granule` class
  - Remove the `@cumulus/ingest/parse-pdr.parsePdr` function

### Added

- **CUMULUS-1040**

  - Added `@cumulus/aws-client` package to provide utilities for working with AWS services and the Node.js AWS SDK
  - Added `@cumulus/errors` package which exports error classes for use in Cumulus workflow code
  - Added `@cumulus/integration-tests/sfnStep` to provide utilities for parsing step function execution histories

- **CUMULUS-1102**

  - Adds functionality to the @cumulus/api package for better local testing.
    - Adds data seeding for @cumulus/api's localAPI.
      - seed functions allow adding collections, executions, granules, pdrs, providers, and rules to a Localstack Elasticsearch and DynamoDB via `addCollections`, `addExecutions`, `addGranules`, `addPdrs`, `addProviders`, and `addRules`.
    - Adds `eraseDataStack` function to local API server code allowing resetting of local datastack for testing (ES and DynamoDB).
    - Adds optional parameters to the @cumulus/api bin serve to allow for launching the api without destroying the current data.

- **CUMULUS-1697**

  - Added the `@cumulus/tf-inventory` package that provides command line utilities for managing Terraform resources in your AWS account

- **CUMULUS-1703**

  - Add `@cumulus/aws-client/S3.createBucket` function
  - Add `@cumulus/aws-client/S3.putFile` function
  - Add `@cumulus/common/string.isNonEmptyString` function
  - Add `@cumulus/ingest/FtpProviderClient` class
  - Add `@cumulus/ingest/HttpProviderClient` class
  - Add `@cumulus/ingest/S3ProviderClient` class
  - Add `@cumulus/ingest/SftpProviderClient` class
  - Add `@cumulus/ingest/providerClientUtils.buildProviderClient` function
  - Add `@cumulus/ingest/providerClientUtils.fetchTextFile` function

- **CUMULUS-1731**

  - Add new optional input variables to the Cumulus Terraform module to support TEA upgrade:
    - `thin_egress_cookie_domain` - Valid domain for Thin Egress App cookie
    - `thin_egress_domain_cert_arn` - Certificate Manager SSL Cert ARN for Thin
      Egress App if deployed outside NGAP/CloudFront
    - `thin_egress_download_role_in_region_arn` - ARN for reading of Thin Egress
      App data buckets for in-region requests
    - `thin_egress_jwt_algo` - Algorithm with which to encode the Thin Egress
      App JWT cookie
    - `thin_egress_jwt_secret_name` - Name of AWS secret where keys for the Thin
      Egress App JWT encode/decode are stored
    - `thin_egress_lambda_code_dependency_archive_key` - Thin Egress App - S3
      Key of packaged python modules for lambda dependency layer

- **CUMULUS-1733**
  - Add `discovery-filtering` operator doc to document previously undocumented functionality.

- **CUMULUS-1737**
  - Added the `cumulus-test-cleanup` module to run a nightly cleanup on resources left over from the integration tests run from the `example/spec` directory.

### Changed

- **CUMULUS-1102**

  - Updates `@cumulus/api/auth/testAuth` to use JWT instead of random tokens.
  - Updates the default AMI for the ecs_cluster_instance_image_id.

- **CUMULUS-1622**

  - Mutex class has been deprecated in `@cumulus/common/concurrency` and will be removed in a future release.

- **CUMULUS-1686**

  - Changed `ecs_cluster_instance_image_id` to be a required variable of the `cumulus` module and removed the default value.
    The default was not available across accounts and regions, nor outside of NGAP and therefore not particularly useful.

- **CUMULUS-1688**

  - Updated `@cumulus/aws.receiveSQSMessages` not to replace `message.Body` with a parsed object. This behavior was undocumented and confusing as received messages appeared to contradict AWS docs that state `message.Body` is always a string.
  - Replaced `sf_watcher` CloudWatch rule from `cloudwatch-events.tf` with an EventSourceMapping on `sqs2sf` mapped to the `start_sf` SQS queue (in `event-sources.tf`).
  - Updated `sqs2sf` with an EventSourceMapping handler and unit test.

- **CUMULUS-1698**

  - Change variable `saml_launchpad_metadata_path` to `saml_launchpad_metadata_url` in the `tf-modules/cumulus` Terraform module.
  - Updated `@cumulus/api/launchpadSaml` to download launchpad IDP metadata from configured location when the metadata in s3 is not valid, and to work with updated IDP metadata and SAML response.

- **CUMULUS-1731**
  - Upgrade the version of the Thin Egress App deployed by Cumulus to v48
    - Note: New variables available, see the 'Added' section of this changelog.

### Fixed

- **CUMULUS-1664**

  - Updated `dbIndexer` Lambda to remove hardcoded references to DynamoDB table names.

- **CUMULUS-1733**
  - Fixed granule discovery recursion algorithm used in S/FTP protocols.

### Removed

- **CUMULUS-1481**
  - removed `process` config and output from PostToCmr as it was not required by the task nor downstream steps, and should still be in the output message's `meta` regardless.

### Deprecated

- **CUMULUS-1040**
  - Deprecated the following code. For cases where the code was moved into another package, the new code location is noted:
    - `@cumulus/common/CloudFormationGateway` -> `@cumulus/aws-client/CloudFormationGateway`
    - `@cumulus/common/DynamoDb` -> `@cumulus/aws-client/DynamoDb`
    - `@cumulus/common/errors` -> `@cumulus/errors`
    - `@cumulus/common/StepFunctions` -> `@cumulus/aws-client/StepFunctions`
    - All of the exported functions in `@cumulus/commmon/aws` (moved into `@cumulus/aws-client`), except:
      - `@cumulus/common/aws/isThrottlingException` -> `@cumulus/errors/isThrottlingException`
      - `@cumulus/common/aws/improveStackTrace` (not deprecated)
      - `@cumulus/common/aws/retryOnThrottlingException` (not deprecated)
    - `@cumulus/common/sfnStep/SfnStep.parseStepMessage` -> `@cumulus/integration-tests/sfnStep/SfnStep.parseStepMessage`
    - `@cumulus/common/sfnStep/ActivityStep` -> `@cumulus/integration-tests/sfnStep/ActivityStep`
    - `@cumulus/common/sfnStep/LambdaStep` -> `@cumulus/integration-tests/sfnStep/LambdaStep`
    - `@cumulus/common/string/unicodeEscape` -> `@cumulus/aws-client/StepFunctions.unicodeEscape`
    - `@cumulus/common/util/setErrorStack` -> `@cumulus/aws-client/util/setErrorStack`
    - `@cumulus/ingest/aws/invoke` -> `@cumulus/aws-client/Lambda/invoke`
    - `@cumulus/ingest/aws/CloudWatch.bucketSize`
    - `@cumulus/ingest/aws/CloudWatch.cw`
    - `@cumulus/ingest/aws/ECS.ecs`
    - `@cumulus/ingest/aws/ECS`
    - `@cumulus/ingest/aws/Events.putEvent` -> `@cumulus/aws-client/CloudwatchEvents.putEvent`
    - `@cumulus/ingest/aws/Events.deleteEvent` -> `@cumulus/aws-client/CloudwatchEvents.deleteEvent`
    - `@cumulus/ingest/aws/Events.deleteTarget` -> `@cumulus/aws-client/CloudwatchEvents.deleteTarget`
    - `@cumulus/ingest/aws/Events.putTarget` -> `@cumulus/aws-client/CloudwatchEvents.putTarget`
    - `@cumulus/ingest/aws/SQS.attributes` -> `@cumulus/aws-client/SQS.getQueueAttributes`
    - `@cumulus/ingest/aws/SQS.deleteMessage` -> `@cumulus/aws-client/SQS.deleteSQSMessage`
    - `@cumulus/ingest/aws/SQS.deleteQueue` -> `@cumulus/aws-client/SQS.deleteQueue`
    - `@cumulus/ingest/aws/SQS.getUrl` -> `@cumulus/aws-client/SQS.getQueueUrlByName`
    - `@cumulus/ingest/aws/SQS.receiveMessage` -> `@cumulus/aws-client/SQS.receiveSQSMessages`
    - `@cumulus/ingest/aws/SQS.sendMessage` -> `@cumulus/aws-client/SQS.sendSQSMessage`
    - `@cumulus/ingest/aws/StepFunction.getExecutionStatus` -> `@cumulus/aws-client/StepFunction.getExecutionStatus`
    - `@cumulus/ingest/aws/StepFunction.getExecutionUrl` -> `@cumulus/aws-client/StepFunction.getExecutionUrl`

## [v1.17.0] - 2019-12-31

### BREAKING CHANGES

- **CUMULUS-1498**
  - The `@cumulus/cmrjs.publish2CMR` function expects that the value of its
    `creds.password` parameter is a plaintext password.
  - Rather than using an encrypted password from the `cmr_password` environment
    variable, the `@cumulus/cmrjs.updateCMRMetadata` function now looks for an
    environment variable called `cmr_password_secret_name` and fetches the CMR
    password from that secret in AWS Secrets Manager.
  - The `@cumulus/post-to-cmr` task now expects a
    `config.cmr.passwordSecretName` value, rather than `config.cmr.password`.
    The CMR password will be fetched from that secret in AWS Secrets Manager.

### Added

- **CUMULUS-630**

  - Added support for replaying Kinesis records on a stream into the Cumulus Kinesis workflow triggering mechanism: either all the records, or some time slice delimited by start and end timestamps.
  - Added `/replays` endpoint to the operator API for triggering replays.
  - Added `Replay Kinesis Messages` documentation to Operator Docs.
  - Added `manualConsumer` lambda function to consume a Kinesis stream. Used by the replay AsyncOperation.

- **CUMULUS-1687**
  - Added new API endpoint for listing async operations at `/asyncOperations`
  - All asyncOperations now include the fields `description` and `operationType`. `operationType` can be one of the following. [`Bulk Delete`, `Bulk Granules`, `ES Index`, `Kinesis Replay`]

### Changed

- **CUMULUS-1626**

  - Updates Cumulus to use node10/CMA 1.1.2 for all of its internal lambdas in prep for AWS node 8 EOL

- **CUMULUS-1498**
  - Remove the DynamoDB Users table. The list of OAuth users who are allowed to
    use the API is now stored in S3.
  - The CMR password and Launchpad passphrase are now stored in Secrets Manager

## [v1.16.1] - 2019-12-6

**Please note**:

- The `region` argument to the `cumulus` Terraform module has been removed. You may see a warning or error if you have that variable populated.
- Your workflow tasks should use the following versions of the CMA libraries to utilize new granule, parentArn, asyncOperationId, and stackName fields on the logs:
  - `cumulus-message-adapter-js` version 1.0.10+
  - `cumulus-message-adapter-python` version 1.1.1+
  - `cumulus-message-adapter-java` version 1.2.11+
- The `data-persistence` module no longer manages the creation of an Elasticsearch service-linked role for deploying Elasticsearch to a VPC. Follow the [deployment instructions on preparing your VPC](https://nasa.github.io/cumulus/docs/deployment/deployment-readme#vpc-subnets-and-security-group) for guidance on how to create the Elasticsearch service-linked role manually.
- There is now a `distribution_api_gateway_stage` variable for the `tf-modules/cumulus` Terraform module that will be used as the API gateway stage name used for the distribution API (Thin Egress App)
- Default value for the `urs_url` variable is now `https://uat.urs.earthdata.nasa.gov/` in the `tf-modules/cumulus` and `tf-modules/archive` Terraform modules. So deploying the `cumulus` module without a `urs_url` variable set will integrate your Cumulus deployment with the UAT URS environment.

### Added

- **CUMULUS-1563**

  - Added `custom_domain_name` variable to `tf-modules/data-persistence` module

- **CUMULUS-1654**
  - Added new helpers to `@cumulus/common/execution-history`:
    - `getStepExitedEvent()` returns the `TaskStateExited` event in a workflow execution history after the given step completion/failure event
    - `getTaskExitedEventOutput()` returns the output message for a `TaskStateExited` event in a workflow execution history

### Changed

- **CUMULUS-1578**

  - Updates SAML launchpad configuration to authorize via configured userGroup.
    [See the NASA specific documentation (protected)](https://wiki.earthdata.nasa.gov/display/CUMULUS/Cumulus+SAML+Launchpad+Integration)

- **CUMULUS-1579**

  - Elasticsearch list queries use `match` instead of `term`. `term` had been analyzing the terms and not supporting `-` in the field values.

- **CUMULUS-1619**

  - Adds 4 new keys to `@cumulus/logger` to display granules, parentArn, asyncOperationId, and stackName.
  - Depends on `cumulus-message-adapter-js` version 1.0.10+. Cumulus tasks updated to use this version.

- **CUMULUS-1654**

  - Changed `@cumulus/common/SfnStep.parseStepMessage()` to a static class method

- **CUMULUS-1641**
  - Added `meta.retries` and `meta.visibilityTimeout` properties to sqs-type rule. To create sqs-type rule, you're required to configure a dead-letter queue on your queue.
  - Added `sqsMessageRemover` lambda which removes the message from SQS queue upon successful workflow execution.
  - Updated `sqsMessageConsumer` lambda to not delete message from SQS queue, and to retry the SQS message for configured number of times.

### Removed

- Removed `create_service_linked_role` variable from `tf-modules/data-persistence` module.

- **CUMULUS-1321**
  - The `region` argument to the `cumulus` Terraform module has been removed

### Fixed

- **CUMULUS-1668** - Fixed a race condition where executions may not have been
  added to the database correctly
- **CUMULUS-1654** - Fixed issue with `publishReports` Lambda not including workflow execution error information for failed workflows with a single step
- Fixed `tf-modules/cumulus` module so that the `urs_url` variable is passed on to its invocation of the `tf-modules/archive` module

## [v1.16.0] - 2019-11-15

### Added

- **CUMULUS-1321**

  - A `deploy_distribution_s3_credentials_endpoint` variable has been added to
    the `cumulus` Terraform module. If true, the NGAP-backed S3 credentials
    endpoint will be added to the Thin Egress App's API. Default: true

- **CUMULUS-1544**

  - Updated the `/granules/bulk` endpoint to correctly query Elasticsearch when
    granule ids are not provided.

- **CUMULUS-1580**
  - Added `/granules/bulk` endpoint to `@cumulus/api` to perform bulk actions on granules given either a list of granule ids or an Elasticsearch query and the workflow to perform.

### Changed

- **CUMULUS-1561**

  - Fix the way that we are handling Terraform provider version requirements
  - Pass provider configs into child modules using the method that the
    [Terraform documentation](https://www.terraform.io/docs/configuration/modules.html#providers-within-modules)
    suggests
  - Remove the `region` input variable from the `s3_access_test` Terraform module
  - Remove the `aws_profile` and `aws_region` input variables from the
    `s3-replicator` Terraform module

- **CUMULUS-1639**
  - Because of
    [S3's Data Consistency Model](https://docs.aws.amazon.com/AmazonS3/latest/dev/Introduction.html#BasicsObjects),
    there may be situations where a GET operation for an object can temporarily
    return a `NoSuchKey` response even if that object _has_ been created. The
    `@cumulus/common/aws.getS3Object()` function has been updated to support
    retries if a `NoSuchKey` response is returned by S3. This behavior can be
    enabled by passing a `retryOptions` object to that function. Supported
    values for that object can be found here:
    <https://github.com/tim-kos/node-retry#retryoperationoptions>

### Removed

- **CUMULUS-1559**
  - `logToSharedDestination` has been migrated to the Terraform deployment as `log_api_gateway_to_cloudwatch` and will ONLY apply to egress lambdas.
    Due to the differences in the Terraform deployment model, we cannot support a global log subscription toggle for a configurable subset of lambdas.
    However, setting up your own log forwarding for a Lambda with Terraform is fairly simple, as you will only need to add SubscriptionFilters to your Terraform configuration, one per log group.
    See [the Terraform documentation](https://www.terraform.io/docs/providers/aws/r/cloudwatch_log_subscription_filter.html) for details on how to do this.
    An empty FilterPattern ("") will capture all logs in a group.

## [v1.15.0] - 2019-11-04

### BREAKING CHANGES

- **CUMULUS-1644** - When a workflow execution begins or ends, the workflow
  payload is parsed and any new or updated PDRs or granules referenced in that
  workflow are stored to the Cumulus archive. The defined interface says that a
  PDR in `payload.pdr` will be added to the archive, and any granules in
  `payload.granules` will also be added to the archive. In previous releases,
  PDRs found in `meta.pdr` and granules found in `meta.input_granules` were also
  added to the archive. This caused unexpected behavior and has been removed.
  Only PDRs from `payload.pdr` and granules from `payload.granules` will now be
  added to the Cumulus archive.

- **CUMULUS-1449** - Cumulus now uses a universal workflow template when
  starting a workflow that contains general information specific to the
  deployment, but not specific to the workflow. Workflow task configs must be
  defined using AWS step function parameters. As part of this change,
  `CumulusConfig` has been retired and task configs must now be defined under
  the `cma.task_config` key in the Parameters section of a step function
  definition.

  **Migration instructions**:

  NOTE: These instructions require the use of Cumulus Message Adapter v1.1.x+.
  Please ensure you are using a compatible version before attempting to migrate
  workflow configurations. When defining workflow steps, remove any
  `CumulusConfig` section, as shown below:

  ```yaml
  ParsePdr:
    CumulusConfig:
      provider: "{$.meta.provider}"
      bucket: "{$.meta.buckets.internal.name}"
      stack: "{$.meta.stack}"
  ```

  Instead, use AWS Parameters to pass `task_config` for the task directly into
  the Cumulus Message Adapter:

  ```yaml
  ParsePdr:
    Parameters:
      cma:
        event.$: "$"
        task_config:
          provider: "{$.meta.provider}"
          bucket: "{$.meta.buckets.internal.name}"
          stack: "{$.meta.stack}"
  ```

  In this example, the `cma` key is used to pass parameters to the message
  adapter. Using `task_config` in combination with `event.$: '$'` allows the
  message adapter to process `task_config` as the `config` passed to the Cumulus
  task. See `example/workflows/sips.yml` in the core repository for further
  examples of how to set the Parameters.

  Additionally, workflow configurations for the `QueueGranules` and `QueuePdrs`
  tasks need to be updated:

  - `queue-pdrs` config changes:
    - `parsePdrMessageTemplateUri` replaced with `parsePdrWorkflow`, which is
      the workflow name (i.e. top-level name in `config.yml`, e.g. 'ParsePdr').
    - `internalBucket` and `stackName` configs now required to look up
      configuration from the deployment. Brings the task config in line with
      that of `queue-granules`.
  - `queue-granules` config change: `ingestGranuleMessageTemplateUri` replaced
    with `ingestGranuleWorkflow`, which is the workflow name (e.g.
    'IngestGranule').

- **CUMULUS-1396** - **Workflow steps at the beginning and end of a workflow
  using the `SfSnsReport` Lambda have now been deprecated (e.g. `StartStatus`,
  `StopStatus`) and should be removed from your workflow definitions**. These
  steps were used for publishing ingest notifications and have been replaced by
  an implementation using Cloudwatch events for Step Functions to trigger a
  Lambda that publishes ingest notifications. For further detail on how ingest
  notifications are published, see the notes below on **CUMULUS-1394**. For
  examples of how to update your workflow definitions, see our
  [example workflow definitions](https://github.com/nasa/cumulus/blob/master/example/workflows/).

- **CUMULUS-1470**
  - Remove Cumulus-defined ECS service autoscaling, allowing integrators to
    better customize autoscaling to meet their needs. In order to use
    autoscaling with ECS services, appropriate
    `AWS::ApplicationAutoScaling::ScalableTarget`,
    `AWS::ApplicationAutoScaling::ScalingPolicy`, and `AWS::CloudWatch::Alarm`
    resources should be defined in a kes overrides file. See
    [this example](https://github.com/nasa/cumulus/blob/release-1.15.x/example/overrides/app/cloudformation.template.yml)
    for an example.
  - The following config parameters are no longer used:
    - ecs.services.\<NAME\>.minTasks
    - ecs.services.\<NAME\>.maxTasks
    - ecs.services.\<NAME\>.scaleInActivityScheduleTime
    - ecs.services.\<NAME\>.scaleInAdjustmentPercent
    - ecs.services.\<NAME\>.scaleOutActivityScheduleTime
    - ecs.services.\<NAME\>.scaleOutAdjustmentPercent
    - ecs.services.\<NAME\>.activityName

### Added

- **CUMULUS-1100**

  - Added 30-day retention properties to all log groups that were missing those policies.

- **CUMULUS-1396**

  - Added `@cumulus/common/sfnStep`:
    - `LambdaStep` - A class for retrieving and parsing input and output to Lambda steps in AWS Step Functions
    - `ActivityStep` - A class for retrieving and parsing input and output to ECS activity steps in AWS Step Functions

- **CUMULUS-1574**

  - Added `GET /token` endpoint for SAML authorization when cumulus is protected by Launchpad.
    This lets a user retrieve a token by hand that can be presented to the API.

- **CUMULUS-1625**

  - Added `sf_start_rate` variable to the `ingest` Terraform module, equivalent to `sqs_consumer_rate` in the old model, but will not be automatically applied to custom queues as that was.

- **CUMULUS-1513**
  - Added `sqs`-type rule support in the Cumulus API `@cumulus/api`
  - Added `sqsMessageConsumer` lambda which processes messages from the SQS queues configured in the `sqs` rules.

### Changed

- **CUMULUS-1639**

  - Because of
    [S3's Data Consistency Model](https://docs.aws.amazon.com/AmazonS3/latest/dev/Introduction.html#BasicsObjects),
    there may be situations where a GET operation for an object can temporarily
    return a `NoSuchKey` response even if that object _has_ been created. The
    `@cumulus/common/aws.getS3Object()` function will now retry up to 10 times
    if a `NoSuchKey` response is returned by S3. This can behavior can be
    overridden by passing `{ retries: 0 }` as the `retryOptions` argument.

- **CUMULUS-1449**

  - `queue-pdrs` & `queue-granules` config changes. Details in breaking changes section.
  - Cumulus now uses a universal workflow template when starting workflow that contains general information specific to the deployment, but not specific to the workflow.
  - Changed the way workflow configs are defined, from `CumulusConfig` to a `task_config` AWS Parameter.

- **CUMULUS-1452**

  - Changed the default ECS docker storage drive to `devicemapper`

- **CUMULUS-1453**
  - Removed config schema for `@cumulus/sf-sns-report` task
  - Updated `@cumulus/sf-sns-report` to always assume that it is running as an intermediate step in a workflow, not as the first or last step

### Removed

- **CUMULUS-1449**
  - Retired `CumulusConfig` as part of step function definitions, as this is an artifact of the way Kes parses workflow definitions that was not possible to migrate to Terraform. Use AWS Parameters and the `task_config` key instead. See change note above.
  - Removed individual workflow templates.

### Fixed

- **CUMULUS-1620** - Fixed bug where `message_adapter_version` does not correctly inject the CMA

- **CUMULUS-1396** - Updated `@cumulus/common/StepFunctions.getExecutionHistory()` to recursively fetch execution history when `nextToken` is returned in response

- **CUMULUS-1571** - Updated `@cumulus/common/DynamoDb.get()` to throw any errors encountered when trying to get a record and the record does exist

- **CUMULUS-1452**
  - Updated the EC2 initialization scripts to use full volume size for docker storage
  - Changed the default ECS docker storage drive to `devicemapper`

## [v1.14.5] - 2019-12-30 - [BACKPORT]

### Updated

- **CUMULUS-1626**
  - Updates Cumulus to use node10/CMA 1.1.2 for all of its internal lambdas in prep for AWS node 8 EOL

## [v1.14.4] - 2019-10-28

### Fixed

- **CUMULUS-1632** - Pinned `aws-elasticsearch-connector` package in `@cumulus/api` to version `8.1.3`, since `8.2.0` includes breaking changes

## [v1.14.3] - 2019-10-18

### Fixed

- **CUMULUS-1620** - Fixed bug where `message_adapter_version` does not correctly inject the CMA

- **CUMULUS-1572** - A granule is now included in discovery results even when
  none of its files has a matching file type in the associated collection
  configuration. Previously, if all files for a granule were unmatched by a file
  type configuration, the granule was excluded from the discovery results.
  Further, added support for a `boolean` property
  `ignoreFilesConfigForDiscovery`, which controls how a granule's files are
  filtered at discovery time.

## [v1.14.2] - 2019-10-08

### BREAKING CHANGES

Your Cumulus Message Adapter version should be pinned to `v1.0.13` or lower in your `app/config.yml` using `message_adapter_version: v1.0.13` OR you should use the workflow migration steps below to work with CMA v1.1.1+.

- **CUMULUS-1394** - The implementation of the `SfSnsReport` Lambda requires additional environment variables for integration with the new ingest notification SNS topics. Therefore, **you must update the definition of `SfSnsReport` in your `lambdas.yml` like so**:

```yaml
SfSnsReport:
  handler: index.handler
  timeout: 300
  source: node_modules/@cumulus/sf-sns-report/dist
  tables:
    - ExecutionsTable
  envs:
    execution_sns_topic_arn:
      function: Ref
      value: reportExecutionsSns
    granule_sns_topic_arn:
      function: Ref
      value: reportGranulesSns
    pdr_sns_topic_arn:
      function: Ref
      value: reportPdrsSns
```

- **CUMULUS-1447** -
  The newest release of the Cumulus Message Adapter (v1.1.1) requires that parameterized configuration be used for remote message functionality. Once released, Kes will automatically bring in CMA v1.1.1 without additional configuration.

  **Migration instructions**
  Oversized messages are no longer written to S3 automatically. In order to utilize remote messaging functionality, configure a `ReplaceConfig` AWS Step Function parameter on your CMA task:

  ```yaml
  ParsePdr:
    Parameters:
      cma:
        event.$: "$"
        ReplaceConfig:
          FullMessage: true
  ```

  Accepted fields in `ReplaceConfig` include `MaxSize`, `FullMessage`, `Path` and `TargetPath`.
  See https://github.com/nasa/cumulus-message-adapter/blob/master/CONTRACT.md#remote-message-configuration for full details.

  As this change is backward compatible in Cumulus Core, users wishing to utilize the previous version of the CMA may opt to transition to using a CMA lambda layer, or set `message_adapter_version` in their configuration to a version prior to v1.1.0.

### PLEASE NOTE

- **CUMULUS-1394** - Ingest notifications are now provided via 3 separate SNS topics for executions, granules, and PDRs, instead of a single `sftracker` SNS topic. Whereas the `sftracker` SNS topic received a full Cumulus execution message, the new topics all receive generated records for the given object. The new topics are only published to if the given object exists for the current execution. For a given execution/granule/PDR, **two messages will be received by each topic**: one message indicating that ingest is running and another message indicating that ingest has completed or failed. The new SNS topics are:

  - `reportExecutions` - Receives 1 message per execution
  - `reportGranules` - Receives 1 message per granule in an execution
  - `reportPdrs` - Receives 1 message per PDR

### Added

- **CUMULUS-639**

  - Adds SAML JWT and launchpad token authentication to Cumulus API (configurable)
    - **NOTE** to authenticate with Launchpad ensure your launchpad user_id is in the `<prefix>-UsersTable`
    - when Cumulus configured to protect API via Launchpad:
      - New endpoints
        - `GET /saml/login` - starting point for SAML SSO creates the login request url and redirects to the SAML Identity Provider Service (IDP)
        - `POST /saml/auth` - SAML Assertion Consumer Service. POST receiver from SAML IDP. Validates response, logs the user in, and returns a SAML-based JWT.
    - Disabled endpoints
      - `POST /refresh`
      - Changes authorization worklow:
      - `ensureAuthorized` now presumes the bearer token is a JWT and tries to validate. If the token is malformed, it attempts to validate the token against Launchpad. This allows users to bring their own token as described here https://wiki.earthdata.nasa.gov/display/CUMULUS/Cumulus+API+with+Launchpad+Authentication. But it also allows dashboard users to manually authenticate via Launchpad SAML to receive a Launchpad-based JWT.

- **CUMULUS-1394**
  - Added `Granule.generateGranuleRecord()` method to granules model to generate a granule database record from a Cumulus execution message
  - Added `Pdr.generatePdrRecord()` method to PDRs model to generate a granule database record from a Cumulus execution message
  - Added helpers to `@cumulus/common/message`:
    - `getMessageExecutionName()` - Get the execution name from a Cumulus execution message
    - `getMessageStateMachineArn()` - Get the state machine ARN from a Cumulus execution message
    - `getMessageExecutionArn()` - Get the execution ARN for a Cumulus execution message
    - `getMessageGranules()` - Get the granules from a Cumulus execution message, if any.
  - Added `@cumulus/common/cloudwatch-event/isFailedSfStatus()` to determine if a Step Function status from a Cloudwatch event is a failed status

### Changed

- **CUMULUS-1308**

  - HTTP PUT of a Collection, Provider, or Rule via the Cumulus API now
    performs full replacement of the existing object with the object supplied
    in the request payload. Previous behavior was to perform a modification
    (partial update) by merging the existing object with the (possibly partial)
    object in the payload, but this did not conform to the HTTP standard, which
    specifies PATCH as the means for modifications rather than replacements.

- **CUMULUS-1375**

  - Migrate Cumulus from deprecated Elasticsearch JS client to new, supported one in `@cumulus/api`

- **CUMULUS-1485** Update `@cumulus/cmr-client` to return error message from CMR for validation failures.

- **CUMULUS-1394**

  - Renamed `Execution.generateDocFromPayload()` to `Execution.generateRecord()` on executions model. The method generates an execution database record from a Cumulus execution message.

- **CUMULUS-1432**

  - `logs` endpoint takes the level parameter as a string and not a number
  - Elasticsearch term query generation no longer converts numbers to boolean

- **CUMULUS-1447**

  - Consolidated all remote message handling code into @common/aws
  - Update remote message code to handle updated CMA remote message flags
  - Update example SIPS workflows to utilize Parameterized CMA configuration

- **CUMULUS-1448** Refactor workflows that are mutating cumulus_meta to utilize meta field

- **CUMULUS-1451**

  - Elasticsearch cluster setting `auto_create_index` will be set to false. This had been causing issues in the bootstrap lambda on deploy.

- **CUMULUS-1456**
  - `@cumulus/api` endpoints default error handler uses `boom` package to format errors, which is consistent with other API endpoint errors.

### Fixed

- **CUMULUS-1432** `logs` endpoint filter correctly filters logs by level
- **CUMULUS-1484** `useMessageAdapter` now does not set CUMULUS_MESSAGE_ADAPTER_DIR when `true`

### Removed

- **CUMULUS-1394**
  - Removed `sfTracker` SNS topic. Replaced by three new SNS topics for granule, execution, and PDR ingest notifications.
  - Removed unused functions from `@cumulus/common/aws`:
    - `getGranuleS3Params()`
    - `setGranuleStatus()`

## [v1.14.1] - 2019-08-29

### Fixed

- **CUMULUS-1455**

  - CMR token links updated to point to CMR legacy services rather than echo

- **CUMULUS-1211**
  - Errors thrown during granule discovery are no longer swallowed and ignored.
    Rather, errors are propagated to allow for proper error-handling and
    meaningful messaging.

## [v1.14.0] - 2019-08-22

### PLEASE NOTE

- We have encountered transient lambda service errors in our integration testing. Please handle transient service errors following [these guidelines](https://docs.aws.amazon.com/step-functions/latest/dg/bp-lambda-serviceexception.html). The workflows in the `example/workflows` folder have been updated with retries configured for these errors.

- **CUMULUS-799** added additional IAM permissions to support reading CloudWatch and API Gateway, so **you will have to redeploy your IAM stack.**

- **CUMULUS-800** Several items:

  - **Delete existing API Gateway stages**: To allow enabling of API Gateway logging, Cumulus now creates and manages a Stage resource during deployment. Before upgrading Cumulus, it is necessary to delete the API Gateway stages on both the Backend API and the Distribution API. Instructions are included in the documentation under [Delete API Gateway Stages](https://nasa.github.io/cumulus/docs/additional-deployment-options/delete-api-gateway-stages).

  - **Set up account permissions for API Gateway to write to CloudWatch**: In a one time operation for your AWS account, to enable CloudWatch Logs for API Gateway, you must first grant the API Gateway permission to read and write logs to CloudWatch for your account. The `AmazonAPIGatewayPushToCloudWatchLogs` managed policy (with an ARN of `arn:aws:iam::aws:policy/service-role/AmazonAPIGatewayPushToCloudWatchLogs`) has all the required permissions. You can find a simple how to in the documentation under [Enable API Gateway Logging.](https://nasa.github.io/cumulus/docs/additional-deployment-options/enable-gateway-logging-permissions)

  - **Configure API Gateway to write logs to CloudWatch** To enable execution logging for the distribution API set `config.yaml` `apiConfigs.distribution.logApigatewayToCloudwatch` value to `true`. More information [Enable API Gateway Logs](https://nasa.github.io/cumulus/docs/additional-deployment-options/enable-api-logs)

  - **Configure CloudWatch log delivery**: It is possible to deliver CloudWatch API execution and access logs to a cross-account shared AWS::Logs::Destination. An operator does this by adding the key `logToSharedDestination` to the `config.yml` at the default level with a value of a writable log destination. More information in the documentation under [Configure CloudWatch Logs Delivery.](https://nasa.github.io/cumulus/docs/additional-deployment-options/configure-cloudwatch-logs-delivery)

  - **Additional Lambda Logging**: It is now possible to configure any lambda to deliver logs to a shared subscriptions by setting `logToSharedDestination` to the ARN of a writable location (either an AWS::Logs::Destination or a Kinesis Stream) on any lambda config. Documentation for [Lambda Log Subscriptions](https://nasa.github.io/cumulus/docs/additional-deployment-options/additional-lambda-logging)

  - **Configure S3 Server Access Logs**: If you are running Cumulus in an NGAP environment you may [configure S3 Server Access Logs](https://nasa.github.io/cumulus/docs/next/deployment/server_access_logging) to be delivered to a shared bucket where the Metrics Team will ingest the logs into their ELK stack. Contact the Metrics team for permission and location.

- **CUMULUS-1368** The Cumulus distribution API has been deprecated and is being replaced by ASF's Thin Egress App. By default, the distribution API will not deploy. Please follow [the instructions for deploying and configuring Thin Egress](https://nasa.github.io/cumulus/docs/deployment/thin_egress_app).

To instead continue to deploy and use the legacy Cumulus distribution app, add the following to your `config.yml`:

```yaml
deployDistributionApi: true
```

If you deploy with no distribution app your deployment will succeed but you may encounter errors in your workflows, particularly in the `MoveGranule` task.

- **CUMULUS-1418** Users who are packaging the CMA in their Lambdas outside of Cumulus may need to update their Lambda configuration. Please see `BREAKING CHANGES` below for details.

### Added

- **CUMULUS-642**
  - Adds Launchpad as an authentication option for the Cumulus API.
  - Updated deployment documentation and added [instructions to setup Cumulus API Launchpad authentication](https://wiki.earthdata.nasa.gov/display/CUMULUS/Cumulus+API+with+Launchpad+Authentication)
- **CUMULUS-1418**
  - Adds usage docs/testing of lambda layers (introduced in PR1125), updates Core example tasks to use the updated `cumulus-ecs-task` and a CMA layer instead of kes CMA injection.
  - Added Terraform module to publish CMA as layer to user account.
- **PR1125** - Adds `layers` config option to support deploying Lambdas with layers
- **PR1128** - Added `useXRay` config option to enable AWS X-Ray for Lambdas.
- **CUMULUS-1345**
  - Adds new variables to the app deployment under `cmr`.
  - `cmrEnvironment` values are `SIT`, `UAT`, or `OPS` with `UAT` as the default.
  - `cmrLimit` and `cmrPageSize` have been added as configurable options.
- **CUMULUS-1273**
  - Added lambda function EmsProductMetadataReport to generate EMS Product Metadata report
- **CUMULUS-1226**
  - Added API endpoint `elasticsearch/index-from-database` to index to an Elasticsearch index from the database for recovery purposes and `elasticsearch/indices-status` to check the status of Elasticsearch indices via the API.
- **CUMULUS-824**
  - Added new Collection parameter `reportToEms` to configure whether the collection is reported to EMS
- **CUMULUS-1357**
  - Added new BackendApi endpoint `ems` that generates EMS reports.
- **CUMULUS-1241**
  - Added information about queues with maximum execution limits defined to default workflow templates (`meta.queueExecutionLimits`)
- **CUMULUS-1311**
  - Added `@cumulus/common/message` with various message parsing/preparation helpers
- **CUMULUS-812**

  - Added support for limiting the number of concurrent executions started from a queue. [See the data cookbook](https://nasa.github.io/cumulus/docs/data-cookbooks/throttling-queued-executions) for more information.

- **CUMULUS-1337**

  - Adds `cumulus.stackName` value to the `instanceMetadata` endpoint.

- **CUMULUS-1368**

  - Added `cmrGranuleUrlType` to the `@cumulus/move-granules` task. This determines what kind of links go in the CMR files. The options are `distribution`, `s3`, or `none`, with the default being distribution. If there is no distribution API being used with Cumulus, you must set the value to `s3` or `none`.

- Added `packages/s3-replicator` Terraform module to allow same-region s3 replication to metrics bucket.

- **CUMULUS-1392**

  - Added `tf-modules/report-granules` Terraform module which processes granule ingest notifications received via SNS and stores granule data to a database. The module includes:
    - SNS topic for publishing granule ingest notifications
    - Lambda to process granule notifications and store data
    - IAM permissions for the Lambda
    - Subscription for the Lambda to the SNS topic

- **CUMULUS-1393**

  - Added `tf-modules/report-pdrs` Terraform module which processes PDR ingest notifications received via SNS and stores PDR data to a database. The module includes:
    - SNS topic for publishing PDR ingest notifications
    - Lambda to process PDR notifications and store data
    - IAM permissions for the Lambda
    - Subscription for the Lambda to the SNS topic
  - Added unit tests for `@cumulus/api/models/pdrs.createPdrFromSns()`

- **CUMULUS-1400**

  - Added `tf-modules/report-executions` Terraform module which processes workflow execution information received via SNS and stores it to a database. The module includes:
    - SNS topic for publishing execution data
    - Lambda to process and store execution data
    - IAM permissions for the Lambda
    - Subscription for the Lambda to the SNS topic
  - Added `@cumulus/common/sns-event` which contains helpers for SNS events:
    - `isSnsEvent()` returns true if event is from SNS
    - `getSnsEventMessage()` extracts and parses the message from an SNS event
    - `getSnsEventMessageObject()` extracts and parses message object from an SNS event
  - Added `@cumulus/common/cloudwatch-event` which contains helpers for Cloudwatch events:
    - `isSfExecutionEvent()` returns true if event is from Step Functions
    - `isTerminalSfStatus()` determines if a Step Function status from a Cloudwatch event is a terminal status
    - `getSfEventStatus()` gets the Step Function status from a Cloudwatch event
    - `getSfEventDetailValue()` extracts a Step Function event detail field from a Cloudwatch event
    - `getSfEventMessageObject()` extracts and parses Step Function detail object from a Cloudwatch event

- **CUMULUS-1429**

  - Added `tf-modules/data-persistence` Terraform module which includes resources for data persistence in Cumulus:
    - DynamoDB tables
    - Elasticsearch with optional support for VPC
    - Cloudwatch alarm for number of Elasticsearch nodes

- **CUMULUS-1379** CMR Launchpad Authentication
  - Added `launchpad` configuration to `@cumulus/deployment/app/config.yml`, and cloudformation templates, workflow message, lambda configuration, api endpoint configuration
  - Added `@cumulus/common/LaunchpadToken` and `@cumulus/common/launchpad` to provide methods to get token and validate token
  - Updated lambdas to use Launchpad token for CMR actions (ingest and delete granules)
  - Updated deployment documentation and added [instructions to setup CMR client for Launchpad authentication](https://wiki.earthdata.nasa.gov/display/CUMULUS/CMR+Launchpad+Authentication)

## Changed

- **CUMULUS-1232**

  - Added retries to update `@cumulus/cmr-client` `updateToken()`

- **CUMULUS-1245 CUMULUS-795**

  - Added additional `ems` configuration parameters for sending the ingest reports to EMS
  - Added functionality to send daily ingest reports to EMS

- **CUMULUS-1241**

  - Removed the concept of "priority levels" and added ability to define a number of maximum concurrent executions per SQS queue
  - Changed mapping of Cumulus message properties for the `sqs2sfThrottle` lambda:
    - Queue name is read from `cumulus_meta.queueName`
    - Maximum executions for the queue is read from `meta.queueExecutionLimits[queueName]`, where `queueName` is `cumulus_meta.queueName`
  - Changed `sfSemaphoreDown` lambda to only attempt decrementing semaphores when:
    - the message is for a completed/failed/aborted/timed out workflow AND
    - `cumulus_meta.queueName` exists on the Cumulus message AND
    - An entry for the queue name (`cumulus_meta.queueName`) exists in the the object `meta.queueExecutionLimits` on the Cumulus message

- **CUMULUS-1338**

  - Updated `sfSemaphoreDown` lambda to be triggered via AWS Step Function Cloudwatch events instead of subscription to `sfTracker` SNS topic

- **CUMULUS-1311**

  - Updated `@cumulus/queue-granules` to set `cumulus_meta.queueName` for queued execution messages
  - Updated `@cumulus/queue-pdrs` to set `cumulus_meta.queueName` for queued execution messages
  - Updated `sqs2sfThrottle` lambda to immediately decrement queue semaphore value if dispatching Step Function execution throws an error

- **CUMULUS-1362**

  - Granule `processingStartTime` and `processingEndTime` will be set to the execution start time and end time respectively when there is no sync granule or post to cmr task present in the workflow

- **CUMULUS-1400**
  - Deprecated `@cumulus/ingest/aws/getExecutionArn`. Use `@cumulus/common/aws/getExecutionArn` instead.

### Fixed

- **CUMULUS-1439**

  - Fix bug with rule.logEventArn deletion on Kinesis rule update and fix unit test to verify

- **CUMULUS-796**

  - Added production information (collection ShortName and Version, granuleId) to EMS distribution report
  - Added functionality to send daily distribution reports to EMS

- **CUMULUS-1319**

  - Fixed a bug where granule ingest times were not being stored to the database

- **CUMULUS-1356**

  - The `Collection` model's `delete` method now _removes_ the specified item
    from the collection config store that was inserted by the `create` method.
    Previously, this behavior was missing.

- **CUMULUS-1374**
  - Addressed audit concerns (https://www.npmjs.com/advisories/782) in api package

### BREAKING CHANGES

### Changed

- **CUMULUS-1418**
  - Adding a default `cmaDir` key to configuration will cause `CUMULUS_MESSAGE_ADAPTER_DIR` to be set by default to `/opt` for any Lambda not setting `useCma` to true, or explicitly setting the CMA environment variable. In lambdas that package the CMA independently of the Cumulus packaging. Lambdas manually packaging the CMA should have their Lambda configuration updated to set the CMA path, or alternately if not using the CMA as a Lambda layer in this deployment set `cmaDir` to `./cumulus-message-adapter`.

### Removed

- **CUMULUS-1337**

  - Removes the S3 Access Metrics package added in CUMULUS-799

- **PR1130**
  - Removed code deprecated since v1.11.1:
    - Removed `@cumulus/common/step-functions`. Use `@cumulus/common/StepFunctions` instead.
    - Removed `@cumulus/api/lib/testUtils.fakeFilesFactory`. Use `@cumulus/api/lib/testUtils.fakeFileFactory` instead.
    - Removed `@cumulus/cmrjs/cmr` functions: `searchConcept`, `ingestConcept`, `deleteConcept`. Use the functions in `@cumulus/cmr-client` instead.
    - Removed `@cumulus/ingest/aws.getExecutionHistory`. Use `@cumulus/common/StepFunctions.getExecutionHistory` instead.

## [v1.13.5] - 2019-08-29 - [BACKPORT]

### Fixed

- **CUMULUS-1455** - CMR token links updated to point to CMR legacy services rather than echo

## [v1.13.4] - 2019-07-29

- **CUMULUS-1411** - Fix deployment issue when using a template override

## [v1.13.3] - 2019-07-26

- **CUMULUS-1345** Full backport of CUMULUS-1345 features - Adds new variables to the app deployment under `cmr`.
  - `cmrEnvironment` values are `SIT`, `UAT`, or `OPS` with `UAT` as the default.
  - `cmrLimit` and `cmrPageSize` have been added as configurable options.

## [v1.13.2] - 2019-07-25

- Re-release of v1.13.1 to fix broken npm packages.

## [v1.13.1] - 2019-07-22

- **CUMULUS-1374** - Resolve audit compliance with lodash version for api package subdependency
- **CUMULUS-1412** - Resolve audit compliance with googleapi package
- **CUMULUS-1345** - Backported CMR environment setting in getUrl to address immediate user need. CMR_ENVIRONMENT can now be used to set the CMR environment to OPS/SIT

## [v1.13.0] - 2019-5-20

### PLEASE NOTE

**CUMULUS-802** added some additional IAM permissions to support ECS autoscaling, so **you will have to redeploy your IAM stack.**
As a result of the changes for **CUMULUS-1193**, **CUMULUS-1264**, and **CUMULUS-1310**, **you must delete your existing stacks (except IAM) before deploying this version of Cumulus.**
If running Cumulus within a VPC and extended downtime is acceptable, we recommend doing this at the end of the day to allow AWS backend resources and network interfaces to be cleaned up overnight.

### BREAKING CHANGES

- **CUMULUS-1228**

  - The default AMI used by ECS instances is now an NGAP-compliant AMI. This
    will be a breaking change for non-NGAP deployments. If you do not deploy to
    NGAP, you will need to find the AMI ID of the
    [most recent Amazon ECS-optimized AMI](https://docs.aws.amazon.com/AmazonECS/latest/developerguide/ecs-optimized_AMI.html),
    and set the `ecs.amiid` property in your config. Instructions for finding
    the most recent NGAP AMI can be found using
    [these instructions](https://wiki.earthdata.nasa.gov/display/ESKB/Select+an+NGAP+Created+AMI).

- **CUMULUS-1310**

  - Database resources (DynamoDB, ElasticSearch) have been moved to an independent `db` stack.
    Migrations for this version will need to be user-managed. (e.g. [elasticsearch](https://docs.aws.amazon.com/elasticsearch-service/latest/developerguide/es-version-migration.html#snapshot-based-migration) and [dynamoDB](https://docs.aws.amazon.com/datapipeline/latest/DeveloperGuide/dp-template-exports3toddb.html)).
    Order of stack deployment is `iam` -> `db` -> `app`.
  - All stacks can now be deployed using a single `config.yml` file, i.e.: `kes cf deploy --kes-folder app --template node_modules/@cumulus/deployment/[iam|db|app] [...]`
    Backwards-compatible. For development, please re-run `npm run bootstrap` to build new `kes` overrides.
    Deployment docs have been updated to show how to deploy a single-config Cumulus instance.
  - `params` have been moved: Nest `params` fields under `app`, `db` or `iam` to override all Parameters for a particular stack's cloudformation template. Backwards-compatible with multi-config setups.
  - `stackName` and `stackNameNoDash` have been retired. Use `prefix` and `prefixNoDash` instead.
  - The `iams` section in `app/config.yml` IAM roles has been deprecated as a user-facing parameter,
    _unless_ your IAM role ARNs do not match the convention shown in `@cumulus/deployment/app/config.yml`
  - The `vpc.securityGroup` will need to be set with a pre-existing security group ID to use Cumulus in a VPC. Must allow inbound HTTP(S) (Port 443).

- **CUMULUS-1212**

  - `@cumulus/post-to-cmr` will now fail if any granules being processed are missing a metadata file. You can set the new config option `skipMetaCheck` to `true` to pass post-to-cmr without a metadata file.

- **CUMULUS-1232**

  - `@cumulus/sync-granule` will no longer silently pass if no checksum data is provided. It will use input
    from the granule object to:
    - Verify checksum if `checksumType` and `checksumValue` are in the file record OR a checksum file is provided
      (throws `InvalidChecksum` on fail), else log warning that no checksum is available.
    - Then, verify synced S3 file size if `file.size` is in the file record (throws `UnexpectedFileSize` on fail),
      else log warning that no file size is available.
    - Pass the step.

- **CUMULUS-1264**

  - The Cloudformation templating and deployment configuration has been substantially refactored.
    - `CumulusApiDefault` nested stack resource has been renamed to `CumulusApiDistribution`
    - `CumulusApiV1` nested stack resource has been renamed to `CumulusApiBackend`
  - The `urs: true` config option for when defining your lambdas (e.g. in `lambdas.yml`) has been deprecated. There are two new options to replace it:
    - `urs_redirect: 'token'`: This will expose a `TOKEN_REDIRECT_ENDPOINT` environment variable to your lambda that references the `/token` endpoint on the Cumulus backend API
    - `urs_redirect: 'distribution'`: This will expose a `DISTRIBUTION_REDIRECT_ENDPOINT` environment variable to your lambda that references the `/redirect` endpoint on the Cumulus distribution API

- **CUMULUS-1193**

  - The elasticsearch instance is moved behind the VPC.
  - Your account will need an Elasticsearch Service Linked role. This is a one-time setup for the account. You can follow the instructions to use the AWS console or AWS CLI [here](https://docs.aws.amazon.com/IAM/latest/UserGuide/using-service-linked-roles.html) or use the following AWS CLI command: `aws iam create-service-linked-role --aws-service-name es.amazonaws.com`

- **CUMULUS-802**

  - ECS `maxInstances` must be greater than `minInstances`. If you use defaults, no change is required.

- **CUMULUS-1269**
  - Brought Cumulus data models in line with CNM JSON schema:
    - Renamed file object `fileType` field to `type`
    - Renamed file object `fileSize` field to `size`
    - Renamed file object `checksumValue` field to `checksum` where not already done.
    - Added `ancillary` and `linkage` type support to file objects.

### Added

- **CUMULUS-799**

  - Added an S3 Access Metrics package which will take S3 Server Access Logs and
    write access metrics to CloudWatch

- **CUMULUS-1242** - Added `sqs2sfThrottle` lambda. The lambda reads SQS messages for queued executions and uses semaphores to only start new executions if the maximum number of executions defined for the priority key (`cumulus_meta.priorityKey`) has not been reached. Any SQS messages that are read but not used to start executions remain in the queue.

- **CUMULUS-1240**

  - Added `sfSemaphoreDown` lambda. This lambda receives SNS messages and for each message it decrements the semaphore used to track the number of running executions if:
    - the message is for a completed/failed workflow AND
    - the message contains a level of priority (`cumulus_meta.priorityKey`)
  - Added `sfSemaphoreDown` lambda as a subscriber to the `sfTracker` SNS topic

- **CUMULUS-1265**

  - Added `apiConfigs` configuration option to configure API Gateway to be private
  - All internal lambdas configured to run inside the VPC by default
  - Removed references to `NoVpc` lambdas from documentation and `example` folder.

- **CUMULUS-802**
  - Adds autoscaling of ECS clusters
  - Adds autoscaling of ECS services that are handling StepFunction activities

## Changed

- Updated `@cumulus/ingest/http/httpMixin.list()` to trim trailing spaces on discovered filenames

- **CUMULUS-1310**

  - Database resources (DynamoDB, ElasticSearch) have been moved to an independent `db` stack.
    This will enable future updates to avoid affecting database resources or requiring migrations.
    Migrations for this version will need to be user-managed.
    (e.g. [elasticsearch](https://docs.aws.amazon.com/elasticsearch-service/latest/developerguide/es-version-migration.html#snapshot-based-migration) and [dynamoDB](https://docs.aws.amazon.com/datapipeline/latest/DeveloperGuide/dp-template-exports3toddb.html)).
    Order of stack deployment is `iam` -> `db` -> `app`.
  - All stacks can now be deployed using a single `config.yml` file, i.e.: `kes cf deploy --kes-folder app --template node_modules/@cumulus/deployment/[iam|db|app] [...]`
    Backwards-compatible. Please re-run `npm run bootstrap` to build new `kes` overrides.
    Deployment docs have been updated to show how to deploy a single-config Cumulus instance.
  - `params` fields should now be nested under the stack key (i.e. `app`, `db` or `iam`) to provide Parameters for a particular stack's cloudformation template,
    for use with single-config instances. Keys _must_ match the name of the deployment package folder (`app`, `db`, or `iam`).
    Backwards-compatible with multi-config setups.
  - `stackName` and `stackNameNoDash` have been retired as user-facing config parameters. Use `prefix` and `prefixNoDash` instead.
    This will be used to create stack names for all stacks in a single-config use case.
    `stackName` may still be used as an override in multi-config usage, although this is discouraged.
    Warning: overriding the `db` stack's `stackName` will require you to set `dbStackName` in your `app/config.yml`.
    This parameter is required to fetch outputs from the `db` stack to reference in the `app` stack.
  - The `iams` section in `app/config.yml` IAM roles has been retired as a user-facing parameter,
    _unless_ your IAM role ARNs do not match the convention shown in `@cumulus/deployment/app/config.yml`
    In that case, overriding `iams` in your own config is recommended.
  - `iam` and `db` `cloudformation.yml` file names will have respective prefixes (e.g `iam.cloudformation.yml`).
  - Cumulus will now only attempt to create reconciliation reports for buckets of the `private`, `public` and `protected` types.
  - Cumulus will no longer set up its own security group.
    To pass a pre-existing security group for in-VPC deployments as a parameter to the Cumulus template, populate `vpc.securityGroup` in `config.yml`.
    This security group must allow inbound HTTP(S) traffic (Port 443). SSH traffic (Port 22) must be permitted for SSH access to ECS instances.
  - Deployment docs have been updated with examples for the new deployment model.

- **CUMULUS-1236**

  - Moves access to public files behind the distribution endpoint. Authentication is not required, but direct http access has been disallowed.

- **CUMULUS-1223**

  - Adds unauthenticated access for public bucket files to the Distribution API. Public files should be requested the same way as protected files, but for public files a redirect to a self-signed S3 URL will happen without requiring authentication with Earthdata login.

- **CUMULUS-1232**

  - Unifies duplicate handling in `ingest/granule.handleDuplicateFile` for maintainability.
  - Changed `ingest/granule.ingestFile` and `move-granules/index.moveFileRequest` to use new function.
  - Moved file versioning code to `ingest/granule.moveGranuleFileWithVersioning`
  - `ingest/granule.verifyFile` now also tests `file.size` for verification if it is in the file record and throws
    `UnexpectedFileSize` error for file size not matching input.
  - `ingest/granule.verifyFile` logs warnings if checksum and/or file size are not available.

- **CUMULUS-1193**

  - Moved reindex CLI functionality to an API endpoint. See [API docs](https://nasa.github.io/cumulus-api/#elasticsearch-1)

- **CUMULUS-1207**
  - No longer disable lambda event source mappings when disabling a rule

### Fixed

- Updated Lerna publish script so that published Cumulus packages will pin their dependencies on other Cumulus packages to exact versions (e.g. `1.12.1` instead of `^1.12.1`)

- **CUMULUS-1203**

  - Fixes IAM template's use of intrinsic functions such that IAM template overrides now work with kes

- **CUMULUS-1268**
  - Deployment will not fail if there are no ES alarms or ECS services

## [v1.12.1] - 2019-4-8

## [v1.12.0] - 2019-4-4

Note: There was an issue publishing 1.12.0. Upgrade to 1.12.1.

### BREAKING CHANGES

- **CUMULUS-1139**

  - `granule.applyWorkflow` uses the new-style granule record as input to workflows.

- **CUMULUS-1171**

  - Fixed provider handling in the API to make it consistent between protocols.
    NOTE: This is a breaking change. When applying this upgrade, users will need to:
    1. Disable all workflow rules
    2. Update any `http` or `https` providers so that the host field only
       contains a valid hostname or IP address, and the port field contains the
       provider port.
    3. Perform the deployment
    4. Re-enable workflow rules

- **CUMULUS-1176**:

  - `@cumulus/move-granules` input expectations have changed. `@cumulus/files-to-granules` is a new intermediate task to perform input translation in the old style.
    See the Added and Changed sections of this release changelog for more information.

- **CUMULUS-670**

  - The behavior of ParsePDR and related code has changed in this release. PDRs with FILE_TYPEs that do not conform to the PDR ICD (+ TGZ) (https://cdn.earthdata.nasa.gov/conduit/upload/6376/ESDS-RFC-030v1.0.pdf) will fail to parse.

- **CUMULUS-1208**
  - The granule object input to `@cumulus/queue-granules` will now be added to ingest workflow messages **as is**. In practice, this means that if you are using `@cumulus/queue-granules` to trigger ingest workflows and your granule objects input have invalid properties, then your ingest workflows will fail due to schema validation errors.

### Added

- **CUMULUS-777**
  - Added new cookbook entry on configuring Cumulus to track ancillary files.
- **CUMULUS-1183**
  - Kes overrides will now abort with a warning if a workflow step is configured without a corresponding
    lambda configuration
- **CUMULUS-1223**

  - Adds convenience function `@cumulus/common/bucketsConfigJsonObject` for fetching stack's bucket configuration as an object.

- **CUMULUS-853**
  - Updated FakeProcessing example lambda to include option to generate fake browse
  - Added feature documentation for ancillary metadata export, a new cookbook entry describing a workflow with ancillary metadata generation(browse), and related task definition documentation
- **CUMULUS-805**
  - Added a CloudWatch alarm to check running ElasticSearch instances, and a CloudWatch dashboard to view the health of ElasticSearch
  - Specify `AWS_REGION` in `.env` to be used by deployment script
- **CUMULUS-803**
  - Added CloudWatch alarms to check running tasks of each ECS service, and add the alarms to CloudWatch dashboard
- **CUMULUS-670**
  - Added Ancillary Metadata Export feature (see https://nasa.github.io/cumulus/docs/features/ancillary_metadata for more information)
  - Added new Collection file parameter "fileType" that allows configuration of workflow granule file fileType
- **CUMULUS-1184** - Added kes logging output to ensure we always see the state machine reference before failures due to configuration
- **CUMULUS-1105** - Added a dashboard endpoint to serve the dashboard from an S3 bucket
- **CUMULUS-1199** - Moves `s3credentials` endpoint from the backend to the distribution API.
- **CUMULUS-666**
  - Added `@api/endpoints/s3credentials` to allow EarthData Login authorized users to retrieve temporary security credentials for same-region direct S3 access.
- **CUMULUS-671**
  - Added `@packages/integration-tests/api/distribution/getDistributionApiS3SignedUrl()` to return the S3 signed URL for a file protected by the distribution API
- **CUMULUS-672**
  - Added `cmrMetadataFormat` and `cmrConceptId` to output for individual granules from `@cumulus/post-to-cmr`. `cmrMetadataFormat` will be read from the `cmrMetadataFormat` generated for each granule in `@cumulus/cmrjs/publish2CMR()`
  - Added helpers to `@packages/integration-tests/api/distribution`:
    - `getDistributionApiFileStream()` returns a stream to download files protected by the distribution API
    - `getDistributionFileUrl()` constructs URLs for requesting files from the distribution API
- **CUMULUS-1185** `@cumulus/api/models/Granule.removeGranuleFromCmrByGranule` to replace `@cumulus/api/models/Granule.removeGranuleFromCmr` and use the Granule UR from the CMR metadata to remove the granule from CMR

- **CUMULUS-1101**

  - Added new `@cumulus/checksum` package. This package provides functions to calculate and validate checksums.
  - Added new checksumming functions to `@cumulus/common/aws`: `calculateS3ObjectChecksum` and `validateS3ObjectChecksum`, which depend on the `checksum` package.

- CUMULUS-1171

  - Added `@cumulus/common` API documentation to `packages/common/docs/API.md`
  - Added an `npm run build-docs` task to `@cumulus/common`
  - Added `@cumulus/common/string#isValidHostname()`
  - Added `@cumulus/common/string#match()`
  - Added `@cumulus/common/string#matches()`
  - Added `@cumulus/common/string#toLower()`
  - Added `@cumulus/common/string#toUpper()`
  - Added `@cumulus/common/URLUtils#buildURL()`
  - Added `@cumulus/common/util#isNil()`
  - Added `@cumulus/common/util#isNull()`
  - Added `@cumulus/common/util#isUndefined()`
  - Added `@cumulus/common/util#negate()`

- **CUMULUS-1176**

  - Added new `@cumulus/files-to-granules` task to handle converting file array output from `cumulus-process` tasks into granule objects.
    Allows simplification of `@cumulus/move-granules` and `@cumulus/post-to-cmr`, see Changed section for more details.

- CUMULUS-1151 Compare the granule holdings in CMR with Cumulus' internal data store
- CUMULUS-1152 Compare the granule file holdings in CMR with Cumulus' internal data store

### Changed

- **CUMULUS-1216** - Updated `@cumulus/ingest/granule/ingestFile` to download files to expected staging location.
- **CUMULUS-1208** - Updated `@cumulus/ingest/queue/enqueueGranuleIngestMessage()` to not transform granule object passed to it when building an ingest message
- **CUMULUS-1198** - `@cumulus/ingest` no longer enforces any expectations about whether `provider_path` contains a leading slash or not.
- **CUMULUS-1170**
  - Update scripts and docs to use `npm` instead of `yarn`
  - Use `package-lock.json` files to ensure matching versions of npm packages
  - Update CI builds to use `npm ci` instead of `npm install`
- **CUMULUS-670**
  - Updated ParsePDR task to read standard PDR types+ (+ tgz as an external customer requirement) and add a fileType to granule-files on Granule discovery
  - Updated ParsePDR to fail if unrecognized type is used
  - Updated all relevant task schemas to include granule->files->filetype as a string value
  - Updated tests/test fixtures to include the fileType in the step function/task inputs and output validations as needed
  - Updated MoveGranules task to handle incoming configuration with new "fileType" values and to add them as appropriate to the lambda output.
  - Updated DiscoverGranules step/related workflows to read new Collection file parameter fileType that will map a discovered file to a workflow fileType
  - Updated CNM parser to add the fileType to the defined granule file fileType on ingest and updated integration tests to verify/validate that behavior
  - Updated generateEcho10XMLString in cmr-utils.js to use a map/related library to ensure order as CMR requires ordering for their online resources.
  - Updated post-to-cmr task to appropriately export CNM filetypes to CMR in echo10/UMM exports
- **CUMULUS-1139** - Granules stored in the API contain a `files` property. That schema has been greatly
  simplified and now better matches the CNM format.
  - The `name` property has been renamed to `fileName`.
  - The `filepath` property has been renamed to `key`.
  - The `checksumValue` property has been renamed to `checksum`.
  - The `path` property has been removed.
  - The `url_path` property has been removed.
  - The `filename` property (which contained an `s3://` URL) has been removed, and the `bucket`
    and `key` properties should be used instead. Any requests sent to the API containing a `granule.files[].filename`
    property will be rejected, and any responses coming back from the API will not contain that
    `filename` property.
  - A `source` property has been added, which is a URL indicating the original source of the file.
  - `@cumulus/ingest/granule.moveGranuleFiles()` no longer includes a `filename` field in its
    output. The `bucket` and `key` fields should be used instead.
- **CUMULUS-672**

  - Changed `@cumulus/integration-tests/api/EarthdataLogin.getEarthdataLoginRedirectResponse` to `@cumulus/integration-tests/api/EarthdataLogin.getEarthdataAccessToken`. The new function returns an access response from Earthdata login, if successful.
  - `@cumulus/integration-tests/cmr/getOnlineResources` now accepts an object of options, including `cmrMetadataFormat`. Based on the `cmrMetadataFormat`, the function will correctly retrieve the online resources for each metadata format (ECHO10, UMM-G)

- **CUMULUS-1101**

  - Moved `@cumulus/common/file/getFileChecksumFromStream` into `@cumulus/checksum`, and renamed it to `generateChecksumFromStream`.
    This is a breaking change for users relying on `@cumulus/common/file/getFileChecksumFromStream`.
  - Refactored `@cumulus/ingest/Granule` to depend on new `common/aws` checksum functions and remove significantly present checksumming code.
    - Deprecated `@cumulus/ingest/granule.validateChecksum`. Replaced with `@cumulus/ingest/granule.verifyFile`.
    - Renamed `granule.getChecksumFromFile` to `granule.retrieveSuppliedFileChecksumInformation` to be more accurate.
  - Deprecated `@cumulus/common/aws.checksumS3Objects`. Use `@cumulus/common/aws.calculateS3ObjectChecksum` instead.

- CUMULUS-1171

  - Fixed provider handling in the API to make it consistent between protocols.
    Before this change, FTP providers were configured using the `host` and
    `port` properties. HTTP providers ignored `port` and `protocol`, and stored
    an entire URL in the `host` property. Updated the API to only accept valid
    hostnames or IP addresses in the `provider.host` field. Updated ingest code
    to properly build HTTP and HTTPS URLs from `provider.protocol`,
    `provider.host`, and `provider.port`.
  - The default provider port was being set to 21, no matter what protocol was
    being used. Removed that default.

- **CUMULUS-1176**

  - `@cumulus/move-granules` breaking change:
    Input to `move-granules` is now expected to be in the form of a granules object (i.e. `{ granules: [ { ... }, { ... } ] }`);
    For backwards compatibility with array-of-files outputs from processing steps, use the new `@cumulus/files-to-granules` task as an intermediate step.
    This task will perform the input translation. This change allows `move-granules` to be simpler and behave more predictably.
    `config.granuleIdExtraction` and `config.input_granules` are no longer needed/used by `move-granules`.
  - `@cumulus/post-to-cmr`: `config.granuleIdExtraction` is no longer needed/used by `post-to-cmr`.

- CUMULUS-1174
  - Better error message and stacktrace for S3KeyPairProvider error reporting.

### Fixed

- **CUMULUS-1218** Reconciliation report will now scan only completed granules.
- `@cumulus/api` files and granules were not getting indexed correctly because files indexing was failing in `db-indexer`
- `@cumulus/deployment` A bug in the Cloudformation template was preventing the API from being able to be launched in a VPC, updated the IAM template to give the permissions to be able to run the API in a VPC

### Deprecated

- `@cumulus/api/models/Granule.removeGranuleFromCmr`, instead use `@cumulus/api/models/Granule.removeGranuleFromCmrByGranule`
- `@cumulus/ingest/granule.validateChecksum`, instead use `@cumulus/ingest/granule.verifyFile`
- `@cumulus/common/aws.checksumS3Objects`, instead use `@cumulus/common/aws.calculateS3ObjectChecksum`
- `@cumulus/cmrjs`: `getGranuleId` and `getCmrFiles` are deprecated due to changes in input handling.

## [v1.11.3] - 2019-3-5

### Added

- **CUMULUS-1187** - Added `@cumulus/ingest/granule/duplicateHandlingType()` to determine how duplicate files should be handled in an ingest workflow

### Fixed

- **CUMULUS-1187** - workflows not respecting the duplicate handling value specified in the collection
- Removed refreshToken schema requirement for OAuth

## [v1.11.2] - 2019-2-15

### Added

- CUMULUS-1169
  - Added a `@cumulus/common/StepFunctions` module. It contains functions for querying the AWS
    StepFunctions API. These functions have the ability to retry when a ThrottlingException occurs.
  - Added `@cumulus/common/aws.retryOnThrottlingException()`, which will wrap a function in code to
    retry on ThrottlingExceptions.
  - Added `@cumulus/common/test-utils.throttleOnce()`, which will cause a function to return a
    ThrottlingException the first time it is called, then return its normal result after that.
- CUMULUS-1103 Compare the collection holdings in CMR with Cumulus' internal data store
- CUMULUS-1099 Add support for UMMG JSON metadata versions > 1.4.
  - If a version is found in the metadata object, that version is used for processing and publishing to CMR otherwise, version 1.4 is assumed.
- CUMULUS-678
  - Added support for UMMG json v1.4 metadata files.
    `reconcileCMRMetadata` added to `@cumulus/cmrjs` to update metadata record with new file locations.
    `@cumulus/common/errors` adds two new error types `CMRMetaFileNotFound` and `InvalidArgument`.
    `@cumulus/common/test-utils` adds new function `randomId` to create a random string with id to help in debugging.
    `@cumulus/common/BucketsConfig` adds a new helper class `BucketsConfig` for working with bucket stack configuration and bucket names.
    `@cumulus/common/aws` adds new function `s3PutObjectTagging` as a convenience for the aws [s3().putObjectTagging](https://docs.aws.amazon.com/AWSJavaScriptSDK/latest/AWS/S3.html#putObjectTagging-property) function.
    `@cumulus/cmrjs` Adds: - `isCMRFile` - Identify an echo10(xml) or UMMG(json) metadata file. - `metadataObjectFromCMRFile` Read and parse CMR XML file from s3. - `updateCMRMetadata` Modify a cmr metadata (xml/json) file with updated information. - `publish2CMR` Posts XML or UMMG CMR data to CMR service. - `reconcileCMRMetadata` Reconciles cmr metadata file after a file moves.
- Adds some ECS and other permissions to StepRole to enable running ECS tasks from a workflow
- Added Apache logs to cumulus api and distribution lambdas
- **CUMULUS-1119** - Added `@cumulus/integration-tests/api/EarthdataLogin.getEarthdataLoginRedirectResponse` helper for integration tests to handle login with Earthdata and to return response from redirect to Cumulus API
- **CUMULUS-673** Added `@cumulus/common/file/getFileChecksumFromStream` to get file checksum from a readable stream

### Fixed

- CUMULUS-1123
  - Cloudformation template overrides now work as expected

### Changed

- CUMULUS-1169
  - Deprecated the `@cumulus/common/step-functions` module.
  - Updated code that queries the StepFunctions API to use the retry-enabled functions from
    `@cumulus/common/StepFunctions`
- CUMULUS-1121
  - Schema validation is now strongly enforced when writing to the database.
    Additional properties are not allowed and will result in a validation error.
- CUMULUS-678
  `tasks/move-granules` simplified and refactored to use functionality from cmrjs.
  `ingest/granules.moveGranuleFiles` now just moves granule files and returns a list of the updated files. Updating metadata now handled by `@cumulus/cmrjs/reconcileCMRMetadata`.
  `move-granules.updateGranuleMetadata` refactored and bugs fixed in the case of a file matching multiple collection.files.regexps.
  `getCmrXmlFiles` simplified and now only returns an object with the cmrfilename and the granuleId.
  `@cumulus/test-processing` - test processing task updated to generate UMM-G metadata

- CUMULUS-1043

  - `@cumulus/api` now uses [express](http://expressjs.com/) as the API engine.
  - All `@cumulus/api` endpoints on ApiGateway are consolidated to a single endpoint the uses `{proxy+}` definition.
  - All files under `packages/api/endpoints` along with associated tests are updated to support express's request and response objects.
  - Replaced environment variables `internal`, `bucket` and `systemBucket` with `system_bucket`.
  - Update `@cumulus/integration-tests` to work with updated cumulus-api express endpoints

- `@cumulus/integration-tests` - `buildAndExecuteWorkflow` and `buildWorkflow` updated to take a `meta` param to allow for additional fields to be added to the workflow `meta`

- **CUMULUS-1049** Updated `Retrieve Execution Status API` in `@cumulus/api`: If the execution doesn't exist in Step Function API, Cumulus API returns the execution status information from the database.

- **CUMULUS-1119**
  - Renamed `DISTRIBUTION_URL` environment variable to `DISTRIBUTION_ENDPOINT`
  - Renamed `DEPLOYMENT_ENDPOINT` environment variable to `DISTRIBUTION_REDIRECT_ENDPOINT`
  - Renamed `API_ENDPOINT` environment variable to `TOKEN_REDIRECT_ENDPOINT`

### Removed

- Functions deprecated before 1.11.0:
  - @cumulus/api/models/base: static Manager.createTable() and static Manager.deleteTable()
  - @cumulus/ingest/aws/S3
  - @cumulus/ingest/aws/StepFunction.getExecution()
  - @cumulus/ingest/aws/StepFunction.pullEvent()
  - @cumulus/ingest/consumer.Consume
  - @cumulus/ingest/granule/Ingest.getBucket()

### Deprecated

`@cmrjs/ingestConcept`, instead use the CMR object methods. `@cmrjs/CMR.ingestGranule` or `@cmrjs/CMR.ingestCollection`
`@cmrjs/searchConcept`, instead use the CMR object methods. `@cmrjs/CMR.searchGranules` or `@cmrjs/CMR.searchCollections`
`@cmrjs/deleteConcept`, instead use the CMR object methods. `@cmrjs/CMR.deleteGranule` or `@cmrjs/CMR.deleteCollection`

## [v1.11.1] - 2018-12-18

**Please Note**

- Ensure your `app/config.yml` has a `clientId` specified in the `cmr` section. This will allow CMR to identify your requests for better support and metrics.
  - For an example, please see [the example config](https://github.com/nasa/cumulus/blob/1c7e2bf41b75da9f87004c4e40fbcf0f39f56794/example/app/config.yml#L128).

### Added

- Added a `/tokenDelete` endpoint in `@cumulus/api` to delete access token records

### Changed

- CUMULUS-678
  `@cumulus/ingest/crypto` moved and renamed to `@cumulus/common/key-pair-provider`
  `@cumulus/ingest/aws` function: `KMSDecryptionFailed` and class: `KMS` extracted and moved to `@cumulus/common` and `KMS` is exported as `KMSProvider` from `@cumulus/common/key-pair-provider`
  `@cumulus/ingest/granule` functions: `publish`, `getGranuleId`, `getXMLMetadataAsString`, `getMetadataBodyAndTags`, `parseXmlString`, `getCmrXMLFiles`, `postS3Object`, `contructOnlineAccessUrls`, `updateMetadata`, extracted and moved to `@cumulus/cmrjs`
  `getGranuleId`, `getCmrXMLFiles`, `publish`, `updateMetadata` removed from `@cumulus/ingest/granule` and added to `@cumulus/cmrjs`;
  `updateMetadata` renamed `updateCMRMetadata`.
  `@cumulus/ingest` test files renamed.
- **CUMULUS-1070**
  - Add `'Client-Id'` header to all `@cumulus/cmrjs` requests (made via `searchConcept`, `ingestConcept`, and `deleteConcept`).
  - Updated `cumulus/example/app/config.yml` entry for `cmr.clientId` to use stackName for easier CMR-side identification.

## [v1.11.0] - 2018-11-30

**Please Note**

- Redeploy IAM roles:
  - CUMULUS-817 includes a migration that requires reconfiguration/redeployment of IAM roles. Please see the [upgrade instructions](https://nasa.github.io/cumulus/docs/upgrade/1.11.0) for more information.
  - CUMULUS-977 includes a few new SNS-related permissions added to the IAM roles that will require redeployment of IAM roles.
- `cumulus-message-adapter` v1.0.13+ is required for `@cumulus/api` granule reingest API to work properly. The latest version should be downloaded automatically by kes.
- A `TOKEN_SECRET` value (preferably 256-bit for security) must be added to `.env` to securely sign JWTs used for authorization in `@cumulus/api`

### Changed

- **CUUMULUS-1000** - Distribution endpoint now persists logins, instead of
  redirecting to Earthdata Login on every request
- **CUMULUS-783 CUMULUS-790** - Updated `@cumulus/sync-granule` and `@cumulus/move-granules` tasks to always overwrite existing files for manually-triggered reingest.
- **CUMULUS-906** - Updated `@cumulus/api` granule reingest API to
  - add `reingestGranule: true` and `forceDuplicateOverwrite: true` to Cumulus message `cumulus_meta.cumulus_context` field to indicate that the workflow is a manually triggered re-ingest.
  - return warning message to operator when duplicateHandling is not `replace`
  - `cumulus-message-adapter` v1.0.13+ is required.
- **CUMULUS-793** - Updated the granule move PUT request in `@cumulus/api` to reject the move with a 409 status code if one or more of the files already exist at the destination location
- Updated `@cumulus/helloworld` to use S3 to store state for pass on retry tests
- Updated `@cumulus/ingest`:
  - [Required for MAAP] `http.js#list` will now find links with a trailing whitespace
  - Removed code from `granule.js` which looked for files in S3 using `{ Bucket: discoveredFile.bucket, Key: discoveredFile.name }`. This is obsolete since `@cumulus/ingest` uses a `file-staging` and `constructCollectionId()` directory prefixes by default.
- **CUMULUS-989**
  - Updated `@cumulus/api` to use [JWT (JSON Web Token)](https://jwt.io/introduction/) as the transport format for API authorization tokens and to use JWT verification in the request authorization
  - Updated `/token` endpoint in `@cumulus/api` to return tokens as JWTs
  - Added a `/refresh` endpoint in `@cumulus/api` to request new access tokens from the OAuth provider using the refresh token
  - Added `refreshAccessToken` to `@cumulus/api/lib/EarthdataLogin` to manage refresh token requests with the Earthdata OAuth provider

### Added

- **CUMULUS-1050**
  - Separated configuration flags for originalPayload/finalPayload cleanup such that they can be set to different retention times
- **CUMULUS-798**
  - Added daily Executions cleanup CloudWatch event that triggers cleanExecutions lambda
  - Added cleanExecutions lambda that removes finalPayload/originalPayload field entries for records older than configured timeout value (execution_payload_retention_period), with a default of 30 days
- **CUMULUS-815/816**
  - Added 'originalPayload' and 'finalPayload' fields to Executions table
  - Updated Execution model to populate originalPayload with the execution payload on record creation
  - Updated Execution model code to populate finalPayload field with the execution payload on execution completion
  - Execution API now exposes the above fields
- **CUMULUS-977**
  - Rename `kinesisConsumer` to `messageConsumer` as it handles both Kinesis streams and SNS topics as of this version.
  - Add `sns`-type rule support. These rules create a subscription between an SNS topic and the `messageConsumer`.
    When a message is received, `messageConsumer` is triggered and passes the SNS message (JSON format expected) in
    its entirety to the workflow in the `payload` field of the Cumulus message. For more information on sns-type rules,
    see the [documentation](https://nasa.github.io/cumulus/docs/data-cookbooks/setup#rules).
- **CUMULUS-975**
  - Add `KinesisInboundEventLogger` and `KinesisOutboundEventLogger` API lambdas. These lambdas
    are utilized to dump incoming and outgoing ingest workflow kinesis streams
    to cloudwatch for analytics in case of AWS/stream failure.
  - Update rules model to allow tracking of log_event ARNs related to
    Rule event logging. Kinesis rule types will now automatically log
    incoming events via a Kinesis event triggered lambda.
    CUMULUS-975-migration-4
  - Update migration code to require explicit migration names per run
  - Added migration_4 to migrate/update existing Kinesis rules to have a log event mapping
  - Added new IAM policy for migration lambda
- **CUMULUS-775**
  - Adds a instance metadata endpoint to the `@cumulus/api` package.
  - Adds a new convenience function `hostId` to the `@cumulus/cmrjs` to help build environment specific cmr urls.
  - Fixed `@cumulus/cmrjs.searchConcept` to search and return CMR results.
  - Modified `@cumulus/cmrjs.CMR.searchGranule` and `@cumulus/cmrjs.CMR.searchCollection` to include CMR's provider as a default parameter to searches.
- **CUMULUS-965**
  - Add `@cumulus/test-data.loadJSONTestData()`,
    `@cumulus/test-data.loadTestData()`, and
    `@cumulus/test-data.streamTestData()` to safely load test data. These
    functions should be used instead of using `require()` to load test data,
    which could lead to tests interfering with each other.
  - Add a `@cumulus/common/util/deprecate()` function to mark a piece of code as
    deprecated
- **CUMULUS-986**
  - Added `waitForTestExecutionStart` to `@cumulus/integration-tests`
- **CUMULUS-919**
  - In `@cumulus/deployment`, added support for NGAP permissions boundaries for IAM roles with `useNgapPermissionBoundary` flag in `iam/config.yml`. Defaults to false.

### Fixed

- Fixed a bug where FTP sockets were not closed after an error, keeping the Lambda function active until it timed out [CUMULUS-972]
- **CUMULUS-656**
  - The API will no longer allow the deletion of a provider if that provider is
    referenced by a rule
  - The API will no longer allow the deletion of a collection if that collection
    is referenced by a rule
- Fixed a bug where `@cumulus/sf-sns-report` was not pulling large messages from S3 correctly.

### Deprecated

- `@cumulus/ingest/aws/StepFunction.pullEvent()`. Use `@cumulus/common/aws.pullStepFunctionEvent()`.
- `@cumulus/ingest/consumer.Consume` due to unpredictable implementation. Use `@cumulus/ingest/consumer.Consumer`.
  Call `Consumer.consume()` instead of `Consume.read()`.

## [v1.10.4] - 2018-11-28

### Added

- **CUMULUS-1008**
  - New `config.yml` parameter for SQS consumers: `sqs_consumer_rate: (default 500)`, which is the maximum number of
    messages the consumer will attempt to process per execution. Currently this is only used by the sf-starter consumer,
    which runs every minute by default, making this a messages-per-minute upper bound. SQS does not guarantee the number
    of messages returned per call, so this is not a fixed rate of consumption, only attempted number of messages received.

### Deprecated

- `@cumulus/ingest/consumer.Consume` due to unpredictable implementation. Use `@cumulus/ingest/consumer.Consumer`.

### Changed

- Backported update of `packages/api` dependency `@mapbox/dyno` to `1.4.2` to mitigate `event-stream` vulnerability.

## [v1.10.3] - 2018-10-31

### Added

- **CUMULUS-817**
  - Added AWS Dead Letter Queues for lambdas that are scheduled asynchronously/such that failures show up only in cloudwatch logs.
- **CUMULUS-956**
  - Migrated developer documentation and data-cookbooks to Docusaurus
    - supports versioning of documentation
  - Added `docs/docs-how-to.md` to outline how to do things like add new docs or locally install for testing.
  - Deployment/CI scripts have been updated to work with the new format
- **CUMULUS-811**
  - Added new S3 functions to `@cumulus/common/aws`:
    - `aws.s3TagSetToQueryString`: converts S3 TagSet array to querystring (for use with upload()).
    - `aws.s3PutObject`: Returns promise of S3 `putObject`, which puts an object on S3
    - `aws.s3CopyObject`: Returns promise of S3 `copyObject`, which copies an object in S3 to a new S3 location
    - `aws.s3GetObjectTagging`: Returns promise of S3 `getObjectTagging`, which returns an object containing an S3 TagSet.
  - `@/cumulus/common/aws.s3PutObject` defaults to an explicit `ACL` of 'private' if not overridden.
  - `@/cumulus/common/aws.s3CopyObject` defaults to an explicit `TaggingDirective` of 'COPY' if not overridden.

### Deprecated

- **CUMULUS-811**
  - Deprecated `@cumulus/ingest/aws.S3`. Member functions of this class will now
    log warnings pointing to similar functionality in `@cumulus/common/aws`.

## [v1.10.2] - 2018-10-24

### Added

- **CUMULUS-965**
  - Added a `@cumulus/logger` package
- **CUMULUS-885**
  - Added 'human readable' version identifiers to Lambda Versioning lambda aliases
- **CUMULUS-705**
  - Note: Make sure to update the IAM stack when deploying this update.
  - Adds an AsyncOperations model and associated DynamoDB table to the
    `@cumulus/api` package
  - Adds an /asyncOperations endpoint to the `@cumulus/api` package, which can
    be used to fetch the status of an AsyncOperation.
  - Adds a /bulkDelete endpoint to the `@cumulus/api` package, which performs an
    asynchronous bulk-delete operation. This is a stub right now which is only
    intended to demonstration how AsyncOperations work.
  - Adds an AsyncOperation ECS task to the `@cumulus/api` package, which will
    fetch an Lambda function, run it in ECS, and then store the result to the
    AsyncOperations table in DynamoDB.
- **CUMULUS-851** - Added workflow lambda versioning feature to allow in-flight workflows to use lambda versions that were in place when a workflow was initiated

  - Updated Kes custom code to remove logic that used the CMA file key to determine template compilation logic. Instead, utilize a `customCompilation` template configuration flag to indicate a template should use Cumulus's kes customized methods instead of 'core'.
  - Added `useWorkflowLambdaVersions` configuration option to enable the lambdaVersioning feature set. **This option is set to true by default** and should be set to false to disable the feature.
  - Added uniqueIdentifier configuration key to S3 sourced lambdas to optionally support S3 lambda resource versioning within this scheme. This key must be unique for each modified version of the lambda package and must be updated in configuration each time the source changes.
  - Added a new nested stack template that will create a `LambdaVersions` stack that will take lambda parameters from the base template, generate lambda versions/aliases and return outputs with references to the most 'current' lambda alias reference, and updated 'core' template to utilize these outputs (if `useWorkflowLambdaVersions` is enabled).

- Created a `@cumulus/api/lib/OAuth2` interface, which is implemented by the
  `@cumulus/api/lib/EarthdataLogin` and `@cumulus/api/lib/GoogleOAuth2` classes.
  Endpoints that need to handle authentication will determine which class to use
  based on environment variables. This also greatly simplifies testing.
- Added `@cumulus/api/lib/assertions`, containing more complex AVA test assertions
- Added PublishGranule workflow to publish a granule to CMR without full reingest. (ingest-in-place capability)

- `@cumulus/integration-tests` new functionality:
  - `listCollections` to list collections from a provided data directory
  - `deleteCollection` to delete list of collections from a deployed stack
  - `cleanUpCollections` combines the above in one function.
  - `listProviders` to list providers from a provided data directory
  - `deleteProviders` to delete list of providers from a deployed stack
  - `cleanUpProviders` combines the above in one function.
  - `@cumulus/integrations-tests/api.js`: `deleteGranule` and `deletePdr` functions to make `DELETE` requests to Cumulus API
  - `rules` API functionality for posting and deleting a rule and listing all rules
  - `wait-for-deploy` lambda for use in the redeployment tests
- `@cumulus/ingest/granule.js`: `ingestFile` inserts new `duplicate_found: true` field in the file's record if a duplicate file already exists on S3.
- `@cumulus/api`: `/execution-status` endpoint requests and returns complete execution output if execution output is stored in S3 due to size.
- Added option to use environment variable to set CMR host in `@cumulus/cmrjs`.
- **CUMULUS-781** - Added integration tests for `@cumulus/sync-granule` when `duplicateHandling` is set to `replace` or `skip`
- **CUMULUS-791** - `@cumulus/move-granules`: `moveFileRequest` inserts new `duplicate_found: true` field in the file's record if a duplicate file already exists on S3. Updated output schema to document new `duplicate_found` field.

### Removed

- Removed `@cumulus/common/fake-earthdata-login-server`. Tests can now create a
  service stub based on `@cumulus/api/lib/OAuth2` if testing requires handling
  authentication.

### Changed

- **CUMULUS-940** - modified `@cumulus/common/aws` `receiveSQSMessages` to take a parameter object instead of positional parameters. All defaults remain the same, but now access to long polling is available through `options.waitTimeSeconds`.
- **CUMULUS-948** - Update lambda functions `CNMToCMA` and `CnmResponse` in the `cumulus-data-shared` bucket and point the default stack to them.
- **CUMULUS-782** - Updated `@cumulus/sync-granule` task and `Granule.ingestFile` in `@cumulus/ingest` to keep both old and new data when a destination file with different checksum already exists and `duplicateHandling` is `version`
- Updated the config schema in `@cumulus/move-granules` to include the `moveStagedFiles` param.
- **CUMULUS-778** - Updated config schema and documentation in `@cumulus/sync-granule` to include `duplicateHandling` parameter for specifying how duplicate filenames should be handled
- **CUMULUS-779** - Updated `@cumulus/sync-granule` to throw `DuplicateFile` error when destination files already exist and `duplicateHandling` is `error`
- **CUMULUS-780** - Updated `@cumulus/sync-granule` to use `error` as the default for `duplicateHandling` when it is not specified
- **CUMULUS-780** - Updated `@cumulus/api` to use `error` as the default value for `duplicateHandling` in the `Collection` model
- **CUMULUS-785** - Updated the config schema and documentation in `@cumulus/move-granules` to include `duplicateHandling` parameter for specifying how duplicate filenames should be handled
- **CUMULUS-786, CUMULUS-787** - Updated `@cumulus/move-granules` to throw `DuplicateFile` error when destination files already exist and `duplicateHandling` is `error` or not specified
- **CUMULUS-789** - Updated `@cumulus/move-granules` to keep both old and new data when a destination file with different checksum already exists and `duplicateHandling` is `version`

### Fixed

- `getGranuleId` in `@cumulus/ingest` bug: `getGranuleId` was constructing an error using `filename` which was undefined. The fix replaces `filename` with the `uri` argument.
- Fixes to `del` in `@cumulus/api/endpoints/granules.js` to not error/fail when not all files exist in S3 (e.g. delete granule which has only 2 of 3 files ingested).
- `@cumulus/deployment/lib/crypto.js` now checks for private key existence properly.

## [v1.10.1] - 2018-09-4

### Fixed

- Fixed cloudformation template errors in `@cumulus/deployment/`
  - Replaced references to Fn::Ref: with Ref:
  - Moved long form template references to a newline

## [v1.10.0] - 2018-08-31

### Removed

- Removed unused and broken code from `@cumulus/common`
  - Removed `@cumulus/common/test-helpers`
  - Removed `@cumulus/common/task`
  - Removed `@cumulus/common/message-source`
  - Removed the `getPossiblyRemote` function from `@cumulus/common/aws`
  - Removed the `startPromisedSfnExecution` function from `@cumulus/common/aws`
  - Removed the `getCurrentSfnTask` function from `@cumulus/common/aws`

### Changed

- **CUMULUS-839** - In `@cumulus/sync-granule`, 'collection' is now an optional config parameter

### Fixed

- **CUMULUS-859** Moved duplicate code in `@cumulus/move-granules` and `@cumulus/post-to-cmr` to `@cumulus/ingest`. Fixed imports making assumptions about directory structure.
- `@cumulus/ingest/consumer` correctly limits the number of messages being received and processed from SQS. Details:
  - **Background:** `@cumulus/api` includes a lambda `<stack-name>-sqs2sf` which processes messages from the `<stack-name>-startSF` SQS queue every minute. The `sqs2sf` lambda uses `@cumulus/ingest/consumer` to receive and process messages from SQS.
  - **Bug:** More than `messageLimit` number of messages were being consumed and processed from the `<stack-name>-startSF` SQS queue. Many step functions were being triggered simultaneously by the lambda `<stack-name>-sqs2sf` (which consumes every minute from the `startSF` queue) and resulting in step function failure with the error: `An error occurred (ThrottlingException) when calling the GetExecutionHistory`.
  - **Fix:** `@cumulus/ingest/consumer#processMessages` now processes messages until `timeLimit` has passed _OR_ once it receives up to `messageLimit` messages. `sqs2sf` is deployed with a [default `messageLimit` of 10](https://github.com/nasa/cumulus/blob/670000c8a821ff37ae162385f921c40956e293f7/packages/deployment/app/config.yml#L147).
  - **IMPORTANT NOTE:** `consumer` will actually process up to `messageLimit * 2 - 1` messages. This is because sometimes `receiveSQSMessages` will return less than `messageLimit` messages and thus the consumer will continue to make calls to `receiveSQSMessages`. For example, given a `messageLimit` of 10 and subsequent calls to `receiveSQSMessages` returns up to 9 messages, the loop will continue and a final call could return up to 10 messages.

## [v1.9.1] - 2018-08-22

**Please Note** To take advantage of the added granule tracking API functionality, updates are required for the message adapter and its libraries. You should be on the following versions:

- `cumulus-message-adapter` 1.0.9+
- `cumulus-message-adapter-js` 1.0.4+
- `cumulus-message-adapter-java` 1.2.7+
- `cumulus-message-adapter-python` 1.0.5+

### Added

- **CUMULUS-687** Added logs endpoint to search for logs from a specific workflow execution in `@cumulus/api`. Added integration test.
- **CUMULUS-836** - `@cumulus/deployment` supports a configurable docker storage driver for ECS. ECS can be configured with either `devicemapper` (the default storage driver for AWS ECS-optimized AMIs) or `overlay2` (the storage driver used by the NGAP 2.0 AMI). The storage driver can be configured in `app/config.yml` with `ecs.docker.storageDriver: overlay2 | devicemapper`. The default is `overlay2`.
  - To support this configuration, a [Handlebars](https://handlebarsjs.com/) helper `ifEquals` was added to `packages/deployment/lib/kes.js`.
- **CUMULUS-836** - `@cumulus/api` added IAM roles required by the NGAP 2.0 AMI. The NGAP 2.0 AMI runs a script `register_instances_with_ssm.py` which requires the ECS IAM role to include `ec2:DescribeInstances` and `ssm:GetParameter` permissions.

### Fixed

- **CUMULUS-836** - `@cumulus/deployment` uses `overlay2` driver by default and does not attempt to write `--storage-opt dm.basesize` to fix [this error](https://github.com/moby/moby/issues/37039).
- **CUMULUS-413** Kinesis processing now captures all errors.
  - Added kinesis fallback mechanism when errors occur during record processing.
  - Adds FallbackTopicArn to `@cumulus/api/lambdas.yml`
  - Adds fallbackConsumer lambda to `@cumulus/api`
  - Adds fallbackqueue option to lambda definitions capture lambda failures after three retries.
  - Adds kinesisFallback SNS topic to signal incoming errors from kinesis stream.
  - Adds kinesisFailureSQS to capture fully failed events from all retries.
- **CUMULUS-855** Adds integration test for kinesis' error path.
- **CUMULUS-686** Added workflow task name and version tracking via `@cumulus/api` executions endpoint under new `tasks` property, and under `workflow_tasks` in step input/output.
  - Depends on `cumulus-message-adapter` 1.0.9+, `cumulus-message-adapter-js` 1.0.4+, `cumulus-message-adapter-java` 1.2.7+ and `cumulus-message-adapter-python` 1.0.5+
- **CUMULUS-771**
  - Updated sync-granule to stream the remote file to s3
  - Added integration test for ingesting granules from ftp provider
  - Updated http/https integration tests for ingesting granules from http/https providers
- **CUMULUS-862** Updated `@cumulus/integration-tests` to handle remote lambda output
- **CUMULUS-856** Set the rule `state` to have default value `ENABLED`

### Changed

- In `@cumulus/deployment`, changed the example app config.yml to have additional IAM roles

## [v1.9.0] - 2018-08-06

**Please note** additional information and upgrade instructions [here](https://nasa.github.io/cumulus/docs/upgrade/1.9.0)

### Added

- **CUMULUS-712** - Added integration tests verifying expected behavior in workflows
- **GITC-776-2** - Add support for versioned collections

### Fixed

- **CUMULUS-832**
  - Fixed indentation in example config.yml in `@cumulus/deployment`
  - Fixed issue with new deployment using the default distribution endpoint in `@cumulus/deployment` and `@cumulus/api`

## [v1.8.1] - 2018-08-01

**Note** IAM roles should be re-deployed with this release.

- **Cumulus-726**
  - Added function to `@cumulus/integration-tests`: `sfnStep` includes `getStepInput` which returns the input to the schedule event of a given step function step.
  - Added IAM policy `@cumulus/deployment`: Lambda processing IAM role includes `kinesis::PutRecord` so step function lambdas can write to kinesis streams.
- **Cumulus Community Edition**
  - Added Google OAuth authentication token logic to `@cumulus/api`. Refactored token endpoint to use environment variable flag `OAUTH_PROVIDER` when determining with authentication method to use.
  - Added API Lambda memory configuration variable `api_lambda_memory` to `@cumulus/api` and `@cumulus/deployment`.

### Changed

- **Cumulus-726**
  - Changed function in `@cumulus/api`: `models/rules.js#addKinesisEventSource` was modified to call to `deleteKinesisEventSource` with all required parameters (rule's name, arn and type).
  - Changed function in `@cumulus/integration-tests`: `getStepOutput` can now be used to return output of failed steps. If users of this function want the output of a failed event, they can pass a third parameter `eventType` as `'failure'`. This function will work as always for steps which completed successfully.

### Removed

- **Cumulus-726**

  - Configuration change to `@cumulus/deployment`: Removed default auto scaling configuration for Granules and Files DynamoDB tables.

- **CUMULUS-688**
  - Add integration test for ExecutionStatus
  - Function addition to `@cumulus/integration-tests`: `api` includes `getExecutionStatus` which returns the execution status from the Cumulus API

## [v1.8.0] - 2018-07-23

### Added

- **CUMULUS-718** Adds integration test for Kinesis triggering a workflow.

- **GITC-776-3** Added more flexibility for rules. You can now edit all fields on the rule's record
  We may need to update the api documentation to reflect this.

- **CUMULUS-681** - Add ingest-in-place action to granules endpoint

  - new applyWorkflow action at PUT /granules/{granuleid} Applying a workflow starts an execution of the provided workflow and passes the granule record as payload.
    Parameter(s):
    - workflow - the workflow name

- **CUMULUS-685** - Add parent exeuction arn to the execution which is triggered from a parent step function

### Changed

- **CUMULUS-768** - Integration tests get S3 provider data from shared data folder

### Fixed

- **CUMULUS-746** - Move granule API correctly updates record in dynamo DB and cmr xml file
- **CUMULUS-766** - Populate database fileSize field from S3 if value not present in Ingest payload

## [v1.7.1] - 2018-07-27 - [BACKPORT]

### Fixed

- **CUMULUS-766** - Backport from 1.8.0 - Populate database fileSize field from S3 if value not present in Ingest payload

## [v1.7.0] - 2018-07-02

### Please note: [Upgrade Instructions](https://nasa.github.io/cumulus/docs/upgrade/1.7.0)

### Added

- **GITC-776-2** - Add support for versioned collections
- **CUMULUS-491** - Add granule reconciliation API endpoints.
- **CUMULUS-480** Add support for backup and recovery:
  - Add DynamoDB tables for granules, executions and pdrs
  - Add ability to write all records to S3
  - Add ability to download all DynamoDB records in form json files
  - Add ability to upload records to DynamoDB
  - Add migration scripts for copying granule, pdr and execution records from ElasticSearch to DynamoDB
  - Add IAM support for batchWrite on dynamoDB
-
- **CUMULUS-508** - `@cumulus/deployment` cloudformation template allows for lambdas and ECS clusters to have multiple AZ availability.
  - `@cumulus/deployment` also ensures docker uses `devicemapper` storage driver.
- **CUMULUS-755** - `@cumulus/deployment` Add DynamoDB autoscaling support.
  - Application developers can add autoscaling and override default values in their deployment's `app/config.yml` file using a `{TableName}Table:` key.

### Fixed

- **CUMULUS-747** - Delete granule API doesn't delete granule files in s3 and granule in elasticsearch
  - update the StreamSpecification DynamoDB tables to have StreamViewType: "NEW_AND_OLD_IMAGES"
  - delete granule files in s3
- **CUMULUS-398** - Fix not able to filter executions by workflow
- **CUMULUS-748** - Fix invalid lambda .zip files being validated/uploaded to AWS
- **CUMULUS-544** - Post to CMR task has UAT URL hard-coded
  - Made configurable: PostToCmr now requires CMR_ENVIRONMENT env to be set to 'SIT' or 'OPS' for those CMR environments. Default is UAT.

### Changed

- **GITC-776-4** - Changed Discover-pdrs to not rely on collection but use provider_path in config. It also has an optional filterPdrs regex configuration parameter

- **CUMULUS-710** - In the integration test suite, `getStepOutput` returns the output of the first successful step execution or last failed, if none exists

## [v1.6.0] - 2018-06-06

### Please note: [Upgrade Instructions](https://nasa.github.io/cumulus/docs/upgrade/1.6.0)

### Fixed

- **CUMULUS-602** - Format all logs sent to Elastic Search.
  - Extract cumulus log message and index it to Elastic Search.

### Added

- **CUMULUS-556** - add a mechanism for creating and running migration scripts on deployment.
- **CUMULUS-461** Support use of metadata date and other components in `url_path` property

### Changed

- **CUMULUS-477** Update bucket configuration to support multiple buckets of the same type:
  - Change the structure of the buckets to allow for more than one bucket of each type. The bucket structure is now:
    bucket-key:
    name: <bucket-name>
    type: <type> i.e. internal, public, etc.
  - Change IAM and app deployment configuration to support new bucket structure
  - Update tasks and workflows to support new bucket structure
  - Replace instances where buckets.internal is relied upon to either use the system bucket or a configured bucket
  - Move IAM template to the deployment package. NOTE: You now have to specify '--template node_modules/@cumulus/deployment/iam' in your IAM deployment
  - Add IAM cloudformation template support to filter buckets by type

## [v1.5.5] - 2018-05-30

### Added

- **CUMULUS-530** - PDR tracking through Queue-granules
  - Add optional `pdr` property to the sync-granule task's input config and output payload.
- **CUMULUS-548** - Create a Lambda task that generates EMS distribution reports
  - In order to supply EMS Distribution Reports, you must enable S3 Server
    Access Logging on any S3 buckets used for distribution. See [How Do I Enable Server Access Logging for an S3 Bucket?](https://docs.aws.amazon.com/AmazonS3/latest/user-guide/server-access-logging.html)
    The "Target bucket" setting should point at the Cumulus internal bucket.
    The "Target prefix" should be
    "<STACK_NAME>/ems-distribution/s3-server-access-logs/", where "STACK_NAME"
    is replaced with the name of your Cumulus stack.

### Fixed

- **CUMULUS-546 - Kinesis Consumer should catch and log invalid JSON**
  - Kinesis Consumer lambda catches and logs errors so that consumer doesn't get stuck in a loop re-processing bad json records.
- EMS report filenames are now based on their start time instead of the time
  instead of the time that the report was generated
- **CUMULUS-552 - Cumulus API returns different results for the same collection depending on query**
  - The collection, provider and rule records in elasticsearch are now replaced with records from dynamo db when the dynamo db records are updated.

### Added

- `@cumulus/deployment`'s default cloudformation template now configures storage for Docker to match the configured ECS Volume. The template defines Docker's devicemapper basesize (`dm.basesize`) using `ecs.volumeSize`. This addresses ECS default of limiting Docker containers to 10GB of storage ([Read more](https://aws.amazon.com/premiumsupport/knowledge-center/increase-default-ecs-docker-limit/)).

## [v1.5.4] - 2018-05-21

### Added

- **CUMULUS-535** - EMS Ingest, Archive, Archive Delete reports
  - Add lambda EmsReport to create daily EMS Ingest, Archive, Archive Delete reports
  - ems.provider property added to `@cumulus/deployment/app/config.yml`.
    To change the provider name, please add `ems: provider` property to `app/config.yml`.
- **CUMULUS-480** Use DynamoDB to store granules, pdrs and execution records
  - Activate PointInTime feature on DynamoDB tables
  - Increase test coverage on api package
  - Add ability to restore metadata records from json files to DynamoDB
- **CUMULUS-459** provide API endpoint for moving granules from one location on s3 to another

## [v1.5.3] - 2018-05-18

### Fixed

- **CUMULUS-557 - "Add dataType to DiscoverGranules output"**
  - Granules discovered by the DiscoverGranules task now include dataType
  - dataType is now a required property for granules used as input to the
    QueueGranules task
- **CUMULUS-550** Update deployment app/config.yml to force elasticsearch updates for deleted granules

## [v1.5.2] - 2018-05-15

### Fixed

- **CUMULUS-514 - "Unable to Delete the Granules"**
  - updated cmrjs.deleteConcept to return success if the record is not found
    in CMR.

### Added

- **CUMULUS-547** - The distribution API now includes an
  "earthdataLoginUsername" query parameter when it returns a signed S3 URL
- **CUMULUS-527 - "parse-pdr queues up all granules and ignores regex"**
  - Add an optional config property to the ParsePdr task called
    "granuleIdFilter". This property is a regular expression that is applied
    against the filename of the first file of each granule contained in the
    PDR. If the regular expression matches, then the granule is included in
    the output. Defaults to '.', which will match all granules in the PDR.
- File checksums in PDRs now support MD5
- Deployment support to subscribe to an SNS topic that already exists
- **CUMULUS-470, CUMULUS-471** In-region S3 Policy lambda added to API to update bucket policy for in-region access.
- **CUMULUS-533** Added fields to granule indexer to support EMS ingest and archive record creation
- **CUMULUS-534** Track deleted granules
  - added `deletedgranule` type to `cumulus` index.
  - **Important Note:** Force custom bootstrap to re-run by adding this to
    app/config.yml `es: elasticSearchMapping: 7`
- You can now deploy cumulus without ElasticSearch. Just add `es: null` to your `app/config.yml` file. This is only useful for debugging purposes. Cumulus still requires ElasticSearch to properly operate.
- `@cumulus/integration-tests` includes and exports the `addRules` function, which seeds rules into the DynamoDB table.
- Added capability to support EFS in cloud formation template. Also added
  optional capability to ssh to your instance and privileged lambda functions.
- Added support to force discovery of PDRs that have already been processed
  and filtering of selected data types
- `@cumulus/cmrjs` uses an environment variable `USER_IP_ADDRESS` or fallback
  IP address of `10.0.0.0` when a public IP address is not available. This
  supports lambda functions deployed into a VPC's private subnet, where no
  public IP address is available.

### Changed

- **CUMULUS-550** Custom bootstrap automatically adds new types to index on
  deployment

## [v1.5.1] - 2018-04-23

### Fixed

- add the missing dist folder to the hello-world task
- disable uglifyjs on the built version of the pdr-status-check (read: https://github.com/webpack-contrib/uglifyjs-webpack-plugin/issues/264)

## [v1.5.0] - 2018-04-23

### Changed

- Removed babel from all tasks and packages and increased minimum node requirements to version 8.10
- Lambda functions created by @cumulus/deployment will use node8.10 by default
- Moved [cumulus-integration-tests](https://github.com/nasa/cumulus-integration-tests) to the `example` folder CUMULUS-512
- Streamlined all packages dependencies (e.g. remove redundant dependencies and make sure versions are the same across packages)
- **CUMULUS-352:** Update Cumulus Elasticsearch indices to use [index aliases](https://www.elastic.co/guide/en/elasticsearch/reference/current/indices-aliases.html).
- **CUMULUS-519:** ECS tasks are no longer restarted after each CF deployment unless `ecs.restartTasksOnDeploy` is set to true
- **CUMULUS-298:** Updated log filterPattern to include all CloudWatch logs in ElasticSearch
- **CUMULUS-518:** Updates to the SyncGranule config schema
  - `granuleIdExtraction` is no longer a property
  - `process` is now an optional property
  - `provider_path` is no longer a property

### Fixed

- **CUMULUS-455 "Kes deployments using only an updated message adapter do not get automatically deployed"**
  - prepended the hash value of cumulus-message-adapter.zip file to the zip file name of lambda which uses message adapter.
  - the lambda function will be redeployed when message adapter or lambda function are updated
- Fixed a bug in the bootstrap lambda function where it stuck during update process
- Fixed a bug where the sf-sns-report task did not return the payload of the incoming message as the output of the task [CUMULUS-441]

### Added

- **CUMULUS-352:** Add reindex CLI to the API package.
- **CUMULUS-465:** Added mock http/ftp/sftp servers to the integration tests
- Added a `delete` method to the `@common/CollectionConfigStore` class
- **CUMULUS-467 "@cumulus/integration-tests or cumulus-integration-tests should seed provider and collection in deployed DynamoDB"**
  - `example` integration-tests populates providers and collections to database
  - `example` workflow messages are populated from workflow templates in s3, provider and collection information in database, and input payloads. Input templates are removed.
  - added `https` protocol to provider schema

## [v1.4.1] - 2018-04-11

### Fixed

- Sync-granule install

## [v1.4.0] - 2018-04-09

### Fixed

- **CUMULUS-392 "queue-granules not returning the sfn-execution-arns queued"**
  - updated queue-granules to return the sfn-execution-arns queued and pdr if exists.
  - added pdr to ingest message meta.pdr instead of payload, so the pdr information doesn't get lost in the ingest workflow, and ingested granule in elasticsearch has pdr name.
  - fixed sf-sns-report schema, remove the invalid part
  - fixed pdr-status-check schema, the failed execution contains arn and reason
- **CUMULUS-206** make sure homepage and repository urls exist in package.json files of tasks and packages

### Added

- Example folder with a cumulus deployment example

### Changed

- [CUMULUS-450](https://bugs.earthdata.nasa.gov/browse/CUMULUS-450) - Updated
  the config schema of the **queue-granules** task
  - The config no longer takes a "collection" property
  - The config now takes an "internalBucket" property
  - The config now takes a "stackName" property
- [CUMULUS-450](https://bugs.earthdata.nasa.gov/browse/CUMULUS-450) - Updated
  the config schema of the **parse-pdr** task
  - The config no longer takes a "collection" property
  - The "stack", "provider", and "bucket" config properties are now
    required
- **CUMULUS-469** Added a lambda to the API package to prototype creating an S3 bucket policy for direct, in-region S3 access for the prototype bucket

### Removed

- Removed the `findTmpTestDataDirectory()` function from
  `@cumulus/common/test-utils`

### Fixed

- [CUMULUS-450](https://bugs.earthdata.nasa.gov/browse/CUMULUS-450)
  - The **queue-granules** task now enqueues a **sync-granule** task with the
    correct collection config for that granule based on the granule's
    data-type. It had previously been using the collection config from the
    config of the **queue-granules** task, which was a problem if the granules
    being queued belonged to different data-types.
  - The **parse-pdr** task now handles the case where a PDR contains granules
    with different data types, and uses the correct granuleIdExtraction for
    each granule.

### Added

- **CUMULUS-448** Add code coverage checking using [nyc](https://github.com/istanbuljs/nyc).

## [v1.3.0] - 2018-03-29

### Deprecated

- discover-s3-granules is deprecated. The functionality is provided by the discover-granules task

### Fixed

- **CUMULUS-331:** Fix aws.downloadS3File to handle non-existent key
- Using test ftp provider for discover-granules testing [CUMULUS-427]
- **CUMULUS-304: "Add AWS API throttling to pdr-status-check task"** Added concurrency limit on SFN API calls. The default concurrency is 10 and is configurable through Lambda environment variable CONCURRENCY.
- **CUMULUS-414: "Schema validation not being performed on many tasks"** revised npm build scripts of tasks that use cumulus-message-adapter to place schema directories into dist directories.
- **CUMULUS-301:** Update all tests to use test-data package for testing data.
- **CUMULUS-271: "Empty response body from rules PUT endpoint"** Added the updated rule to response body.
- Increased memory allotment for `CustomBootstrap` lambda function. Resolves failed deployments where `CustomBootstrap` lambda function was failing with error `Process exited before completing request`. This was causing deployments to stall, fail to update and fail to rollback. This error is thrown when the lambda function tries to use more memory than it is allotted.
- Cumulus repository folders structure updated:
  - removed the `cumulus` folder altogether
  - moved `cumulus/tasks` to `tasks` folder at the root level
  - moved the tasks that are not converted to use CMA to `tasks/.not_CMA_compliant`
  - updated paths where necessary

### Added

- `@cumulus/integration-tests` - Added support for testing the output of an ECS activity as well as a Lambda function.

## [v1.2.0] - 2018-03-20

### Fixed

- Update vulnerable npm packages [CUMULUS-425]
- `@cumulus/api`: `kinesis-consumer.js` uses `sf-scheduler.js#schedule` instead of placing a message directly on the `startSF` SQS queue. This is a fix for [CUMULUS-359](https://bugs.earthdata.nasa.gov/browse/CUMULUS-359) because `sf-scheduler.js#schedule` looks up the provider and collection data in DynamoDB and adds it to the `meta` object of the enqueued message payload.
- `@cumulus/api`: `kinesis-consumer.js` catches and logs errors instead of doing an error callback. Before this change, `kinesis-consumer` was failing to process new records when an existing record caused an error because it would call back with an error and stop processing additional records. It keeps trying to process the record causing the error because it's "position" in the stream is unchanged. Catching and logging the errors is part 1 of the fix. Proposed part 2 is to enqueue the error and the message on a "dead-letter" queue so it can be processed later ([CUMULUS-413](https://bugs.earthdata.nasa.gov/browse/CUMULUS-413)).
- **CUMULUS-260: "PDR page on dashboard only shows zeros."** The PDR stats in LPDAAC are all 0s, even if the dashboard has been fixed to retrieve the correct fields. The current version of pdr-status-check has a few issues.
  - pdr is not included in the input/output schema. It's available from the input event. So the pdr status and stats are not updated when the ParsePdr workflow is complete. Adding the pdr to the input/output of the task will fix this.
  - pdr-status-check doesn't update pdr stats which prevent the real time pdr progress from showing up in the dashboard. To solve this, added lambda function sf-sns-report which is copied from @cumulus/api/lambdas/sf-sns-broadcast with modification, sf-sns-report can be used to report step function status anywhere inside a step function. So add step sf-sns-report after each pdr-status-check, we will get the PDR status progress at real time.
  - It's possible an execution is still in the queue and doesn't exist in sfn yet. Added code to handle 'ExecutionDoesNotExist' error when checking the execution status.
- Fixed `aws.cloudwatchevents()` typo in `packages/ingest/aws.js`. This typo was the root cause of the error: `Error: Could not process scheduled_ingest, Error: : aws.cloudwatchevents is not a constructor` seen when trying to update a rule.

### Removed

- `@cumulus/ingest/aws`: Remove queueWorkflowMessage which is no longer being used by `@cumulus/api`'s `kinesis-consumer.js`.

## [v1.1.4] - 2018-03-15

### Added

- added flag `useList` to parse-pdr [CUMULUS-404]

### Fixed

- Pass encrypted password to the ApiGranule Lambda function [CUMULUS-424]

## [v1.1.3] - 2018-03-14

### Fixed

- Changed @cumulus/deployment package install behavior. The build process will happen after installation

## [v1.1.2] - 2018-03-14

### Added

- added tools to @cumulus/integration-tests for local integration testing
- added end to end testing for discovering and parsing of PDRs
- `yarn e2e` command is available for end to end testing

### Fixed

- **CUMULUS-326: "Occasionally encounter "Too Many Requests" on deployment"** The api gateway calls will handle throttling errors
- **CUMULUS-175: "Dashboard providers not in sync with AWS providers."** The root cause of this bug - DynamoDB operations not showing up in Elasticsearch - was shared by collections and rules. The fix was to update providers', collections' and rules; POST, PUT and DELETE endpoints to operate on DynamoDB and using DynamoDB streams to update Elasticsearch. The following packages were made:
  - `@cumulus/deployment` deploys DynamoDB streams for the Collections, Providers and Rules tables as well as a new lambda function called `dbIndexer`. The `dbIndexer` lambda has an event source mapping which listens to each of the DynamoDB streams. The dbIndexer lambda receives events referencing operations on the DynamoDB table and updates the elasticsearch cluster accordingly.
  - The `@cumulus/api` endpoints for collections, providers and rules _only_ query DynamoDB, with the exception of LIST endpoints and the collections' GET endpoint.

### Updated

- Broke up `kes.override.js` of @cumulus/deployment to multiple modules and moved to a new location
- Expanded @cumulus/deployment test coverage
- all tasks were updated to use cumulus-message-adapter-js 1.0.1
- added build process to integration-tests package to babelify it before publication
- Update @cumulus/integration-tests lambda.js `getLambdaOutput` to return the entire lambda output. Previously `getLambdaOutput` returned only the payload.

## [v1.1.1] - 2018-03-08

### Removed

- Unused queue lambda in api/lambdas [CUMULUS-359]

### Fixed

- Kinesis message content is passed to the triggered workflow [CUMULUS-359]
- Kinesis message queues a workflow message and does not write to rules table [CUMULUS-359]

## [v1.1.0] - 2018-03-05

### Added

- Added a `jlog` function to `common/test-utils` to aid in test debugging
- Integration test package with command line tool [CUMULUS-200] by @laurenfrederick
- Test for FTP `useList` flag [CUMULUS-334] by @kkelly51

### Updated

- The `queue-pdrs` task now uses the [cumulus-message-adapter-js](https://github.com/nasa/cumulus-message-adapter-js)
  library
- Updated the `queue-pdrs` JSON schemas
- The test-utils schema validation functions now throw an error if validation
  fails
- The `queue-granules` task now uses the [cumulus-message-adapter-js](https://github.com/nasa/cumulus-message-adapter-js)
  library
- Updated the `queue-granules` JSON schemas

### Removed

- Removed the `getSfnExecutionByName` function from `common/aws`
- Removed the `getGranuleStatus` function from `common/aws`

## [v1.0.1] - 2018-02-27

### Added

- More tests for discover-pdrs, dicover-granules by @yjpa7145
- Schema validation utility for tests by @yjpa7145

### Changed

- Fix an FTP listing bug for servers that do not support STAT [CUMULUS-334] by @kkelly51

## [v1.0.0] - 2018-02-23

[unreleased]: https://github.com/nasa/cumulus/compare/v13.4.0...HEAD
[v13.4.0]: https://github.com/nasa/cumulus/compare/v13.3.2...v13.4.0
[v13.3.2]: https://github.com/nasa/cumulus/compare/v13.3.0...v13.3.2
[v13.3.0]: https://github.com/nasa/cumulus/compare/v13.2.1...v13.3.0
[v13.2.1]: https://github.com/nasa/cumulus/compare/v13.2.0...v13.2.1
[v13.2.0]: https://github.com/nasa/cumulus/compare/v13.1.0...v13.2.0
[v13.1.0]: https://github.com/nasa/cumulus/compare/v13.0.1...v13.1.0
[v13.0.1]: https://github.com/nasa/cumulus/compare/v13.0.0...v13.0.1
[v13.0.0]: https://github.com/nasa/cumulus/compare/v12.0.3...v13.0.0
[v12.0.3]: https://github.com/nasa/cumulus/compare/v12.0.2...v12.0.3
[v12.0.2]: https://github.com/nasa/cumulus/compare/v12.0.1...v12.0.2
[v12.0.1]: https://github.com/nasa/cumulus/compare/v12.0.0...v12.0.1
[v12.0.0]: https://github.com/nasa/cumulus/compare/v11.1.7...v12.0.0
[v11.1.7]: https://github.com/nasa/cumulus/compare/v11.1.5...v11.1.7
[v11.1.5]: https://github.com/nasa/cumulus/compare/v11.1.4...v11.1.5
[v11.1.4]: https://github.com/nasa/cumulus/compare/v11.1.3...v11.1.4
[v11.1.3]: https://github.com/nasa/cumulus/compare/v11.1.2...v11.1.3
[v11.1.2]: https://github.com/nasa/cumulus/compare/v11.1.1...v11.1.2
[v11.1.1]: https://github.com/nasa/cumulus/compare/v11.1.0...v11.1.1
[v11.1.0]: https://github.com/nasa/cumulus/compare/v11.0.0...v11.1.0
[v11.0.0]: https://github.com/nasa/cumulus/compare/v10.1.3...v11.0.0
[v10.1.3]: https://github.com/nasa/cumulus/compare/v10.1.2...v10.1.3
[v10.1.2]: https://github.com/nasa/cumulus/compare/v10.1.1...v10.1.2
[v10.1.1]: https://github.com/nasa/cumulus/compare/v10.1.0...v10.1.1
[v10.1.0]: https://github.com/nasa/cumulus/compare/v10.0.1...v10.1.0
[v10.0.1]: https://github.com/nasa/cumulus/compare/v10.0.0...v10.0.1
[v10.0.0]: https://github.com/nasa/cumulus/compare/v9.9.0...v10.0.0
[v9.9.3]: https://github.com/nasa/cumulus/compare/v9.9.2...v9.9.3
[v9.9.2]: https://github.com/nasa/cumulus/compare/v9.9.1...v9.9.2
[v9.9.1]: https://github.com/nasa/cumulus/compare/v9.9.0...v9.9.1
[v9.9.0]: https://github.com/nasa/cumulus/compare/v9.8.0...v9.9.0
[v9.8.0]: https://github.com/nasa/cumulus/compare/v9.7.0...v9.8.0
[v9.7.1]: https://github.com/nasa/cumulus/compare/v9.7.0...v9.7.1
[v9.7.0]: https://github.com/nasa/cumulus/compare/v9.6.0...v9.7.0
[v9.6.0]: https://github.com/nasa/cumulus/compare/v9.5.0...v9.6.0
[v9.5.0]: https://github.com/nasa/cumulus/compare/v9.4.0...v9.5.0
[v9.4.1]: https://github.com/nasa/cumulus/compare/v9.3.0...v9.4.1
[v9.4.0]: https://github.com/nasa/cumulus/compare/v9.3.0...v9.4.0
[v9.3.0]: https://github.com/nasa/cumulus/compare/v9.2.2...v9.3.0
[v9.2.2]: https://github.com/nasa/cumulus/compare/v9.2.1...v9.2.2
[v9.2.1]: https://github.com/nasa/cumulus/compare/v9.2.0...v9.2.1
[v9.2.0]: https://github.com/nasa/cumulus/compare/v9.1.0...v9.2.0
[v9.1.0]: https://github.com/nasa/cumulus/compare/v9.0.1...v9.1.0
[v9.0.1]: https://github.com/nasa/cumulus/compare/v9.0.0...v9.0.1
[v9.0.0]: https://github.com/nasa/cumulus/compare/v8.1.0...v9.0.0
[v8.1.0]: https://github.com/nasa/cumulus/compare/v8.0.0...v8.1.0
[v8.0.0]: https://github.com/nasa/cumulus/compare/v7.2.0...v8.0.0
[v7.2.0]: https://github.com/nasa/cumulus/compare/v7.1.0...v7.2.0
[v7.1.0]: https://github.com/nasa/cumulus/compare/v7.0.0...v7.1.0
[v7.0.0]: https://github.com/nasa/cumulus/compare/v6.0.0...v7.0.0
[v6.0.0]: https://github.com/nasa/cumulus/compare/v5.0.1...v6.0.0
[v5.0.1]: https://github.com/nasa/cumulus/compare/v5.0.0...v5.0.1
[v5.0.0]: https://github.com/nasa/cumulus/compare/v4.0.0...v5.0.0
[v4.0.0]: https://github.com/nasa/cumulus/compare/v3.0.1...v4.0.0
[v3.0.1]: https://github.com/nasa/cumulus/compare/v3.0.0...v3.0.1
[v3.0.0]: https://github.com/nasa/cumulus/compare/v2.0.1...v3.0.0
[v2.0.7]: https://github.com/nasa/cumulus/compare/v2.0.6...v2.0.7
[v2.0.6]: https://github.com/nasa/cumulus/compare/v2.0.5...v2.0.6
[v2.0.5]: https://github.com/nasa/cumulus/compare/v2.0.4...v2.0.5
[v2.0.4]: https://github.com/nasa/cumulus/compare/v2.0.3...v2.0.4
[v2.0.3]: https://github.com/nasa/cumulus/compare/v2.0.2...v2.0.3
[v2.0.2]: https://github.com/nasa/cumulus/compare/v2.0.1...v2.0.2
[v2.0.1]: https://github.com/nasa/cumulus/compare/v1.24.0...v2.0.1
[v2.0.0]: https://github.com/nasa/cumulus/compare/v1.24.0...v2.0.0
[v1.24.0]: https://github.com/nasa/cumulus/compare/v1.23.2...v1.24.0
[v1.23.2]: https://github.com/nasa/cumulus/compare/v1.22.1...v1.23.2
[v1.22.1]: https://github.com/nasa/cumulus/compare/v1.21.0...v1.22.1
[v1.21.0]: https://github.com/nasa/cumulus/compare/v1.20.0...v1.21.0
[v1.20.0]: https://github.com/nasa/cumulus/compare/v1.19.0...v1.20.0
[v1.19.0]: https://github.com/nasa/cumulus/compare/v1.18.0...v1.19.0
[v1.18.0]: https://github.com/nasa/cumulus/compare/v1.17.0...v1.18.0
[v1.17.0]: https://github.com/nasa/cumulus/compare/v1.16.1...v1.17.0
[v1.16.1]: https://github.com/nasa/cumulus/compare/v1.16.0...v1.16.1
[v1.16.0]: https://github.com/nasa/cumulus/compare/v1.15.0...v1.16.0
[v1.15.0]: https://github.com/nasa/cumulus/compare/v1.14.5...v1.15.0
[v1.14.5]: https://github.com/nasa/cumulus/compare/v1.14.4...v1.14.5
[v1.14.4]: https://github.com/nasa/cumulus/compare/v1.14.3...v1.14.4
[v1.14.3]: https://github.com/nasa/cumulus/compare/v1.14.2...v1.14.3
[v1.14.2]: https://github.com/nasa/cumulus/compare/v1.14.1...v1.14.2
[v1.14.1]: https://github.com/nasa/cumulus/compare/v1.14.0...v1.14.1
[v1.14.0]: https://github.com/nasa/cumulus/compare/v1.13.5...v1.14.0
[v1.13.5]: https://github.com/nasa/cumulus/compare/v1.13.4...v1.13.5
[v1.13.4]: https://github.com/nasa/cumulus/compare/v1.13.3...v1.13.4
[v1.13.3]: https://github.com/nasa/cumulus/compare/v1.13.2...v1.13.3
[v1.13.2]: https://github.com/nasa/cumulus/compare/v1.13.1...v1.13.2
[v1.13.1]: https://github.com/nasa/cumulus/compare/v1.13.0...v1.13.1
[v1.13.0]: https://github.com/nasa/cumulus/compare/v1.12.1...v1.13.0
[v1.12.1]: https://github.com/nasa/cumulus/compare/v1.12.0...v1.12.1
[v1.12.0]: https://github.com/nasa/cumulus/compare/v1.11.3...v1.12.0
[v1.11.3]: https://github.com/nasa/cumulus/compare/v1.11.2...v1.11.3
[v1.11.2]: https://github.com/nasa/cumulus/compare/v1.11.1...v1.11.2
[v1.11.1]: https://github.com/nasa/cumulus/compare/v1.11.0...v1.11.1
[v1.11.0]: https://github.com/nasa/cumulus/compare/v1.10.4...v1.11.0
[v1.10.4]: https://github.com/nasa/cumulus/compare/v1.10.3...v1.10.4
[v1.10.3]: https://github.com/nasa/cumulus/compare/v1.10.2...v1.10.3
[v1.10.2]: https://github.com/nasa/cumulus/compare/v1.10.1...v1.10.2
[v1.10.1]: https://github.com/nasa/cumulus/compare/v1.10.0...v1.10.1
[v1.10.0]: https://github.com/nasa/cumulus/compare/v1.9.1...v1.10.0
[v1.9.1]: https://github.com/nasa/cumulus/compare/v1.9.0...v1.9.1
[v1.9.0]: https://github.com/nasa/cumulus/compare/v1.8.1...v1.9.0
[v1.8.1]: https://github.com/nasa/cumulus/compare/v1.8.0...v1.8.1
[v1.8.0]: https://github.com/nasa/cumulus/compare/v1.7.0...v1.8.0
[v1.7.0]: https://github.com/nasa/cumulus/compare/v1.6.0...v1.7.0
[v1.6.0]: https://github.com/nasa/cumulus/compare/v1.5.5...v1.6.0
[v1.5.5]: https://github.com/nasa/cumulus/compare/v1.5.4...v1.5.5
[v1.5.4]: https://github.com/nasa/cumulus/compare/v1.5.3...v1.5.4
[v1.5.3]: https://github.com/nasa/cumulus/compare/v1.5.2...v1.5.3
[v1.5.2]: https://github.com/nasa/cumulus/compare/v1.5.1...v1.5.2
[v1.5.1]: https://github.com/nasa/cumulus/compare/v1.5.0...v1.5.1
[v1.5.0]: https://github.com/nasa/cumulus/compare/v1.4.1...v1.5.0
[v1.4.1]: https://github.com/nasa/cumulus/compare/v1.4.0...v1.4.1
[v1.4.0]: https://github.com/nasa/cumulus/compare/v1.3.0...v1.4.0
[v1.3.0]: https://github.com/nasa/cumulus/compare/v1.2.0...v1.3.0
[v1.2.0]: https://github.com/nasa/cumulus/compare/v1.1.4...v1.2.0
[v1.1.4]: https://github.com/nasa/cumulus/compare/v1.1.3...v1.1.4
[v1.1.3]: https://github.com/nasa/cumulus/compare/v1.1.2...v1.1.3
[v1.1.2]: https://github.com/nasa/cumulus/compare/v1.1.1...v1.1.2
[v1.1.1]: https://github.com/nasa/cumulus/compare/v1.0.1...v1.1.1
[v1.1.0]: https://github.com/nasa/cumulus/compare/v1.0.1...v1.1.0
[v1.0.1]: https://github.com/nasa/cumulus/compare/v1.0.0...v1.0.1
[v1.0.0]: https://github.com/nasa/cumulus/compare/pre-v1-release...v1.0.0

[thin-egress-app]: <https://github.com/asfadmin/thin-egress-app> "Thin Egress App"<|MERGE_RESOLUTION|>--- conflicted
+++ resolved
@@ -119,7 +119,6 @@
   - Added configuration to increase the limit for body-parser's JSON and URL encoded parsers to allow for larger input payloads
 
 ### Changed
-<<<<<<< HEAD
 
 - **CUMULUS-3070**
   - Updated API granule write logic to no longer require createdAt value in
@@ -138,8 +137,6 @@
   - Added ApiGranuleRecord to @cumulus/api/granule type to represent a written/retrieved from datastore API granule record.
   - Update API/Message write logic to handle nulls as deletion in granule PUT/message write logic
 
-=======
->>>>>>> 0885c1d5
 - Updated `example/cumulus-tf/variables.tf` to have `cmr_oauth_provider` default to `launchpad`
 - **CUMULUS-3024**
   - Update PUT /granules endpoint to operate consistently across datastores
