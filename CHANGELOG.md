--- conflicted
+++ resolved
@@ -152,13 +152,10 @@
     - Added `postgres-migration-async-operation` lambda to start an ECS task to run a the `data-migration2` lambda.
     - Updated `async_operations` table to include `Data Migration 2` as a new `operation_type`.
     - Updated `cumulus-tf/variables.tf` to include `optional_dynamo_tables` that will be merged with `dynamo_tables`.
-<<<<<<< HEAD
   - **CUMULUS-2453**
     - Created `storeErrors` function which stores errors in system bucket.
     - Updated `executions` and `granulesAndFiles` to call `storeErrors` to store migration errors.
     - Modified terraform files for `data-migration1` and `data-migration2` to account for use of stackName and system bucket.
-=======
->>>>>>> cafabb3d
 
 ## [v7.1.0] 2021-03-12
 
