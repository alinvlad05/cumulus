import Knex from 'knex';
<<<<<<< HEAD
import { Writable } from 'stream';
=======
import pMap from 'p-map';
import cloneDeep from 'lodash/cloneDeep';
>>>>>>> c83196df

import { parallelScan } from '@cumulus/aws-client/DynamoDb';
import DynamoDbSearchQueue from '@cumulus/aws-client/DynamoDbSearchQueue';
import { ApiFile } from '@cumulus/types/api/files';
import {
  CollectionPgModel,
  ExecutionPgModel,
  GranulePgModel,
  upsertGranuleWithExecutionJoinRecord,
  FilePgModel,
  PostgresFile,
  translateApiGranuleToPostgresGranule,
} from '@cumulus/db';
import { envUtils } from '@cumulus/common';
import Logger from '@cumulus/logger';

import {
  RecordAlreadyMigrated,
  RecordDoesNotExist,
  PostgresUpdateFailed,
} from '@cumulus/errors';
import {
<<<<<<< HEAD
  GranuleDynamoDbSearchParams,
=======
  GranuleMigrationParams,
  MigrationResult,
>>>>>>> c83196df
  GranulesMigrationResult,
  MigrationResult,
} from '@cumulus/types/migration';
import { closeErrorWriteStreams, createErrorFileWriteStream, storeErrors } from './storeErrors';

<<<<<<< HEAD
=======
import { initialMigrationResult } from './common';

const logger = new Logger({ sender: '@cumulus/data-migration/granules' });
>>>>>>> c83196df
const { getBucket, getKey } = require('@cumulus/api/lib/FileUtils');
const { deconstructCollectionId } = require('@cumulus/api/lib/utils');
const logger = new Logger({ sender: '@cumulus/data-migration/granules' });

export interface GranulesAndFilesMigrationResult {
  granulesResult: GranulesMigrationResult,
  filesResult: MigrationResult,
}

const initializeGranulesAndFilesMigrationResult = (): GranulesAndFilesMigrationResult => {
  const granuleMigrationResult: GranulesMigrationResult = cloneDeep(initialMigrationResult);
  const fileMigrationResult: MigrationResult = cloneDeep(initialMigrationResult);
  return {
    granulesResult: granuleMigrationResult,
    filesResult: fileMigrationResult,
  };
};

/**
 * Migrate granules record from Dynamo to Postgres.
 *
 * @param {AWS.DynamoDB.DocumentClient.AttributeMap} record
<<<<<<< HEAD
 *   - Record from DynamoDB
 * @param {Knex.Transaction} knex
 *   - Knex transaction
=======
 *   Record from DynamoDB
 * @param {Knex.Transaction} trx - Knex transaction
>>>>>>> c83196df
 * @returns {Promise<any>}
 * @throws {RecordAlreadyMigrated}
 *   - If record was already migrated
 * @throws {PostgresUpdateFailed}
 *   - If the granule upsert effected 0 rows
 */
export const migrateGranuleRecord = async (
  record: AWS.DynamoDB.DocumentClient.AttributeMap,
  trx: Knex.Transaction
): Promise<number> => {
  const { name, version } = deconstructCollectionId(record.collectionId);
  const collectionPgModel = new CollectionPgModel();
  const executionPgModel = new ExecutionPgModel();
  const granulePgModel = new GranulePgModel();

  const collectionCumulusId = await collectionPgModel.getRecordCumulusId(
    trx,
    { name, version }
  );

  // It's possible that executions may not exist in PG because they
  // don't exist in DynamoDB, so were never migrated to PG. We DO NOT
  // fail granule migration if execution cannot be found.
  let executionCumulusId: number | undefined;
  try {
    executionCumulusId = await executionPgModel.getRecordCumulusId(
      trx,
      {
        url: record.execution,
      }
    );
  } catch (error) {
    if (!(error instanceof RecordDoesNotExist)) {
      throw error;
    }
  }

  let existingRecord;

  try {
    existingRecord = await granulePgModel.get(trx, {
      granule_id: record.granuleId,
      collection_cumulus_id: collectionCumulusId,
    });
  } catch (error) {
    if (!(error instanceof RecordDoesNotExist)) {
      throw error;
    }
  }

  const isExistingRecordNewer = existingRecord
    && existingRecord.updated_at >= new Date(record.updatedAt);

  if (isExistingRecordNewer) {
    throw new RecordAlreadyMigrated(`Granule ${record.granuleId} was already migrated, skipping`);
  }

  const granule = await translateApiGranuleToPostgresGranule(record, trx);

  const [cumulusId] = await upsertGranuleWithExecutionJoinRecord(
    trx,
    granule,
    executionCumulusId
  );

  if (!cumulusId) {
    throw new PostgresUpdateFailed(`Upsert for granule ${record.granuleId} returned no rows. Record was not updated in the Postgres table.`);
  }

  return cumulusId;
};

/**
 * Migrate File record from a Granules record from DynamoDB  to RDS.
 *
 * @param {ApiFile} file            - Granule file
 * @param {number} granuleCumulusId - ID of granule
 * @param {Knex.Transaction} trx    - Knex transaction
 * @returns {Promise<void>}
 * @throws {RecordAlreadyMigrated} if record was already migrated
 */
export const migrateFileRecord = async (
  file: ApiFile,
  granuleCumulusId: number,
  trx: Knex.Transaction
): Promise<void> => {
  const filePgModel = new FilePgModel();

  const bucket = getBucket(file);
  const key = getKey(file);

  // Map old record to new schema.
  const updatedRecord: PostgresFile = {
    bucket,
    key,
    granule_cumulus_id: granuleCumulusId,
    file_size: file.size,
    checksum_value: file.checksum,
    checksum_type: file.checksumType,
    file_name: file.fileName,
    source: file.source,
    path: file.path,
  };
  await filePgModel.upsert(trx, updatedRecord);
};

/**
 * Migrate granule and files from DynamoDB to RDS
 * @param {Object} params
 * @param {AWS.DynamoDB.DocumentClient.AttributeMap} params.dynamoRecord
 * @param {GranulesAndFilesMigrationSummary} params.granuleAndFileMigrationSummary
 * @param {Knex} params.knex
 * @param {number} params.loggingInterval
 * @param {Writable} params.errorLogWriteStream
 * @returns {Promise<MigrationSummary>} - Migration summary for granules and files
 */
<<<<<<< HEAD
export const migrateGranuleAndFilesViaTransaction = async (params: {
=======
export const migrateGranuleAndFilesViaTransaction = async ({
  dynamoRecord,
  granuleAndFilesMigrationResult,
  knex,
  loggingInterval,
}: {
>>>>>>> c83196df
  dynamoRecord: AWS.DynamoDB.DocumentClient.AttributeMap,
  granuleAndFilesMigrationResult: GranulesAndFilesMigrationResult,
  knex: Knex,
<<<<<<< HEAD
  loggingInterval: number,
  errorLogWriteStream: Writable,
}): Promise<GranulesAndFilesMigrationResult> => {
  const {
    dynamoRecord,
    granuleAndFileMigrationResult,
    knex,
    loggingInterval,
    errorLogWriteStream,
  } = params;
  const { granulesResult, filesResult } = granuleAndFileMigrationResult;
  const files = dynamoRecord.files ?? [];
=======
  loggingInterval: number
}): Promise<GranulesAndFilesMigrationResult> => {
  const files = dynamoRecord.files ?? [];
  const migrationResult = granuleAndFilesMigrationResult
    ?? initializeGranulesAndFilesMigrationResult();
  const { granulesResult, filesResult } = migrationResult;
>>>>>>> c83196df

  granulesResult.total_dynamo_db_records += 1;
  filesResult.total_dynamo_db_records += files.length;

  if (granulesResult.total_dynamo_db_records % loggingInterval === 0) {
    logger.info(`Batch of ${loggingInterval} granule records processed, ${granulesResult.total_dynamo_db_records} total`);
  }

  try {
    await knex.transaction(async (trx) => {
      const granuleCumulusId = await migrateGranuleRecord(dynamoRecord, trx);
      return Promise.all(files.map(
        async (file : ApiFile) => migrateFileRecord(file, granuleCumulusId, trx)
      ));
    });
    granulesResult.migrated += 1;
    filesResult.migrated += files.length;
  } catch (error) {
    if (error instanceof RecordAlreadyMigrated) {
      granulesResult.skipped += 1;
      filesResult.skipped += files.length;
    } else {
      const errorMessage = `Could not create granule record and file records in RDS for DynamoDB Granule granuleId: ${dynamoRecord.granuleId} with files ${JSON.stringify(dynamoRecord.files)}`;
      granulesResult.failed += 1;
      filesResult.failed += files.length;

      errorLogWriteStream.write(`${errorMessage}, Cause: ${error}`);
      logger.error(errorMessage, error);
    }
  }

  return { granulesResult, filesResult };
};

const migrateGranuleDynamoRecords = async (
  items: AWS.DynamoDB.DocumentClient.AttributeMap[],
  migrationResult: GranulesAndFilesMigrationResult,
  knex: Knex,
  loggingInterval: number,
  writeConcurrency: number
) => {
  const updatedResult = migrationResult;
  await pMap(
    items,
    async (dynamoRecord) => {
      const result = await migrateGranuleAndFilesViaTransaction({
        dynamoRecord,
        granuleAndFilesMigrationResult: migrationResult,
        knex,
        loggingInterval,
      });
      updatedResult.granulesResult = result.granulesResult;
      updatedResult.filesResult = result.filesResult;
    },
    {
      concurrency: writeConcurrency,
    }
  );
};

/**
 * Query DynamoDB for granule records and migrate them to granule/file records in PostgreSQL.
 *
<<<<<<< HEAD
 * @param {NodeJS.ProcessEnv} env
 *   - Environment variables which may contain configuration
 * @param {number} env.loggingInterval
 *   - Sets the interval number of records when a log message will be written on migration progress
 * @param {Knex} knex
 *   - Instance of a database client
 * @param {GranuleDynamoDbSearchParams} granuleSearchParams
 *   - Parameters to control data selected for migration
 * @param {string} granuleSearchParams.granuleId
 *   - Granule ID to use for querying granules to migrate
 * @param {string} granuleSearchParams.collectionId
 *   - Collection name/version to use for querying granules to migrate
 * @param {string | undefined} testTimestamp
 *   - Timestamp to use for unit testing
=======
 * Performs a DynamoDb query() operation instead of a scan(), which will select only a subset
 * of records from the table based on the supplied filters and is more efficient than scanning
 * the whole table.
 *
 * @param {Object} params
 * @param {string} params.granulesTable - Name of DynamoDB table for granules
 * @param {GranuleMigrationParams} params.granuleMigrationParams
 *   Parameters to control data selected for migration
 * @param {string} params.granuleMigrationParams.granuleId
 *   Granule ID to use for querying granules to migrate
 * @param {string} params.granuleMigrationParams.collectionId
 *   Collection name/version to use for querying granules to migrate
 * @param {GranulesAndFilesMigrationResult} params.granulesAndFilesMigrationResult
 *   Result summary of the migration to be updated
 * @param {Knex} params.knex - Instance of a database client
 * @param {number} params.loggingInterval
 *   Sets the interval number of records when a log message will be written on migration progress
>>>>>>> c83196df
 * @returns {Promise<GranulesAndFilesMigrationResult>}
 *   - Result object summarizing the granule/files migration
 */
export const queryAndMigrateGranuleDynamoRecords = async ({
  granulesTable,
  granuleMigrationParams,
  granulesAndFilesMigrationResult,
  knex,
  loggingInterval,
}: {
  granulesTable: string,
  granuleMigrationParams: GranuleMigrationParams,
  granulesAndFilesMigrationResult?: GranulesAndFilesMigrationResult,
  knex: Knex,
<<<<<<< HEAD
  granuleSearchParams: GranuleDynamoDbSearchParams = {},
  testTimestamp?: string
): Promise<GranulesAndFilesMigrationResult> => {
  const loggingInterval = env.loggingInterval ? Number.parseInt(env.loggingInterval, 10) : 100;
  const granulesTable = envUtils.getRequiredEnvVar('GranulesTable', env);
  const bucket = envUtils.getRequiredEnvVar('system_bucket', env);
  const stackName = envUtils.getRequiredEnvVar('stackName', env);

  const granuleMigrationResult: GranulesMigrationResult = {
    filters: granuleSearchParams,
    total_dynamo_db_records: 0,
    migrated: 0,
    failed: 0,
    skipped: 0,
  };

  const fileMigrationResult: MigrationResult = {
    total_dynamo_db_records: 0,
    migrated: 0,
    failed: 0,
    skipped: 0,
  };

  const migrationResult = {
    granulesResult: granuleMigrationResult,
    filesResult: fileMigrationResult,
  };

  const migrationName = 'granulesAndFiles';
  const {
    errorFileWriteStream,
    jsonWriteStream,
    filepath,
  } = createErrorFileWriteStream(migrationName);

  let extraSearchParams = {};
  type searchType = 'scan' | 'query';
  let dynamoSearchType: searchType = 'scan';

  if (granuleSearchParams.granuleId) {
    dynamoSearchType = 'query';
    extraSearchParams = {
=======
  loggingInterval: number
}) => {
  const migrationResult = granulesAndFilesMigrationResult
    ?? initializeGranulesAndFilesMigrationResult();

  let extraQueryParams = {};
  if (granuleMigrationParams.granuleId) {
    migrationResult.granulesResult.filters = {
      granuleId: granuleMigrationParams.granuleId,
    };
    extraQueryParams = {
>>>>>>> c83196df
      KeyConditionExpression: 'granuleId = :granuleId',
      ExpressionAttributeValues: {
        ':granuleId': granuleMigrationParams.granuleId,
      },
    };
  } else if (granuleMigrationParams.collectionId) {
    migrationResult.granulesResult.filters = {
      collectionId: granuleMigrationParams.collectionId,
    };
    extraQueryParams = {
      IndexName: 'collectionId-granuleId-index',
      KeyConditionExpression: 'collectionId = :collectionId',
      ExpressionAttributeValues: {
        ':collectionId': granuleMigrationParams.collectionId,
      },
    };
  }

  const searchQueue = new DynamoDbSearchQueue(
    {
      TableName: granulesTable,
      ...extraQueryParams,
    },
    'query'
  );

  let dynamoRecord = await searchQueue.peek();

  /* eslint-disable no-await-in-loop */
<<<<<<< HEAD
  while (record) {
    const result = await migrateGranuleAndFilesViaTransaction({
      dynamoRecord: record,
      granuleAndFileMigrationResult: migrationResult,
      knex,
      loggingInterval,
      errorLogWriteStream: jsonWriteStream,
=======
  while (dynamoRecord) {
    const result = await migrateGranuleAndFilesViaTransaction({
      dynamoRecord,
      granuleAndFilesMigrationResult: migrationResult,
      knex,
      loggingInterval,
>>>>>>> c83196df
    });
    migrationResult.granulesResult = result.granulesResult;
    migrationResult.filesResult = result.filesResult;

    await searchQueue.shift();
    dynamoRecord = await searchQueue.peek();
  }
  await closeErrorWriteStreams({ errorFileWriteStream, jsonWriteStream });
  await storeErrors({ bucket, filepath, migrationName, stackName, timestamp: testTimestamp });
  /* eslint-enable no-await-in-loop */

  return migrationResult;
};

/**
 * Query DynamoDB for granule records to create granule/file records in PostgreSQL.
 *
 * @param {NodeJS.ProcessEnv} env - Environment variables which may contain configuration
 * @param {number} env.loggingInterval
 *   Sets the interval number of records when a log message will be written on migration progress
 * @param {Knex} knex - Instance of a database client
 * @param {GranuleMigrationParams} granuleMigrationParams
 *   Parameters to control data selected for migration
 * @param {string} granuleMigrationParams.granuleId
 *   Granule ID to use for querying granules to migrate
 * @param {string} granuleMigrationParams.collectionId
 *   Collection name/version to use for querying granules to migrate
 * @returns {Promise<GranulesAndFilesMigrationResult>}
 *   Result object summarizing the granule/files migration
 */
export const migrateGranulesAndFiles = async (
  env: NodeJS.ProcessEnv,
  knex: Knex,
  granuleMigrationParams: GranuleMigrationParams = {}
): Promise<GranulesAndFilesMigrationResult> => {
  const granulesTable = envUtils.getRequiredEnvVar('GranulesTable', env);
  const loggingInterval = granuleMigrationParams.loggingInterval ?? 100;
  const writeConcurrency = granuleMigrationParams.writeConcurrency ?? 2;
  const granulesAndFilesMigrationResult = initializeGranulesAndFilesMigrationResult();

  const doDynamoQuery = granuleMigrationParams.granuleId !== undefined
    || granuleMigrationParams.collectionId !== undefined;

  if (doDynamoQuery) {
    await queryAndMigrateGranuleDynamoRecords({
      granulesTable,
      granuleMigrationParams,
      granulesAndFilesMigrationResult,
      knex,
      loggingInterval,
    });
  } else {
    const totalSegments = granuleMigrationParams.parallelScanSegments ?? 20;

    logger.info(`Starting parallel scan of granules with ${totalSegments} parallel segments`);

    await parallelScan({
      totalSegments,
      scanParams: {
        TableName: granulesTable,
        Limit: granuleMigrationParams.parallelScanLimit,
      },
      processItemsFunc: (items) => migrateGranuleDynamoRecords(
        items,
        granulesAndFilesMigrationResult,
        knex,
        loggingInterval,
        writeConcurrency
      ),
    });

    logger.info(`Finished parallel scan of granules with ${totalSegments} parallel segments.`);
  }

  logger.info(`Successfully migrated ${granulesAndFilesMigrationResult.granulesResult.migrated} granule records.`);
  logger.info(`Successfully migrated ${granulesAndFilesMigrationResult.filesResult.migrated} file records.`);
  return granulesAndFilesMigrationResult;
};<|MERGE_RESOLUTION|>--- conflicted
+++ resolved
@@ -1,10 +1,7 @@
 import Knex from 'knex';
-<<<<<<< HEAD
 import { Writable } from 'stream';
-=======
 import pMap from 'p-map';
 import cloneDeep from 'lodash/cloneDeep';
->>>>>>> c83196df
 
 import { parallelScan } from '@cumulus/aws-client/DynamoDb';
 import DynamoDbSearchQueue from '@cumulus/aws-client/DynamoDbSearchQueue';
@@ -27,23 +24,15 @@
   PostgresUpdateFailed,
 } from '@cumulus/errors';
 import {
-<<<<<<< HEAD
-  GranuleDynamoDbSearchParams,
-=======
   GranuleMigrationParams,
   MigrationResult,
->>>>>>> c83196df
   GranulesMigrationResult,
   MigrationResult,
 } from '@cumulus/types/migration';
 import { closeErrorWriteStreams, createErrorFileWriteStream, storeErrors } from './storeErrors';
 
-<<<<<<< HEAD
-=======
 import { initialMigrationResult } from './common';
 
-const logger = new Logger({ sender: '@cumulus/data-migration/granules' });
->>>>>>> c83196df
 const { getBucket, getKey } = require('@cumulus/api/lib/FileUtils');
 const { deconstructCollectionId } = require('@cumulus/api/lib/utils');
 const logger = new Logger({ sender: '@cumulus/data-migration/granules' });
@@ -66,14 +55,8 @@
  * Migrate granules record from Dynamo to Postgres.
  *
  * @param {AWS.DynamoDB.DocumentClient.AttributeMap} record
-<<<<<<< HEAD
- *   - Record from DynamoDB
- * @param {Knex.Transaction} knex
- *   - Knex transaction
-=======
  *   Record from DynamoDB
  * @param {Knex.Transaction} trx - Knex transaction
->>>>>>> c83196df
  * @returns {Promise<any>}
  * @throws {RecordAlreadyMigrated}
  *   - If record was already migrated
@@ -190,40 +173,24 @@
  * @param {Writable} params.errorLogWriteStream
  * @returns {Promise<MigrationSummary>} - Migration summary for granules and files
  */
-<<<<<<< HEAD
 export const migrateGranuleAndFilesViaTransaction = async (params: {
-=======
-export const migrateGranuleAndFilesViaTransaction = async ({
-  dynamoRecord,
-  granuleAndFilesMigrationResult,
-  knex,
-  loggingInterval,
-}: {
->>>>>>> c83196df
   dynamoRecord: AWS.DynamoDB.DocumentClient.AttributeMap,
   granuleAndFilesMigrationResult: GranulesAndFilesMigrationResult,
   knex: Knex,
-<<<<<<< HEAD
   loggingInterval: number,
   errorLogWriteStream: Writable,
 }): Promise<GranulesAndFilesMigrationResult> => {
   const {
     dynamoRecord,
-    granuleAndFileMigrationResult,
+    granuleAndFilesMigrationResult,
     knex,
     loggingInterval,
     errorLogWriteStream,
   } = params;
-  const { granulesResult, filesResult } = granuleAndFileMigrationResult;
-  const files = dynamoRecord.files ?? [];
-=======
-  loggingInterval: number
-}): Promise<GranulesAndFilesMigrationResult> => {
   const files = dynamoRecord.files ?? [];
   const migrationResult = granuleAndFilesMigrationResult
     ?? initializeGranulesAndFilesMigrationResult();
   const { granulesResult, filesResult } = migrationResult;
->>>>>>> c83196df
 
   granulesResult.total_dynamo_db_records += 1;
   filesResult.total_dynamo_db_records += files.length;
@@ -263,7 +230,8 @@
   migrationResult: GranulesAndFilesMigrationResult,
   knex: Knex,
   loggingInterval: number,
-  writeConcurrency: number
+  writeConcurrency: number,
+  errorLogWriteStream: Writable,
 ) => {
   const updatedResult = migrationResult;
   await pMap(
@@ -274,6 +242,7 @@
         granuleAndFilesMigrationResult: migrationResult,
         knex,
         loggingInterval,
+        errorLogWriteStream,
       });
       updatedResult.granulesResult = result.granulesResult;
       updatedResult.filesResult = result.filesResult;
@@ -287,22 +256,6 @@
 /**
  * Query DynamoDB for granule records and migrate them to granule/file records in PostgreSQL.
  *
-<<<<<<< HEAD
- * @param {NodeJS.ProcessEnv} env
- *   - Environment variables which may contain configuration
- * @param {number} env.loggingInterval
- *   - Sets the interval number of records when a log message will be written on migration progress
- * @param {Knex} knex
- *   - Instance of a database client
- * @param {GranuleDynamoDbSearchParams} granuleSearchParams
- *   - Parameters to control data selected for migration
- * @param {string} granuleSearchParams.granuleId
- *   - Granule ID to use for querying granules to migrate
- * @param {string} granuleSearchParams.collectionId
- *   - Collection name/version to use for querying granules to migrate
- * @param {string | undefined} testTimestamp
- *   - Timestamp to use for unit testing
-=======
  * Performs a DynamoDb query() operation instead of a scan(), which will select only a subset
  * of records from the table based on the supplied filters and is more efficient than scanning
  * the whole table.
@@ -320,7 +273,8 @@
  * @param {Knex} params.knex - Instance of a database client
  * @param {number} params.loggingInterval
  *   Sets the interval number of records when a log message will be written on migration progress
->>>>>>> c83196df
+ * @param {number} params.jsonWriteStream
+ *   JSON Write stream for error logs
  * @returns {Promise<GranulesAndFilesMigrationResult>}
  *   - Result object summarizing the granule/files migration
  */
@@ -330,56 +284,14 @@
   granulesAndFilesMigrationResult,
   knex,
   loggingInterval,
+  jsonWriteStream,
 }: {
   granulesTable: string,
   granuleMigrationParams: GranuleMigrationParams,
   granulesAndFilesMigrationResult?: GranulesAndFilesMigrationResult,
   knex: Knex,
-<<<<<<< HEAD
-  granuleSearchParams: GranuleDynamoDbSearchParams = {},
-  testTimestamp?: string
-): Promise<GranulesAndFilesMigrationResult> => {
-  const loggingInterval = env.loggingInterval ? Number.parseInt(env.loggingInterval, 10) : 100;
-  const granulesTable = envUtils.getRequiredEnvVar('GranulesTable', env);
-  const bucket = envUtils.getRequiredEnvVar('system_bucket', env);
-  const stackName = envUtils.getRequiredEnvVar('stackName', env);
-
-  const granuleMigrationResult: GranulesMigrationResult = {
-    filters: granuleSearchParams,
-    total_dynamo_db_records: 0,
-    migrated: 0,
-    failed: 0,
-    skipped: 0,
-  };
-
-  const fileMigrationResult: MigrationResult = {
-    total_dynamo_db_records: 0,
-    migrated: 0,
-    failed: 0,
-    skipped: 0,
-  };
-
-  const migrationResult = {
-    granulesResult: granuleMigrationResult,
-    filesResult: fileMigrationResult,
-  };
-
-  const migrationName = 'granulesAndFiles';
-  const {
-    errorFileWriteStream,
-    jsonWriteStream,
-    filepath,
-  } = createErrorFileWriteStream(migrationName);
-
-  let extraSearchParams = {};
-  type searchType = 'scan' | 'query';
-  let dynamoSearchType: searchType = 'scan';
-
-  if (granuleSearchParams.granuleId) {
-    dynamoSearchType = 'query';
-    extraSearchParams = {
-=======
-  loggingInterval: number
+  loggingInterval: number,
+  jsonWriteStream: Writable,
 }) => {
   const migrationResult = granulesAndFilesMigrationResult
     ?? initializeGranulesAndFilesMigrationResult();
@@ -390,7 +302,6 @@
       granuleId: granuleMigrationParams.granuleId,
     };
     extraQueryParams = {
->>>>>>> c83196df
       KeyConditionExpression: 'granuleId = :granuleId',
       ExpressionAttributeValues: {
         ':granuleId': granuleMigrationParams.granuleId,
@@ -420,22 +331,13 @@
   let dynamoRecord = await searchQueue.peek();
 
   /* eslint-disable no-await-in-loop */
-<<<<<<< HEAD
-  while (record) {
-    const result = await migrateGranuleAndFilesViaTransaction({
-      dynamoRecord: record,
-      granuleAndFileMigrationResult: migrationResult,
-      knex,
-      loggingInterval,
-      errorLogWriteStream: jsonWriteStream,
-=======
   while (dynamoRecord) {
     const result = await migrateGranuleAndFilesViaTransaction({
       dynamoRecord,
       granuleAndFilesMigrationResult: migrationResult,
       knex,
       loggingInterval,
->>>>>>> c83196df
+      errorLogWriteStream: jsonWriteStream,
     });
     migrationResult.granulesResult = result.granulesResult;
     migrationResult.filesResult = result.filesResult;
@@ -443,8 +345,6 @@
     await searchQueue.shift();
     dynamoRecord = await searchQueue.peek();
   }
-  await closeErrorWriteStreams({ errorFileWriteStream, jsonWriteStream });
-  await storeErrors({ bucket, filepath, migrationName, stackName, timestamp: testTimestamp });
   /* eslint-enable no-await-in-loop */
 
   return migrationResult;
@@ -463,18 +363,30 @@
  *   Granule ID to use for querying granules to migrate
  * @param {string} granuleMigrationParams.collectionId
  *   Collection name/version to use for querying granules to migrate
+ * @param {string | undefined} testTimestamp
+ *   - Timestamp to use for unit testing
  * @returns {Promise<GranulesAndFilesMigrationResult>}
  *   Result object summarizing the granule/files migration
  */
 export const migrateGranulesAndFiles = async (
   env: NodeJS.ProcessEnv,
   knex: Knex,
-  granuleMigrationParams: GranuleMigrationParams = {}
+  granuleMigrationParams: GranuleMigrationParams = {},
+  testTimestamp?: string
 ): Promise<GranulesAndFilesMigrationResult> => {
   const granulesTable = envUtils.getRequiredEnvVar('GranulesTable', env);
+  const bucket = envUtils.getRequiredEnvVar('system_bucket', env);
+  const stackName = envUtils.getRequiredEnvVar('stackName', env);
   const loggingInterval = granuleMigrationParams.loggingInterval ?? 100;
   const writeConcurrency = granuleMigrationParams.writeConcurrency ?? 2;
   const granulesAndFilesMigrationResult = initializeGranulesAndFilesMigrationResult();
+
+  const migrationName = 'granulesAndFiles';
+  const {
+    errorFileWriteStream,
+    jsonWriteStream,
+    filepath,
+  } = createErrorFileWriteStream(migrationName);
 
   const doDynamoQuery = granuleMigrationParams.granuleId !== undefined
     || granuleMigrationParams.collectionId !== undefined;
@@ -486,6 +398,7 @@
       granulesAndFilesMigrationResult,
       knex,
       loggingInterval,
+      jsonWriteStream,
     });
   } else {
     const totalSegments = granuleMigrationParams.parallelScanSegments ?? 20;
@@ -503,10 +416,12 @@
         granulesAndFilesMigrationResult,
         knex,
         loggingInterval,
-        writeConcurrency
+        writeConcurrency,
+        jsonWriteStream
       ),
     });
-
+    await closeErrorWriteStreams({ errorFileWriteStream, jsonWriteStream });
+    await storeErrors({ bucket, filepath, migrationName, stackName, timestamp: testTimestamp });
     logger.info(`Finished parallel scan of granules with ${totalSegments} parallel segments.`);
   }
 
