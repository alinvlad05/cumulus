'use strict';

const AggregateError = require('aggregate-error');
const isEmpty = require('lodash/isEmpty');
const omit = require('lodash/omit');
const pMap = require('p-map');

const { s3 } = require('@cumulus/aws-client/services');
const cmrUtils = require('@cumulus/cmrjs/cmr-utils');
const { buildURL } = require('@cumulus/common/URLUtils');
const {
  CollectionPgModel,
  createRejectableTransaction,
  FilePgModel,
  GranulePgModel,
  translateApiFiletoPostgresFile,
  translateApiGranuleToPostgresGranule,
  upsertGranuleWithExecutionJoinRecord,
} = require('@cumulus/db');
const {
  upsertGranule,
} = require('@cumulus/es-client/indexer');
const {
  Search,
} = require('@cumulus/es-client/search');
const Logger = require('@cumulus/logger');
const {
  deconstructCollectionId,
  getCollectionIdFromMessage,
} = require('@cumulus/message/Collections');
const {
  getMessageExecutionArn,
  getExecutionUrlFromArn,
} = require('@cumulus/message/Executions');
const {
  generateGranuleApiRecord,
  getGranuleProductVolume,
  getGranuleQueryFields,
  getGranuleStatus,
  getGranuleTimeToArchive,
  getGranuleTimeToPreprocess,
  getMessageGranules,
  messageHasGranules,
} = require('@cumulus/message/Granules');
const {
  getMessagePdrName,
} = require('@cumulus/message/PDRs');
const {
  getMessageProvider,
} = require('@cumulus/message/Providers');
const {
  getMessageWorkflowStartTime,
  getMetaStatus,
  getWorkflowDuration,
} = require('@cumulus/message/workflows');
const { parseException } = require('@cumulus/message/utils');
const { translatePostgresGranuleToApiGranule } = require('@cumulus/db/dist/translate/granules');

const FileUtils = require('../FileUtils');
const {
  getExecutionProcessingTimeInfo,
} = require('../granules');

const {
  describeGranuleExecution,
} = require('../executions');

const {
  publishGranuleSnsMessageByEventType,
} = require('../publishSnsMessageUtils');
const {
  getExecutionCumulusId,
  isStatusFinalState,
} = require('./utils');

const { recordIsValid } = require('../schema');
const granuleSchema = require('../schemas').granule;
const log = new Logger({ sender: '@cumulus/api/lib/writeRecords/write-granules' });

/**
 * Generate a file record to save to the core database.
 *
 * @param {Object} params
 * @param {Object} params.file - File object
 * @param {number} params.granuleCumulusId
 *   Cumulus ID of the granule for this file
 * @returns {Object} - a file record
 */
const generateFilePgRecord = ({ file, granuleCumulusId }) => ({
  ...translateApiFiletoPostgresFile(file),
  granule_cumulus_id: granuleCumulusId,
});

/**
 * Generate file records to save to the core database.
 *
 * @param {Object} params
 * @param {Object} params.files - File objects
 * @param {number} params.granuleCumulusId
 *   Cumulus ID of the granule for this file
 * @returns {Array<Object>} - file records
 */
const _generateFilePgRecords = ({
  files,
  granuleCumulusId,
}) => files.map((file) => generateFilePgRecord({ file, granuleCumulusId }));

/**
 * Write an array of file records to the database
 *
 * @param {Object} params
 * @param {Object} params.fileRecords - File objects
 * @param {Knex} params.knex - Client to interact with PostgreSQL database
 * @param {Object} params.filePgModel - Optional File model override
 * @returns {Promise} - Promise resolved once all file upserts resolve
 */
const _writeFiles = async ({
  fileRecords,
  knex,
  filePgModel = new FilePgModel(),
}) => await pMap(
  fileRecords,
  async (fileRecord) => {
    log.info('About to write file record to PostgreSQL: %j', fileRecord);
    const [upsertedRecord] = await filePgModel.upsert(knex, fileRecord);
    log.info('Successfully wrote file record to PostgreSQL: %j', fileRecord);
    return upsertedRecord;
  },
  { stopOnError: false }
);

/**
 * Get the granule from a query result or look it up in the database.
 *
 * For certain cases, such as an upsert query that matched no rows, an empty
 * database result is returned, so no cumulus ID will be returned. In those
 * cases, this function will lookup the granule cumulus ID from the record.
 *
 * @param {Object} params
 * @param {Object} params.trx - A Knex transaction
 * @param {Object} params.queryResult - Query result
 * @param {Object} params.granuleRecord - A granule record
 * @param {Object} params.granulePgModel - Database model for granule data
 * @returns {Promise<Object|undefined>} - Granule record
 */
const getGranuleFromQueryResultOrLookup = async ({
  queryResult = [],
  granuleRecord,
  trx,
  granulePgModel = new GranulePgModel(),
}) => {
  let granule = queryResult[0];
  if (!granule) {
    granule = await granulePgModel.get(
      trx,
      {
        granule_id: granuleRecord.granule_id,
        collection_cumulus_id: granuleRecord.collection_cumulus_id,
      }
    );
  }
  return granule;
};

/**
 * Write a granule to PostgreSQL
 *
 * @param {Object} params
 * @param {Object} params.granuleRecord - An postgres granule records
 * @param {string} params.executionCumulusId
 *   Cumulus ID for execution referenced in workflow message, if any
 * @param {Knex.transaction} params.trx - Transaction to interact with PostgreSQL database
 * @param {Object} params.granulePgModel - postgreSQL granule model
 *
 * @returns {Promise<number>} - Cumulus ID from PostgreSQL
 * @throws
 */
const _writePostgresGranuleViaTransaction = async ({
  granuleRecord,
  executionCumulusId,
  trx,
  granulePgModel,
}) => {
  const upsertQueryResult = await upsertGranuleWithExecutionJoinRecord(
    trx,
    granuleRecord,
    executionCumulusId,
    granulePgModel
  );
  // Ensure that we get a granule for the files even if the
  // upsert query returned an empty result
  const pgGranule = await getGranuleFromQueryResultOrLookup({
    trx,
    queryResult: upsertQueryResult,
    granuleRecord,
  });

  if (!upsertQueryResult[0]) {
    log.info(`
    Did not update ${granuleRecord.granule_id}, collection_cumulus_id ${granuleRecord.collection_cumulus_id}
    due to granule overwrite constraints, retaining original granule for cumulus_id ${pgGranule.cumulus_id}`);
  } else {
    log.info(`
    Successfully wrote granule with granuleId ${granuleRecord.granule_id}, collection_cumulus_id ${granuleRecord.collection_cumulus_id}
    to granule record with cumulus_id ${pgGranule.cumulus_id} in PostgreSQL
    `);
  }
  return pgGranule;
};
/**
* Removes excess files from the postgres database for a given granule
* @summary Given a list of postgres file objects, remove all other file objects
* from the postgres database for the provided granuleCumulusId
* @param {Object} params - Paramter object
* @param {Object} [params.filePgModel] - @cumulus/db compatible FilePgModel, provided for test/mocks
* @param {number} params.granuleCumulusId - postgres cumulus_id
* identifying the granule to be updated
* @param {Object} params.knex - Instance of a Knex client
* @param {[Object]} params.writtenFiles - List of postgres file objects that should
* not be removed by this method.
* @returns {Promise<Object>} Knex .delete response
*/
const _removeExcessFiles = async ({
  filePgModel = new FilePgModel(),
  granuleCumulusId,
  knex,
  writtenFiles,
}) => {
  if (writtenFiles.length === 0) {
    throw new Error('_removeExcessFiles called with no written files');
  }
  const excludeCumulusIds = writtenFiles.map((file) => file.cumulus_id);
  return await filePgModel.deleteExcluding({
    knexOrTransaction: knex,
    queryParams: { granule_cumulus_id: granuleCumulusId },
    excludeCumulusIds,
  });
};

const _publishPostgresGranuleUpdateToSns = async ({
  snsEventType,
  pgGranule,
  knex,
}) => {
  const granuletoPublish = await translatePostgresGranuleToApiGranule({
    granulePgRecord: pgGranule,
    knexOrTransaction: knex,
  });
  await publishGranuleSnsMessageByEventType(granuletoPublish, snsEventType);
  log.info('Successfully wrote granule %j to SNS topic', granuletoPublish);
};

/**
 * Update granule record status in PostgreSQL and  Elasticsearch.
 * Publish SNS event for updated granule.
 *
 * @param {Object}  params
 * @param {Object}  params.apiGranule            - API Granule object to write to
 *                                                 the database
 * @param {Object}  params.postgresGranule       - PostgreSQL granule
 * @param {Object}  params.apiFieldUpdates       - API fields to update
 * @param {Object}  params.pgFieldUpdates        - PostgreSQL fields to update
 * @param {Object}  params.apiFieldsToDelete     - API fields to delete
 * @param {Object}  params.granulePgModel        - @cumulus/db compatible granule module instance
 * @param {Knex}    params.knex                  - Knex object
 * @param {string}  params.snsEventType          - SNS Event Type, defaults to 'Update'
 * @param {Object}  params.esClient              - Elasticsearch client
 * returns {Promise}
 */
const _updateGranule = async ({
  apiGranule,
  postgresGranule,
  apiFieldUpdates,
  pgFieldUpdates,
  apiFieldsToDelete,
  granulePgModel,
  knex,
  snsEventType = 'Update',
  esClient,
}) => {
  const granuleId = apiGranule.granuleId;
  const esGranule = omit(apiGranule, apiFieldsToDelete);

  let updatedPgGranule;
  await createRejectableTransaction(knex, async (trx) => {
    [updatedPgGranule] = await granulePgModel.update(
      trx,
      { cumulus_id: postgresGranule.cumulus_id },
      pgFieldUpdates,
      ['*']
    );
    log.info(`Successfully wrote granule ${granuleId} to PostgreSQL`);
    try {
      await upsertGranule({
        esClient,
        updates: {
          ...esGranule,
          ...apiFieldUpdates,
        },
        index: process.env.ES_INDEX,
      });
      log.info(`Successfully wrote granule ${granuleId} to Elasticsearch`);
    } catch (writeError) {
      log.error(`Write to Elasticsearch failed for ${granuleId}`, writeError);
      throw writeError;
    }
  });

  log.info(
    `
    Successfully wrote granule %j to PostgreSQL. Record cumulus_id in PostgreSQL: ${updatedPgGranule.cumulus_id}.
    `,
    updatedPgGranule
  );

  await _publishPostgresGranuleUpdateToSns({
    snsEventType,
    pgGranule: updatedPgGranule,
    knex,
  });
};

/**
 * Update granule status to 'failed'
 *
 * @param {Object} params
 * @param {Object} params.granule - Granule from the payload
 * @param {Knex} params.knex - knex Client
 * @param {Object} params.error - error object to be set in the granule
 * @returns {Promise}
 * @throws {Error}
 */
const updateGranuleStatusToFailed = async (params) => {
  const {
    granule,
    knex,
    error = {},
    collectionPgModel = new CollectionPgModel(),
    granulePgModel = new GranulePgModel(),
    esClient = await Search.es(),
  } = params;
  const status = 'failed';
  const { granuleId, collectionId } = granule;
  log.info(`updateGranuleStatusToFailed(): granuleId: ${granuleId}, collectionId: ${collectionId}`);

  try {
    const collectionCumulusId = await collectionPgModel.getRecordCumulusId(
      knex,
      deconstructCollectionId(collectionId)
    );
    const pgGranule = await granulePgModel.get(
      knex,
      {
        granule_id: granuleId,
        collection_cumulus_id: collectionCumulusId,
      }
    );

    await _updateGranule({
      apiGranule: granule,
      postgresGranule: pgGranule,
      apiFieldUpdates: { status, error },
      pgFieldUpdates: { status, error },
      granulePgModel,
      knex,
      snsEventType: 'Update',
      esClient,
    });
    log.debug(`Updated granule status to failed, granuleId: ${granule.granuleId}, PostgreSQL cumulus_id: ${pgGranule.cumulus_id}`);
  } catch (thrownError) {
    log.error(`Failed to update granule status to failed, granuleId: ${granule.granuleId}, collectionId: ${collectionId}`, thrownError.toString());
    throw thrownError;
  }
};

/**
 * Generate file records based on workflow status, write files to
 * the database, and update granule status if file writes fail
 *
 * @param {Object} params
 * @param {Knex} params.knex - Client to interact with PostgreSQL database
 * @param {number} params.granuleCumulusId - Cumulus ID of the granule for this file
 * @param {string} params.granule - Granule from the payload
 * @returns {undefined}
 */
const _writeGranuleFiles = async ({
  granuleCumulusId,
  granule,
  knex,
}) => {
  let fileRecords = [];
  const { files, granuleId, status, error: workflowError } = granule;
  if (isStatusFinalState(status)) {
    fileRecords = _generateFilePgRecords({
      files,
      granuleCumulusId,
    });
  }
  try {
    const writtenFiles = await _writeFiles({
      fileRecords,
      knex,
    });
    await _removeExcessFiles({
      writtenFiles,
      granuleCumulusId,
      knex,
    });
  } catch (error) {
    const errors = [];
    if (!isEmpty(workflowError)) {
      log.error(`Logging existing error encountered by granule ${granuleId} before overwrite`, workflowError);
      errors.push(workflowError);
    }
    log.error('Failed writing files to PostgreSQL, updating granule with error', error.toString());
    const errorObject = {
      Error: 'Failed writing files to PostgreSQL.',
      Cause: error.toString(),
    };
    errors.push(errorObject);

    const errorsObject = {
      errors: JSON.stringify(errors),
    };

    await updateGranuleStatusToFailed({
      granule,
      knex,
      error: errorsObject,
    });
  }
};

/**
 * Transform granule files to latest file API structure
 *
 * @param {Object} params
 * @param {Object} params.granule - An API granule object
 * @param {Object} params.provider - An API provider object
 *
* @returns {Promise<Array>} - A list of file objects once resolved
 */
const _generateFilesFromGranule = async ({
  granule,
  provider,
}) => {
  const { files = [] } = granule;
  // This is necessary to set properties like
  // `key`, which is required for the PostgreSQL schema. And
  // `size` which is used to calculate the granule product
  // volume
  return await FileUtils.buildDatabaseFiles({
    s3: s3(),
    providerURL: buildURL(provider),
    files,
  });
};

const _writeGranuleRecords = async (params) => {
  const {
    postgresGranuleRecord,
    apiGranuleRecord,
    knex,
    esClient = await Search.es(),
    executionCumulusId,
    granulePgModel,
  } = params;
  let pgGranule;
  log.info('About to write granule record %j to PostgreSQL', postgresGranuleRecord);
  try {
    await createRejectableTransaction(knex, async (trx) => {
      // Validate API schema using lib method
      recordIsValid(apiGranuleRecord, granuleSchema, false);
      pgGranule = await _writePostgresGranuleViaTransaction({
        granuleRecord: postgresGranuleRecord,
        executionCumulusId,
        trx,
        granulePgModel,
      });
      await upsertGranule({
        esClient,
        updates: apiGranuleRecord,
        index: process.env.ES_INDEX,
      });
    });
    log.info(
      `Completed write operation to PostgreSQL for granule %j. Record cumulus_id in PostgreSQL: ${pgGranule.cumulus_id}.`,
      postgresGranuleRecord
    );
    return pgGranule;
  } catch (thrownError) {
    log.error(`Write Granule failed: ${JSON.stringify(thrownError)}`);

    // If granule is in a final state and the error thrown
    // is a SchemaValidationError then update the granule
    // status to failed
    if (isStatusFinalState(apiGranuleRecord.status)
      && thrownError.name === 'SchemaValidationError') {
      const originalError = apiGranuleRecord.error;

      const errors = [];
      if (originalError) {
        errors.push(originalError);
      }
      const errorObject = {
        Error: 'Failed writing granule record due to SchemaValidationError.',
        Cause: thrownError,
      };
      errors.push(errorObject);
      const errorsObject = {
        errors: JSON.stringify(errors),
      };

      await updateGranuleStatusToFailed({
        granule: apiGranuleRecord,
        knex,
        error: errorsObject,
      });
    }
    throw thrownError;
  }
};

const _writePostgresFilesFromApiGranuleFiles = async ({
  apiGranuleRecord,
  granuleCumulusId,
  knex,
  snsEventType,
}) => {
  const { files, status } = apiGranuleRecord;
  if (isStatusFinalState(status) && files.length > 0) {
    await _writeGranuleFiles({
      granuleCumulusId: granuleCumulusId,
      granule: apiGranuleRecord,
      knex,
      snsEventType,
    });
  }
};

/**
 * Write a granule record to PostgreSQL and publish SNS topic updates
 *
 * @param {Object}          params
 * @param {Object}          params.apiGranuleRecord - Api Granule object to write to the database
 * @param {number}          params.executionCumulusId - Execution ID the granule was written from
 * @param {Object}          params.esClient - Elasticsearch client
 * @param {Object}          params.granulePgModel - @cumulus/db compatible granule module instance
 * @param {Knex}            params.knex - Knex object
 * @param {Object}          params.postgresGranuleRecord - PostgreSQL granule record to write
 *                                                         to database
 * @param {string}          params.snsEventType - SNS Event Type
 * returns {Promise}
 */
const _writeGranule = async ({
  postgresGranuleRecord,
  apiGranuleRecord,
  esClient,
  executionCumulusId,
  granulePgModel,
  knex,
  snsEventType,
}) => {
  const pgGranule = await _writeGranuleRecords({
    postgresGranuleRecord,
    apiGranuleRecord,
    knex,
    esClient,
    executionCumulusId,
    granulePgModel,
  });
<<<<<<< HEAD

  // Reminder - this will only update the postgres files object
  // if the granule is in a complete state
=======
>>>>>>> 828bf158
  await _writePostgresFilesFromApiGranuleFiles({
    apiGranuleRecord,
    granuleCumulusId: pgGranule.cumulus_id,
    knex,
    snsEventType,
  });

  await _publishPostgresGranuleUpdateToSns({
    snsEventType,
    pgGranule,
    knex,
  });
};

/**
* Method to facilitate partial granule record updates
* @summary In cases where a full API record is not passed, but partial/tangential updates to granule
*          records are called for, updates to files records are not required and pre-write
*          calculation in methods like write/update GranulesFromApi result in unneeded
*          evaluation/database writes /etc. This method updates the postgres/ES datastore and
*          publishes the SNS update event without incurring unneeded overhead.
* @param {Object}          params
* @param {Object}          params.apiGranuleRecord - Api Granule object to write to the database
* @param {number}          params.executionCumulusId - Execution ID the granule was written from
* @param {Object}          params.esClient - Elasticsearch client
* @param {Object}          params.granulePgModel - @cumulus/db compatible granule module instance
* @param {Knex}            params.knex - Knex object
* @param {Object}          params.postgresGranuleRecord - PostgreSQL granule record to write
*                                                         to database
* @param {string}          params.snsEventType - SNS Event Type
* @returns {Promise}
*/
const writeGranuleRecordAndPublishSns = async ({
  postgresGranuleRecord,
  apiGranuleRecord,
  esClient,
  executionCumulusId,
  granulePgModel,
  knex,
  snsEventType = 'Update',
}) => {
  const pgGranule = await _writeGranuleRecords({
    postgresGranuleRecord,
    apiGranuleRecord: omit(apiGranuleRecord, 'files'),
    knex,
    esClient,
    executionCumulusId,
    granulePgModel,
  });
  await _publishPostgresGranuleUpdateToSns({
    snsEventType,
    pgGranule,
    knex,
  });
};

/**
 * Thin wrapper to _writeGranule used by endpoints/granule to create a granule
 * directly.
 *
 * @param {Object} granule -- API Granule object
 * @param {string} granule.granuleId - granule's id
 * @param {string} granule.collectionId - granule's collection id
 * @param {GranuleStatus} granule.status - ['running','failed','completed', 'queued']
 * @param {string} [granule.execution] - Execution URL to associate with this granule
 *                               must already exist in database.
 * @param {string} [granule.cmrLink] - url to CMR information for this granule.
 * @param {boolean} [granule.published] - published to cmr
 * @param {string} [granule.pdrName] - pdr name
 * @param {string} [granule.provider] - provider
 * @param {Object} [granule.error = {}] - workflow errors
 * @param {string} [granule.createdAt = new Date().valueOf()] - time value
 * @param {string} [granule.timestamp] - timestamp
 * @param {string} [granule.updatedAt = new Date().valueOf()] - time value
 * @param {number} [granule.duration] - seconds
 * @param {string} [granule.productVolume] - sum of the files sizes in bytes
 * @param {integer} [granule.timeToPreprocess] -  seconds
 * @param {integer} [granule.timeToArchive] - seconds
 * @param {Array<ApiFile>} granule.files - files associated with the granule.
 * @param {string} [granule.beginningDateTime] - CMR Echo10:
 *                                               Temporal.RangeDateTime.BeginningDateTime
 * @param {string} [granule.endingDateTime] - CMR Echo10: Temporal.RangeDateTime.EndingDateTime
 * @param {string} [granule.productionDateTime] - CMR Echo10: DataGranule.ProductionDateTime
 * @param {string} [granule.lastUpdateDateTime] - CMR Echo10: LastUpdate || InsertTime
 * @param {string} [granule.processingStartDateTime] - execution startDate
 * @param {string} [granule.processingEndDateTime] - execution StopDate
 * @param {Object} [granule.queryFields] - query fields
 * @param {Object} [granule.granulePgModel] - only for testing.
 * @param {Knex} knex - knex Client
 * @param {Object} esClient - Elasticsearch client
 * @param {string} snsEventType - SNS Event Type
 * @returns {Promise}
 */
const writeGranuleFromApi = async (
  {
    granuleId,
    collectionId,
    status,
    execution,
    cmrLink,
    published,
    pdrName,
    provider,
    error = {},
    createdAt = new Date().valueOf(),
    updatedAt,
    duration,
    productVolume,
    timeToPreprocess,
    timeToArchive,
    timestamp,
    files = [],
    beginningDateTime,
    endingDateTime,
    productionDateTime,
    lastUpdateDateTime,
    processingStartDateTime,
    processingEndDateTime,
    queryFields,
    granulePgModel = new GranulePgModel(),
  },
  knex,
  esClient,
  snsEventType
) => {
  try {
    const granule = { granuleId, cmrLink, published, files };
    const processingTimeInfo = {
      processingStartDateTime,
      processingEndDateTime,
    };
    const cmrTemporalInfo = {
      beginningDateTime,
      endingDateTime,
      productionDateTime,
      lastUpdateDateTime,
    };

    let executionCumulusId;
    if (execution) {
      executionCumulusId = await getExecutionCumulusId(execution, knex);
      if (executionCumulusId === undefined) {
        throw new Error(`Could not find execution in PostgreSQL database with url ${execution}`);
      }
    }

    const apiGranuleRecord = await generateGranuleApiRecord({
      granule,
      executionUrl: execution,
      collectionId,
      provider,
      timeToArchive,
      timeToPreprocess,
      timestamp,
      productVolume,
      duration,
      status,
      workflowStartTime: createdAt,
      files,
      error,
      pdrName,
      queryFields,
      processingTimeInfo,
      updatedAt,
      cmrTemporalInfo,
      cmrUtils,
    });

    const postgresGranuleRecord = await translateApiGranuleToPostgresGranule(
      apiGranuleRecord,
      knex
    );

    // TODO Fix remove api granule model
    await _writeGranule({
      postgresGranuleRecord,
      apiGranuleRecord,
      executionCumulusId,
      knex,
      granulePgModel,
      esClient,
      snsEventType,
    });
    return `Wrote Granule ${granule.granuleId}`;
  } catch (thrownError) {
    log.error('Failed to write granule', thrownError);
    throw thrownError;
  }
};

const createGranuleFromApi = async (granule, knex, esClient) => {
  await writeGranuleFromApi(granule, knex, esClient, 'Create');
};

const updateGranuleFromApi = async (granule, knex, esClient) => {
  await writeGranuleFromApi(granule, knex, esClient, 'Update');
};

/**
 * Write granules from a cumulus message to DynamoDB and PostgreSQL
 *
 * @param {Object} params
 * @param {Object} params.cumulusMessage - A workflow message
 * @param {string} params.executionCumulusId
 *   Cumulus ID for execution referenced in workflow message, if any
 * @param {Knex} params.knex - Client to interact with PostgreSQL database
 * @param {Object} [params.granuleModel]
 *   Optional override for the granule model writing to DynamoDB
 * @param {Object} [params.granulePgModel]
 *   Optional override for the granule model writing to PostgreSQL database
 * @returns {Promise<Object[]>}
 *  true if there are no granules on the message, otherwise
 *  results from Promise.allSettled for all granules
 * @throws {Error}
 */
const writeGranulesFromMessage = async ({
  cumulusMessage,
  executionCumulusId,
  knex,
  granulePgModel = new GranulePgModel(),
  esClient,
  testOverrides = {}, // Used only for test mocks
}) => {
  if (!messageHasGranules(cumulusMessage)) {
    log.info('No granules to write, skipping writeGranulesFromMessage');
    return undefined;
  }

  const { stepFunctionUtils } = testOverrides;
  const granules = getMessageGranules(cumulusMessage);
  const granuleIds = granules.map((granule) => granule.granuleId);
  log.info(`process granule IDs ${granuleIds.join(',')}`);

  const executionArn = getMessageExecutionArn(cumulusMessage);
  const executionUrl = getExecutionUrlFromArn(executionArn);
  const executionDescription = await describeGranuleExecution(executionArn, stepFunctionUtils);
  const processingTimeInfo = getExecutionProcessingTimeInfo(executionDescription);
  const provider = getMessageProvider(cumulusMessage);
  const workflowStartTime = getMessageWorkflowStartTime(cumulusMessage);
  const error = parseException(cumulusMessage.exception);
  const workflowStatus = getMetaStatus(cumulusMessage);
  const collectionId = getCollectionIdFromMessage(cumulusMessage);
  const pdrName = getMessagePdrName(cumulusMessage);
  const queryFields = getGranuleQueryFields(cumulusMessage);

  // Process each granule in a separate transaction via Promise.allSettled
  // so that they can succeed/fail independently
  const results = await Promise.allSettled(granules.map(
    async (granule) => {
      // compute granule specific data.
      const files = await _generateFilesFromGranule({ granule, provider });
      const timeToArchive = getGranuleTimeToArchive(granule);
      const timeToPreprocess = getGranuleTimeToPreprocess(granule);
      const productVolume = getGranuleProductVolume(files);
      const now = Date.now();
      const duration = getWorkflowDuration(workflowStartTime, now);
      const status = getGranuleStatus(workflowStatus, granule);
      const updatedAt = now;
      const timestamp = now;

      const apiGranuleRecord = await generateGranuleApiRecord({
        granule,
        executionUrl,
        collectionId,
        provider: provider.id,
        workflowStartTime,
        files,
        error,
        pdrName,
        workflowStatus,
        timestamp,
        timeToArchive,
        timeToPreprocess,
        productVolume,
        duration,
        status,
        processingTimeInfo,
        queryFields,
        updatedAt,
        cmrUtils,
      });

      const postgresGranuleRecord = await translateApiGranuleToPostgresGranule(
        apiGranuleRecord,
        knex
      );

      return _writeGranule({
        postgresGranuleRecord,
        apiGranuleRecord,
        executionCumulusId,
        knex,
        granulePgModel,
        esClient,
        snsEventType: 'Update',
      });
    }
  ));
  const failures = results.filter((result) => result.status === 'rejected');
  if (failures.length > 0) {
    const allFailures = failures.map((failure) => failure.reason);
    const aggregateError = new AggregateError(allFailures);
    log.error('Failed writing some granules to datastore', aggregateError);
    throw aggregateError;
  }
  return results;
};

/**
 * Update granule status to 'queued'
 *
 * @param {Object} params
 * @param {Object} params.apiGranule - dynamo granule object
 * @param {Knex} params.knex - knex Client
 * @returns {Promise}
 * @throws {Error}
 */
const updateGranuleStatusToQueued = async (params) => {
  const {
    apiGranule,
    knex,
    collectionPgModel = new CollectionPgModel(),
    granulePgModel = new GranulePgModel(),
    esClient = await Search.es(),
  } = params;
  const status = 'queued';
  const { granuleId, collectionId } = apiGranule;
  log.info(`updateGranuleStatusToQueued granuleId: ${granuleId}, collectionId: ${collectionId}`);

  try {
    const collectionCumulusId = await collectionPgModel.getRecordCumulusId(
      knex,
      deconstructCollectionId(collectionId)
    );
    const pgGranule = await granulePgModel.get(
      knex,
      {
        granule_id: granuleId,
        collection_cumulus_id: collectionCumulusId,
      }
    );

    await _updateGranule({
      apiGranule,
      postgresGranule: pgGranule,
      apiFieldUpdates: { status },
      pgFieldUpdates: { status },
      apiFieldsToDelete: ['execution'],
      granulePgModel,
      knex,
      snsEventType: 'Update',
      esClient,
    });

    log.debug(`Updated granule status to queued, PostgreSQL cumulus_id: ${pgGranule.cumulus_id}`);
  } catch (thrownError) {
    log.error(`Failed to update granule status to queued, granuleId: ${apiGranule.granuleId}, collectionId: ${collectionId}`, thrownError);
    throw thrownError;
  }
};

module.exports = {
  _writeGranule,
  createGranuleFromApi,
  generateFilePgRecord,
  getGranuleFromQueryResultOrLookup,
  updateGranuleFromApi,
  updateGranuleStatusToQueued,
  updateGranuleStatusToFailed,
  writeGranuleFromApi,
  writeGranulesFromMessage,
  writeGranuleRecordAndPublishSns,
};<|MERGE_RESOLUTION|>--- conflicted
+++ resolved
@@ -569,12 +569,6 @@
     executionCumulusId,
     granulePgModel,
   });
-<<<<<<< HEAD
-
-  // Reminder - this will only update the postgres files object
-  // if the granule is in a complete state
-=======
->>>>>>> 828bf158
   await _writePostgresFilesFromApiGranuleFiles({
     apiGranuleRecord,
     granuleCumulusId: pgGranule.cumulus_id,
