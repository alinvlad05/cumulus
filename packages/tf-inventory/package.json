--- conflicted
+++ resolved
@@ -1,10 +1,6 @@
 {
   "name": "@cumulus/tf-inventory",
-<<<<<<< HEAD
-  "version": "11.1.5",
-=======
   "version": "13.2.0",
->>>>>>> 503c5383
   "description": "Package to help keep track of what resources are managed by Terraform in the AWS account",
   "main": "index.js",
   "engines": {
@@ -34,19 +30,11 @@
   "author": "Cumulus Authors",
   "license": "Apache-2.0",
   "dependencies": {
-<<<<<<< HEAD
-    "@cumulus/aws-client": "11.1.5",
-=======
     "@cumulus/aws-client": "13.2.0",
->>>>>>> 503c5383
     "commander": "^4.1.0",
     "lodash": "^4.17.21"
   },
   "devDependencies": {
-<<<<<<< HEAD
-    "@cumulus/common": "11.1.5"
-=======
     "@cumulus/common": "13.2.0"
->>>>>>> 503c5383
   }
 }