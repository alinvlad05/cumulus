--- conflicted
+++ resolved
@@ -59,12 +59,8 @@
     "aws-sdk": "^2.227.1"
   },
   "devDependencies": {
-<<<<<<< HEAD
-    "@cumulus/test-data": "1.14.2",
+    "@cumulus/test-data": "1.14.4",
     "dotenv": "^8.2.0",
-=======
-    "@cumulus/test-data": "1.14.4",
->>>>>>> 4f7f8dba
     "execa": "^1.0.0",
     "fs-extra": "7.0.0",
     "got": "^9.6.0",
