--- conflicted
+++ resolved
@@ -86,12 +86,8 @@
         },
         ...inputPayload.granules[0].files,
       ];
-<<<<<<< HEAD
       collectionId = constructCollectionId(inputPayload.granules[0].dataType, inputPayload.granules[0].version);
-=======
-
       console.log(`testSuffix: ${testSuffix}, granuleId: ${inputPayload.granules[0].granuleId}`);
->>>>>>> 0d4bf268
       workflowExecution = await buildAndExecuteWorkflow(
         config.stackName,
         config.bucket,
