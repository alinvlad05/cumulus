'use strict';

/**
 * End to end ingest from discovering and ingesting a PDR that specifies a
 * granule's provider using NODE_NAME
 *
 * Kick off discover and queue pdrs which:
 * Discovers 1 PDR
 * Queues that PDR
 * Kicks off the ParsePDR workflow
 *
 * Parse PDR workflow:
 * parses pdr
 * queues a granule
 * pdr status check
 * This will kick off the ingest workflow
 *
 * Ingest workflow:
 * runs sync granule - saves file to file staging location
 * performs the fake processing step - generates CMR metadata
 * Moves the file to the final location
 * Does not post to CMR (that is in a separate test)
 */

const { Pdr } = require('@cumulus/api/models');
const S3 = require('@cumulus/aws-client/S3');
const { s3 } = require('@cumulus/aws-client/services');
const { LambdaStep } = require('@cumulus/integration-tests/sfnStep');
const { providers: providersApi } = require('@cumulus/api-client');
const { randomString } = require('@cumulus/common/test-utils');
const { deleteExecution } = require('@cumulus/api-client/executions');
const { deleteGranule } = require('@cumulus/api-client/granules');

const {
  addCollections,
  addProviders,
  api: apiTestUtils,
  executionsApi: executionsApiTestUtils,
  buildAndExecuteWorkflow,
  cleanupProviders,
  cleanupCollections,
  waitForCompletedExecution,
} = require('@cumulus/integration-tests');

const { getExecution } = require('@cumulus/api-client/executions');
const { waitForApiStatus } = require('../../helpers/apiUtils');

const {
  createTestDataPath,
  createTestSuffix,
  createTimestampedTestId,
  deleteFolder,
  getExecutionUrl,
  loadConfig,
  uploadTestDataToBucket,
  updateAndUploadTestDataToBucket,
} = require('../../helpers/testUtils');

const {
  loadFileWithUpdatedGranuleIdPathAndCollection,
} = require('../../helpers/granuleUtils');

const { waitForModelStatus } = require('../../helpers/apiUtils');
const { deleteProvidersByHost, waitForProviderRecordInOrNotInList } = require('../../helpers/Providers');

const lambdaStep = new LambdaStep();
const workflowName = 'DiscoverAndQueuePdrs';
const origPdrFilename = 'MOD09GQ_1granule_v3_with_NODE_NAME.PDR';

const s3data = [
  '@cumulus/test-data/pdrs/MOD09GQ_1granule_v3_with_NODE_NAME.PDR',
];

const unmodifiedS3Data = [
  '@cumulus/test-data/granules/MOD09GQ.A2016358.h13v04.006.2016360104606.hdf.met',
  '@cumulus/test-data/granules/MOD09GQ.A2016358.h13v04.006.2016360104606.hdf',
];

describe('Ingesting from PDR', () => {
  const providersDir = './data/providers/s3/';
  const collectionsDir = './data/collections/s3_MOD09GQ_006';

  let addedCollection;
  let beforeAllFailed;
  let config;
<<<<<<< HEAD
=======
  let executionModel;
  let nodeName;
>>>>>>> 1e4b03e6
  let nodeNameProvider;
  let nodeNameProviderId;
  let parsePdrExecutionArn;
  let pdrFilename;
  let provider;
  let testDataFolder;
  let testDataGranuleId;
  let testSuffix;
  let workflowExecution;
  const ingestTime = Date.now() - 1000 * 30;

  beforeAll(async () => {
    try {
      config = await loadConfig();

      process.env.PdrsTable = `${config.stackName}-PdrsTable`;

<<<<<<< HEAD
      const testId = createTimestampedTestId(config.stackName, 'IngestFromPdr');
=======
      executionModel = new Execution();

      const testId = createTimestampedTestId(config.stackName, 'IngestFromPdrWithNodeName');
>>>>>>> 1e4b03e6
      testSuffix = createTestSuffix(testId);
      testDataFolder = createTestDataPath(testId);

      pdrFilename = `${testSuffix.slice(1)}_${origPdrFilename}`;

      provider = { id: `s3_provider${testSuffix}` };

      nodeName = config.pdrNodeNameProviderBucket;
      await deleteProvidersByHost(config.stackName, nodeName);

      nodeNameProviderId = `provider-${randomString(4)}-${testSuffix}`;

      const createProviderResponse = await providersApi.createProvider({
        prefix: config.stackName,
        provider: {
          id: nodeNameProviderId,
          protocol: 's3',
          host: nodeName,
        },
      });

      const createProviderResponseBody = JSON.parse(
        createProviderResponse.body
      );

      nodeNameProvider = createProviderResponseBody.record;

      await waitForProviderRecordInOrNotInList(config.stackName, nodeNameProviderId, true, { timestamp__from: ingestTime });

      testDataGranuleId = 'MOD09GQ.A2016358.h13v04.006.2016360104606';

      // populate collections, providers and test data
      const populatePromises = await Promise.all([
        updateAndUploadTestDataToBucket(
          config.bucket,
          s3data,
          testDataFolder,
          [
            { old: 'cumulus-test-data/pdrs', new: testDataFolder },
            { old: 'DATA_TYPE = MOD09GQ;', new: `DATA_TYPE = MOD09GQ${testSuffix};` },
            { old: 'XXX_NODE_NAME_XXX', new: nodeName },
          ]
        ),
        uploadTestDataToBucket(
          nodeName,
          unmodifiedS3Data,
          testDataFolder
        ),
        addCollections(config.stackName, config.bucket, collectionsDir, testSuffix, testId),
        addProviders(config.stackName, config.bucket, providersDir, config.bucket, testSuffix),
      ]);

      addedCollection = populatePromises[2][0];

      // Rename the PDR to avoid race conditions
      await s3().copyObject({
        Bucket: config.bucket,
        CopySource: `${config.bucket}/${testDataFolder}/${origPdrFilename}`,
        Key: `${testDataFolder}/${pdrFilename}`,
      }).promise();

      await S3.deleteS3Object(config.bucket, `${testDataFolder}/${origPdrFilename}`);
    } catch (error) {
      beforeAllFailed = true;
      throw error;
    }
  });

  afterAll(async () => {
    // clean up stack state added by test
    await deleteGranule({
      prefix: config.stackName,
      granuleId: testDataGranuleId,
    });
    await apiTestUtils.deletePdr({
      prefix: config.stackName,
      pdr: pdrFilename,
    });

    // The order of execution deletes matters. Parents must be deleted before children.
    await deleteExecution({ prefix: config.stackName, executionArn: parsePdrExecutionArn });
    await deleteExecution({ prefix: config.stackName, executionArn: workflowExecution.executionArn });

    await Promise.all([
      deleteFolder(config.bucket, testDataFolder),
      cleanupCollections(config.stackName, config.bucket, collectionsDir, testSuffix),
      cleanupProviders(config.stackName, config.bucket, providersDir, testSuffix),
      apiTestUtils.deletePdr({
        prefix: config.stackName,
        pdr: pdrFilename,
      }),
    ]).catch(console.error);

    await providersApi.deleteProvider({
      prefix: config.stackName,
      providerId: nodeNameProviderId,
    }).catch(console.error);
  });

  describe('The Discover and Queue PDRs workflow', () => {
    let queuePdrsOutput;

    beforeAll(async () => {
      try {
        workflowExecution = await buildAndExecuteWorkflow(
          config.stackName,
          config.bucket,
          workflowName,
          { name: addedCollection.name, version: addedCollection.version },
          provider,
          undefined,
          { provider_path: testDataFolder }
        );

        queuePdrsOutput = await lambdaStep.getStepOutput(
          workflowExecution.executionArn,
          'QueuePdrs'
        );
      } catch (error) {
        beforeAllFailed = true;
        throw error;
      }
    });

    it('executes successfully', () => {
      if (beforeAllFailed) fail('beforeAll() failed');
      else {
        expect(workflowExecution.status).toEqual('SUCCEEDED');
      }
    });

    describe('the DiscoverPdrs Lambda', () => {
      let lambdaOutput;

      beforeAll(async () => {
        try {
          lambdaOutput = await lambdaStep.getStepOutput(workflowExecution.executionArn, 'DiscoverPdrs');
        } catch (error) {
          beforeAllFailed = true;
          throw error;
        }
      });

      it('has expected path and name output', () => {
        if (beforeAllFailed) fail('beforeAll() failed');
        else {
          expect(lambdaOutput.payload.pdrs[0].path).toEqual(testDataFolder);
          expect(lambdaOutput.payload.pdrs[0].name).toEqual(pdrFilename);
        }
      });
    });

    describe('the QueuePdrs Lambda', () => {
      if (beforeAllFailed) fail('beforeAll() failed');
      else {
        it('has expected output', () => {
          expect(queuePdrsOutput.payload.pdrs_queued).toEqual(1);
          expect(queuePdrsOutput.payload.running.length).toEqual(1);
        });
      }
    });

    /**
     * The DiscoverAndQueuePdrs workflow kicks off a ParsePdr workflow, so check that the
     * ParsePdr workflow completes successfully. Above, we checked that there is
     * one running task, which is the ParsePdr workflow. The payload has the arn of the
     * running workflow, so use that to get the status.
     */
    describe('The ParsePdr workflow', () => {
      let parsePdrExecutionStatus;
      let parseLambdaOutput;
      let queueGranulesOutput;
      let expectedParsePdrOutput;
      let ingestGranuleWorkflowArn;

      const outputPayloadFilename = './spec/parallel/ingest/resources/ParsePdr.output.json';
      const collectionId = 'MOD09GQ___006';

      beforeAll(() => {
        parsePdrExecutionArn = queuePdrsOutput.payload.running[0];

        try {
          expectedParsePdrOutput = loadFileWithUpdatedGranuleIdPathAndCollection(
            outputPayloadFilename,
            testDataGranuleId,
            testDataFolder,
            collectionId
          );

          expectedParsePdrOutput.granules[0].dataType += testSuffix;
          expectedParsePdrOutput.pdr.name = pdrFilename;
          expectedParsePdrOutput.granules[0].provider = nodeNameProvider;
        } catch (error) {
          beforeAllFailed = true;
          throw error;
        }
      });

      afterAll(async () => {
        // wait for child executions to complete
        await Promise.all(
          queueGranulesOutput.payload.running
            .map((arn) => waitForCompletedExecution(arn))
        );
        await deleteGranule({
          prefix: config.stackName,
          granuleId: parseLambdaOutput.payload.granules[0].granuleId,
        });
      });

      it('executes successfully', async () => {
        if (beforeAllFailed) fail('beforeAll() failed');
        else {
          console.log(`Wait for execution ${parsePdrExecutionArn}`);
          parsePdrExecutionStatus = await waitForCompletedExecution(parsePdrExecutionArn);
          expect(parsePdrExecutionStatus).toEqual('SUCCEEDED');
        }
      });

      describe('ParsePdr lambda function', () => {
        if (beforeAllFailed) fail('beforeAll() failed');
        else {
          it('successfully parses a granule from the PDR', async () => {
            parseLambdaOutput = await lambdaStep.getStepOutput(
              parsePdrExecutionArn,
              'ParsePdr'
            );

            expectedParsePdrOutput.granules[0].provider.timestamp = parseLambdaOutput.payload.granules[0].provider.timestamp;

            expect(parseLambdaOutput.payload.granules).toEqual(expectedParsePdrOutput.granules);
          });
        }
      });

      describe('QueueGranules lambda function', () => {
        it('has expected pdr and arns output', async () => {
          if (beforeAllFailed) fail('beforeAll() failed');
          else {
            queueGranulesOutput = await lambdaStep.getStepOutput(
              parsePdrExecutionArn,
              'QueueGranules'
            );

            expect(queueGranulesOutput.payload.running.length).toEqual(1);

            expect(queueGranulesOutput.payload.pdr.path).toEqual(expectedParsePdrOutput.pdr.path);
            expect(queueGranulesOutput.payload.pdr.name).toEqual(expectedParsePdrOutput.pdr.name);
          }
        });
      });

      describe('PdrStatusCheck lambda function', () => {
        let lambdaOutput;

        beforeAll(async () => {
          lambdaOutput = await lambdaStep.getStepOutput(
            parsePdrExecutionArn,
            'PdrStatusCheck'
          );
        });

        it('has expected output', () => {
          if (beforeAllFailed) fail('beforeAll() failed');
          else {
            const payload = lambdaOutput.payload;
            expect(payload.running.concat(payload.completed, payload.failed).length).toEqual(1);

            expect(payload.pdr.path).toEqual(expectedParsePdrOutput.pdr.path);
            expect(payload.pdr.name).toEqual(expectedParsePdrOutput.pdr.name);
          }
        });
      });

      describe('PdrStatusReport lambda function', () => {
        let lambdaOutput;
        beforeAll(async () => {
          try {
            lambdaOutput = await lambdaStep.getStepOutput(parsePdrExecutionArn, 'SfSqsReport');
          } catch (error) {
            beforeAllFailed = true;
            throw error;
          }
        });

        // SfSnsReport lambda is used in the workflow multiple times, apparently, only the first output
        it('has expected output message', () => {
          if (beforeAllFailed) fail('beforeAll() failed');
          else if (lambdaOutput) {
            // Sometimes PDR ingestion completes before this step is reached, so it is never invoked
            // and there is no Lambda output to check.
            expect(lambdaOutput.payload.pdr.path).toEqual(expectedParsePdrOutput.pdr.path);
            expect(lambdaOutput.payload.pdr.name).toEqual(expectedParsePdrOutput.pdr.name);
          }
        });
      });

      /**
       * The parse pdr workflow kicks off a granule ingest workflow, so check that the
       * granule ingest workflow completes successfully. Above, we checked that there is
       * one running task, which is the sync granule workflow. The payload has the arn of the
       * running workflow, so use that to get the status.
       */
      describe('IngestGranule workflow', () => {
        let ingestGranuleExecutionStatus;

        beforeAll(async () => {
          try {
            // wait for IngestGranule execution to complete
            ingestGranuleWorkflowArn = queueGranulesOutput.payload.running[0];
            console.log(`Waiting for workflow to complete: ${ingestGranuleWorkflowArn}`);
            ingestGranuleExecutionStatus = await waitForCompletedExecution(ingestGranuleWorkflowArn);
          } catch (error) {
            beforeAllFailed = true;
            throw error;
          }
        });

        afterAll(async () => {
          // cleanup
          const finalOutput = await lambdaStep.getStepOutput(ingestGranuleWorkflowArn, 'MoveGranules');
          // delete ingested granule(s)
          await Promise.all(
            finalOutput.payload.granules.map((g) =>
              deleteGranule({
                prefix: config.stackName,
                granuleId: g.granuleId,
              }))
          );
        });

        it('executes successfully', () => {
          if (beforeAllFailed) fail('beforeAll() failed');
          else {
            expect(ingestGranuleExecutionStatus).toEqual('SUCCEEDED');
          }
        });

        describe('SyncGranule lambda function', () => {
          it('outputs 1 granule and pdr', async () => {
            if (beforeAllFailed) fail('beforeAll() failed');
            else {
              const lambdaOutput = await lambdaStep.getStepOutput(
                ingestGranuleWorkflowArn,
                'SyncGranule'
              );
              expect(lambdaOutput.payload.granules.length).toEqual(1);
              expect(lambdaOutput.payload.pdr).toEqual(lambdaOutput.payload.pdr);
            }
          });
        });
      });

      /** This test relies on the previous 'IngestGranule workflow' to complete */
      describe('When accessing an execution via the API that was triggered from a parent step function', () => {
        afterAll(async () => {
          await deleteExecution({ prefix: config.stackName, executionArn: ingestGranuleWorkflowArn });
        });

        it('displays a link to the parent', async () => {
          if (beforeAllFailed) fail('beforeAll() failed');
          else {
            await waitForApiStatus(
              getExecution,
              {
                prefix: config.stackName,
                arn: ingestGranuleWorkflowArn,
              },
              'completed'
            );

            const ingestGranuleExecution = await executionsApiTestUtils.getExecution({
              prefix: config.stackName,
              arn: ingestGranuleWorkflowArn,
            });

            expect(ingestGranuleExecution.parentArn).toEqual(parsePdrExecutionArn);
          }
        });
      });

      describe('When accessing an execution via the API that was not triggered from a parent step function', () => {
        it('does not display a parent link', async () => {
          if (beforeAllFailed) fail('beforeAll() failed');
          else {
            const parsePdrExecution = await executionsApiTestUtils.getExecution({
              prefix: config.stackName,
              arn: workflowExecution.executionArn,
            });

            expect(parsePdrExecution.parentArn).toBeUndefined();
          }
        });
      });

      describe('When a workflow is configured to make a choice based on the output of a Cumulus task', () => {
        let executionStatus;

        beforeAll(async () => {
          let executionStatusResponse;
          try {
            executionStatusResponse = await executionsApiTestUtils.getExecutionStatus({
              prefix: config.stackName,
              arn: parsePdrExecutionArn,
            });
            console.log(`Execution status request status: ${executionStatusResponse.status}`);
            executionStatus = JSON.parse(executionStatusResponse.body);
          } catch (error) {
            console.log(`Error parsing JSON ${executionStatusResponse}`);
            beforeAllFailed = true;
            throw error;
          }
        });

        it('branches according to the CMA output', () => {
          if (beforeAllFailed) fail('beforeAll() failed');
          else {
            expect(executionStatus.executionHistory).toBeTruthy();
            const events = executionStatus.executionHistory.events;

            // the output of the CheckStatus is used to determine the task of choice
            const checkStatusTaskName = 'CheckStatus';
            const successStepName = 'WorkflowSucceeded';
            const pdrStatusReportTaskName = 'PdrStatusReport';

            let choiceVerified = false;
            for (let i = 0; i < events.length; i += 1) {
              const currentEvent = events[i];
              if (currentEvent.type === 'TaskStateExited' &&
                currentEvent.name === checkStatusTaskName) {
                const output = JSON.parse(currentEvent.output);
                const isFinished = output.payload.isFinished;

                // get the next task executed
                let nextTask;
                while (!nextTask && i < events.length - 1) {
                  i += 1;
                  const nextEvent = events[i];
                  if ((
                    nextEvent.type === 'TaskStateEntered' ||
                    nextEvent.type === 'SucceedStateEntered'
                  ) && nextEvent.name) {
                    nextTask = nextEvent.name;
                  }
                }

                expect(nextTask).toBeTruthy();

                if (isFinished === true) {
                  expect(nextTask).toEqual(successStepName);
                } else {
                  expect(nextTask).toEqual(pdrStatusReportTaskName);
                }
                choiceVerified = true;
              }
            }
            expect(choiceVerified).toBeTrue();
          }
        });
      });
    });

    describe('the reporting lambda has received the cloudwatch step function event and', () => {
      it('the execution record is added to DynamoDB', async () => {
        if (beforeAllFailed) fail('beforeAll() failed');
        else {
          const record = await waitForApiStatus(
            getExecution,
            {
              prefix: config.stackName,
              arn: parsePdrExecutionArn,
            },
            'completed'
          );
          expect(record.status).toEqual('completed');
        }
      });

      it('the pdr record is added to DynamoDB', async () => {
        if (beforeAllFailed) fail('beforeAll() failed');
        else {
          const record = await waitForModelStatus(
            new Pdr(),
            { pdrName: pdrFilename },
            'completed'
          );
          expect(record.execution).toEqual(getExecutionUrl(parsePdrExecutionArn));
          expect(record.status).toEqual('completed');
        }
      });
    });

    /** This test relies on the previous 'ParsePdr workflow' to complete */
    describe('When accessing an execution via the API that was triggered from a parent step function', () => {
      it('displays a link to the parent', async () => {
        if (beforeAllFailed) fail('beforeAll() failed');
        else {
          parsePdrExecutionArn = queuePdrsOutput.payload.running[0];
          const parsePdrExecution = await executionsApiTestUtils.getExecution({
            prefix: config.stackName,
            arn: parsePdrExecutionArn,
          });

          expect(parsePdrExecution.parentArn).toEqual(workflowExecution.executionArn);
        }
      });
    });

    describe('When accessing an execution via the API that was not triggered from a parent step function', () => {
      it('does not display a parent link', async () => {
        if (beforeAllFailed) fail('beforeAll() failed');
        else {
          const queuePdrsExecution = await executionsApiTestUtils.getExecution({
            prefix: config.stackName,
            arn: workflowExecution.executionArn,
          });

          expect(queuePdrsExecution.parentArn).toBeUndefined();
        }
      });
    });

    describe('An SNS message', () => {
      let executionCompletedKey;
      let pdrRunningMessageKey;
      let pdrCompletedMessageKey;

      beforeAll(() => {
        try {
          const parsePdrExecutionName = parsePdrExecutionArn.split(':').pop();

          executionCompletedKey = `${config.stackName}/test-output/${parsePdrExecutionName}.output`;

          pdrRunningMessageKey = `${config.stackName}/test-output/${pdrFilename}-running.output`;
          pdrCompletedMessageKey = `${config.stackName}/test-output/${pdrFilename}-completed.output`;
        } catch (error) {
          beforeAllFailed = true;
          throw error;
        }
      });

      afterAll(async () => {
        await Promise.all([
          S3.deleteS3Object(config.bucket, executionCompletedKey),
          S3.deleteS3Object(config.bucket, pdrRunningMessageKey),
          S3.deleteS3Object(config.bucket, pdrCompletedMessageKey),
        ]);
      });

      it('is published for a running PDR', async () => {
        if (beforeAllFailed) fail('beforeAll() failed');
        else {
          const pdrExists = await S3.s3ObjectExists({
            Bucket: config.bucket,
            Key: pdrRunningMessageKey,
          });
          expect(pdrExists).toEqual(true);
        }
      });

      it('is published for an execution on a successful workflow completion', async () => {
        if (beforeAllFailed) fail('beforeAll() failed');
        else {
          const executionExists = await S3.s3ObjectExists({
            Bucket: config.bucket,
            Key: executionCompletedKey,
          });
          expect(executionExists).toEqual(true);
        }
      });

      it('is published for a PDR on a successful workflow completion', async () => {
        if (beforeAllFailed) fail('beforeAll() failed');
        else {
          const pdrExists = await S3.s3ObjectExists({
            Bucket: config.bucket,
            Key: pdrCompletedMessageKey,
          });
          expect(pdrExists).toEqual(true);
        }
      });
    });
  });
});<|MERGE_RESOLUTION|>--- conflicted
+++ resolved
@@ -83,11 +83,7 @@
   let addedCollection;
   let beforeAllFailed;
   let config;
-<<<<<<< HEAD
-=======
-  let executionModel;
   let nodeName;
->>>>>>> 1e4b03e6
   let nodeNameProvider;
   let nodeNameProviderId;
   let parsePdrExecutionArn;
@@ -105,13 +101,7 @@
 
       process.env.PdrsTable = `${config.stackName}-PdrsTable`;
 
-<<<<<<< HEAD
-      const testId = createTimestampedTestId(config.stackName, 'IngestFromPdr');
-=======
-      executionModel = new Execution();
-
       const testId = createTimestampedTestId(config.stackName, 'IngestFromPdrWithNodeName');
->>>>>>> 1e4b03e6
       testSuffix = createTestSuffix(testId);
       testDataFolder = createTestDataPath(testId);
 
