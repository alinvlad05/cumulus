import { ECS } from 'aws-sdk';
import { ecs, s3, lambda } from '@cumulus/aws-client/services';
import { EnvironmentVariables } from 'aws-sdk/clients/lambda';
import {
  getKnexClient,
  translateApiAsyncOperationToPostgresAsyncOperation,
  AsyncOperationPgModel,
  createRejectableTransaction,
  Knex,
} from '@cumulus/db';
import { ApiAsyncOperation, AsyncOperationType } from '@cumulus/types/api/async_operations';
import { v4 as uuidv4 } from 'uuid';
import type { AWSError } from 'aws-sdk/lib/error';
import type { PromiseResult } from 'aws-sdk/lib/request';

import type {
  AsyncOperationModelClass,
  AsyncOperationPgModelObject,
} from './types';

const { EcsStartTaskError } = require('@cumulus/errors');
const {
  indexAsyncOperation,
} = require('@cumulus/es-client/indexer');
const {
  Search,
} = require('@cumulus/es-client/search');

type StartEcsTaskReturnType = Promise<PromiseResult<ECS.RunTaskResponse, AWSError>>;

export const getLambdaEnvironmentVariables = async (
  functionName: string
): Promise<EnvironmentVariables[]> => {
  const lambdaConfig = await lambda().getFunctionConfiguration({
    FunctionName: functionName,
  }).promise();

  return Object.entries(lambdaConfig?.Environment?.Variables ?? {}).map((obj) => ({
    name: obj[0],
    value: obj[1],
  }));
};

/**
 * Start an ECS task for the async operation.
 *
 * @param {Object} params
 * @param {string} params.asyncOperationTaskDefinition - ARN for the task definition
 * @param {string} params.cluster - ARN for the ECS cluster to use for the task
 * @param {string} params.lambdaName
 *   Environment variable for Lambda name that will be run by the ECS task
 * @param {string} params.id - the Async operation ID
 * @param {string} params.payloadBucket
 *   S3 bucket name where async operation payload is stored
 * @param {string} params.payloadKey
 *   S3 key name where async operation payload is stored
 * @param {string} params.useLambdaEnvironmentVariables
 *   Boolean
 * @returns {Promise<Object>}
 * @see https://docs.aws.amazon.com/AWSJavaScriptSDK/latest/AWS/ECS.html#runTask-property
 */
export const startECSTask = async ({
  asyncOperationTaskDefinition,
  cluster,
  lambdaName,
  id,
  payloadBucket,
  payloadKey,
  useLambdaEnvironmentVariables,
  dynamoTableName,
}: {
  asyncOperationTaskDefinition: string,
  cluster: string,
  lambdaName: string,
  id: string,
  payloadBucket: string,
  payloadKey: string,
  useLambdaEnvironmentVariables?: boolean,
  dynamoTableName: string,
}): StartEcsTaskReturnType => {
  const envVars = [
    { name: 'asyncOperationId', value: id },
    { name: 'asyncOperationsTable', value: dynamoTableName },
    { name: 'lambdaName', value: lambdaName },
    { name: 'payloadUrl', value: `s3://${payloadBucket}/${payloadKey}` },
  ] as EnvironmentVariables[];
  let taskVars = envVars;

  if (useLambdaEnvironmentVariables) {
    const lambdaVars = await getLambdaEnvironmentVariables(lambdaName);
    taskVars = envVars.concat(lambdaVars);
  }

  return ecs().runTask({
    cluster,
    taskDefinition: asyncOperationTaskDefinition,
    launchType: 'EC2',
    overrides: {
      containerOverrides: [
        {
          name: 'AsyncOperation',
          environment: taskVars,
        },
      ],
    },
  }).promise();
};

export const createAsyncOperation = async (
  params: {
    createObject: ApiAsyncOperation,
    stackName: string,
    systemBucket: string,
    dynamoTableName: string,
    knexConfig?: NodeJS.ProcessEnv,
    esClient?: object,
    asyncOperationPgModel?: AsyncOperationPgModelObject
  },
  AsyncOperation: AsyncOperationModelClass
): Promise<Partial<ApiAsyncOperation>> => {
  const {
    createObject,
    stackName,
    systemBucket,
    dynamoTableName,
    knexConfig = process.env,
    esClient = await Search.es(),
    asyncOperationPgModel = new AsyncOperationPgModel(),
  } = params;

  const asyncOperationModel = new AsyncOperation({
    stackName,
    systemBucket,
    tableName: dynamoTableName,
  });

  const knex = await getKnexClient({ env: knexConfig });
  let createdAsyncOperation: ApiAsyncOperation | undefined;

  try {
    return await knex.transaction(async (trx) => {
      const pgCreateObject = translateApiAsyncOperationToPostgresAsyncOperation(createObject);
      await asyncOperationPgModel.create(trx, pgCreateObject);
      createdAsyncOperation = await asyncOperationModel.create(createObject);
      await indexAsyncOperation(esClient, createObject, process.env.ES_INDEX);
      return createdAsyncOperation;
    });
  } catch (error) {
    if (createdAsyncOperation) {
      await asyncOperationModel.delete({ id: createdAsyncOperation.id });
    }
    throw error;
  }
};

/**
 * Start an AsyncOperation in ECS and store its associate record to DynamoDB
 *
 * @param {Object} params - params
 * @param {string} params.asyncOperationTaskDefinition - the name or ARN of the
 *   async-operation ECS task definition
 * @param {string} params.cluster - the name of the ECS cluster
 * @param {string} params.description - the ECS task description
 * @param {string} params.dynamoTableName - the dynamo async operations table to
 * write records to
 * @param {Object} params.knexConfig - Object with Knex configuration keys
 * @param {string} params.lambdaName - the name of the Lambda task to be run
 * @param {string} params.operationType - the type of async operation to run
 * @param {Object|Array} params.payload - the event to be passed to the lambda task.
 *   Must be a simple Object or Array which can be converted to JSON.
 * @param {string} params.stackName- the Cumulus stack name
 * @param {string} params.systembucket- Cumulus system bucket to use for writing
 * async payload objects
 * @param {string} params.useLambdaEnvironmentVariables -
 * useLambdaEnvironmentVariables, set 'true' if async task
 * should import environment variables from the deployed lambda
 * @param {Class} AsyncOperation - A reference to the AsyncOperations model class
 * @returns {Promise<Object>} - an AsyncOperation record
 * @memberof AsyncOperation
 */
export const startAsyncOperation = async (
  params: {
    asyncOperationTaskDefinition: string,
    cluster: string,
    description: string,
    dynamoTableName: string,
    knexConfig?: NodeJS.ProcessEnv,
    lambdaName: string,
    operationType: AsyncOperationType,
    payload: unknown,
    stackName: string,
    systemBucket: string,
    useLambdaEnvironmentVariables?: boolean,
    startEcsTaskFunc?: () => StartEcsTaskReturnType
  },
  AsyncOperation: AsyncOperationModelClass
): Promise<Partial<ApiAsyncOperation>> => {
  const {
    description,
    operationType,
    payload,
    systemBucket,
    stackName,
    dynamoTableName,
    knexConfig,
    startEcsTaskFunc = startECSTask,
  } = params;

  const id = uuidv4();
  // Store the payload to S3
  const payloadBucket = systemBucket;
  const payloadKey = `${stackName}/async-operation-payloads/${id}.json`;

  await s3().putObject({
    Bucket: payloadBucket,
    Key: payloadKey,
    Body: JSON.stringify(payload),
  }).promise();

  // Start the task in ECS
  const runTaskResponse = await startEcsTaskFunc({
    ...params,
    id,
    payloadBucket,
    payloadKey,
  });

  if (runTaskResponse?.failures && runTaskResponse.failures.length > 0) {
    throw new EcsStartTaskError(
      `Failed to start AsyncOperation: ${runTaskResponse.failures[0].reason}`
    );
  }

<<<<<<< HEAD
  return createAsyncOperation(
    {
      createObject: {
        id,
        status: 'RUNNING',
        taskArn: runTaskResponse?.tasks?.[0].taskArn,
        description,
        operationType,
        createdAt: Date.now(),
        updatedAt: Date.now(),
      },
      stackName,
      systemBucket,
      dynamoTableName,
      knexConfig,
    },
    AsyncOperation
  );
=======
  const asyncOperationModel = new AsyncOperation({
    stackName,
    systemBucket,
    tableName: dynamoTableName,
  });
  const asyncOperationPgModel = new AsyncOperationPgModel();

  const knex = await getKnexClient({ env: knexConfig });
  return createRejectableTransaction<ApiAsyncOperation>(knex, async (trx: Knex.Transaction) => {
    const createObject: ApiAsyncOperation = {
      id,
      status: 'RUNNING',
      taskArn: runTaskResponse?.tasks?.[0].taskArn,
      description,
      operationType,
      createdAt: Date.now(),
      updatedAt: Date.now(),
    };

    const pgCreateObject = translateApiAsyncOperationToPostgresAsyncOperation(createObject);

    await asyncOperationPgModel.create(trx, pgCreateObject);
    return asyncOperationModel.create(createObject);
  });
>>>>>>> 325308f0
};<|MERGE_RESOLUTION|>--- conflicted
+++ resolved
@@ -231,7 +231,6 @@
     );
   }
 
-<<<<<<< HEAD
   return createAsyncOperation(
     {
       createObject: {
@@ -250,30 +249,4 @@
     },
     AsyncOperation
   );
-=======
-  const asyncOperationModel = new AsyncOperation({
-    stackName,
-    systemBucket,
-    tableName: dynamoTableName,
-  });
-  const asyncOperationPgModel = new AsyncOperationPgModel();
-
-  const knex = await getKnexClient({ env: knexConfig });
-  return createRejectableTransaction<ApiAsyncOperation>(knex, async (trx: Knex.Transaction) => {
-    const createObject: ApiAsyncOperation = {
-      id,
-      status: 'RUNNING',
-      taskArn: runTaskResponse?.tasks?.[0].taskArn,
-      description,
-      operationType,
-      createdAt: Date.now(),
-      updatedAt: Date.now(),
-    };
-
-    const pgCreateObject = translateApiAsyncOperationToPostgresAsyncOperation(createObject);
-
-    await asyncOperationPgModel.create(trx, pgCreateObject);
-    return asyncOperationModel.create(createObject);
-  });
->>>>>>> 325308f0
 };