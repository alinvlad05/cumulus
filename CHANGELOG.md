--- conflicted
+++ resolved
@@ -24,13 +24,7 @@
     the output. Defaults to '.', which will match all granules in the PDR.
 - File checksums in PDRs now support MD5
 - Deployment support to subscribe to an SNS topic that already exists
-<<<<<<< HEAD
-- **CUMULUS-470, CUMULUS-471** In-region S3 Policy lambda added to API to update bucket policy for in-region access.
 - **CUMULUS-461** Support use of metadata date and other components in `url_path` property
-- **CUMULUS-533** Added fields to granule indexer to support EMS ingest and archive record creation
-- You can now deploy cumulus without ElasticSearch. Just add `es: null` to your `app/config.yml` file. This is only useful for debugging purposes. Cumulus still requires ElasticSearch to properly operate.
-- `@cumulus/integration-tests` includes and exports the `addRules` function, which seeds rules into the DynamoDB table.
-=======
 - **CUMULUS-470, CUMULUS-471** In-region S3 Policy lambda added to API to
   update bucket policy for in-region access.
 - **CUMULUS-533** Added fields to granule indexer to support EMS ingest and
@@ -40,7 +34,6 @@
   Cumulus still requires ElasticSearch to properly operate.
 - `@cumulus/integration-tests` includes and exports the `addRules` function,
   which seeds rules into the DynamoDB table.
->>>>>>> d31dbe0c
 - **CUMULUS-534** Track deleted granules
   - added `deletedgranule` type to `cumulus` index.
   - **Important Note:** Force custom bootstrap to re-run by adding this to
@@ -55,15 +48,12 @@
   public IP address is available.
 
 ### Changed
-<<<<<<< HEAD
 - **CUMULUS-477** Update bucket configuration to support multiple buckets of the same type:
   - Change IAM deployment configuration
   - Replace instances where buckets.internal is relied upon to either use the system bucket or a configured bucket
 - CUMULUS-550 Custom bootstrap automatically adds new types to index on deployment
-=======
 - **CUMULUS-550** Custom bootstrap automatically adds new types to index on
   deployment
->>>>>>> d31dbe0c
 
 ## [v1.5.1] - 2018-04-23
 ### Fixed
