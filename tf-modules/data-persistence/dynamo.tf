--- conflicted
+++ resolved
@@ -5,11 +5,6 @@
     async_operations_table       = "${var.prefix}-AsyncOperationsTable"
     collections_table            = "${var.prefix}-CollectionsTable"
     granules_table               = "${var.prefix}-GranulesTable"
-<<<<<<< HEAD
-    pdrs_table                   = "${var.prefix}-PdrsTable"
-=======
-    providers_table              = "${var.prefix}-ProvidersTable"
->>>>>>> 09095418
     reconciliation_reports_table = "${var.prefix}-ReconciliationReportsTable"
     rules_table                  = "${var.prefix}-RulesTable"
     semaphores_table             = "${var.prefix}-SemaphoresTable"
@@ -131,35 +126,44 @@
   tags = var.tags
 }
 
-<<<<<<< HEAD
 resource "aws_dynamodb_table" "pdrs_table" {
   name             = local.table_names.pdrs_table
   billing_mode     = "PAY_PER_REQUEST"
   hash_key         = "pdrName"
-=======
+  stream_enabled   = true
+  stream_view_type = "NEW_AND_OLD_IMAGES"
+
+  attribute {
+    name = "pdrName"
+    type = "S"
+  }
+
+  point_in_time_recovery {
+    enabled = contains(local.enable_point_in_time_table_names, local.table_names.pdrs_table)
+  }
+
+  lifecycle {
+    prevent_destroy = true
+    ignore_changes = [ name ]
+  }
+
+  tags = var.tags
+}
+
 resource "aws_dynamodb_table" "providers_table" {
   name             = local.table_names.providers_table
   billing_mode     = "PAY_PER_REQUEST"
   hash_key         = "id"
->>>>>>> 09095418
-  stream_enabled   = true
-  stream_view_type = "NEW_AND_OLD_IMAGES"
-
-  attribute {
-<<<<<<< HEAD
-    name = "pdrName"
-=======
+  stream_enabled   = true
+  stream_view_type = "NEW_AND_OLD_IMAGES"
+
+  attribute {
     name = "id"
->>>>>>> 09095418
-    type = "S"
-  }
-
-  point_in_time_recovery {
-<<<<<<< HEAD
-    enabled = contains(local.enable_point_in_time_table_names, local.table_names.pdrs_table)
-=======
+    type = "S"
+  }
+
+  point_in_time_recovery {
     enabled = contains(local.enable_point_in_time_table_names, local.table_names.providers_table)
->>>>>>> 09095418
   }
 
   lifecycle {
