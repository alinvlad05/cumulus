'use strict';

const test = require('ava');
const pick = require('lodash/pick');
const sortBy = require('lodash/sortBy');
const sinon = require('sinon');

const awsServices = require('@cumulus/aws-client/services');
const s3Utils = require('@cumulus/aws-client/S3');
const StepFunctions = require('@cumulus/aws-client/StepFunctions');
const launchpad = require('@cumulus/launchpad-auth');
const { randomString, randomId } = require('@cumulus/common/test-utils');
const { CMR } = require('@cumulus/cmr-client');
const { DefaultProvider } = require('@cumulus/common/key-pair-provider');

const Granule = require('../../../models/granules');
const { fakeFileFactory, fakeGranuleFactoryV2 } = require('../../../lib/testUtils');

let fakeExecution;
let testCumulusMessage;
let sandbox;

test.before(async () => {
  process.env.GranulesTable = randomString();
  await new Granule().createTable();

  testCumulusMessage = {
    cumulus_meta: {
      execution_name: randomString(),
      state_machine: 'arn:aws:states:us-east-1:123456789012:stateMachine:HelloStateMachine',
      workflow_start_time: Date.now(),
    },
    meta: {
      collection: {
        name: randomString(),
        version: randomString(),
      },
      provider: {
        host: randomString(),
        protocol: 's3',
      },
      status: 'completed',
    },
    payload: {
      granules: [
        {
          granuleId: randomString(),
          sync_granule_duration: 123,
          post_to_cmr_duration: 456,
          files: [],
        },
      ],
    },
  };

  sandbox = sinon.createSandbox();

  fakeExecution = {
    input: JSON.stringify(testCumulusMessage),
    startDate: new Date(Date.UTC(2019, 6, 28)),
    stopDate: new Date(Date.UTC(2019, 6, 28, 1)),
  };
  sandbox.stub(StepFunctions, 'describeExecution').resolves(fakeExecution);

  // Store the CMR password
  process.env.cmr_password_secret_name = randomString();
  await awsServices.secretsManager().createSecret({
    Name: process.env.cmr_password_secret_name,
    SecretString: randomString(),
  }).promise();

  // Store the launchpad passphrase
  process.env.launchpad_passphrase_secret_name = randomString();
  await awsServices.secretsManager().createSecret({
    Name: process.env.launchpad_passphrase_secret_name,
    SecretString: randomString(),
  }).promise();
});

test.beforeEach((t) => {
  t.context.granuleModel = new Granule();
});

test.after.always(async () => {
  await awsServices.secretsManager().deleteSecret({
    SecretId: process.env.cmr_password_secret_name,
    ForceDeleteWithoutRecovery: true,
  }).promise();
  await awsServices.secretsManager().deleteSecret({
    SecretId: process.env.launchpad_passphrase_secret_name,
    ForceDeleteWithoutRecovery: true,
  }).promise();
  await new Granule().deleteTable();
  sandbox.restore();
});

test('files existing at location returns empty array if no files exist', async (t) => {
  const filenames = [
    'granule-file-1.hdf',
    'granule-file-2.hdf',
  ];

  const sourceBucket = 'test-bucket';
  const destBucket = 'dest-bucket';

  const sourceFiles = filenames.map(
    (name) =>
      fakeFileFactory({
        name,
        bucket: sourceBucket,
        key: `origin/${name}`,
      })
  );

  const destinationFilepath = 'destination';

  const destinations = [
    {
      regex: '.*.hdf$',
      bucket: destBucket,
      key: destinationFilepath,
    },
  ];

  const granule = {
    files: sourceFiles,
  };

  const granulesModel = new Granule();

  const filesExisting = await granulesModel.getFilesExistingAtLocation(granule, destinations);

  t.deepEqual(filesExisting, []);
});

test('files existing at location returns both files if both exist', async (t) => {
  const filenames = [
    'granule-file-1.hdf',
    'granule-file-2.hdf',
  ];

  const sourceBucket = 'test-bucket';
  const destBucket = randomString();

  await awsServices.s3().createBucket({ Bucket: destBucket }).promise();

  const sourceFiles = filenames.map(
    (fileName) => fakeFileFactory({ fileName, bucket: sourceBucket })
  );

  const destinations = [
    {
      regex: '.*.hdf$',
      bucket: destBucket,
    },
  ];

  const dataSetupPromises = filenames.map(async (filename) => {
    const params = {
      Bucket: destBucket,
      Key: filename,
      Body: 'test',
    };
    return await awsServices.s3().putObject(params).promise();
  });

  await Promise.all(dataSetupPromises);

  const granule = {
    files: sourceFiles,
  };

  const granulesModel = new Granule();

  const filesExisting = await granulesModel.getFilesExistingAtLocation(granule, destinations);

  t.deepEqual(filesExisting, sourceFiles);

  await s3Utils.recursivelyDeleteS3Bucket(destBucket);
});

test('files existing at location returns only file that exists', async (t) => {
  const filenames = [
    'granule-file-1.hdf',
    'granule-file-2.hdf',
  ];

  const sourceBucket = 'test-bucket';
  const destBucket = randomString();

  await awsServices.s3().createBucket({ Bucket: destBucket }).promise();

  const sourceFiles = filenames.map(
    (fileName) => fakeFileFactory({ fileName, bucket: sourceBucket })
  );

  const destinations = [
    {
      regex: '.*.hdf$',
      bucket: destBucket,
      filepath: '',
    },
  ];

  const params = {
    Bucket: destBucket,
    Key: filenames[1],
    Body: 'test',
  };
  await awsServices.s3().putObject(params).promise();

  const granule = {
    files: sourceFiles,
  };

  const granulesModel = new Granule();

  const filesExisting = await granulesModel.getFilesExistingAtLocation(granule, destinations);

  t.deepEqual(filesExisting, [sourceFiles[1]]);

  await s3Utils.recursivelyDeleteS3Bucket(destBucket);
});

test('files existing at location returns only file that exists with multiple destinations', async (t) => {
  const filenames = [
    'granule-file-1.txt',
    'granule-file-2.hdf',
  ];

  const sourceBucket = 'test-bucket';
  const destBucket1 = randomString();
  const destBucket2 = randomString();

  await Promise.all([
    awsServices.s3().createBucket({ Bucket: destBucket1 }).promise(),
    awsServices.s3().createBucket({ Bucket: destBucket2 }).promise(),
  ]);

  const sourceFiles = filenames.map(
    (fileName) => fakeFileFactory({ fileName, bucket: sourceBucket })
  );

  const destinations = [
    {
      regex: '.*.txt$',
      bucket: destBucket1,
      filepath: '',
    },
    {
      regex: '.*.hdf$',
      bucket: destBucket2,
      filepath: '',
    },
  ];

  let params = {
    Bucket: destBucket1,
    Key: filenames[0],
    Body: 'test',
  };
  await awsServices.s3().putObject(params).promise();

  params = {
    Bucket: destBucket2,
    Key: filenames[1],
    Body: 'test',
  };
  await awsServices.s3().putObject(params).promise();

  const granule = {
    files: sourceFiles,
  };

  const granulesModel = new Granule();

  const filesExisting = await granulesModel.getFilesExistingAtLocation(granule, destinations);

  t.deepEqual(filesExisting, sourceFiles);

  await Promise.all([
    s3Utils.recursivelyDeleteS3Bucket(destBucket1),
    s3Utils.recursivelyDeleteS3Bucket(destBucket2),
  ]);
});

test('get() will translate an old-style granule file into the new schema', async (t) => {
  const oldFile = {
    bucket: 'my-bucket',
    filename: 's3://my-bucket/path/to/file.txt',
    filepath: 'path/to/file.txt',
    name: 'file123.txt',
    path: 'source/path',
    checksumType: 'my-checksumType',
    checksumValue: 'my-checksumValue',
    url_path: 'some-url-path',
    fileSize: 1234,
  };

  const granule = fakeGranuleFactoryV2({ files: [oldFile] });

  await awsServices.dynamodbDocClient().put({
    TableName: process.env.GranulesTable,
    Item: granule,
  }).promise();

  const granuleModel = new Granule();
  const fetchedGranule = await granuleModel.get({ granuleId: granule.granuleId });

  t.deepEqual(
    fetchedGranule.files[0],
    {
      bucket: 'my-bucket',
      key: 'path/to/file.txt',
      fileName: 'file123.txt',
      checksumType: 'my-checksumType',
      checksum: 'my-checksumValue',
      size: 1234,
    }
  );
});

test('get() will correctly return a granule file stored using the new schema', async (t) => {
  const newFile = {
    bucket: 'my-bucket',
    key: 'path/to/file.txt',
    fileName: 'file123.txt',
    checksumType: 'my-checksumType',
    checksum: 'my-checksumValue',
    size: 1234,
  };

  const granule = fakeGranuleFactoryV2({ files: [newFile] });

  await awsServices.dynamodbDocClient().put({
    TableName: process.env.GranulesTable,
    Item: granule,
  }).promise();

  const granuleModel = new Granule();
  const fetchedGranule = await granuleModel.get({ granuleId: granule.granuleId });

  t.deepEqual(
    fetchedGranule.files[0],
    {
      bucket: 'my-bucket',
      key: 'path/to/file.txt',
      fileName: 'file123.txt',
      checksumType: 'my-checksumType',
      checksum: 'my-checksumValue',
      size: 1234,
    }
  );
});

test('getRecord() returns a granule record from the database', async (t) => {
  const granule = fakeGranuleFactoryV2();

  await awsServices.dynamodbDocClient().put({
    TableName: process.env.GranulesTable,
    Item: granule,
  }).promise();

  const granuleModel = new Granule();

  const fetchedGranule = await granuleModel.getRecord({
    granuleId: granule.granuleId,
  });

  t.is(fetchedGranule.granuleId, granule.granuleId);
});

test('batchGet() will translate old-style granule files into the new schema', async (t) => {
  const oldFile = {
    bucket: 'my-bucket',
    filename: 's3://my-bucket/path/to/file.txt',
    filepath: 'path/to/file.txt',
    name: 'file123.txt',
    path: 'source/path',
    checksumType: 'my-checksumType',
    checksumValue: 'my-checksumValue',
    url_path: 'some-url-path',
    fileSize: 1234,
  };

  const granule = fakeGranuleFactoryV2({ files: [oldFile] });

  await awsServices.dynamodbDocClient().put({
    TableName: process.env.GranulesTable,
    Item: granule,
  }).promise();

  const granuleModel = new Granule();
  const batchGetResponse = await granuleModel.batchGet([
    { granuleId: granule.granuleId },
  ]);

  const fetchedGranule = batchGetResponse.Responses[process.env.GranulesTable][0];

  t.deepEqual(
    fetchedGranule.files[0],
    {
      bucket: 'my-bucket',
      key: 'path/to/file.txt',
      fileName: 'file123.txt',
      checksumType: 'my-checksumType',
      checksum: 'my-checksumValue',
      size: 1234,
    }
  );
});

test('scan() will translate old-style granule files into the new schema', async (t) => {
  const oldFile = {
    bucket: 'my-bucket',
    filename: 's3://my-bucket/path/to/file.txt',
    filepath: 'path/to/file.txt',
    name: 'file123.txt',
    path: 'source/path',
    checksumType: 'my-checksumType',
    checksumValue: 'my-checksumValue',
    url_path: 'some-url-path',
    fileSize: 1234,
  };

  const granule = fakeGranuleFactoryV2({ files: [oldFile] });

  await awsServices.dynamodbDocClient().put({
    TableName: process.env.GranulesTable,
    Item: granule,
  }).promise();

  const granuleModel = new Granule();
  const scanResponse = await granuleModel.scan({
    names: { '#granuleId': 'granuleId' },
    filter: '#granuleId = :granuleId',
    values: { ':granuleId': granule.granuleId },
  });

  t.deepEqual(
    scanResponse.Items[0].files[0],
    {
      bucket: 'my-bucket',
      key: 'path/to/file.txt',
      fileName: 'file123.txt',
      checksumType: 'my-checksumType',
      checksum: 'my-checksumValue',
      size: 1234,
    }
  );
});

test('getGranulesForCollection() only returns granules belonging to the specified collection', async (t) => {
  const { granuleModel } = t.context;

  const expectedGranule = fakeGranuleFactoryV2({ collectionId: 'good-collection' });

  await granuleModel.create([
    expectedGranule,
    fakeGranuleFactoryV2({ collectionId: 'bad-collection' }),
  ]);

  const granules = await granuleModel.getGranulesForCollection('good-collection');

  const { granuleId } = await granules.shift();
  t.is(granuleId, expectedGranule.granuleId);
  t.is(await granules.shift(), null);
});

test('getGranulesForCollection() sorts its results by granuleId', async (t) => {
  const { granuleModel } = t.context;

  const collectionId = randomString();
  const granules = [
    fakeGranuleFactoryV2({ collectionId }),
    fakeGranuleFactoryV2({ collectionId }),
  ];

  await granuleModel.create(granules);

  const granulesQueue = await granuleModel.getGranulesForCollection(collectionId);

  const fetchedGranules = [
    await granulesQueue.shift(),
    await granulesQueue.shift(),
  ];

  t.is(await granulesQueue.shift(), null);

  t.deepEqual(
    fetchedGranules.map((g) => g.granuleId).sort(),
    granules.map((g) => g.granuleId).sort()
  );
});

test('getGranulesForCollection() filters by status', async (t) => {
  const { granuleModel } = t.context;

  const collectionId = randomString();
  const expectedGranule = fakeGranuleFactoryV2({ collectionId, status: 'completed' });

  await granuleModel.create([
    expectedGranule,
    fakeGranuleFactoryV2({ collectionId, status: 'failed' }),
  ]);

  const granules = await granuleModel.getGranulesForCollection(collectionId, 'completed');

  const { granuleId } = await granules.shift();
  t.is(granuleId, expectedGranule.granuleId);
  t.is(await granules.shift(), null);
});

test('searchGranulesForCollection() returns matching granules ordered by granuleId', async (t) => {
  const { granuleModel } = t.context;

  const collectionId = randomString();
  const provider = randomString();
  const status = 'running';
  const granules = [
    fakeGranuleFactoryV2({ collectionId, provider, status }),
    fakeGranuleFactoryV2({ collectionId, provider, status }),
    fakeGranuleFactoryV2({ collectionId, provider, status: 'completed' }),
    fakeGranuleFactoryV2({ collectionId, provider: randomString(), status: 'completed' }),
  ];
  await granuleModel.create(granules);

  const fields = ['granuleId', 'collectionId', 'provider', 'createdAt', 'status'];

  let searchParams = {
    provider,
    status,
    updatedAt__from: Date.now() - 1000 * 30,
    updatedAt__to: Date.now(),
  };
  let granulesQueue = await granuleModel
    .searchGranulesForCollection(collectionId, searchParams, fields);

  let fetchedGranules = await granulesQueue.empty();
  t.is(fetchedGranules.length, 2);
  const expectedGranules = granules.slice(0, 2).map((granule) => pick(granule, fields));
  t.deepEqual(fetchedGranules, sortBy(expectedGranules, ['granuleId']));

  // array parameters
  searchParams = {
    ...searchParams,
    provider: [provider, randomId('provider')],
    granuleId: granules[0].granuleId,
  };
  granulesQueue = await granuleModel
    .searchGranulesForCollection(collectionId, searchParams, fields);

  fetchedGranules = await granulesQueue.empty();
  t.is(fetchedGranules.length, 1);
  t.deepEqual(fetchedGranules[0], pick(granules[0], fields));

  // test when no granule falls within the search parameter range
  searchParams = {
    provider,
    status,
    updatedAt__from: Date.now(),
  };
  granulesQueue = await granuleModel
    .searchGranulesForCollection(collectionId, searchParams, fields);
  fetchedGranules = await granulesQueue.empty();
  t.is(fetchedGranules.length, 0);
});

test('granuleAttributeScan() returns granules filtered by search params', async (t) => {
  const { granuleModel } = t.context;

  const collectionId = randomString();
  const provider = randomString();
  const status = 'running';
  const granules = [
    fakeGranuleFactoryV2({ collectionId, status }),
    fakeGranuleFactoryV2({ collectionId, status, provider }),
    fakeGranuleFactoryV2({ granuleId: 'test123', collectionId, status }),
    fakeGranuleFactoryV2({ collectionId, status: 'completed' }),
    fakeGranuleFactoryV2({ collectionId: randomString(), status: 'completed' }),
  ];
  await granuleModel.create(granules);

  const searchParams = {
    collectionId,
    status,
    updatedAt__from: Date.now() - 1000 * 30,
    updatedAt__to: Date.now(),
  };
  let granulesQueue = await granuleModel.granuleAttributeScan(searchParams);

  let fetchedGranules = await granulesQueue.empty();
  t.is(fetchedGranules.length, 3);
  t.deepEqual(
    fetchedGranules.map((g) => g.granuleId).sort(),
    granules.slice(0, 3).map((g) => g.granuleId).sort()
  );

  const searchWithGranId = {
    ...searchParams,
    granuleId: 'test',
  };

  granulesQueue = await granuleModel.granuleAttributeScan(searchWithGranId);
  fetchedGranules = await granulesQueue.empty();
  t.is(fetchedGranules.length, 1);

  const searchWithProvider = {
    ...searchParams,
    provider,
  };
  granulesQueue = await granuleModel.granuleAttributeScan(searchWithProvider);
  fetchedGranules = await granulesQueue.empty();
  t.is(fetchedGranules.length, 1);
});

test('removing a granule from CMR fails if the granule is not in CMR', async (t) => {
  const granule = fakeGranuleFactoryV2({ published: false });

  await awsServices.dynamodbDocClient().put({
    TableName: process.env.GranulesTable,
    Item: granule,
  }).promise();

  const granuleModel = new Granule();

  try {
    await granuleModel.removeGranuleFromCmrByGranule(granule);
  } catch (error) {
    t.is(error.message, `Granule ${granule.granuleId} is not published to CMR, so cannot be removed from CMR`);
  }
});

test.serial('removing a granule from CMR passes the granule UR to the cmr delete function', async (t) => {
  sinon.stub(
    DefaultProvider,
    'decrypt'
  ).callsFake(() => Promise.resolve('fakePassword'));

  sinon.stub(
    CMR.prototype,
    'deleteGranule'
  ).callsFake((granuleUr) => Promise.resolve(t.is(granuleUr, 'granule-ur')));

  sinon.stub(
    CMR.prototype,
    'getGranuleMetadata'
  ).callsFake(() => Promise.resolve({ title: 'granule-ur' }));

  try {
    const granule = fakeGranuleFactoryV2();

    await awsServices.dynamodbDocClient().put({
      TableName: process.env.GranulesTable,
      Item: granule,
    }).promise();

    const granuleModel = new Granule();

    await granuleModel.removeGranuleFromCmrByGranule(granule);
  } finally {
    CMR.prototype.deleteGranule.restore();
    DefaultProvider.decrypt.restore();
    CMR.prototype.getGranuleMetadata.restore();
  }
});

test.serial('removing a granule from CMR succeeds with Launchpad authentication', async (t) => {
  process.env.cmr_oauth_provider = 'launchpad';
  const launchpadStub = sinon.stub(launchpad, 'getLaunchpadToken').callsFake(() => randomString());

  sinon.stub(
    DefaultProvider,
    'decrypt'
  ).callsFake(() => Promise.resolve('fakePassword'));

  sinon.stub(
    CMR.prototype,
    'deleteGranule'
  ).callsFake((granuleUr) => Promise.resolve(t.is(granuleUr, 'granule-ur')));

  sinon.stub(
    CMR.prototype,
    'getGranuleMetadata'
  ).callsFake(() => Promise.resolve({ title: 'granule-ur' }));

  try {
    const granule = fakeGranuleFactoryV2();

    await awsServices.dynamodbDocClient().put({
      TableName: process.env.GranulesTable,
      Item: granule,
    }).promise();

    const granuleModel = new Granule();

    await granuleModel.removeGranuleFromCmrByGranule(granule);

    t.is(launchpadStub.calledOnce, true);
  } finally {
    process.env.cmr_oauth_provider = 'earthdata';
    launchpadStub.restore();
    CMR.prototype.deleteGranule.restore();
    DefaultProvider.decrypt.restore();
    CMR.prototype.getGranuleMetadata.restore();
  }
});

test('_getMutableFieldNames() returns correct fields for running status', (t) => {
  const { granuleModel } = t.context;

  const updatedItem = {
    granuleId: randomString(),
    status: 'running',
  };

  const updateFields = granuleModel._getMutableFieldNames(updatedItem);

  t.deepEqual(updateFields, [
    'createdAt', 'updatedAt', 'timestamp', 'status', 'execution',
  ]);
});

test('_getMutableFieldNames() returns correct fields for completed status', (t) => {
  const { granuleModel } = t.context;

  const item = {
    granuleId: randomString(),
    status: 'completed',
    pdrName: 'pdr',
    files: [],
    createdAt: Date.now(),
  };

  const updateFields = granuleModel._getMutableFieldNames(item);

  t.deepEqual(updateFields, Object.keys(item));
<<<<<<< HEAD
=======
});

test('applyWorkflow throws error if workflow argument is missing', async (t) => {
  const { granuleModel } = t.context;

  const granule = {
    granuleId: randomString(),
  };

  await t.throwsAsync(
    granuleModel.applyWorkflow(granule),
    {
      instanceOf: TypeError,
    }
  );
});

test.serial('applyWorkflow invokes Lambda to schedule workflow', async (t) => {
  const { granuleModel } = t.context;

  const granule = fakeGranuleFactoryV2();
  const workflow = randomString();
  const lambdaPayload = {
    payload: {
      granules: [granule],
    },
  };

  await granuleModel.create(granule);

  const buildPayloadStub = sinon.stub(Rule, 'buildPayload').resolves(lambdaPayload);
  const lambdaInvokeStub = sinon.stub(Lambda, 'invoke').resolves();
  t.teardown(() => {
    buildPayloadStub.restore();
    lambdaInvokeStub.restore();
  });

  await granuleModel.applyWorkflow(granule, workflow);

  t.true(lambdaInvokeStub.called);
  t.deepEqual(lambdaInvokeStub.args[0][1], lambdaPayload);
});

test.serial('applyWorkflow uses custom queueUrl, if provided', async (t) => {
  const { granuleModel } = t.context;

  const granule = fakeGranuleFactoryV2();
  const workflow = randomString();
  const queueUrl = randomString();

  await granuleModel.create(granule);

  const buildPayloadStub = sinon.stub(Rule, 'buildPayload').resolves();
  const lambdaInvokeStub = sinon.stub(Lambda, 'invoke').resolves();
  t.teardown(() => {
    buildPayloadStub.restore();
    lambdaInvokeStub.restore();
  });

  await granuleModel.applyWorkflow(granule, workflow, undefined, queueUrl);

  t.true(buildPayloadStub.called);
  t.like(buildPayloadStub.args[0][0], {
    queueUrl,
  });
>>>>>>> 325308f0
});<|MERGE_RESOLUTION|>--- conflicted
+++ resolved
@@ -735,8 +735,6 @@
   const updateFields = granuleModel._getMutableFieldNames(item);
 
   t.deepEqual(updateFields, Object.keys(item));
-<<<<<<< HEAD
-=======
 });
 
 test('applyWorkflow throws error if workflow argument is missing', async (t) => {
@@ -802,5 +800,4 @@
   t.like(buildPayloadStub.args[0][0], {
     queueUrl,
   });
->>>>>>> 325308f0
 });