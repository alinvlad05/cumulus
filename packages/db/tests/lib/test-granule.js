--- conflicted
+++ resolved
@@ -74,12 +74,8 @@
     status: 'running',
   });
 
-<<<<<<< HEAD
-  const [granuleCumulusId] = await createRejectableTransaction(
-    knex,
-=======
-  const [pgGranule] = await knex.transaction(
->>>>>>> f5132068
+  const [pgGranule] = await createRejectableTransaction(
+    knex,
     (trx) => upsertGranuleWithExecutionJoinRecord(
       trx,
       granule,
@@ -127,12 +123,8 @@
     status: 'completed',
   });
 
-<<<<<<< HEAD
-  const [granuleCumulusId] = await createRejectableTransaction(
-    knex,
-=======
-  const [pgGranule] = await knex.transaction(
->>>>>>> f5132068
+  const [pgGranule] = await createRejectableTransaction(
+    knex,
     (trx) => upsertGranuleWithExecutionJoinRecord(
       trx,
       granule,
