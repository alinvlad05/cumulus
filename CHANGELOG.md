# Changelog

All notable changes to this project will be documented in this file.

The format is based on [Keep a Changelog](http://keepachangelog.com/en/1.0.0/).

## [Unreleased]

<<<<<<< HEAD
=======
### MIGRATION NOTES

- **CUMULUS-2255** - Cumulus has upgraded its supported version of Terraform from **0.12.12** to **0.13.6**. Please see the [instructions to upgrade your deployments](https://github.com/nasa/cumulus/blob/master/docs/upgrade-notes/upgrading-tf-version-0.13.6.md).

### BREAKING CHANGES

- **CUMULUS-2255** - Cumulus has upgraded its supported version of Terraform from **0.12.12** to **0.13.6**.

### Added

- **CUMULUS-2291**
  - Add provider filter to Granule Inventory Report

### Changed

- **CUMULUS-2255**
  - Updated Terraform deployment code syntax for compatibility with version 0.13.6

### Fixed

- **CUMULUS-2310**
  - Use valid filename for reconciliation report

## [v5.0.0] 2021-01-12

>>>>>>> a2cbb756
### BREAKING CHANGES

- **CUMULUS-2020**
  - Elasticsearch data mappings have been updated to improve search and the API has been updated to reflect those changes. See Migration notes on how to update the Elasticsearch mappings.
<<<<<<< HEAD
- **CUMULUS-2328**
  - The deployment of the `/s3credentials` endpoint has been removed from the `cumulus` module. You must now deploy the `/s3credentials` endpoint using a standalone `s3-credentials` module. See the migration notes below.
=======
>>>>>>> a2cbb756

### Migration notes

- **CUMULUS-2020**
  - Elasticsearch data mappings have been updated to improve search. For example, case insensitive searching will now work (e.g. 'MOD' and 'mod' will return the same granule results). To use the improved Elasticsearch queries, [reindex](https://nasa.github.io/cumulus-api/#reindex) to create a new index with the correct types. Then perform a [change index](https://nasa.github.io/cumulus-api/#change-index) operation to use the new index.
- **CUMULUS-2258**
  - Because the `egress_lambda_log_group` and `egress_lambda_log_subscription_filter` resource were removed from the `cumulus` module, new definitions for these resources must be added to `cumulus-tf/main.tf`. For reference on how to define these resources, see [`example/cumulus-tf/thin_egress_app.tf`](https://github.com/nasa/cumulus/blob/master/example/cumulus-tf/thin_egress_app.tf).
  - The `tea_stack_name` variable being passed into the `cumulus` module should be removed
- **CUMULUS-2328**
  - If you want to use the `/s3credentials` endpoint, you must add configuration for the `s3-credentials` module. For reference on how to configure this module, see [`example/cumulus-tf/s3_credentials.tf`](https://github.com/nasa/cumulus/blob/master/example/cumulus-tf/s3_credentials.tf)

### Added

- **HYRAX-320**
  - `@cumulus/hyrax-metadata-updates`Add component URI encoding for entry title id and granule ur to allow for values with special characters in them. For example, EntryTitleId 'Sentinel-6A MF/Jason-CS L2 Advanced Microwave Radiometer (AMR-C) NRT Geophysical Parameters' Now, URLs generated from such values will be encoded correctly and parsable by HyraxInTheCloud
- **CUMULUS-1370**
  - Add documentation for Getting Started section including FAQs
- **CUMULUS-2092**
  - Add documentation for Granule Not Found Reports
- **CUMULUS-2219**
  - Added `lzards-backup` Core task to facilitate making LZARDS backup requests in Cumulus ingest workflows
- **CUMULUS-2280**
  - In local api, retry to create tables if they fail to ensure localstack has had time to start fully.
- **CUMULUS-2290**
  - Add `queryFields` to granule schema, and this allows workflow tasks to add queryable data to granule record. For reference on how to add data to `queryFields` field, see [`example/cumulus-tf/kinesis_trigger_test_workflow.tf`](https://github.com/nasa/cumulus/blob/master/example/cumulus-tf/kinesis_trigger_test_workflow.tf).
- **CUMULUS-2318**
  - Added`async_operation_image` as `cumulus` module variable to allow for override of the async_operation container image.  Users can optionally specify a non-default docker image for use with Core async operations.
- **CUMULUS-2328**
  - Added `tf-modules/s3_credentials` module which contains resources to attach the `/s3-credentials` endpoint to an API gateway

### Changed

- **CUMULUS-2020**
  - Updated Elasticsearch mappings to support case-insensitive search
- **CUMULUS-2124**
  - cumulus-rds-tf terraform module now takes engine_version as an input variable.
- **CUMULUS-2279**
  - Changed the formatting of granule CMR links: instead of a link to the `/search/granules.json` endpoint, now it is a direct link to `/search/concepts/conceptid.format`
- **CUMULUS-2296**
  - Improved PDR spec compliance of `parse-pdr` by updating `@cumulus/pvl` to parse fields in a manner more consistent with the PDR ICD, with respect to numbers and dates. Anything not matching the ICD expectations, or incompatible with Javascript parsing, will be parsed as a string instead.
<<<<<<< HEAD
- **CUMULUS-2328**
  - Renamed `subnet_ids` variable for `tf-modules/distribution` module to `lambda_subnet_ids`
=======
>>>>>>> a2cbb756

### Removed

- **CUMULUS-2258**
  - Removed `tea_stack_name` variable from `tf-modules/distribution/variables.tf` and `tf-modules/cumulus/variables.tf`
  - Removed `egress_lambda_log_group` and `egress_lambda_log_subscription_filter` resources from `tf-modules/distribution/main.tf`
- **CUMULUS-2328**
  - Removed `distributionApiId` environment variable from `<prefix>-ApiEndpoints` and `<prefix>-PrivateApiLambda` Lambdas
  - Removed `distribution_api_id` variable from `tf-modules/archive` module
  - Removed `s3_credentials_redirect_uri` output from `tf-modules/cumulus` module
  - Removed variables from `tf-modules/cumulus` module:
    - `sts_credentials_lambda_function_arn`
    - `deploy_distribution_s3_credentials_endpoint`
    - `tea_api_gateway_stage`
    - `tea_rest_api_id`
    - `tea_rest_api_root_resource_id`
  - Removed `s3_credentials_redirect_uri` output from `tf-modules/distribution` module
  - Removed variables from `tf-modules/distribution` module:
    - `deploy_s3_credentials_endpoint`
    - `log_destination_arn`
    - `sts_credentials_lambda_function_arn`
    - `tea_api_gateway_stage`
    - `tea_external_api_endpoint`
    - `tea_rest_api_id`
    - `tea_rest_api_root_resource_id`
    - `urs_client_id`
    - `urs_client_password`
    - `urs_url`

## [v4.0.0] 2020-11-20

### Migration notes

- Update the name of your `cumulus_message_adapter_lambda_layer_arn` variable for the `cumulus` module to `cumulus_message_adapter_lambda_layer_version_arn`. The value of the variable should remain the same (a layer version ARN of a Lambda layer for the [`cumulus-message-adapter`](https://github.com/nasa/cumulus-message-adapter/).
- **CUMULUS-2138** - Update all workflows using the `MoveGranules` step to add `UpdateGranulesCmrMetadataFileLinksStep`that runs after it. See the example [`IngestAndPublishWorkflow`](https://github.com/nasa/cumulus/blob/master/example/cumulus-tf/ingest_and_publish_granule_workflow.asl.json) for reference.
- **CUMULUS-2251**
  - Because it has been removed from the `cumulus` module, a new resource definition for `egress_api_gateway_log_subscription_filter` must be added to `cumulus-tf/main.tf`. For reference on how to define this resource, see [`example/cumulus-tf/main.tf`](https://github.com/nasa/cumulus/blob/master/example/cumulus-tf/main.tf).

### Added

- **CUMULUS-2248**
  - Updates Integration Tests README to point to new fake provider template.
- **CUMULUS-2239**
  - Add resource declaration to create a VPC endpoint in tea-map-cache module if `deploy_to_ngap` is false.
- **CUMULUS-2063**
  - Adds a new, optional query parameter to the `/collections[&getMMT=true]` and `/collections/active[&getMMT=true]` endpoints. When a user provides a value of `true` for `getMMT` in the query parameters, the endpoint will search CMR and update each collection's results with new key `MMTLink` containing a link to the MMT (Metadata Management Tool) if a CMR collection id is found.
- **CUMULUS-2170**
  - Adds ability to filter granule inventory reports
- **CUMULUS-2211**
  - Adds `granules/bulkReingest` endpoint to `@cumulus/api`
- **CUMULUS-2251**
  - Adds `log_api_gateway_to_cloudwatch` variable to `example/cumulus-tf/variables.tf`.
  - Adds `log_api_gateway_to_cloudwatch` variable to `thin_egress_app` module definition.

### Changed

- **CUMULUS-2216**
  - `/collection` and `/collection/active` endpoints now return collections without granule aggregate statistics by default. The original behavior is preserved and can be found by including a query param of `includeStats=true` on the request to the endpoint.
  - The `es/collections` Collection class takes a new parameter includeStats. It no longer appends granule aggregate statistics to the returned results by default. One must set the new parameter to any non-false value.
- **CUMULUS-2201**
  - Update `dbIndexer` lambda to process requests in serial
  - Fixes ingestPdrWithNodeNameSpec parsePdr provider error
- **CUMULUS-2251**
  - Moves Egress Api Gateway Log Group Filter from `tf-modules/distribution/main.tf` to `example/cumulus-tf/main.tf`

### Fixed

- **CUMULUS-2251**
  - This fixes a deployment error caused by depending on the `thin_egress_app` module output for a resource count.

### Removed

- **CUMULUS-2251**
  -  Removes `tea_api_egress_log_group` variable from `tf-modules/distribution/variables.tf` and `tf-modules/cumulus/variables.tf`.

### BREAKING CHANGES

- **CUMULUS-2138** - CMR metadata update behavior has been removed from the `move-granules` task into a
new `update-granules-cmr-metadata-file-links` task.
- **CUMULUS-2216**
  - `/collection` and `/collection/active` endpoints now return collections without granule aggregate statistics by default. The original behavior is preserved and can be found by including a query param of `includeStats=true` on the request to the endpoint.  This is likely to affect the dashboard only but included here for the change of behavior.
- **[1956](https://github.com/nasa/cumulus/issues/1956)**
  - Update the name of the `cumulus_message_adapter_lambda_layer_arn` output from the `cumulus-message-adapter` module to `cumulus_message_adapter_lambda_layer_version_arn`. The output value has changed from being the ARN of the Lambda layer **without a version** to the ARN of the Lambda layer **with a version**.
  - Update the variable name in the `cumulus` and `ingest` modules from `cumulus_message_adapter_lambda_layer_arn` to `cumulus_message_adapter_lambda_layer_version_arn`

## [v3.0.1] 2020-10-21

- **CUMULUS-2203**
  - Update Core tasks to use
    [cumulus-message-adapter-js](https://github.com/nasa/cumulus-message-adapter-js)
    v2.0.0 to resolve memory leak/lambda ENOMEM constant failure issue.   This
    issue caused lambdas to slowly use all memory in the run environment and
    prevented AWS from halting/restarting warmed instances when task code was
    throwing consistent errors under load.

- **CUMULUS-2232**
  - Updated versions for `ajv`, `lodash`, `googleapis`, `archiver`, and
    `@cumulus/aws-client` to remediate vulnerabilities found in SNYK scan.

### Fixed

- **CUMULUS-2233**
  - Fixes /s3credentials bug where the expiration time on the cookie was set to a time that is always expired, so authentication was never being recognized as complete by the API. Consequently, the user would end up in a redirect loop and requests to /s3credentials would never complete successfully. The bug was caused by the fact that the code setting the expiration time for the cookie was expecting a time value in milliseconds, but was receiving the expirationTime from the EarthdataLoginClient in seconds. This bug has been fixed by converting seconds into milliseconds. Unit tests were added to test that the expiration time has been converted to milliseconds and checking that the cookie's expiration time is greater than the current time.

## [v3.0.0] 2020-10-7

### MIGRATION STEPS

- **CUMULUS-2099**
  - All references to `meta.queues` in workflow configuration must be replaced with references to queue URLs from Terraform resources. See the updated [data cookbooks](https://nasa.github.io/cumulus/docs/data-cookbooks/about-cookbooks) or example [Discover Granules workflow configuration](https://github.com/nasa/cumulus/blob/master/example/cumulus-tf/discover_granules_workflow.asl.json).
  - The steps for configuring queued execution throttling have changed. See the [updated documentation](https://nasa.github.io/cumulus/docs/data-cookbooks/throttling-queued-executions).
  - In addition to the configuration for execution throttling, the internal mechanism for tracking executions by queue has changed. As a result, you should **disable any rules or workflows scheduling executions via a throttled queue** before upgrading. Otherwise, you may be at risk of having **twice as many executions** as are configured for the queue while the updated tracking is deployed. You can re-enable these rules/workflows once the upgrade is complete.

- **CUMULUS-2111**
  - **Before you re-deploy your `cumulus-tf` module**, note that the [`thin-egress-app`][thin-egress-app] is no longer deployed by default as part of the `cumulus` module, so you must add the TEA module to your deployment and manually modify your Terraform state **to avoid losing your API gateway and impacting any Cloudfront endpoints pointing to those gateways**. If you don't care about losing your API gateway and impacting Cloudfront endpoints, you can ignore the instructions for manually modifying state.

    1. Add the [`thin-egress-app`][thin-egress-app] module to your `cumulus-tf` deployment as shown in the [Cumulus example deployment](https://github.com/nasa/cumulus/tree/master/example/cumulus-tf/main.tf).

         - Note that the values for `tea_stack_name` variable to the `cumulus` module and the `stack_name` variable to the `thin_egress_app` module **must match**
         - Also, if you are specifying the `stage_name` variable to the `thin_egress_app` module, **the value of the `tea_api_gateway_stage` variable to the `cumulus` module must match it**

    2. **If you want to preserve your existing `thin-egress-app` API gateway and avoid having to update your Cloudfront endpoint for distribution, then you must follow these instructions**: <https://nasa.github.io/cumulus/docs/upgrade-notes/migrate_tea_standalone>. Otherwise, you can re-deploy as usual.

  - If you provide your own custom bucket map to TEA as a standalone module, **you must ensure that your custom bucket map includes mappings for the `protected` and `public` buckets specified in your `cumulus-tf/terraform.tfvars`, otherwise Cumulus may not be able to determine the correct distribution URL for ingested files and you may encounter errors**

- **CUMULUS-2197**
  - EMS resources are now optional, and `ems_deploy` is set to `false` by default, which will delete your EMS resources.
  - If you would like to keep any deployed EMS resources, add the `ems_deploy` variable set to `true` in your `cumulus-tf/terraform.tfvars`

### BREAKING CHANGES

- **CUMULUS-2200**
  - Changes return from 303 redirect to 200 success for `Granule Inventory`'s
    `/reconciliationReport` returns.  The user (dashboard) must read the value
    of `url` from the return to get the s3SignedURL and then download the report.
- **CUMULUS-2099**
  - `meta.queues` has been removed from Cumulus core workflow messages.
  - `@cumulus/sf-sqs-report` workflow task no longer reads the reporting queue URL from `input.meta.queues.reporting` on the incoming event. Instead, it requires that the queue URL be set as the `reporting_queue_url` environment variable on the deployed Lambda.
- **CUMULUS-2111**
  - The deployment of the `thin-egress-app` module has be removed from `tf-modules/distribution`, which is a part of the `tf-modules/cumulus` module. Thus, the `thin-egress-app` module is no longer deployed for you by default. See the migration steps for details about how to add deployment for the `thin-egress-app`.
- **CUMULUS-2141**
  - The `parse-pdr` task has been updated to respect the `NODE_NAME` property in
    a PDR's `FILE_GROUP`. If a `NODE_NAME` is present, the task will query the
    Cumulus API for a provider with that host. If a provider is found, the
    output granule from the task will contain a `provider` property containing
    that provider. If `NODE_NAME` is set but a provider with that host cannot be
    found in the API, or if multiple providers are found with that same host,
    the task will fail.
  - The `queue-granules` task has been updated to expect an optional
    `granule.provider` property on each granule. If present, the granule will be
    enqueued using that provider. If not present, the task's `config.provider`
    will be used instead.
- **CUMULUS-2197**
  - EMS resources are now optional and will not be deployed by default. See migration steps for information
    about how to deploy EMS resources.

#### CODE CHANGES

- The `@cumulus/api-client.providers.getProviders` function now takes a
  `queryStringParameters` parameter which can be used to filter the providers
  which are returned
- The `@cumulus/aws-client/S3.getS3ObjectReadStreamAsync` function has been
  removed. It read the entire S3 object into memory before returning a read
  stream, which could cause Lambdas to run out of memory. Use
  `@cumulus/aws-client/S3.getObjectReadStream` instead.
- The `@cumulus/ingest/util.lookupMimeType` function now returns `undefined`
  rather than `null` if the mime type could not be found.
- The `@cumulus/ingest/lock.removeLock` function now returns `undefined`
- The `@cumulus/ingest/granule.generateMoveFileParams` function now returns
  `source: undefined` and `target :undefined` on the response object if either could not be
  determined. Previously, `null` had been returned.
- The `@cumulus/ingest/recursion.recursion` function must now be imported using
  `const { recursion } = require('@cumulus/ingest/recursion');`
- The `@cumulus/ingest/granule.getRenamedS3File` function has been renamed to
  `listVersionedObjects`
- `@cumulus/common.http` has been removed
- `@cumulus/common/http.download` has been removed

### Added

- **CUMULUS-1855**
  - Fixed SyncGranule task to return an empty granules list when given an empty
    (or absent) granules list on input, rather than throwing an exception
- **CUMULUS-1955**
  - Added `@cumulus/aws-client/S3.getObject` to get an AWS S3 object
  - Added `@cumulus/aws-client/S3.waitForObject` to get an AWS S3 object,
    retrying, if necessary
- **CUMULUS-1961**
  - Adds `startTimestamp` and `endTimestamp` parameters to endpoint
    `reconcilationReports`.  Setting these values will filter the returned
    report to cumulus data that falls within the timestamps. It also causes the
    report to be one directional, meaning cumulus is only reconciled with CMR,
    but not the other direction. The Granules will be filtered by their
    `updatedAt` values. Collections are filtered by the updatedAt time of their
    granules, i.e. Collections with granules that are updatedAt a time between
    the time parameters will be returned in the reconciliation reports.
  - Adds `startTimestamp` and `endTimestamp` parameters to create-reconciliation-reports
    lambda function. If either of these params is passed in with a value that can be
    converted to a date object, the inter-platform comparison between Cumulus and CMR will
    be one way.  That is, collections, granules, and files will be filtered by time for
    those found in Cumulus and only those compared to the CMR holdings. For the moment
    there is not enough information to change the internal consistency check, and S3 vs
    Cumulus comparisons are unchanged by the timestamps.
- **CUMULUS-1962**
  - Adds `location` as parameter to `/reconciliationReports` endpoint. Options are `S3`
    resulting in a S3 vs. Cumulus database search or `CMR` resulting in CMR vs. Cumulus database search.
- **CUMULUS-1963**
  - Adds `granuleId` as input parameter to `/reconcilationReports`
    endpoint. Limits inputs parameters to either `collectionId` or `granuleId`
    and will fail to create the report if both are provided.  Adding granuleId
    will find collections in Cumulus by granuleId and compare those one way
    with those in CMR.
  - `/reconciliationReports` now validates any input json before starting the
    async operation and the lambda handler no longer validates input
    parameters.
- **CUMULUS-1964**
  - Reports can now be filtered on provider
- **CUMULUS-1965**
  - Adds `collectionId` parameter to the `/reconcilationReports`
    endpoint. Setting this value will limit the scope of the reconcilation
    report to only the input collectionId when comparing Cumulus and
    CMR. `collectionId` is provided an array of strings e.g. `[shortname___version, shortname2___version2]`
- **CUMULUS-2107**
  - Added a new task, `update-cmr-access-constraints`, that will set access constraints in CMR Metadata.
    Currently supports UMMG-JSON and Echo10XML, where it will configure `AccessConstraints` and
    `RestrictionFlag/RestrictionComment`, respectively.
  - Added an operator doc on how to configure and run the access constraint update workflow, which will update the metadata using the new task, and then publish the updated metadata to CMR.
  - Added an operator doc on bulk operations.
- **CUMULUS-2111**
  - Added variables to `cumulus` module:
    - `tea_api_egress_log_group`
    - `tea_external_api_endpoint`
    - `tea_internal_api_endpoint`
    - `tea_rest_api_id`
    - `tea_rest_api_root_resource_id`
    - `tea_stack_name`
  - Added variables to `distribution` module:
    - `tea_api_egress_log_group`
    - `tea_external_api_endpoint`
    - `tea_internal_api_endpoint`
    - `tea_rest_api_id`
    - `tea_rest_api_root_resource_id`
    - `tea_stack_name`
- **CUMULUS-2112**
  - Added `@cumulus/api/lambdas/internal-reconciliation-report`, so create-reconciliation-report
    lambda can create `Internal` reconciliation report
- **CUMULUS-2116**
  - Added `@cumulus/api/models/granule.unpublishAndDeleteGranule` which
    unpublishes a  granule from CMR and deletes it from Cumulus, but does not
    update the record to `published: false` before deletion
- **CUMULUS-2113**
  - Added Granule not found report to reports endpoint
  - Update reports to return breakdown by Granule of files both in DynamoDB and S3
- **CUMULUS-2123**
  - Added `cumulus-rds-tf` DB cluster module to `tf-modules` that adds a
    severless RDS Aurora/ PostgreSQL database cluster to meet the PostgreSQL
    requirements for future releases
- **CUMULUS-2156**
  - Support array inputs parameters for `Internal` reconciliation report
- **CUMULUS-2161**
  - Rules now support an `executionNamePrefix` property. If set, any executions
    triggered as a result of that rule will use that prefix in the name of the
    execution.
  - The `QueueGranules` task now supports an `executionNamePrefix` property. Any
    executions queued by that task will use that prefix in the name of the
    execution.  See the [example workflow](./example/cumulus-tf/discover_granules_with_execution_name_prefix_workflow.asl.json)
    for usage.
  - The `QueuePdrs` task now supports an `executionNamePrefix` config property. Any
    executions queued by that task will use that prefix in the name of the
    execution.  See the [example workflow](./example/cumulus-tf/discover_and_queue_pdrs_with_execution_name_prefix_workflow.asl.json)
    for usage.

- **CUMULUS-2162**
  - Adds new report type to `/reconciliationReport` endpoint.  The new report
    is `Granule Inventory`. This report is a CSV file of all the granules in
    the Cumulus DB. This report will eventually replace the existing
    `granules-csv` endpoint which has been deprecated.
- **CUMULUS-2197**
  - Added `ems_deploy` variable to the `cumulus` module. This is set to false by default, except
    for our example deployment, where it is needed for integration tests.

### Changed

- Upgraded version of [TEA](https://github.com/asfadmin/thin-egress-app/) deployed with Cumulus to build 88.
- **CUMULUS-2107**
  - Updated the `applyWorkflow` functionality on the granules endpoint to take a `meta` property to pass into the workflow message.
  - Updated the `BULK_GRANULE` functionality on the granules endpoint to support the above `applyWorkflow` change.
- **CUMULUS-2111**
  - Changed `distribution_api_gateway_stage` variable for `cumulus` module to `tea_api_gateway_stage`
  - Changed `api_gateway_stage` variable for `distribution` module to `tea_api_gateway_stage`
- **CUMULUS-2224**
  - Updated `/reconciliationReport`'s file reconciliation to include `"EXTENDED METADATA"` as a valid CMR relatedUrls Type.

### Fixed

- **CUMULUS-2168**
  - Fixed issue where large number of documents (generally logs) in the
    `cumulus` elasticsearch index results in the collection granule stats
    queries failing for the collections list api endpoint
- **CUMULUS-1955**
  - Due to AWS's eventual consistency model, it was possible for PostToCMR to
    publish an earlier version of a CMR metadata file, rather than the latest
    version created in a workflow.  This fix guarantees that the latest version
    is published, as expected.
- **CUMULUS-1961**
  - Fixed `activeCollections` query only returning 10 results
- **CUMULUS-2201**
  - Fix Reconciliation Report integration test failures by waiting for collections appear
    in es list and ingesting a fake granule xml file to CMR
- **CUMULUS-2015**
  - Reduced concurrency of `QueueGranules` task. That task now has a
    `config.concurrency` option that defaults to `3`.
- **CUMULUS-2116**
  - Fixed a race condition with bulk granule delete causing deleted granules to still appear in Elasticsearch. Granules removed via bulk delete should now be removed from Elasticsearch.
- **CUMULUS-2163**
  - Remove the `public-read` ACL from the `move-granules` task
- **CUMULUS-2164**
  - Fix issue where `cumulus` index is recreated and attached to an alias if it has been previously deleted
- **CUMULUS-2195**
  - Fixed issue with redirect from `/token` not working when using a Cloudfront endpoint to access the Cumulus API with Launchpad authentication enabled. The redirect should now work properly whether you are using a plain API gateway URL or a Cloudfront endpoint pointing at an API gateway URL.
- **CUMULUS-2200**
  - Fixed issue where __in and __not queries were stripping spaces from values

### Deprecated

- **CUMULUS-1955**
  - `@cumulus/aws-client/S3.getS3Object()`
  - `@cumulus/message/Queue.getQueueNameByUrl()`
  - `@cumulus/message/Queue.getQueueName()`
- **CUMULUS-2162**
  - `@cumulus/api/endpoints/granules-csv/list()`

### Removed

- **CUMULUS-2111**
  - Removed `distribution_url` and `distribution_redirect_uri` outputs from the `cumulus` module
  - Removed variables from the `cumulus` module:
    - `distribution_url`
    - `log_api_gateway_to_cloudwatch`
    - `thin_egress_cookie_domain`
    - `thin_egress_domain_cert_arn`
    - `thin_egress_download_role_in_region_arn`
    - `thin_egress_jwt_algo`
    - `thin_egress_jwt_secret_name`
    - `thin_egress_lambda_code_dependency_archive_key`
    - `thin_egress_stack_name`
  - Removed outputs from the `distribution` module:
    - `distribution_url`
    - `internal_tea_api`
    - `rest_api_id`
    - `thin_egress_app_redirect_uri`
  - Removed variables from the `distribution` module:
    - `bucket_map_key`
    - `distribution_url`
    - `log_api_gateway_to_cloudwatch`
    - `thin_egress_cookie_domain`
    - `thin_egress_domain_cert_arn`
    - `thin_egress_download_role_in_region_arn`
    - `thin_egress_jwt_algo`
    - `thin_egress_jwt_secret_name`
    - `thin_egress_lambda_code_dependency_archive_key`
- **CUMULUS-2157**
  - Removed `providerSecretsMigration` and `verifyProviderSecretsMigration` lambdas
- Removed deprecated `@cumulus/sf-sns-report` task
- Removed code:
  - `@cumulus/aws-client/S3.calculateS3ObjectChecksum`
  - `@cumulus/aws-client/S3.getS3ObjectReadStream`
  - `@cumulus/cmrjs.getFullMetadata`
  - `@cumulus/cmrjs.getMetadata`
  - `@cumulus/common/util.isNil`
  - `@cumulus/common/util.isNull`
  - `@cumulus/common/util.isUndefined`
  - `@cumulus/common/util.lookupMimeType`
  - `@cumulus/common/util.mkdtempSync`
  - `@cumulus/common/util.negate`
  - `@cumulus/common/util.noop`
  - `@cumulus/common/util.omit`
  - `@cumulus/common/util.renameProperty`
  - `@cumulus/common/util.sleep`
  - `@cumulus/common/util.thread`
  - `@cumulus/ingest/granule.copyGranuleFile`
  - `@cumulus/ingest/granule.moveGranuleFile`
  - `@cumulus/integration-tests/api/rules.deleteRule`
  - `@cumulus/integration-tests/api/rules.getRule`
  - `@cumulus/integration-tests/api/rules.listRules`
  - `@cumulus/integration-tests/api/rules.postRule`
  - `@cumulus/integration-tests/api/rules.rerunRule`
  - `@cumulus/integration-tests/api/rules.updateRule`
  - `@cumulus/integration-tests/sfnStep.parseStepMessage`
  - `@cumulus/message/Queue.getQueueName`
  - `@cumulus/message/Queue.getQueueNameByUrl`

## v2.0.2+ Backport releases

Release v2.0.1 was the last release on the 2.0.x release series.

Changes after this version on the 2.0.x release series are limited
security/requested feature patches and will not be ported forward to future
releases unless there is a corresponding CHANGELOG entry.

For up-to-date CHANGELOG for the maintenance release branch see
[CHANGELOG.md](https://github.com/nasa/cumulus/blob/release-2.0.x/CHANGELOG.md)
from the 2.0.x branch.

For the most recent release information for the maintenance branch please see
the [release page](https://github.com/nasa/cumulus/releases)

## [v2.0.7] 2020-10-1 - [BACKPORT]

### Fixed

- CVE-2020-7720
  - Updated common `node-forge` dependency to 0.10.0 to address CVE finding

### [v2.0.6] 2020-09-25 - [BACKPORT]

### Fixed

- **CUMULUS-2168**
  - Fixed issue where large number of documents (generally logs) in the
    `cumulus` elasticsearch index results in the collection granule stats
    queries failing for the collections list api endpoint

### [v2.0.5] 2020-09-15 - [BACKPORT]

#### Added

- Added `thin_egress_stack_name` variable to `cumulus` and `distribution` Terraform modules to allow overriding the default Cloudformation stack name used for the `thin-egress-app`. **Please note that if you change/set this value for an existing deployment, it will destroy and re-create your API gateway for the `thin-egress-app`.**

#### Fixed

- Fix collection list queries. Removed fixes to collection stats, which break queries for a large number of granules.

### [v2.0.4] 2020-09-08 - [BACKPORT]

#### Changed

- Upgraded version of [TEA](https://github.com/asfadmin/thin-egress-app/) deployed with Cumulus to build 88.

### [v2.0.3] 2020-09-02 - [BACKPORT]

#### Fixed

- **CUMULUS-1961**
  - Fixed `activeCollections` query only returning 10 results

- **CUMULUS-2039**
  - Fix issue causing SyncGranules task to run out of memory on large granules

#### CODE CHANGES

- The `@cumulus/aws-client/S3.getS3ObjectReadStreamAsync` function has been
  removed. It read the entire S3 object into memory before returning a read
  stream, which could cause Lambdas to run out of memory. Use
  `@cumulus/aws-client/S3.getObjectReadStream` instead.

### [v2.0.2] 2020-08-17 - [BACKPORT]

#### CODE CHANGES

- The `@cumulus/ingest/util.lookupMimeType` function now returns `undefined`
  rather than `null` if the mime type could not be found.
- The `@cumulus/ingest/lock.removeLock` function now returns `undefined`

#### Added

- **CUMULUS-2116**
  - Added `@cumulus/api/models/granule.unpublishAndDeleteGranule` which unpublishes a granule from CMR and deletes it from Cumulus, but does not update the record to `published: false` before deletion

### Fixed

- **CUMULUS-2116**
  - Fixed a race condition with bulk granule delete causing deleted granules to still appear in Elasticsearch. Granules removed via bulk delete should now be removed from Elasticsearch.

## [v2.0.1] 2020-07-28

### Added

- **CUMULUS-1886**
  - Added `multiple sort keys` support to `@cumulus/api`
- **CUMULUS-2099**
  - `@cumulus/message/Queue.getQueueUrl` to get the queue URL specified in a Cumulus workflow message, if any.

### Fixed

- **[PR 1790](https://github.com/nasa/cumulus/pull/1790)**
  - Fixed bug with request headers in `@cumulus/launchpad-auth` causing Launchpad token requests to fail

## [v2.0.0] 2020-07-23

### BREAKING CHANGES

- Changes to the `@cumulus/api-client` package
  - The `CumulusApiClientError` class must now be imported using
    `const { CumulusApiClientError } = require('@cumulus/api-client/CumulusApiClientError')`
- The `@cumulus/sftp-client/SftpClient` class must now be imported using
  `const { SftpClient } = require('@cumulus/sftp-client');`
- Instances of `@cumulus/ingest/SftpProviderClient` no longer implicitly connect
  when `download`, `list`, or `sync` are called. You must call `connect` on the
  provider client before issuing one of those calls. Failure to do so will
  result in a "Client not connected" exception being thrown.
- Instances of `@cumulus/ingest/SftpProviderClient` no longer implicitly
  disconnect from the SFTP server when `list` is called.
- Instances of `@cumulus/sftp-client/SftpClient` must now be expclicitly closed
  by calling `.end()`
- Instances of `@cumulus/sftp-client/SftpClient` no longer implicitly connect to
  the server when `download`, `unlink`, `syncToS3`, `syncFromS3`, and `list` are
  called. You must explicitly call `connect` before calling one of those
  methods.
- Changes to the `@cumulus/common` package
  - `cloudwatch-event.getSfEventMessageObject()` now returns `undefined` if the
    message could not be found or could not be parsed. It previously returned
    `null`.
  - `S3KeyPairProvider.decrypt()` now throws an exception if the bucket
    containing the key cannot be determined.
  - `S3KeyPairProvider.decrypt()` now throws an exception if the stack cannot be
    determined.
  - `S3KeyPairProvider.encrypt()` now throws an exception if the bucket
    containing the key cannot be determined.
  - `S3KeyPairProvider.encrypt()` now throws an exception if the stack cannot be
    determined.
  - `sns-event.getSnsEventMessageObject()` now returns `undefined` if it could
    not be parsed. It previously returned `null`.
  - The `aws` module has been removed.
  - The `BucketsConfig.buckets` property is now read-only and private
  - The `test-utils.validateConfig()` function now resolves to `undefined`
    rather than `true`.
  - The `test-utils.validateInput()` function now resolves to `undefined` rather
    than `true`.
  - The `test-utils.validateOutput()` function now resolves to `undefined`
    rather than `true`.
  - The static `S3KeyPairProvider.retrieveKey()` function has been removed.
- Changes to the `@cumulus/cmrjs` package
  - `@cumulus/cmrjs.constructOnlineAccessUrl()` and
    `@cumulus/cmrjs/cmr-utils.constructOnlineAccessUrl()` previously took a
    `buckets` parameter, which was an instance of
    `@cumulus/common/BucketsConfig`. They now take a `bucketTypes` parameter,
    which is a simple object mapping bucket names to bucket types. Example:
    `{ 'private-1': 'private', 'public-1': 'public' }`
  - `@cumulus/cmrjs.reconcileCMRMetadata()` and
    `@cumulus/cmrjs/cmr-utils.reconcileCMRMetadata()` now take a **required**
    `bucketTypes` parameter, which is a simple object mapping bucket names to
    bucket types. Example: `{ 'private-1': 'private', 'public-1': 'public' }`
  - `@cumulus/cmrjs.updateCMRMetadata()` and
    `@cumulus/cmrjs/cmr-utils.updateCMRMetadata()` previously took an optional
    `inBuckets` parameter, which was an instance of
    `@cumulus/common/BucketsConfig`. They now take a **required** `bucketTypes`
    parameter, which is a simple object mapping bucket names to bucket types.
    Example: `{ 'private-1': 'private', 'public-1': 'public' }`
- The minimum supported version of all published Cumulus packages is now Node
  12.18.0
  - Tasks using the `cumuluss/cumulus-ecs-task` Docker image must be updated to
    `cumuluss/cumulus-ecs-task:1.7.0`. This can be done by updating the `image`
    property of any tasks defined using the `cumulus_ecs_service` Terraform
    module.
- Changes to `@cumulus/aws-client/S3`
  - The signature of the `getObjectSize` function has changed. It now takes a
    params object with three properties:
    - **s3**: an instance of an AWS.S3 object
    - **bucket**
    - **key**
  - The `getObjectSize` function will no longer retry if the object does not
    exist
- **CUMULUS-1861**
  - `@cumulus/message/Collections.getCollectionIdFromMessage` now throws a
    `CumulusMessageError` if `collectionName` and `collectionVersion` are missing
    from `meta.collection`.   Previously this method would return
    `'undefined___undefined'` instead
  - `@cumulus/integration-tests/addCollections` now returns an array of collections that
    were added rather than the count of added collections
- **CUMULUS-1930**
  - The `@cumulus/common/util.uuid()` function has been removed
- **CUMULUS-1955**
  - `@cumulus/aws-client/S3.multipartCopyObject` now returns an object with the
    AWS `etag` of the destination object
  - `@cumulus/ingest/S3ProviderClient.list` now sets a file object's `path`
    property to `undefined` instead of `null` when the file is at the top level
    of its bucket
  - The `sync` methods of the following classes in the `@cumulus/ingest` package
    now return an object with the AWS `s3uri` and `etag` of the destination file
    (they previously returned only a string representing the S3 URI)
    - `FtpProviderClient`
    - `HttpProviderClient`
    - `S3ProviderClient`
    - `SftpProviderClient`
- **CUMULUS-1958**
  - The following methods exported from `@cumulus/cmr-js/cmr-utils` were made
    async, and added distributionBucketMap as a parameter:
    - constructOnlineAccessUrl
    - generateFileUrl
    - reconcileCMRMetadata
    - updateCMRMetadata
- **CUMULUS-1969**
  - The `DiscoverPdrs` task now expects `provider_path` to be provided at
    `event.config.provider_path`, not `event.config.collection.provider_path`
  - `event.config.provider_path` is now a required parameter of the
    `DiscoverPdrs` task
  - `event.config.collection` is no longer a parameter to the `DiscoverPdrs`
    task
  - Collections no longer support the `provider_path` property. The tasks that
    relied on that property are now referencing `config.meta.provider_path`.
    Workflows should be updated accordingly.
- **CUMULUS-1977**
  - Moved bulk granule deletion endpoint from `/bulkDelete` to
    `/granules/bulkDelete`
- **CUMULUS-1991**
  - Updated CMR metadata generation to use "Download file.hdf" (where `file.hdf` is the filename of the given resource) as the resource description instead of "File to download"
  - CMR metadata updates now respect changes to resource descriptions (previously only changes to resource URLs were respected)

### MIGRATION STEPS

- Due to an issue with the AWS API Gateway and how the Thin Egress App Cloudformation template applies updates, you may need to redeploy your
  `thin-egress-app-EgressGateway` manually as a one time migration step.    If your deployment fails with an
  error similar to:

  ```bash
  Error: Lambda function (<stack>-tf-TeaCache) returned error: ({"errorType":"HTTPError","errorMessage":"Response code 404 (Not Found)"})
  ```

  Then follow the [AWS
  instructions](https://docs.aws.amazon.com/apigateway/latest/developerguide/how-to-deploy-api-with-console.html)
  to `Redeploy a REST API to a stage` for your egress API and re-run `terraform
  apply`.

### Added

- **CUMULUS-2081**
  - Add Integrator Guide section for onboarding
  - Add helpful tips documentation

- **CUMULUS-1902**
  - Add Common Use Cases section under Operator Docs

- **CUMULUS-2058**
  - Added `lambda_processing_role_name` as an output from the `cumulus` module
    to provide the processing role name
- **CUMULUS-1417**
  - Added a `checksumFor` property to collection `files` config. Set this
    property on a checksum file's definition matching the `regex` of the target
    file. More details in the ['Data Cookbooks
    Setup'](https://nasa.github.io/cumulus/docs/next/data-cookbooks/setup)
    documentation.
  - Added `checksumFor` validation to collections model.
- **CUMULUS-1956**
  - Added `@cumulus/earthata-login-client` package
  - The `/s3credentials` endpoint that is deployed as part of distribution now
    supports authentication using tokens created by a different application. If
    a request contains the `EDL-ClientId` and `EDL-Token` headers,
    authentication will be handled using that token rather than attempting to
    use OAuth.
  - `@cumulus/earthata-login-client.getTokenUsername()` now accepts an
    `xRequestId` argument, which will be included as the `X-Request-Id` header
    when calling Earthdata Login.
  - If the `s3Credentials` endpoint is invoked with an EDL token and an
    `X-Request-Id` header, that `X-Request-Id` header will be forwarded to
    Earthata Login.
- **CUMULUS-1957**
  - If EDL token authentication is being used, and the `EDL-Client-Name` header
    is set, `@the-client-name` will be appended to the end of the Earthdata
    Login username that is used as the `RoleSessionName` of the temporary IAM
    credentials. This value will show up in the AWS S3 server access logs.
- **CUMULUS-1958**
  - Add the ability for users to specify a `bucket_map_key` to the `cumulus`
    terraform module as an override for the default .yaml values that are passed
    to TEA by Core.    Using this option *requires* that each configured
    Cumulus 'distribution' bucket (e.g. public/protected buckets) have a single
    TEA mapping.  Multiple maps per bucket are not supported.
  - Updated Generating a distribution URL, the MoveGranules task and all CMR
    reconciliation functionality to utilize the TEA bucket map override.
  - Updated deploy process to utilize a bootstrap 'tea-map-cache' lambda that
    will, after deployment of Cumulus Core's TEA instance, query TEA for all
    protected/public buckets and generate a mapping configuration used
    internally by Core.  This object is also exposed as an output of the Cumulus
    module as `distribution_bucket_map`.
- **CUMULUS-1961**
  - Replaces DynamoDB for Elasticsearch for reconciliationReportForCumulusCMR
    comparisons between Cumulus and CMR.
- **CUMULUS-1970**
  - Created the `add-missing-file-checksums` workflow task
  - Added `@cumulus/aws-client/S3.calculateObjectHash()` function
  - Added `@cumulus/aws-client/S3.getObjectReadStream()` function
- **CUMULUS-1887**
  - Add additional fields to the granule CSV download file
- **CUMULUS-2019**
  - Add `infix` search to es query builder `@cumulus/api/es/es/queries` to
    support partial matching of the keywords

### Changed

- **CUMULUS-2032**
  - Updated @cumulus/ingest/HttpProviderClient to utilize a configuration key
    `httpListTimeout` to set the default timeout for discovery HTTP/HTTPS
    requests, and updates the default for the provider to 5 minutes (300 seconds).
  - Updated the DiscoverGranules and DiscoverPDRs tasks to utilize the updated
    configuration value if set via workflow config, and updates the default for
    these tasks to 5 minutes (300 seconds).

- **CUMULUS-176**
  - The API will now respond with a 400 status code when a request body contains
    invalid JSON. It had previously returned a 500 status code.
- **CUMULUS-1861**
  - Updates Rule objects to no longer require a collection.
  - Changes the DLQ behavior for `sfEventSqsToDbRecords` and
    `sfEventSqsToDbRecordsInputQueue`. Previously failure to write a database
    record would result in lambda success, and an error log in the CloudWatch
    logs.   The lambda has been updated to manually add a record to
    the `sfEventSqsToDbRecordsDeadLetterQueue` if the granule, execution, *or*
    pdr record fails to write, in addition to the previous error logging.
- **CUMULUS-1956**
  - The `/s3credentials` endpoint that is deployed as part of distribution now
    supports authentication using tokens created by a different application. If
    a request contains the `EDL-ClientId` and `EDL-Token` headers,
    authentication will be handled using that token rather than attempting to
    use OAuth.
- **CUMULUS-1977**
  - API endpoint POST `/granules/bulk` now returns a 202 status on a successful
    response instead of a 200 response
  - API endpoint DELETE `/granules/<granule-id>` now returns a 404 status if the
    granule record was already deleted
  - `@cumulus/api/models/Granule.update()` now returns the updated granule
    record
  - Implemented POST `/granules/bulkDelete` API endpoint to support deleting
    granules specified by ID or returned by the provided query in the request
    body. If the request is successful, the endpoint returns the async operation
    ID that has been started to remove the granules.
    - To use a query in the request body, your deployment must be
      [configured to access the Elasticsearch host for ESDIS metrics](https://nasa.github.io/cumulus/docs/additional-deployment-options/cloudwatch-logs-delivery#esdis-metrics)
      in your environment
  - Added `@cumulus/api/models/Granule.getRecord()` method to return raw record
    from DynamoDB
  - Added `@cumulus/api/models/Granule.delete()` method which handles deleting
    the granule record from DynamoDB and the granule files from S3
- **CUMULUS-1982**
  - The `globalConnectionLimit` property of providers is now optional and
    defaults to "unlimited"
- **CUMULUS-1997**
  - Added optional `launchpad` configuration to `@cumulus/hyrax-metadata-updates` task config schema.
- **CUMULUS-1991**
  - `@cumulus/cmrjs/src/cmr-utils/constructOnlineAccessUrls()` now throws an error if `cmrGranuleUrlType = "distribution"` and no distribution endpoint argument is provided
- **CUMULUS-2011**
  - Reconciliation reports are now generated within an AsyncOperation
- **CUMULUS-2016**
  - Upgrade TEA to version 79

### Fixed

- **CUMULUS-1991**
  - Added missing `DISTRIBUTION_ENDPOINT` environment variable for API lambdas. This environment variable is required for API requests to move granules.

- **CUMULUS-1961**
  - Fixed granules and executions query params not getting sent to API in granule list operation in `@cumulus/api-client`

### Deprecated

- `@cumulus/aws-client/S3.calculateS3ObjectChecksum()`
- `@cumulus/aws-client/S3.getS3ObjectReadStream()`
- `@cumulus/common/log.convertLogLevel()`
- `@cumulus/collection-config-store`
- `@cumulus/common/util.sleep()`

- **CUMULUS-1930**
  - `@cumulus/common/log.convertLogLevel()`
  - `@cumulus/common/util.isNull()`
  - `@cumulus/common/util.isUndefined()`
  - `@cumulus/common/util.negate()`
  - `@cumulus/common/util.noop()`
  - `@cumulus/common/util.isNil()`
  - `@cumulus/common/util.renameProperty()`
  - `@cumulus/common/util.lookupMimeType()`
  - `@cumulus/common/util.thread()`
  - `@cumulus/common/util.mkdtempSync()`

### Removed

- The deprecated `@cumulus/common.bucketsConfigJsonObject` function has been
  removed
- The deprecated `@cumulus/common.CollectionConfigStore` class has been removed
- The deprecated `@cumulus/common.concurrency` module has been removed
- The deprecated `@cumulus/common.constructCollectionId` function has been
  removed
- The deprecated `@cumulus/common.launchpad` module has been removed
- The deprecated `@cumulus/common.LaunchpadToken` class has been removed
- The deprecated `@cumulus/common.Semaphore` class has been removed
- The deprecated `@cumulus/common.stringUtils` module has been removed
- The deprecated `@cumulus/common/aws.cloudwatchlogs` function has been removed
- The deprecated `@cumulus/common/aws.deleteS3Files` function has been removed
- The deprecated `@cumulus/common/aws.deleteS3Object` function has been removed
- The deprecated `@cumulus/common/aws.dynamodb` function has been removed
- The deprecated `@cumulus/common/aws.dynamodbDocClient` function has been
  removed
- The deprecated `@cumulus/common/aws.getExecutionArn` function has been removed
- The deprecated `@cumulus/common/aws.headObject` function has been removed
- The deprecated `@cumulus/common/aws.listS3ObjectsV2` function has been removed
- The deprecated `@cumulus/common/aws.parseS3Uri` function has been removed
- The deprecated `@cumulus/common/aws.promiseS3Upload` function has been removed
- The deprecated `@cumulus/common/aws.recursivelyDeleteS3Bucket` function has
  been removed
- The deprecated `@cumulus/common/aws.s3CopyObject` function has been removed
- The deprecated `@cumulus/common/aws.s3ObjectExists` function has been removed
- The deprecated `@cumulus/common/aws.s3PutObject` function has been removed
- The deprecated `@cumulus/common/bucketsConfigJsonObject` function has been
  removed
- The deprecated `@cumulus/common/CloudWatchLogger` class has been removed
- The deprecated `@cumulus/common/collection-config-store.CollectionConfigStore`
  class has been removed
- The deprecated `@cumulus/common/collection-config-store.constructCollectionId`
  function has been removed
- The deprecated `@cumulus/common/concurrency.limit` function has been removed
- The deprecated `@cumulus/common/concurrency.mapTolerant` function has been
  removed
- The deprecated `@cumulus/common/concurrency.promiseUrl` function has been
  removed
- The deprecated `@cumulus/common/concurrency.toPromise` function has been
  removed
- The deprecated `@cumulus/common/concurrency.unless` function has been removed
- The deprecated `@cumulus/common/config.parseConfig` function has been removed
- The deprecated `@cumulus/common/config.resolveResource` function has been
  removed
- The deprecated `@cumulus/common/DynamoDb.get` function has been removed
- The deprecated `@cumulus/common/DynamoDb.scan` function has been removed
- The deprecated `@cumulus/common/FieldPattern` class has been removed
- The deprecated `@cumulus/common/launchpad.getLaunchpadToken` function has been
  removed
- The deprecated `@cumulus/common/launchpad.validateLaunchpadToken` function has
  been removed
- The deprecated `@cumulus/common/LaunchpadToken` class has been removed
- The deprecated `@cumulus/common/message.buildCumulusMeta` function has been
  removed
- The deprecated `@cumulus/common/message.buildQueueMessageFromTemplate`
  function has been removed
- The deprecated `@cumulus/common/message.getCollectionIdFromMessage` function
  has been removed
- The deprecated `@cumulus/common/message.getMaximumExecutions` function has
  been removed
- The deprecated `@cumulus/common/message.getMessageExecutionArn` function has
  been removed
- The deprecated `@cumulus/common/message.getMessageExecutionName` function has
  been removed
- The deprecated `@cumulus/common/message.getMessageFromTemplate` function has
  been removed
- The deprecated `@cumulus/common/message.getMessageGranules` function has been
  removed
- The deprecated `@cumulus/common/message.getMessageStateMachineArn` function
  has been removed
- The deprecated `@cumulus/common/message.getQueueName` function has been
  removed
- The deprecated `@cumulus/common/message.getQueueNameByUrl` function has been
  removed
- The deprecated `@cumulus/common/message.hasQueueAndExecutionLimit` function
  has been removed
- The deprecated `@cumulus/common/Semaphore` class has been removed
- The deprecated `@cumulus/common/string.globalReplace` functon has been removed
- The deprecated `@cumulus/common/string.isNonEmptyString` functon has been
  removed
- The deprecated `@cumulus/common/string.isValidHostname` functon has been
  removed
- The deprecated `@cumulus/common/string.match` functon has been removed
- The deprecated `@cumulus/common/string.matches` functon has been removed
- The deprecated `@cumulus/common/string.replace` functon has been removed
- The deprecated `@cumulus/common/string.toLower` functon has been removed
- The deprecated `@cumulus/common/string.toUpper` functon has been removed
- The deprecated `@cumulus/common/testUtils.getLocalstackEndpoint` function has been removed
- The deprecated `@cumulus/common/util.setErrorStack` function has been removed
- The `@cumulus/common/util.uuid` function has been removed
- The deprecated `@cumulus/common/workflows.getWorkflowArn` function has been
  removed
- The deprecated `@cumulus/common/workflows.getWorkflowFile` function has been
  removed
- The deprecated `@cumulus/common/workflows.getWorkflowList` function has been
  removed
- The deprecated `@cumulus/common/workflows.getWorkflowTemplate` function has
  been removed
- `@cumulus/aws-client/StepFunctions.toSfnExecutionName()`
- `@cumulus/aws-client/StepFunctions.fromSfnExecutionName()`
- `@cumulus/aws-client/StepFunctions.getExecutionArn()`
- `@cumulus/aws-client/StepFunctions.getExecutionUrl()`
- `@cumulus/aws-client/StepFunctions.getStateMachineArn()`
- `@cumulus/aws-client/StepFunctions.pullStepFunctionEvent()`
- `@cumulus/common/test-utils/throttleOnce()`
- `@cumulus/integration-tests/api/distribution.invokeApiDistributionLambda()`
- `@cumulus/integration-tests/api/distribution.getDistributionApiRedirect()`
- `@cumulus/integration-tests/api/distribution.getDistributionApiFileStream()`

## [v1.24.0] 2020-06-03

### BREAKING CHANGES

- **CUMULUS-1969**
  - The `DiscoverPdrs` task now expects `provider_path` to be provided at
    `event.config.provider_path`, not `event.config.collection.provider_path`
  - `event.config.provider_path` is now a required parameter of the
    `DiscoverPdrs` task
  - `event.config.collection` is no longer a parameter to the `DiscoverPdrs`
    task
  - Collections no longer support the `provider_path` property. The tasks that
    relied on that property are now referencing `config.meta.provider_path`.
    Workflows should be updated accordingly.

- **CUMULUS-1997**
  - `@cumulus/cmr-client/CMRSearchConceptQueue` parameters have been changed to take a `cmrSettings` object containing clientId, provider, and auth information. This can be generated using `@cumulus/cmrjs/cmr-utils/getCmrSettings`. The `cmrEnvironment` variable has been removed.

### Added

- **CUMULUS-1800**
  - Added task configuration setting named `syncChecksumFiles` to the
    SyncGranule task. This setting is `false` by default, but when set to
    `true`, all checksum files associated with data files that are downloaded
    will be downloaded as well.
- **CUMULUS-1952**
  - Updated HTTP(S) provider client to accept username/password for Basic authorization. This change adds support for Basic Authorization such as Earthdata login redirects to ingest (i.e. as implemented in SyncGranule), but not to discovery (i.e. as implemented in DiscoverGranules). Discovery still expects the provider's file system to be publicly accessible, but not the individual files and their contents.
  - **NOTE**: Using this in combination with the HTTP protocol may expose usernames and passwords to intermediary network entities. HTTPS is highly recommended.
- **CUMULUS-1997**
  - Added optional `launchpad` configuration to `@cumulus/hyrax-metadata-updates` task config schema.

### Fixed

- **CUMULUS-1997**
  - Updated all CMR operations to use configured authentication scheme
- **CUMULUS-2010**
  - Updated `@cumulus/api/launchpadSaml` to support multiple userGroup attributes from the SAML response

## [v1.23.2] 2020-05-22

### BREAKING CHANGES

- Updates to the Cumulus archive API:
  - All endpoints now return a `401` response instead of a `403` for any request where the JWT passed as a Bearer token is invalid.
  - POST `/refresh` and DELETE `/token/<token>` endpoints now return a `401` response for requests with expired tokens

- **CUMULUS-1894**
  - `@cumulus/ingest/granule.handleDuplicateFile()`
    - The `copyOptions` parameter has been removed
    - An `ACL` parameter has been added
  - `@cumulus/ingest/granule.renameS3FileWithTimestamp()`
    - Now returns `undefined`

- **CUMULUS-1896**
  Updated all Cumulus core lambdas to utilize the new message adapter streaming interface via [cumulus-message-adapter-js v1.2.0](https://github.com/nasa/cumulus-message-adapter-js/releases/tag/v1.2.0).   Users of this version of Cumulus (or later) must utilize version 1.3.0 or greater of the [cumulus-message-adapter](https://github.com/nasa/cumulus-message-adapter) to support core lambdas.

- **CUMULUS-1912**
  - `@cumulus/api` reconciliationReports list endpoint returns a list of reconciliationReport records instead of S3Uri.

- **CUMULUS-1969**
  - The `DiscoverGranules` task now expects `provider_path` to be provided at
    `event.config.provider_path`, not `event.config.collection.provider_path`
  - `config.provider_path` is now a required parameter of the `DiscoverGranules`
    task

### MIGRATION STEPS

- To take advantage of the new TTL-based access token expiration implemented in CUMULUS-1777 (see notes below) and clear out existing records in your access tokens table, do the following:
  1. Log out of any active dashboard sessions
  2. Use the AWS console or CLI to delete your `<prefix>-AccessTokensTable` DynamoDB table
  3. [Re-deploy your `data-persistence` module](https://nasa.github.io/cumulus/docs/deployment/upgrade-readme#update-data-persistence-resources), which should re-create the `<prefix>-AccessTokensTable` DynamoDB table
  4. Return to using the Cumulus API/dashboard as normal
- This release requires the Cumulus Message Adapter layer deployed with Cumulus Core to be at least 1.3.0, as the core lambdas have updated to [cumulus-message-adapter-js v1.2.0](https://github.com/nasa/cumulus-message-adapter-js/releases/tag/v1.2.0) and the new CMA interface.  As a result, users should:
  1. Follow the [Cumulus Message Adapter (CMA) deployment instructions](https://nasa.github.io/cumulus/docs/deployment/deployment-readme#deploy-the-cumulus-message-adapter-layer) and install a CMA layer version >=1.3.0
  2. If you are using any custom Node.js Lambdas in your workflows **and** the Cumulus CMA layer/`cumulus-message-adapter-js`, you must update your lambda to use [cumulus-message-adapter-js v1.2.0](https://github.com/nasa/cumulus-message-adapter-js/releases/tag/v1.2.0) and follow the migration instructions in the release notes. Prior versions of `cumulus-message-adapter-js` are not compatible with CMA >= 1.3.0.
- Migrate existing s3 reconciliation report records to database (CUMULUS-1911):
  - After update your `data persistence` module and Cumulus resources, run the command:

  ```bash
  ./node_modules/.bin/cumulus-api migrate --stack `<your-terraform-deployment-prefix>` --migrationVersion migration5
  ```

### Added

- Added a limit for concurrent Elasticsearch requests when doing an index from database operation
- Added the `es_request_concurrency` parameter to the archive and cumulus Terraform modules

- **CUMULUS-1995**
  - Added the `es_index_shards` parameter to the archive and cumulus Terraform modules to configure the number of shards for the ES index
    - If you have an existing ES index, you will need to [reindex](https://nasa.github.io/cumulus-api/#reindex) and then [change index](https://nasa.github.io/cumulus-api/#change-index) to take advantage of shard updates

- **CUMULUS-1894**
  - Added `@cumulus/aws-client/S3.moveObject()`

- **CUMULUS-1911**
  - Added ReconciliationReports table
  - Updated CreateReconciliationReport lambda to save Reconciliation Report records to database
  - Updated dbIndexer and IndexFromDatabase lambdas to index Reconciliation Report records to Elasticsearch
  - Added migration_5 to migrate existing s3 reconciliation report records to database and Elasticsearch
  - Updated `@cumulus/api` package, `tf-modules/archive` and `tf-modules/data-persistence` Terraform modules

- **CUMULUS-1916**
  - Added util function for seeding reconciliation reports when running API locally in dashboard

### Changed

- **CUMULUS-1777**
  - The `expirationTime` property is now a **required field** of the access tokens model.
  - Updated the `AccessTokens` table to set a [TTL](https://docs.aws.amazon.com/amazondynamodb/latest/developerguide/howitworks-ttl.html) on the `expirationTime` field in `tf-modules/data-persistence/dynamo.tf`. As a result, access token records in this table whose `expirationTime` has passed should be **automatically deleted by DynamoDB**.
  - Updated all code creating access token records in the Dynamo `AccessTokens` table to set the `expirationTime` field value in seconds from the epoch.
- **CUMULUS-1912**
  - Updated reconciliationReports endpoints to query against Elasticsearch, delete report from both database and s3
  - Added `@cumulus/api-client/reconciliationReports`
- **CUMULUS-1999**
  - Updated `@cumulus/common/util.deprecate()` so that only a single deprecation notice is printed for each name/version combination

### Fixed

- **CUMULUS-1894**
  - The `SyncGranule` task can now handle files larger than 5 GB
- **CUMULUS-1987**
  - `Remove granule from CMR` operation in `@cumulus/api` now passes token to CMR when fetching granule metadata, allowing removal of private granules
- **CUMULUS-1993**
  - For a given queue, the `sqs-message-consumer` Lambda will now only schedule workflows for rules matching the queue **and the collection information in each queue message (if any)**
    - The consumer also now only reads each queue message **once per Lambda invocation**, whereas previously each message was read **once per queue rule per Lambda invocation**
  - Fixed bug preventing the deletion of multiple SNS rules that share the same SNS topic

### Deprecated

- **CUMULUS-1894**
  - `@cumulus/ingest/granule.copyGranuleFile()`
  - `@cumulus/ingest/granule.moveGranuleFile()`

- **CUMULUS-1987** - Deprecated the following functions:
  - `@cumulus/cmrjs/getMetadata(cmrLink)` -> `@cumulus/cmr-client/CMR.getGranuleMetadata(cmrLink)`
  - `@cumulus/cmrjs/getFullMetadata(cmrLink)`

## [v1.22.1] 2020-05-04

**Note**: v1.22.0 was not released as a package due to npm/release concerns.  Users upgrading to 1.22.x should start with 1.22.1

### Added

- **CUMULUS-1894**
  - Added `@cumulus/aws-client/S3.multipartCopyObject()`
- **CUMULUS-408**
  - Added `certificateUri` field to provider schema. This optional field allows operators to specify an S3 uri to a CA bundle to use for HTTPS requests.
- **CUMULUS-1787**
  - Added `collections/active` endpoint for returning collections with active granules in `@cumulus/api`
- **CUMULUS-1799**
  - Added `@cumulus/common/stack.getBucketsConfigKey()` to return the S3 key for the buckets config object
  - Added `@cumulus/common/workflows.getWorkflowFileKey()` to return the S3 key for a workflow definition object
  - Added `@cumulus/common/workflows.getWorkflowsListKeyPrefix()` to return the S3 key prefix for objects containing workflow definitions
  - Added `@cumulus/message` package containing utilities for building and parsing Cumulus messages
- **CUMULUS-1850**
  - Added `@cumulus/aws-client/Kinesis.describeStream()` to get a Kinesis stream description
- **CUMULUS-1853**
  - Added `@cumulus/integration-tests/collections.createCollection()`
  - Added `@cumulus/integration-tests/executions.findExecutionArn()`
  - Added `@cumulus/integration-tests/executions.getExecutionWithStatus()`
  - Added `@cumulus/integration-tests/granules.getGranuleWithStatus()`
  - Added `@cumulus/integration-tests/providers.createProvider()`
  - Added `@cumulus/integration-tests/rules.createOneTimeRule()`

### Changed

- **CUMULUS-1682**
  - Moved all `@cumulus/ingest/parse-pdr` code into the `parse-pdr` task as it had become tightly coupled with that task's handler and was not used anywhere else. Unit tests also restored.
- **CUMULUS-1820**
  - Updated the Thin Egress App module used in `tf-modules/distribution/main.tf` to build 74. [See the release notes](https://github.com/asfadmin/thin-egress-app/releases/tag/tea-build.74).
- **CUMULUS-1852**
  - Updated POST endpoints for `/collections`, `/providers`, and `/rules` to log errors when returning a 500 response
  - Updated POST endpoint for `/collections`:
    - Return a 400 response when the `name` or `version` fields are missing
    - Return a 409 response if the collection already exists
    - Improved error messages to be more explicit
  - Updated POST endpoint for `/providers`:
    - Return a 400 response if the `host` field value is invalid
    - Return a 409 response if the provider already exists
  - Updated POST endpoint for `/rules`:
    - Return a 400 response if rule `name` is invalid
    - Return a 400 response if rule `type` is invalid
- **CUMULUS-1891**
  - Updated the following endpoints using async operations to return a 503 error if the ECS task  cannot be started and a 500 response for a non-specific error:
    - POST `/replays`
    - POST `/bulkDelete`
    - POST `/elasticsearch/index-from-database`
    - POST `/granules/bulk`

### Fixed

- **CUMULUS-408**
  - Fixed HTTPS discovery and ingest.

- **CUMULUS-1850**
  - Fixed a bug in Kinesis event processing where the message consumer would not properly filter available rules based on the collection information in the event and the Kinesis stream ARN

- **CUMULUS-1853**
  - Fixed a bug where attempting to create a rule containing a payload property
    would fail schema validation.

- **CUMULUS-1854**
  - Rule schema is validated before starting workflows or creating event source mappings

- **CUMULUS-1974**
  - Fixed @cumulus/api webpack config for missing underscore object due to underscore update

- **CUMULUS-2210**
  - Fixed `cmr_oauth_provider` variable not being propogated to reconciliation reports

### Deprecated

- **CUMULUS-1799** - Deprecated the following code. For cases where the code was moved into another package, the new code location is noted:
  - `@cumulus/aws-client/StepFunctions.fromSfnExecutionName()`
  - `@cumulus/aws-client/StepFunctions.toSfnExecutionName()`
  - `@cumulus/aws-client/StepFunctions.getExecutionArn()` -> `@cumulus/message/Executions.buildExecutionArn()`
  - `@cumulus/aws-client/StepFunctions.getExecutionUrl()` -> `@cumulus/message/Executions.getExecutionUrlFromArn()`
  - `@cumulus/aws-client/StepFunctions.getStateMachineArn()` -> `@cumulus/message/Executions.getStateMachineArnFromExecutionArn()`
  - `@cumulus/aws-client/StepFunctions.pullStepFunctionEvent()` -> `@cumulus/message/StepFunctions.pullStepFunctionEvent()`
  - `@cumulus/common/bucketsConfigJsonObject()`
  - `@cumulus/common/CloudWatchLogger`
  - `@cumulus/common/collection-config-store/CollectionConfigStore` -> `@cumulus/collection-config-store`
  - `@cumulus/common/collection-config-store.constructCollectionId()` -> `@cumulus/message/Collections.constructCollectionId`
  - `@cumulus/common/concurrency.limit()`
  - `@cumulus/common/concurrency.mapTolerant()`
  - `@cumulus/common/concurrency.promiseUrl()`
  - `@cumulus/common/concurrency.toPromise()`
  - `@cumulus/common/concurrency.unless()`
  - `@cumulus/common/config.buildSchema()`
  - `@cumulus/common/config.parseConfig()`
  - `@cumulus/common/config.resolveResource()`
  - `@cumulus/common/config.resourceToArn()`
  - `@cumulus/common/FieldPattern`
  - `@cumulus/common/launchpad.getLaunchpadToken()` -> `@cumulus/launchpad-auth/index.getLaunchpadToken()`
  - `@cumulus/common/LaunchpadToken` -> `@cumulus/launchpad-auth/LaunchpadToken`
  - `@cumulus/common/launchpad.validateLaunchpadToken()` -> `@cumulus/launchpad-auth/index.validateLaunchpadToken()`
  - `@cumulus/common/message.buildCumulusMeta()` -> `@cumulus/message/Build.buildCumulusMeta()`
  - `@cumulus/common/message.buildQueueMessageFromTemplate()` -> `@cumulus/message/Build.buildQueueMessageFromTemplate()`
  - `@cumulus/common/message.getCollectionIdFromMessage()` -> `@cumulus/message/Collections.getCollectionIdFromMessage()`
  - `@cumulus/common/message.getMessageExecutionArn()` -> `@cumulus/message/Executions.getMessageExecutionArn()`
  - `@cumulus/common/message.getMessageExecutionName()` -> `@cumulus/message/Executions.getMessageExecutionName()`
  - `@cumulus/common/message.getMaximumExecutions()` -> `@cumulus/message/Queue.getMaximumExecutions()`
  - `@cumulus/common/message.getMessageFromTemplate()`
  - `@cumulus/common/message.getMessageStateMachineArn()` -> `@cumulus/message/Executions.getMessageStateMachineArn()`)
  - `@cumulus/common/message.getMessageGranules()` -> `@cumulus/message/Granules.getMessageGranules()`
  - `@cumulus/common/message.getQueueNameByUrl()` -> `@cumulus/message/Queue.getQueueNameByUrl()`
  - `@cumulus/common/message.getQueueName()` -> `@cumulus/message/Queue.getQueueName()`)
  - `@cumulus/common/message.hasQueueAndExecutionLimit()` -> `@cumulus/message/Queue.hasQueueAndExecutionLimit()`
  - `@cumulus/common/Semaphore`
  - `@cumulus/common/test-utils.throttleOnce()`
  - `@cumulus/common/workflows.getWorkflowArn()`
  - `@cumulus/common/workflows.getWorkflowFile()`
  - `@cumulus/common/workflows.getWorkflowList()`
  - `@cumulus/common/workflows.getWorkflowTemplate()`
  - `@cumulus/integration-tests/sfnStep/SfnStep.parseStepMessage()` -> `@cumulus/message/StepFunctions.parseStepMessage()`
- **CUMULUS-1858** - Deprecated the following functions.
  - `@cumulus/common/string.globalReplace()`
  - `@cumulus/common/string.isNonEmptyString()`
  - `@cumulus/common/string.isValidHostname()`
  - `@cumulus/common/string.match()`
  - `@cumulus/common/string.matches()`
  - `@cumulus/common/string.replace()`
  - `@cumulus/common/string.toLower()`
  - `@cumulus/common/string.toUpper()`

### Removed

- **CUMULUS-1799**: Deprecated code removals:
  - Removed from `@cumulus/common/aws`:
    - `pullStepFunctionEvent()`
  - Removed `@cumulus/common/sfnStep`
  - Removed `@cumulus/common/StepFunctions`

## [v1.21.0] 2020-03-30

### PLEASE NOTE

- **CUMULUS-1762**: the `messageConsumer` for `sns` and `kinesis`-type rules now fetches
  the collection information from the message. You should ensure that your rule's collection
  name and version match what is in the message for these ingest messages to be processed.
  If no matching rule is found, an error will be thrown and logged in the
  `messageConsumer` Lambda function's log group.

### Added

- **CUMULUS-1629**`
  - Updates discover-granules task to respect/utilize duplicateHandling configuration such that
    - skip:               Duplicates will be filtered from the granule list
    - error:              Duplicates encountered will result in step failure
    - replace, version:   Duplicates will be ignored and handled as normal.
  - Adds a new copy of the API lambda `PrivateApiLambda()` which is configured to not require authentication. This Lambda is not connected to an API gateway
  - Adds `@cumulus/api-client` with functions for use by workflow lambdas to call the API when needed

- **CUMULUS-1732**
  - Added Python task/activity workflow and integration test (`PythonReferenceSpec`) to test `cumulus-message-adapter-python`and `cumulus-process-py` integration.
- **CUMULUS-1795**
  - Added an IAM policy on the Cumulus EC2 creation to enable SSM when the `deploy_to_ngap` flag is true

### Changed

- **CUMULUS-1762**
  - the `messageConsumer` for `sns` and `kinesis`-type rules now fetches the collection
    information from the message.

### Deprecated

- **CUMULUS-1629**
  - Deprecate `granulesApi`, `rulesApi`, `emsApi`, `executionsAPI` from `@cumulus/integration-test/api` in favor of code moved to `@cumulus/api-client`

### Removed

- **CUMULUS-1799**: Deprecated code removals
  - Removed deprecated method `@cumulus/api/models/Granule.createGranulesFromSns()`
  - Removed deprecated method `@cumulus/api/models/Granule.removeGranuleFromCmr()`
  - Removed from `@cumulus/common/aws`:
    - `apigateway()`
    - `buildS3Uri()`
    - `calculateS3ObjectChecksum()`
    - `cf()`
    - `cloudwatch()`
    - `cloudwatchevents()`
    - `cloudwatchlogs()`
    - `createAndWaitForDynamoDbTable()`
    - `createQueue()`
    - `deleteSQSMessage()`
    - `describeCfStackResources()`
    - `downloadS3File()`
    - `downloadS3Files()`
    - `DynamoDbSearchQueue` class
    - `dynamodbstreams()`
    - `ec2()`
    - `ecs()`
    - `fileExists()`
    - `findResourceArn()`
    - `fromSfnExecutionName()`
    - `getFileBucketAndKey()`
    - `getJsonS3Object()`
    - `getQueueUrl()`
    - `getObjectSize()`
    - `getS3ObjectReadStream()`
    - `getSecretString()`
    - `getStateMachineArn()`
    - `headObject()`
    - `isThrottlingException()`
    - `kinesis()`
    - `lambda()`
    - `listS3Objects()`
    - `promiseS3Upload()`
    - `publishSnsMessage()`
    - `putJsonS3Object()`
    - `receiveSQSMessages()`
    - `s3CopyObject()`
    - `s3GetObjectTagging()`
    - `s3Join()`
    - `S3ListObjectsV2Queue` class
    - `s3TagSetToQueryString()`
    - `s3PutObjectTagging()`
    - `secretsManager()`
    - `sendSQSMessage()`
    - `sfn()`
    - `sns()`
    - `sqs()`
    - `sqsQueueExists()`
    - `toSfnExecutionName()`
    - `uploadS3FileStream()`
    - `uploadS3Files()`
    - `validateS3ObjectChecksum()`
  - Removed `@cumulus/common/CloudFormationGateway` class
  - Removed `@cumulus/common/concurrency/Mutex` class
  - Removed `@cumulus/common/errors`
  - Removed `@cumulus/common/sftp`
  - Removed `@cumulus/common/string.unicodeEscape`
  - Removed `@cumulus/cmrjs/cmr-utils.getGranuleId()`
  - Removed `@cumulus/cmrjs/cmr-utils.getCmrFiles()`
  - Removed `@cumulus/cmrjs/cmr/CMR` class
  - Removed `@cumulus/cmrjs/cmr/CMRSearchConceptQueue` class
  - Removed `@cumulus/cmrjs/utils.getHost()`
  - Removed `@cumulus/cmrjs/utils.getIp()`
  - Removed `@cumulus/cmrjs/utils.hostId()`
  - Removed `@cumulus/cmrjs/utils/ummVersion()`
  - Removed `@cumulus/cmrjs/utils.updateToken()`
  - Removed `@cumulus/cmrjs/utils.validateUMMG()`
  - Removed `@cumulus/ingest/aws.getEndpoint()`
  - Removed `@cumulus/ingest/aws.getExecutionUrl()`
  - Removed `@cumulus/ingest/aws/invoke()`
  - Removed `@cumulus/ingest/aws/CloudWatch` class
  - Removed `@cumulus/ingest/aws/ECS` class
  - Removed `@cumulus/ingest/aws/Events` class
  - Removed `@cumulus/ingest/aws/SQS` class
  - Removed `@cumulus/ingest/aws/StepFunction` class
  - Removed `@cumulus/ingest/util.normalizeProviderPath()`
  - Removed `@cumulus/integration-tests/index.listCollections()`
  - Removed `@cumulus/integration-tests/index.listProviders()`
  - Removed `@cumulus/integration-tests/index.rulesList()`
  - Removed `@cumulus/integration-tests/api/api.addCollectionApi()`

## [v1.20.0] 2020-03-12

### BREAKING CHANGES

- **CUMULUS-1714**
  - Changed the format of the message sent to the granule SNS Topic. Message includes the granule record under `record` and the type of event under `event`. Messages with `deleted` events will have the record that was deleted with a `deletedAt` timestamp. Options for `event` are `Create | Update | Delete`
- **CUMULUS-1769** - `deploy_to_ngap` is now a **required** variable for the `tf-modules/cumulus` module. **For those deploying to NGAP environments, this variable should always be set to `true`.**

### Notable changes

- **CUMULUS-1739** - You can now exclude Elasticsearch from your `tf-modules/data-persistence` deployment (via `include_elasticsearch = false`) and your `tf-modules/cumulus` module will still deploy successfully.

- **CUMULUS-1769** - If you set `deploy_to_ngap = true` for the `tf-modules/archive` Terraform module, **you can only deploy your archive API gateway as `PRIVATE`**, not `EDGE`.

### Added

- Added `@cumulus/aws-client/S3.getS3ObjectReadStreamAsync()` to deal with S3 eventual consistency issues by checking for the existence an S3 object with retries before getting a readable stream for that object.
- **CUMULUS-1769**
  - Added `deploy_to_ngap` boolean variable for the `tf-modules/cumulus` and `tf-modules/archive` Terraform modules. This variable is required. **For those deploying to NGAP environments, this variable should always be set to `true`.**
- **HYRAX-70**
  - Add the hyrax-metadata-update task

### Changed

- [`AccessToken.get()`](https://github.com/nasa/cumulus/blob/master/packages/api/models/access-tokens.js) now enforces [strongly consistent reads from DynamoDB](https://docs.aws.amazon.com/amazondynamodb/latest/developerguide/HowItWorks.ReadConsistency.html)
- **CUMULUS-1739**
  - Updated `tf-modules/data-persistence` to make Elasticsearch alarm resources and outputs conditional on the `include_elasticsearch` variable
  - Updated `@cumulus/aws-client/S3.getObjectSize` to include automatic retries for any failures from `S3.headObject`
- **CUMULUS-1784**
  - Updated `@cumulus/api/lib/DistributionEvent.remoteIP()` to parse the IP address in an S3 access log from the `A-sourceip` query parameter if present, otherwise fallback to the original parsing behavior.
- **CUMULUS-1768**
  - The `stats/summary` endpoint reports the distinct collections for the number of granules reported

### Fixed

- **CUMULUS-1739** - Fixed the `tf-modules/cumulus` and `tf-modules/archive` modules to make these Elasticsearch variables truly optional:
  - `elasticsearch_domain_arn`
  - `elasticsearch_hostname`
  - `elasticsearch_security_group_id`

- **CUMULUS-1768**
  - Fixed the `stats/` endpoint so that data is correctly filtered by timestamp and `processingTime` is calculated correctly.

- **CUMULUS-1769**
  - In the `tf-modules/archive` Terraform module, the `lifecycle` block ignoring changes to the `policy` of the archive API gateway is now only enforced if `deploy_to_ngap = true`. This fixes a bug where users deploying outside of NGAP could not update their API gateway's resource policy when going from `PRIVATE` to `EDGE`, preventing their API from being accessed publicly.

- **CUMULUS-1775**
  - Fix/update api endpoint to use updated google auth endpoints such that it will work with new accounts

### Removed

- **CUMULUS-1768**
  - Removed API endpoints `stats/histogram` and `stats/average`. All advanced stats needs should be acquired from Cloud Metrics or similarly configured ELK stack.

## [v1.19.0] 2020-02-28

### BREAKING CHANGES

- **CUMULUS-1736**
  - The `@cumulus/discover-granules` task now sets the `dataType` of discovered
    granules based on the `name` of the configured collection, not the
    `dataType`.
  - The config schema of the `@cumulus/discover-granules` task now requires that
    collections contain a `version`.
  - The `@cumulus/sync-granule` task will set the `dataType` and `version` of a
    granule based on the configured collection if those fields are not already
    set on the granule. Previously it was using the `dataType` field of the
    configured collection, then falling back to the `name` field of the
    collection. This update will just use the `name` field of the collection to
    set the `dataType` field of the granule.

- **CUMULUS-1446**
  - Update the `@cumulus/integration-tests/api/executions.getExecution()`
    function to parse the response and return the execution, rather than return
    the full API response.

- **CUMULUS-1672**
  - The `cumulus` Terraform module in previous releases set a
    `Deployment = var.prefix` tag on all resources that it managed. In this
    release, a `tags` input variable has been added to the `cumulus` Terraform
    module to allow resource tagging to be customized. No default tags will be
    applied to Cumulus-managed resources. To replicate the previous behavior,
    set `tags = { Deployment: var.prefix }` as an input variable for the
    `cumulus` Terraform module.

- **CUMULUS-1684 Migration Instructions**
  - In previous releases, a provider's username and password were encrypted
    using a custom encryption library. That has now been updated to use KMS.
    This release includes a Lambda function named
    `<prefix>-ProviderSecretsMigration`, which will re-encrypt existing
    provider credentials to use KMS. After this release has been deployed, you
    will need to manually invoke that Lambda function using either the AWS CLI
    or AWS Console. It should only need to be successfully run once.
  - Future releases of Cumulus will invoke a
    `<prefix>-VerifyProviderSecretsMigration` Lambda function as part of the
    deployment, which will cause the deployment to fail if the migration
    Lambda has not been run.

- **CUMULUS-1718**
  - The `@cumulus/sf-sns-report` task for reporting mid-workflow updates has been retired.
  This task was used as the `PdrStatusReport` task in our ParsePdr example workflow.
  If you have a ParsePdr or other workflow using this task, use `@cumulus/sf-sqs-report` instead.
  Trying to deploy the old task will result in an error as the cumulus module no longer exports `sf_sns_report_task`.
  - Migration instruction: In your workflow definition, for each step using the old task change:
  `"Resource": "${module.cumulus.sf_sns_report_task.task_arn}"`
  to
  `"Resource": "${module.cumulus.sf_sqs_report_task.task_arn}"`

- **CUMULUS-1755**
  - The `thin_egress_jwt_secret_name` variable for the `tf-modules/cumulus` Terraform module is now **required**. This variable is passed on to the Thin Egress App in `tf-modules/distribution/main.tf`, which uses the keys stored in the secret to sign JWTs. See the [Thin Egress App documentation on how to create a value for this secret](https://github.com/asfadmin/thin-egress-app#setting-up-the-jwt-cookie-secrets).

### Added

- **CUMULUS-1446**
  - Add `@cumulus/common/FileUtils.readJsonFile()` function
  - Add `@cumulus/common/FileUtils.readTextFile()` function
  - Add `@cumulus/integration-tests/api/collections.createCollection()` function
  - Add `@cumulus/integration-tests/api/collections.deleteCollection()` function
  - Add `@cumulus/integration-tests/api/collections.getCollection()` function
  - Add `@cumulus/integration-tests/api/providers.getProvider()` function
  - Add `@cumulus/integration-tests/index.getExecutionOutput()` function
  - Add `@cumulus/integration-tests/index.loadCollection()` function
  - Add `@cumulus/integration-tests/index.loadProvider()` function
  - Add `@cumulus/integration-tests/index.readJsonFilesFromDir()` function

- **CUMULUS-1672**
  - Add a `tags` input variable to the `archive` Terraform module
  - Add a `tags` input variable to the `cumulus` Terraform module
  - Add a `tags` input variable to the `cumulus_ecs_service` Terraform module
  - Add a `tags` input variable to the `data-persistence` Terraform module
  - Add a `tags` input variable to the `distribution` Terraform module
  - Add a `tags` input variable to the `ingest` Terraform module
  - Add a `tags` input variable to the `s3-replicator` Terraform module

- **CUMULUS-1707**
  - Enable logrotate on ECS cluster

- **CUMULUS-1684**
  - Add a `@cumulus/aws-client/KMS` library of KMS-related functions
  - Add `@cumulus/aws-client/S3.getTextObject()`
  - Add `@cumulus/sftp-client` package
  - Create `ProviderSecretsMigration` Lambda function
  - Create `VerifyProviderSecretsMigration` Lambda function

- **CUMULUS-1548**
  - Add ability to put default Cumulus logs in Metrics' ELK stack
  - Add ability to add custom logs to Metrics' ELK Stack

- **CUMULUS-1702**
  - When logs are sent to Metrics' ELK stack, the logs endpoints will return results from there

- **CUMULUS-1459**
  - Async Operations are indexed in Elasticsearch
  - To index any existing async operations you'll need to perform an index from
    database function.

- **CUMULUS-1717**
  - Add `@cumulus/aws-client/deleteAndWaitForDynamoDbTableNotExists`, which
    deletes a DynamoDB table and waits to ensure the table no longer exists
  - Added `publishGranules` Lambda to handle publishing granule messages to SNS when granule records are written to DynamoDB
  - Added `@cumulus/api/models/Granule.storeGranulesFromCumulusMessage` to store granules from a Cumulus message to DynamoDB

- **CUMULUS-1718**
  - Added `@cumulus/sf-sqs-report` task to allow mid-workflow reporting updates.
  - Added `stepfunction_event_reporter_queue_url` and `sf_sqs_report_task` outputs to the `cumulus` module.
  - Added `publishPdrs` Lambda to handle publishing PDR messages to SNS when PDR records are written to DynamoDB.
  - Added `@cumulus/api/models/Pdr.storePdrFromCumulusMessage` to store PDRs from a Cumulus message to DynamoDB.
  - Added `@cumulus/aws-client/parseSQSMessageBody` to parse an SQS message body string into an object.

- **Ability to set custom backend API url in the archive module**
  - Add `api_url` definition in `tf-modules/cumulus/archive.tf`
  - Add `archive_api_url` variable in `tf-modules/cumulus/variables.tf`

- **CUMULUS-1741**
  - Added an optional `elasticsearch_security_group_ids` variable to the
    `data-persistence` Terraform module to allow additional security groups to
    be assigned to the Elasticsearch Domain.

- **CUMULUS-1752**
  - Added `@cumulus/integration-tests/api/distribution.invokeTEADistributionLambda` to simulate a request to the [Thin Egress App](https://github.com/asfadmin/thin-egress-app) by invoking the Lambda and getting a response payload.
  - Added `@cumulus/integration-tests/api/distribution.getTEARequestHeaders` to generate necessary request headers for a request to the Thin Egress App
  - Added `@cumulus/integration-tests/api/distribution.getTEADistributionApiFileStream` to get a response stream for a file served by Thin Egress App
  - Added `@cumulus/integration-tests/api/distribution.getTEADistributionApiRedirect` to get a redirect response from the Thin Egress App

- **CUMULUS-1755**
  - Added `@cumulus/aws-client/CloudFormation.describeCfStack()` to describe a Cloudformation stack
  - Added `@cumulus/aws-client/CloudFormation.getCfStackParameterValues()` to get multiple parameter values for a Cloudformation stack

### Changed

- **CUMULUS-1725**
  - Moved the logic that updates the granule files cache Dynamo table into its
    own Lambda function called `granuleFilesCacheUpdater`.

- **CUMULUS-1736**
  - The `collections` model in the API package now determines the name of a
    collection based on the `name` property, rather than using `dataType` and
    then falling back to `name`.
  - The `@cumulus/integration-tests.loadCollection()` function no longer appends
    the postfix to the end of the collection's `dataType`.
  - The `@cumulus/integration-tests.addCollections()` function no longer appends
    the postfix to the end of the collection's `dataType`.

- **CUMULUS-1672**
  - Add a `retryOptions` parameter to the `@cumulus/aws-client/S3.headObject`
     function, which will retry if the object being queried does not exist.

- **CUMULUS-1446**
  - Mark the `@cumulus/integration-tests/api.addCollectionApi()` function as
    deprecated
  - Mark the `@cumulus/integration-tests/index.listCollections()` function as
    deprecated
  - Mark the `@cumulus/integration-tests/index.listProviders()` function as
    deprecated
  - Mark the `@cumulus/integration-tests/index.rulesList()` function as
    deprecated

- **CUMULUS-1672**
  - Previously, the `cumulus` module defaulted to setting a
    `Deployment = var.prefix` tag on all resources that it managed. In this
    release, the `cumulus` module will now accept a `tags` input variable that
    defines the tags to be assigned to all resources that it manages.
  - Previously, the `data-persistence` module defaulted to setting a
    `Deployment = var.prefix` tag on all resources that it managed. In this
    release, the `data-persistence` module will now accept a `tags` input
    variable that defines the tags to be assigned to all resources that it
    manages.
  - Previously, the `distribution` module defaulted to setting a
    `Deployment = var.prefix` tag on all resources that it managed. In this
    release, the `distribution` module will now accept a `tags` input variable
    that defines the tags to be assigned to all resources that it manages.
  - Previously, the `ingest` module defaulted to setting a
    `Deployment = var.prefix` tag on all resources that it managed. In this
    release, the `ingest` module will now accept a `tags` input variable that
    defines the tags to be assigned to all resources that it manages.
  - Previously, the `s3-replicator` module defaulted to setting a
    `Deployment = var.prefix` tag on all resources that it managed. In this
    release, the `s3-replicator` module will now accept a `tags` input variable
    that defines the tags to be assigned to all resources that it manages.

- **CUMULUS-1684**
  - Update the API package to encrypt provider credentials using KMS instead of
    using RSA keys stored in S3

- **CUMULUS-1717**
  - Changed name of `cwSfExecutionEventToDb` Lambda to `cwSfEventToDbRecords`
  - Updated `cwSfEventToDbRecords` to write granule records to DynamoDB from the incoming Cumulus message

- **CUMULUS-1718**
  - Renamed `cwSfEventToDbRecords` to `sfEventSqsToDbRecords` due to architecture change to being a consumer of an SQS queue of Step Function Cloudwatch events.
  - Updated `sfEventSqsToDbRecords` to write PDR records to DynamoDB from the incoming Cumulus message
  - Moved `data-cookbooks/sns.md` to `data-cookbooks/ingest-notifications.md` and updated it to reflect recent changes.

- **CUMULUS-1748**
  - (S)FTP discovery tasks now use the provider-path as-is instead of forcing it to a relative path.
  - Improved error handling to catch permission denied FTP errors better and log them properly. Workflows will still fail encountering this error and we intend to consider that approach in a future ticket.

- **CUMULUS-1752**
  - Moved class for parsing distribution events to its own file: `@cumulus/api/lib/DistributionEvent.js`
    - Updated `DistributionEvent` to properly parse S3 access logs generated by requests from the [Thin Egress App](https://github.com/asfadmin/thin-egress-app)

- **CUMULUS-1753** - Changes to `@cumulus/ingest/HttpProviderClient.js`:
  - Removed regex filter in `HttpProviderClient.list()` that was used to return only files with an extension between 1 and 4 characters long. `HttpProviderClient.list()` will now return all files linked from the HTTP provider host.

- **CUMULUS-1755**
  - Updated the Thin Egress App module used in `tf-modules/distribution/main.tf` to build 61. [See the release notes](https://github.com/asfadmin/thin-egress-app/releases/tag/tea-build.61).

- **CUMULUS-1757**
  - Update @cumulus/cmr-client CMRSearchConceptQueue to take optional cmrEnvironment parameter

### Deprecated

- **CUMULUS-1684**
  - Deprecate `@cumulus/common/key-pair-provider/S3KeyPairProvider`
  - Deprecate `@cumulus/common/key-pair-provider/S3KeyPairProvider.encrypt()`
  - Deprecate `@cumulus/common/key-pair-provider/S3KeyPairProvider.decrypt()`
  - Deprecate `@cumulus/common/kms/KMS`
  - Deprecate `@cumulus/common/kms/KMS.encrypt()`
  - Deprecate `@cumulus/common/kms/KMS.decrypt()`
  - Deprecate `@cumulus/common/sftp.Sftp`

- **CUMULUS-1717**
  - Deprecate `@cumulus/api/models/Granule.createGranulesFromSns`

- **CUMULUS-1718**
  - Deprecate `@cumulus/sf-sns-report`.
    - This task has been updated to always throw an error directing the user to use `@cumulus/sf-sqs-report` instead. This was done because there is no longer an SNS topic to which to publish, and no consumers to listen to it.

- **CUMULUS-1748**
  - Deprecate `@cumulus/ingest/util.normalizeProviderPath`

- **CUMULUS-1752**
  - Deprecate `@cumulus/integration-tests/api/distribution.getDistributionApiFileStream`
  - Deprecate `@cumulus/integration-tests/api/distribution.getDistributionApiRedirect`
  - Deprecate `@cumulus/integration-tests/api/distribution.invokeApiDistributionLambda`

### Removed

- **CUMULUS-1684**
  - Remove the deployment script that creates encryption keys and stores them to
    S3

- **CUMULUS-1768**
  - Removed API endpoints `stats/histogram` and `stats/average`. All advanced stats needs should be acquired from Cloud Metrics or similarly configured ELK stack.

### Fixed

- **Fix default values for urs_url in variables.tf files**
  - Remove trailing `/` from default `urs_url` values.

- **CUMULUS-1610** - Add the Elasticsearch security group to the EC2 security groups

- **CUMULUS-1740** - `cumulus_meta.workflow_start_time` is now set in Cumulus
  messages

- **CUMULUS-1753** - Fixed `@cumulus/ingest/HttpProviderClient.js` to properly handle HTTP providers with:
  - Multiple link tags (e.g. `<a>`) per line of source code
  - Link tags in uppercase or lowercase (e.g. `<A>`)
  - Links with filepaths in the link target (e.g. `<a href="/path/to/file.txt">`). These files will be returned from HTTP file discovery **as the file name only** (e.g. `file.txt`).

- **CUMULUS-1768**
  - Fix an issue in the stats endpoints in `@cumulus/api` to send back stats for the correct type

## [v1.18.0] 2020-02-03

### BREAKING CHANGES

- **CUMULUS-1686**

  - `ecs_cluster_instance_image_id` is now a _required_ variable of the `cumulus` module, instead of optional.

- **CUMULUS-1698**

  - Change variable `saml_launchpad_metadata_path` to `saml_launchpad_metadata_url` in the `tf-modules/cumulus` Terraform module.

- **CUMULUS-1703**
  - Remove the unused `forceDownload` option from the `sync-granule` tasks's config
  - Remove the `@cumulus/ingest/granule.Discover` class
  - Remove the `@cumulus/ingest/granule.Granule` class
  - Remove the `@cumulus/ingest/pdr.Discover` class
  - Remove the `@cumulus/ingest/pdr.Granule` class
  - Remove the `@cumulus/ingest/parse-pdr.parsePdr` function

### Added

- **CUMULUS-1040**

  - Added `@cumulus/aws-client` package to provide utilities for working with AWS services and the Node.js AWS SDK
  - Added `@cumulus/errors` package which exports error classes for use in Cumulus workflow code
  - Added `@cumulus/integration-tests/sfnStep` to provide utilities for parsing step function execution histories

- **CUMULUS-1102**

  - Adds functionality to the @cumulus/api package for better local testing.
    - Adds data seeding for @cumulus/api's localAPI.
      - seed functions allow adding collections, executions, granules, pdrs, providers, and rules to a Localstack Elasticsearch and DynamoDB via `addCollections`, `addExecutions`, `addGranules`, `addPdrs`, `addProviders`, and `addRules`.
    - Adds `eraseDataStack` function to local API server code allowing resetting of local datastack for testing (ES and DynamoDB).
    - Adds optional parameters to the @cumulus/api bin serve to allow for launching the api without destroying the current data.

- **CUMULUS-1697**

  - Added the `@cumulus/tf-inventory` package that provides command line utilities for managing Terraform resources in your AWS account

- **CUMULUS-1703**

  - Add `@cumulus/aws-client/S3.createBucket` function
  - Add `@cumulus/aws-client/S3.putFile` function
  - Add `@cumulus/common/string.isNonEmptyString` function
  - Add `@cumulus/ingest/FtpProviderClient` class
  - Add `@cumulus/ingest/HttpProviderClient` class
  - Add `@cumulus/ingest/S3ProviderClient` class
  - Add `@cumulus/ingest/SftpProviderClient` class
  - Add `@cumulus/ingest/providerClientUtils.buildProviderClient` function
  - Add `@cumulus/ingest/providerClientUtils.fetchTextFile` function

- **CUMULUS-1731**

  - Add new optional input variables to the Cumulus Terraform module to support TEA upgrade:
    - `thin_egress_cookie_domain` - Valid domain for Thin Egress App cookie
    - `thin_egress_domain_cert_arn` - Certificate Manager SSL Cert ARN for Thin
      Egress App if deployed outside NGAP/CloudFront
    - `thin_egress_download_role_in_region_arn` - ARN for reading of Thin Egress
      App data buckets for in-region requests
    - `thin_egress_jwt_algo` - Algorithm with which to encode the Thin Egress
      App JWT cookie
    - `thin_egress_jwt_secret_name` - Name of AWS secret where keys for the Thin
      Egress App JWT encode/decode are stored
    - `thin_egress_lambda_code_dependency_archive_key` - Thin Egress App - S3
      Key of packaged python modules for lambda dependency layer

- **CUMULUS-1733**
  - Add `discovery-filtering` operator doc to document previously undocumented functionality.

- **CUMULUS-1737**
  - Added the `cumulus-test-cleanup` module to run a nightly cleanup on resources left over from the integration tests run from the `example/spec` directory.

### Changed

- **CUMULUS-1102**

  - Updates `@cumulus/api/auth/testAuth` to use JWT instead of random tokens.
  - Updates the default AMI for the ecs_cluster_instance_image_id.

- **CUMULUS-1622**

  - Mutex class has been deprecated in `@cumulus/common/concurrency` and will be removed in a future release.

- **CUMULUS-1686**

  - Changed `ecs_cluster_instance_image_id` to be a required variable of the `cumulus` module and removed the default value.
    The default was not available across accounts and regions, nor outside of NGAP and therefore not particularly useful.

- **CUMULUS-1688**

  - Updated `@cumulus/aws.receiveSQSMessages` not to replace `message.Body` with a parsed object. This behavior was undocumented and confusing as received messages appeared to contradict AWS docs that state `message.Body` is always a string.
  - Replaced `sf_watcher` CloudWatch rule from `cloudwatch-events.tf` with an EventSourceMapping on `sqs2sf` mapped to the `start_sf` SQS queue (in `event-sources.tf`).
  - Updated `sqs2sf` with an EventSourceMapping handler and unit test.

- **CUMULUS-1698**

  - Change variable `saml_launchpad_metadata_path` to `saml_launchpad_metadata_url` in the `tf-modules/cumulus` Terraform module.
  - Updated `@cumulus/api/launchpadSaml` to download launchpad IDP metadata from configured location when the metadata in s3 is not valid, and to work with updated IDP metadata and SAML response.

- **CUMULUS-1731**
  - Upgrade the version of the Thin Egress App deployed by Cumulus to v48
    - Note: New variables available, see the 'Added' section of this changelog.

### Fixed

- **CUMULUS-1664**

  - Updated `dbIndexer` Lambda to remove hardcoded references to DynamoDB table names.

- **CUMULUS-1733**
  - Fixed granule discovery recursion algorithm used in S/FTP protocols.

### Removed

- **CUMULUS-1481**
  - removed `process` config and output from PostToCmr as it was not required by the task nor downstream steps, and should still be in the output message's `meta` regardless.

### Deprecated

- **CUMULUS-1040**
  - Deprecated the following code. For cases where the code was moved into another package, the new code location is noted:
    - `@cumulus/common/CloudFormationGateway` -> `@cumulus/aws-client/CloudFormationGateway`
    - `@cumulus/common/DynamoDb` -> `@cumulus/aws-client/DynamoDb`
    - `@cumulus/common/errors` -> `@cumulus/errors`
    - `@cumulus/common/StepFunctions` -> `@cumulus/aws-client/StepFunctions`
    - All of the exported functions in `@cumulus/commmon/aws` (moved into `@cumulus/aws-client`), except:
      - `@cumulus/common/aws/isThrottlingException` -> `@cumulus/errors/isThrottlingException`
      - `@cumulus/common/aws/improveStackTrace` (not deprecated)
      - `@cumulus/common/aws/retryOnThrottlingException` (not deprecated)
    - `@cumulus/common/sfnStep/SfnStep.parseStepMessage` -> `@cumulus/integration-tests/sfnStep/SfnStep.parseStepMessage`
    - `@cumulus/common/sfnStep/ActivityStep` -> `@cumulus/integration-tests/sfnStep/ActivityStep`
    - `@cumulus/common/sfnStep/LambdaStep` -> `@cumulus/integration-tests/sfnStep/LambdaStep`
    - `@cumulus/common/string/unicodeEscape` -> `@cumulus/aws-client/StepFunctions.unicodeEscape`
    - `@cumulus/common/util/setErrorStack` -> `@cumulus/aws-client/util/setErrorStack`
    - `@cumulus/ingest/aws/invoke` -> `@cumulus/aws-client/Lambda/invoke`
    - `@cumulus/ingest/aws/CloudWatch.bucketSize`
    - `@cumulus/ingest/aws/CloudWatch.cw`
    - `@cumulus/ingest/aws/ECS.ecs`
    - `@cumulus/ingest/aws/ECS`
    - `@cumulus/ingest/aws/Events.putEvent` -> `@cumulus/aws-client/CloudwatchEvents.putEvent`
    - `@cumulus/ingest/aws/Events.deleteEvent` -> `@cumulus/aws-client/CloudwatchEvents.deleteEvent`
    - `@cumulus/ingest/aws/Events.deleteTarget` -> `@cumulus/aws-client/CloudwatchEvents.deleteTarget`
    - `@cumulus/ingest/aws/Events.putTarget` -> `@cumulus/aws-client/CloudwatchEvents.putTarget`
    - `@cumulus/ingest/aws/SQS.attributes` -> `@cumulus/aws-client/SQS.getQueueAttributes`
    - `@cumulus/ingest/aws/SQS.deleteMessage` -> `@cumulus/aws-client/SQS.deleteSQSMessage`
    - `@cumulus/ingest/aws/SQS.deleteQueue` -> `@cumulus/aws-client/SQS.deleteQueue`
    - `@cumulus/ingest/aws/SQS.getUrl` -> `@cumulus/aws-client/SQS.getQueueUrlByName`
    - `@cumulus/ingest/aws/SQS.receiveMessage` -> `@cumulus/aws-client/SQS.receiveSQSMessages`
    - `@cumulus/ingest/aws/SQS.sendMessage` -> `@cumulus/aws-client/SQS.sendSQSMessage`
    - `@cumulus/ingest/aws/StepFunction.getExecutionStatus` -> `@cumulus/aws-client/StepFunction.getExecutionStatus`
    - `@cumulus/ingest/aws/StepFunction.getExecutionUrl` -> `@cumulus/aws-client/StepFunction.getExecutionUrl`

## [v1.17.0] - 2019-12-31

### BREAKING CHANGES

- **CUMULUS-1498**
  - The `@cumulus/cmrjs.publish2CMR` function expects that the value of its
    `creds.password` parameter is a plaintext password.
  - Rather than using an encrypted password from the `cmr_password` environment
    variable, the `@cumulus/cmrjs.updateCMRMetadata` function now looks for an
    environment variable called `cmr_password_secret_name` and fetches the CMR
    password from that secret in AWS Secrets Manager.
  - The `@cumulus/post-to-cmr` task now expects a
    `config.cmr.passwordSecretName` value, rather than `config.cmr.password`.
    The CMR password will be fetched from that secret in AWS Secrets Manager.

### Added

- **CUMULUS-630**

  - Added support for replaying Kinesis records on a stream into the Cumulus Kinesis workflow triggering mechanism: either all the records, or some time slice delimited by start and end timestamps.
  - Added `/replays` endpoint to the operator API for triggering replays.
  - Added `Replay Kinesis Messages` documentation to Operator Docs.
  - Added `manualConsumer` lambda function to consume a Kinesis stream. Used by the replay AsyncOperation.

- **CUMULUS-1687**
  - Added new API endpoint for listing async operations at `/asyncOperations`
  - All asyncOperations now include the fields `description` and `operationType`. `operationType` can be one of the following. [`Bulk Delete`, `Bulk Granules`, `ES Index`, `Kinesis Replay`]

### Changed

- **CUMULUS-1626**

  - Updates Cumulus to use node10/CMA 1.1.2 for all of its internal lambdas in prep for AWS node 8 EOL

- **CUMULUS-1498**
  - Remove the DynamoDB Users table. The list of OAuth users who are allowed to
    use the API is now stored in S3.
  - The CMR password and Launchpad passphrase are now stored in Secrets Manager

## [v1.16.1] - 2019-12-6

**Please note**:

- The `region` argument to the `cumulus` Terraform module has been removed. You may see a warning or error if you have that variable populated.
- Your workflow tasks should use the following versions of the CMA libraries to utilize new granule, parentArn, asyncOperationId, and stackName fields on the logs:
  - `cumulus-message-adapter-js` version 1.0.10+
  - `cumulus-message-adapter-python` version 1.1.1+
  - `cumulus-message-adapter-java` version 1.2.11+
- The `data-persistence` module no longer manages the creation of an Elasticsearch service-linked role for deploying Elasticsearch to a VPC. Follow the [deployment instructions on preparing your VPC](https://nasa.github.io/cumulus/docs/deployment/deployment-readme#vpc-subnets-and-security-group) for guidance on how to create the Elasticsearch service-linked role manually.
- There is now a `distribution_api_gateway_stage` variable for the `tf-modules/cumulus` Terraform module that will be used as the API gateway stage name used for the distribution API (Thin Egress App)
- Default value for the `urs_url` variable is now `https://uat.urs.earthdata.nasa.gov/` in the `tf-modules/cumulus` and `tf-modules/archive` Terraform modules. So deploying the `cumulus` module without a `urs_url` variable set will integrate your Cumulus deployment with the UAT URS environment.

### Added

- **CUMULUS-1563**

  - Added `custom_domain_name` variable to `tf-modules/data-persistence` module

- **CUMULUS-1654**
  - Added new helpers to `@cumulus/common/execution-history`:
    - `getStepExitedEvent()` returns the `TaskStateExited` event in a workflow execution history after the given step completion/failure event
    - `getTaskExitedEventOutput()` returns the output message for a `TaskStateExited` event in a workflow execution history

### Changed

- **CUMULUS-1578**

  - Updates SAML launchpad configuration to authorize via configured userGroup.
    [See the NASA specific documentation (protected)](https://wiki.earthdata.nasa.gov/display/CUMULUS/Cumulus+SAML+Launchpad+Integration)

- **CUMULUS-1579**

  - Elasticsearch list queries use `match` instead of `term`. `term` had been analyzing the terms and not supporting `-` in the field values.

- **CUMULUS-1619**

  - Adds 4 new keys to `@cumulus/logger` to display granules, parentArn, asyncOperationId, and stackName.
  - Depends on `cumulus-message-adapter-js` version 1.0.10+. Cumulus tasks updated to use this version.

- **CUMULUS-1654**

  - Changed `@cumulus/common/SfnStep.parseStepMessage()` to a static class method

- **CUMULUS-1641**
  - Added `meta.retries` and `meta.visibilityTimeout` properties to sqs-type rule. To create sqs-type rule, you're required to configure a dead-letter queue on your queue.
  - Added `sqsMessageRemover` lambda which removes the message from SQS queue upon successful workflow execution.
  - Updated `sqsMessageConsumer` lambda to not delete message from SQS queue, and to retry the SQS message for configured number of times.

### Removed

- Removed `create_service_linked_role` variable from `tf-modules/data-persistence` module.

- **CUMULUS-1321**
  - The `region` argument to the `cumulus` Terraform module has been removed

### Fixed

- **CUMULUS-1668** - Fixed a race condition where executions may not have been
  added to the database correctly
- **CUMULUS-1654** - Fixed issue with `publishReports` Lambda not including workflow execution error information for failed workflows with a single step
- Fixed `tf-modules/cumulus` module so that the `urs_url` variable is passed on to its invocation of the `tf-modules/archive` module

## [v1.16.0] - 2019-11-15

### Added

- **CUMULUS-1321**

  - A `deploy_distribution_s3_credentials_endpoint` variable has been added to
    the `cumulus` Terraform module. If true, the NGAP-backed S3 credentials
    endpoint will be added to the Thin Egress App's API. Default: true

- **CUMULUS-1544**

  - Updated the `/granules/bulk` endpoint to correctly query Elasticsearch when
    granule ids are not provided.

- **CUMULUS-1580**
  - Added `/granules/bulk` endpoint to `@cumulus/api` to perform bulk actions on granules given either a list of granule ids or an Elasticsearch query and the workflow to perform.

### Changed

- **CUMULUS-1561**

  - Fix the way that we are handling Terraform provider version requirements
  - Pass provider configs into child modules using the method that the
    [Terraform documentation](https://www.terraform.io/docs/configuration/modules.html#providers-within-modules)
    suggests
  - Remove the `region` input variable from the `s3_access_test` Terraform module
  - Remove the `aws_profile` and `aws_region` input variables from the
    `s3-replicator` Terraform module

- **CUMULUS-1639**
  - Because of
    [S3's Data Consistency Model](https://docs.aws.amazon.com/AmazonS3/latest/dev/Introduction.html#BasicsObjects),
    there may be situations where a GET operation for an object can temporarily
    return a `NoSuchKey` response even if that object _has_ been created. The
    `@cumulus/common/aws.getS3Object()` function has been updated to support
    retries if a `NoSuchKey` response is returned by S3. This behavior can be
    enabled by passing a `retryOptions` object to that function. Supported
    values for that object can be found here:
    <https://github.com/tim-kos/node-retry#retryoperationoptions>

### Removed

- **CUMULUS-1559**
  - `logToSharedDestination` has been migrated to the Terraform deployment as `log_api_gateway_to_cloudwatch` and will ONLY apply to egress lambdas.
    Due to the differences in the Terraform deployment model, we cannot support a global log subscription toggle for a configurable subset of lambdas.
    However, setting up your own log forwarding for a Lambda with Terraform is fairly simple, as you will only need to add SubscriptionFilters to your Terraform configuration, one per log group.
    See [the Terraform documentation](https://www.terraform.io/docs/providers/aws/r/cloudwatch_log_subscription_filter.html) for details on how to do this.
    An empty FilterPattern ("") will capture all logs in a group.

## [v1.15.0] - 2019-11-04

### BREAKING CHANGES

- **CUMULUS-1644** - When a workflow execution begins or ends, the workflow
  payload is parsed and any new or updated PDRs or granules referenced in that
  workflow are stored to the Cumulus archive. The defined interface says that a
  PDR in `payload.pdr` will be added to the archive, and any granules in
  `payload.granules` will also be added to the archive. In previous releases,
  PDRs found in `meta.pdr` and granules found in `meta.input_granules` were also
  added to the archive. This caused unexpected behavior and has been removed.
  Only PDRs from `payload.pdr` and granules from `payload.granules` will now be
  added to the Cumulus archive.

- **CUMULUS-1449** - Cumulus now uses a universal workflow template when
  starting a workflow that contains general information specific to the
  deployment, but not specific to the workflow. Workflow task configs must be
  defined using AWS step function parameters. As part of this change,
  `CumulusConfig` has been retired and task configs must now be defined under
  the `cma.task_config` key in the Parameters section of a step function
  definition.

  **Migration instructions**:

  NOTE: These instructions require the use of Cumulus Message Adapter v1.1.x+.
  Please ensure you are using a compatible version before attempting to migrate
  workflow configurations. When defining workflow steps, remove any
  `CumulusConfig` section, as shown below:

  ```yaml
  ParsePdr:
    CumulusConfig:
      provider: "{$.meta.provider}"
      bucket: "{$.meta.buckets.internal.name}"
      stack: "{$.meta.stack}"
  ```

  Instead, use AWS Parameters to pass `task_config` for the task directly into
  the Cumulus Message Adapter:

  ```yaml
  ParsePdr:
    Parameters:
      cma:
        event.$: "$"
        task_config:
          provider: "{$.meta.provider}"
          bucket: "{$.meta.buckets.internal.name}"
          stack: "{$.meta.stack}"
  ```

  In this example, the `cma` key is used to pass parameters to the message
  adapter. Using `task_config` in combination with `event.$: '$'` allows the
  message adapter to process `task_config` as the `config` passed to the Cumulus
  task. See `example/workflows/sips.yml` in the core repository for further
  examples of how to set the Parameters.

  Additionally, workflow configurations for the `QueueGranules` and `QueuePdrs`
  tasks need to be updated:

  - `queue-pdrs` config changes:
    - `parsePdrMessageTemplateUri` replaced with `parsePdrWorkflow`, which is
      the workflow name (i.e. top-level name in `config.yml`, e.g. 'ParsePdr').
    - `internalBucket` and `stackName` configs now required to look up
      configuration from the deployment. Brings the task config in line with
      that of `queue-granules`.
  - `queue-granules` config change: `ingestGranuleMessageTemplateUri` replaced
    with `ingestGranuleWorkflow`, which is the workflow name (e.g.
    'IngestGranule').

- **CUMULUS-1396** - **Workflow steps at the beginning and end of a workflow
  using the `SfSnsReport` Lambda have now been deprecated (e.g. `StartStatus`,
  `StopStatus`) and should be removed from your workflow definitions**. These
  steps were used for publishing ingest notifications and have been replaced by
  an implementation using Cloudwatch events for Step Functions to trigger a
  Lambda that publishes ingest notifications. For further detail on how ingest
  notifications are published, see the notes below on **CUMULUS-1394**. For
  examples of how to update your workflow definitions, see our
  [example workflow definitions](https://github.com/nasa/cumulus/blob/master/example/workflows/).

- **CUMULUS-1470**
  - Remove Cumulus-defined ECS service autoscaling, allowing integrators to
    better customize autoscaling to meet their needs. In order to use
    autoscaling with ECS services, appropriate
    `AWS::ApplicationAutoScaling::ScalableTarget`,
    `AWS::ApplicationAutoScaling::ScalingPolicy`, and `AWS::CloudWatch::Alarm`
    resources should be defined in a kes overrides file. See
    [this example](https://github.com/nasa/cumulus/blob/release-1.15.x/example/overrides/app/cloudformation.template.yml)
    for an example.
  - The following config parameters are no longer used:
    - ecs.services.\<NAME\>.minTasks
    - ecs.services.\<NAME\>.maxTasks
    - ecs.services.\<NAME\>.scaleInActivityScheduleTime
    - ecs.services.\<NAME\>.scaleInAdjustmentPercent
    - ecs.services.\<NAME\>.scaleOutActivityScheduleTime
    - ecs.services.\<NAME\>.scaleOutAdjustmentPercent
    - ecs.services.\<NAME\>.activityName

### Added

- **CUMULUS-1100**

  - Added 30-day retention properties to all log groups that were missing those policies.

- **CUMULUS-1396**

  - Added `@cumulus/common/sfnStep`:
    - `LambdaStep` - A class for retrieving and parsing input and output to Lambda steps in AWS Step Functions
    - `ActivityStep` - A class for retrieving and parsing input and output to ECS activity steps in AWS Step Functions

- **CUMULUS-1574**

  - Added `GET /token` endpoint for SAML authorization when cumulus is protected by Launchpad.
    This lets a user retieve a token by hand that can be presented to the API.

- **CUMULUS-1625**

  - Added `sf_start_rate` variable to the `ingest` Terraform module, equivalent to `sqs_consumer_rate` in the old model, but will not be automatically applied to custom queues as that was.

- **CUMULUS-1513**
  - Added `sqs`-type rule support in the Cumulus API `@cumulus/api`
  - Added `sqsMessageConsumer` lambda which processes messages from the SQS queues configured in the `sqs` rules.

### Changed

- **CUMULUS-1639**

  - Because of
    [S3's Data Consistency Model](https://docs.aws.amazon.com/AmazonS3/latest/dev/Introduction.html#BasicsObjects),
    there may be situations where a GET operation for an object can temporarily
    return a `NoSuchKey` response even if that object _has_ been created. The
    `@cumulus/common/aws.getS3Object()` function will now retry up to 10 times
    if a `NoSuchKey` response is returned by S3. This can behavior can be
    overridden by passing `{ retries: 0 }` as the `retryOptions` argument.

- **CUMULUS-1449**

  - `queue-pdrs` & `queue-granules` config changes. Details in breaking changes section.
  - Cumulus now uses a universal workflow template when starting workflow that contains general information specific to the deployment, but not specific to the workflow.
  - Changed the way workflow configs are defined, from `CumulusConfig` to a `task_config` AWS Parameter.

- **CUMULUS-1452**

  - Changed the default ECS docker storage drive to `devicemapper`

- **CUMULUS-1453**
  - Removed config schema for `@cumulus/sf-sns-report` task
  - Updated `@cumulus/sf-sns-report` to always assume that it is running as an intermediate step in a workflow, not as the first or last step

### Removed

- **CUMULUS-1449**
  - Retired `CumulusConfig` as part of step function definitions, as this is an artifact of the way Kes parses workflow definitions that was not possible to migrate to Terraform. Use AWS Parameters and the `task_config` key instead. See change note above.
  - Removed individual workflow templates.

### Fixed

- **CUMULUS-1620** - Fixed bug where `message_adapter_version` does not correctly inject the CMA

- **CUMULUS-1396** - Updated `@cumulus/common/StepFunctions.getExecutionHistory()` to recursively fetch execution history when `nextToken` is returned in response

- **CUMULUS-1571** - Updated `@cumulus/common/DynamoDb.get()` to throw any errors encountered when trying to get a record and the record does exist

- **CUMULUS-1452**
  - Updated the EC2 initialization scripts to use full volume size for docker storage
  - Changed the default ECS docker storage drive to `devicemapper`

## [v1.14.5] - 2019-12-30 - [BACKPORT]

### Updated

- **CUMULUS-1626**
  - Updates Cumulus to use node10/CMA 1.1.2 for all of its internal lambdas in prep for AWS node 8 EOL

## [v1.14.4] - 2019-10-28

### Fixed

- **CUMULUS-1632** - Pinned `aws-elasticsearch-connector` package in `@cumulus/api` to version `8.1.3`, since `8.2.0` includes breaking changes

## [v1.14.3] - 2019-10-18

### Fixed

- **CUMULUS-1620** - Fixed bug where `message_adapter_version` does not correctly inject the CMA

- **CUMULUS-1572** - A granule is now included in discovery results even when
  none of its files has a matching file type in the associated collection
  configuration. Previously, if all files for a granule were unmatched by a file
  type configuration, the granule was excluded from the discovery results.
  Further, added support for a `boolean` property
  `ignoreFilesConfigForDiscovery`, which controls how a granule's files are
  filtered at discovery time.

## [v1.14.2] - 2019-10-08

### BREAKING CHANGES

Your Cumulus Message Adapter version should be pinned to `v1.0.13` or lower in your `app/config.yml` using `message_adapter_version: v1.0.13` OR you should use the workflow migration steps below to work with CMA v1.1.1+.

- **CUMULUS-1394** - The implementation of the `SfSnsReport` Lambda requires additional environment variables for integration with the new ingest notification SNS topics. Therefore, **you must update the definition of `SfSnsReport` in your `lambdas.yml` like so**:

```yaml
SfSnsReport:
  handler: index.handler
  timeout: 300
  source: node_modules/@cumulus/sf-sns-report/dist
  tables:
    - ExecutionsTable
  envs:
    execution_sns_topic_arn:
      function: Ref
      value: reportExecutionsSns
    granule_sns_topic_arn:
      function: Ref
      value: reportGranulesSns
    pdr_sns_topic_arn:
      function: Ref
      value: reportPdrsSns
```

- **CUMULUS-1447** -
  The newest release of the Cumulus Message Adapter (v1.1.1) requires that parameterized configuration be used for remote message functionality. Once released, Kes will automatically bring in CMA v1.1.1 without additional configuration.

  **Migration instructions**
  Oversized messages are no longer written to S3 automatically. In order to utilize remote messaging functionality, configure a `ReplaceConfig` AWS Step Function parameter on your CMA task:

  ```yaml
  ParsePdr:
    Parameters:
      cma:
        event.$: "$"
        ReplaceConfig:
          FullMessage: true
  ```

  Accepted fields in `ReplaceConfig` include `MaxSize`, `FullMessage`, `Path` and `TargetPath`.
  See https://github.com/nasa/cumulus-message-adapter/blob/master/CONTRACT.md#remote-message-configuration for full details.

  As this change is backward compatible in Cumulus Core, users wishing to utilize the previous version of the CMA may opt to transition to using a CMA lambda layer, or set `message_adapter_version` in their configuration to a version prior to v1.1.0.

### PLEASE NOTE

- **CUMULUS-1394** - Ingest notifications are now provided via 3 separate SNS topics for executions, granules, and PDRs, instead of a single `sftracker` SNS topic. Whereas the `sftracker` SNS topic received a full Cumulus execution message, the new topics all receive generated records for the given object. The new topics are only published to if the given object exists for the current execution. For a given execution/granule/PDR, **two messages will be received by each topic**: one message indicating that ingest is running and another message indicating that ingest has completed or failed. The new SNS topics are:

  - `reportExecutions` - Receives 1 message per execution
  - `reportGranules` - Receives 1 message per granule in an execution
  - `reportPdrs` - Receives 1 message per PDR

### Added

- **CUMULUS-639**

  - Adds SAML JWT and launchpad token authentication to Cumulus API (configurable)
    - **NOTE** to authenticate with Launchpad ensure your launchpad user_id is in the `<prefix>-UsersTable`
    - when Cumulus configured to protect API via Launchpad:
      - New endpoints
        - `GET /saml/login` - starting point for SAML SSO creates the login request url and redirects to the SAML Identity Provider Service (IDP)
        - `POST /saml/auth` - SAML Assertion Consumer Service. POST receiver from SAML IDP. Validates response, logs the user in, and returnes a SAML-based JWT.
    - Disabled endpoints
      - `POST /refresh`
      - Changes authorization worklow:
      - `ensureAuthorized` now presumes the bearer token is a JWT and tries to validate. If the token is malformed, it attempts to validate the token against Launchpad. This allows users to bring their own token as described here https://wiki.earthdata.nasa.gov/display/CUMULUS/Cumulus+API+with+Launchpad+Authentication. But it also allows dashboard users to manually authenticate via Launchpad SAML to receive a Launchpad-based JWT.

- **CUMULUS-1394**
  - Added `Granule.generateGranuleRecord()` method to granules model to generate a granule database record from a Cumulus execution message
  - Added `Pdr.generatePdrRecord()` method to PDRs model to generate a granule database record from a Cumulus execution message
  - Added helpers to `@cumulus/common/message`:
    - `getMessageExecutionName()` - Get the execution name from a Cumulus execution message
    - `getMessageStateMachineArn()` - Get the state machine ARN from a Cumulus execution message
    - `getMessageExecutionArn()` - Get the execution ARN for a Cumulus execution message
    - `getMessageGranules()` - Get the granules from a Cumulus execution message, if any.
  - Added `@cumulus/common/cloudwatch-event/isFailedSfStatus()` to determine if a Step Function status from a Cloudwatch event is a failed status

### Changed

- **CUMULUS-1308**

  - HTTP PUT of a Collection, Provider, or Rule via the Cumulus API now
    performs full replacement of the existing object with the object supplied
    in the request payload. Previous behavior was to perform a modification
    (partial update) by merging the existing object with the (possibly partial)
    object in the payload, but this did not conform to the HTTP standard, which
    specifies PATCH as the means for modifications rather than replacements.

- **CUMULUS-1375**

  - Migrate Cumulus from deprecated Elasticsearch JS client to new, supported one in `@cumulus/api`

- **CUMULUS-1485** Update `@cumulus/cmr-client` to return error message from CMR for validation failures.

- **CUMULUS-1394**

  - Renamed `Execution.generateDocFromPayload()` to `Execution.generateRecord()` on executions model. The method generates an execution database record from a Cumulus execution message.

- **CUMULUS-1432**

  - `logs` endpoint takes the level parameter as a string and not a number
  - Elasticsearch term query generation no longer converts numbers to boolean

- **CUMULUS-1447**

  - Consolidated all remote message handling code into @common/aws
  - Update remote message code to handle updated CMA remote message flags
  - Update example SIPS workflows to utilize Parameterized CMA configuration

- **CUMULUS-1448** Refactor workflows that are mutating cumulus_meta to utilize meta field

- **CUMULUS-1451**

  - Elasticsearch cluster setting `auto_create_index` will be set to false. This had been causing issues in the bootstrap lambda on deploy.

- **CUMULUS-1456**
  - `@cumulus/api` endpoints default error handler uses `boom` package to format errors, which is consistent with other API endpoint errors.

### Fixed

- **CUMULUS-1432** `logs` endpoint filter correctly filters logs by level
- **CUMULUS-1484** `useMessageAdapter` now does not set CUMULUS_MESSAGE_ADAPTER_DIR when `true`

### Removed

- **CUMULUS-1394**
  - Removed `sfTracker` SNS topic. Replaced by three new SNS topics for granule, execution, and PDR ingest notifications.
  - Removed unused functions from `@cumulus/common/aws`:
    - `getGranuleS3Params()`
    - `setGranuleStatus()`

## [v1.14.1] - 2019-08-29

### Fixed

- **CUMULUS-1455**

  - CMR token links updated to point to CMR legacy services rather than echo

- **CUMULUS-1211**
  - Errors thrown during granule discovery are no longer swallowed and ignored.
    Rather, errors are propagated to allow for proper error-handling and
    meaningful messaging.

## [v1.14.0] - 2019-08-22

### PLEASE NOTE

- We have encountered transient lambda service errors in our integration testing. Please handle transient service errors following [these guidelines](https://docs.aws.amazon.com/step-functions/latest/dg/bp-lambda-serviceexception.html). The workflows in the `example/workflows` folder have been updated with retries configured for these errors.

- **CUMULUS-799** added additional IAM permissions to support reading CloudWatch and API Gateway, so **you will have to redeploy your IAM stack.**

- **CUMULUS-800** Several items:

  - **Delete existing API Gateway stages**: To allow enabling of API Gateway logging, Cumulus now creates and manages a Stage resource during deployment. Before upgrading Cumulus, it is necessary to delete the API Gateway stages on both the Backend API and the Distribution API. Instructions are included in the documenation under [Delete API Gateway Stages](https://nasa.github.io/cumulus/docs/additional-deployment-options/delete-api-gateway-stages).

  - **Set up account permissions for API Gateway to write to CloudWatch**: In a one time operation for your AWS account, to enable CloudWatch Logs for API Gateway, you must first grant the API Gateway permission to read and write logs to CloudWatch for your account. The `AmazonAPIGatewayPushToCloudWatchLogs` managed policy (with an ARN of `arn:aws:iam::aws:policy/service-role/AmazonAPIGatewayPushToCloudWatchLogs`) has all the required permissions. You can find a simple how to in the documentation under [Enable API Gateway Logging.](https://nasa.github.io/cumulus/docs/additional-deployment-options/enable-gateway-logging-permissions)

  - **Configure API Gateway to write logs to CloudWatch** To enable execution logging for the distribution API set `config.yaml` `apiConfigs.distribution.logApigatewayToCloudwatch` value to `true`. More information [Enable API Gateway Logs](https://nasa.github.io/cumulus/docs/additional-deployment-options/enable-api-logs)

  - **Configure CloudWatch log delivery**: It is possible to deliver CloudWatch API execution and access logs to a cross-account shared AWS::Logs::Destination. An operator does this by adding the key `logToSharedDestination` to the `config.yml` at the default level with a value of a writable log destination. More information in the documenation under [Configure CloudWatch Logs Delivery.](https://nasa.github.io/cumulus/docs/additional-deployment-options/configure-cloudwatch-logs-delivery)

  - **Additional Lambda Logging**: It is now possible to configure any lambda to deliver logs to a shared subscriptions by setting `logToSharedDestination` to the ARN of a writable location (either an AWS::Logs::Destination or a Kinesis Stream) on any lambda config. Documentation for [Lambda Log Subscriptions](https://nasa.github.io/cumulus/docs/additional-deployment-options/additional-lambda-logging)

  - **Configure S3 Server Access Logs**: If you are running Cumulus in an NGAP environment you may [configure S3 Server Access Logs](https://nasa.github.io/cumulus/docs/next/deployment/server_access_logging) to be delivered to a shared bucket where the Metrics Team will ingest the logs into their ELK stack. Contact the Metrics team for permission and location.

- **CUMULUS-1368** The Cumulus distribution API has been deprecated and is being replaced by ASF's Thin Egress App. By default, the distribution API will not deploy. Please follow [the instructions for deploying and configuring Thin Egress](https://nasa.github.io/cumulus/docs/deployment/thin_egress_app).

To instead continue to deploy and use the legacy Cumulus distribution app, add the following to your `config.yml`:

```yaml
deployDistributionApi: true
```

If you deploy with no distribution app your deployment will succeed but you may encounter errors in your workflows, particularly in the `MoveGranule` task.

- **CUMULUS-1418** Users who are packaging the CMA in their Lambdas outside of Cumulus may need to update their Lambda configuration. Please see `BREAKING CHANGES` below for details.

### Added

- **CUMULUS-642**
  - Adds Launchpad as an authentication option for the Cumulus API.
  - Updated deployment documentation and added [instructions to setup Cumulus API Launchpad authentication](https://wiki.earthdata.nasa.gov/display/CUMULUS/Cumulus+API+with+Launchpad+Authentication)
- **CUMULUS-1418**
  - Adds usage docs/testing of lambda layers (introduced in PR1125), updates Core example tasks to use the updated `cumulus-ecs-task` and a CMA layer instead of kes CMA injection.
  - Added Terraform module to publish CMA as layer to user account.
- **PR1125** - Adds `layers` config option to support deploying Lambdas with layers
- **PR1128** - Added `useXRay` config option to enable AWS X-Ray for Lambdas.
- **CUMULUS-1345**
  - Adds new variables to the app deployment under `cmr`.
  - `cmrEnvironment` values are `SIT`, `UAT`, or `OPS` with `UAT` as the default.
  - `cmrLimit` and `cmrPageSize` have been added as configurable options.
- **CUMULUS-1273**
  - Added lambda function EmsProductMetadataReport to generate EMS Product Metadata report
- **CUMULUS-1226**
  - Added API endpoint `elasticsearch/index-from-database` to index to an Elasticsearch index from the database for recovery purposes and `elasticsearch/indices-status` to check the status of Elasticsearch indices via the API.
- **CUMULUS-824**
  - Added new Collection parameter `reportToEms` to configure whether the collection is reported to EMS
- **CUMULUS-1357**
  - Added new BackendApi endpoint `ems` that generates EMS reports.
- **CUMULUS-1241**
  - Added information about queues with maximum execution limits defined to default workflow templates (`meta.queueExecutionLimits`)
- **CUMULUS-1311**
  - Added `@cumulus/common/message` with various message parsing/preparation helpers
- **CUMULUS-812**

  - Added support for limiting the number of concurrent executions started from a queue. [See the data cookbook](https://nasa.github.io/cumulus/docs/data-cookbooks/throttling-queued-executions) for more information.

- **CUMULUS-1337**

  - Adds `cumulus.stackName` value to the `instanceMetadata` endpoint.

- **CUMULUS-1368**

  - Added `cmrGranuleUrlType` to the `@cumulus/move-granules` task. This determines what kind of links go in the CMR files. The options are `distribution`, `s3`, or `none`, with the default being distribution. If there is no distribution API being used with Cumulus, you must set the value to `s3` or `none`.

- Added `packages/s3-replicator` Terraform module to allow same-region s3 replication to metrics bucket.

- **CUMULUS-1392**

  - Added `tf-modules/report-granules` Terraform module which processes granule ingest notifications received via SNS and stores granule data to a database. The module includes:
    - SNS topic for publishing granule ingest notifications
    - Lambda to process granule notifications and store data
    - IAM permissions for the Lambda
    - Subscription for the Lambda to the SNS topic

- **CUMULUS-1393**

  - Added `tf-modules/report-pdrs` Terraform module which processes PDR ingest notifications received via SNS and stores PDR data to a database. The module includes:
    - SNS topic for publishing PDR ingest notifications
    - Lambda to process PDR notifications and store data
    - IAM permissions for the Lambda
    - Subscription for the Lambda to the SNS topic
  - Added unit tests for `@cumulus/api/models/pdrs.createPdrFromSns()`

- **CUMULUS-1400**

  - Added `tf-modules/report-executions` Terraform module which processes workflow execution information received via SNS and stores it to a database. The module includes:
    - SNS topic for publishing execution data
    - Lambda to process and store execution data
    - IAM permissions for the Lambda
    - Subscription for the Lambda to the SNS topic
  - Added `@cumulus/common/sns-event` which contains helpers for SNS events:
    - `isSnsEvent()` returns true if event is from SNS
    - `getSnsEventMessage()` extracts and parses the message from an SNS event
    - `getSnsEventMessageObject()` extracts and parses message object from an SNS event
  - Added `@cumulus/common/cloudwatch-event` which contains helpers for Cloudwatch events:
    - `isSfExecutionEvent()` returns true if event is from Step Functions
    - `isTerminalSfStatus()` determines if a Step Function status from a Cloudwatch event is a terminal status
    - `getSfEventStatus()` gets the Step Function status from a Cloudwatch event
    - `getSfEventDetailValue()` extracts a Step Function event detail field from a Cloudwatch event
    - `getSfEventMessageObject()` extracts and parses Step Function detail object from a Cloudwatch event

- **CUMULUS-1429**

  - Added `tf-modules/data-persistence` Terraform module which includes resources for data persistence in Cumulus:
    - DynamoDB tables
    - Elasticsearch with optional support for VPC
    - Cloudwatch alarm for number of Elasticsearch nodes

- **CUMULUS-1379** CMR Launchpad Authentication
  - Added `launchpad` configuration to `@cumulus/deployment/app/config.yml`, and cloudformation templates, workflow message, lambda configuration, api endpoint configuration
  - Added `@cumulus/common/LaunchpadToken` and `@cumulus/common/launchpad` to provide methods to get token and validate token
  - Updated lambdas to use Launchpad token for CMR actions (ingest and delete granules)
  - Updated deployment documentation and added [instructions to setup CMR client for Launchpad authentication](https://wiki.earthdata.nasa.gov/display/CUMULUS/CMR+Launchpad+Authentication)

## Changed

- **CUMULUS-1232**

  - Added retries to update `@cumulus/cmr-client` `updateToken()`

- **CUMULUS-1245 CUMULUS-795**

  - Added additional `ems` configuration parameters for sending the ingest reports to EMS
  - Added functionality to send daily ingest reports to EMS

- **CUMULUS-1241**

  - Removed the concept of "priority levels" and added ability to define a number of maximum concurrent executions per SQS queue
  - Changed mapping of Cumulus message properties for the `sqs2sfThrottle` lambda:
    - Queue name is read from `cumulus_meta.queueName`
    - Maximum executions for the queue is read from `meta.queueExecutionLimits[queueName]`, where `queueName` is `cumulus_meta.queueName`
  - Changed `sfSemaphoreDown` lambda to only attempt decrementing semaphores when:
    - the message is for a completed/failed/aborted/timed out workflow AND
    - `cumulus_meta.queueName` exists on the Cumulus message AND
    - An entry for the queue name (`cumulus_meta.queueName`) exists in the the object `meta.queueExecutionLimits` on the Cumulus message

- **CUMULUS-1338**

  - Updated `sfSemaphoreDown` lambda to be triggered via AWS Step Function Cloudwatch events instead of subscription to `sfTracker` SNS topic

- **CUMULUS-1311**

  - Updated `@cumulus/queue-granules` to set `cumulus_meta.queueName` for queued execution messages
  - Updated `@cumulus/queue-pdrs` to set `cumulus_meta.queueName` for queued execution messages
  - Updated `sqs2sfThrottle` lambda to immediately decrement queue semaphore value if dispatching Step Function execution throws an error

- **CUMULUS-1362**

  - Granule `processingStartTime` and `processingEndTime` will be set to the execution start time and end time respectively when there is no sync granule or post to cmr task present in the workflow

- **CUMULUS-1400**
  - Deprecated `@cumulus/ingest/aws/getExecutionArn`. Use `@cumulus/common/aws/getExecutionArn` instead.

### Fixed

- **CUMULUS-1439**

  - Fix bug with rule.logEventArn deletion on Kinesis rule update and fix unit test to verify

- **CUMULUS-796**

  - Added production information (collection ShortName and Version, granuleId) to EMS distribution report
  - Added functionality to send daily distribution reports to EMS

- **CUMULUS-1319**

  - Fixed a bug where granule ingest times were not being stored to the database

- **CUMULUS-1356**

  - The `Collection` model's `delete` method now _removes_ the specified item
    from the collection config store that was inserted by the `create` method.
    Previously, this behavior was missing.

- **CUMULUS-1374**
  - Addressed audit concerns (https://www.npmjs.com/advisories/782) in api package

### BREAKING CHANGES

### Changed

- **CUMULUS-1418**
  - Adding a default `cmaDir` key to configuration will cause `CUMULUS_MESSAGE_ADAPTER_DIR` to be set by default to `/opt` for any Lambda not setting `useCma` to true, or explicitly setting the CMA environment variable. In lambdas that package the CMA independently of the Cumulus packaging. Lambdas manually packaging the CMA should have their Lambda configuration updated to set the CMA path, or alternately if not using the CMA as a Lambda layer in this deployment set `cmaDir` to `./cumulus-message-adapter`.

### Removed

- **CUMULUS-1337**

  - Removes the S3 Access Metrics package added in CUMULUS-799

- **PR1130**
  - Removed code deprecated since v1.11.1:
    - Removed `@cumulus/common/step-functions`. Use `@cumulus/common/StepFunctions` instead.
    - Removed `@cumulus/api/lib/testUtils.fakeFilesFactory`. Use `@cumulus/api/lib/testUtils.fakeFileFactory` instead.
    - Removed `@cumulus/cmrjs/cmr` functions: `searchConcept`, `ingestConcept`, `deleteConcept`. Use the functions in `@cumulus/cmr-client` instead.
    - Removed `@cumulus/ingest/aws.getExecutionHistory`. Use `@cumulus/common/StepFunctions.getExecutionHistory` instead.

## [v1.13.5] - 2019-08-29 - [BACKPORT]

### Fixed

- **CUMULUS-1455** - CMR token links updated to point to CMR legacy services rather than echo

## [v1.13.4] - 2019-07-29

- **CUMULUS-1411** - Fix deployment issue when using a template override

## [v1.13.3] - 2019-07-26

- **CUMULUS-1345** Full backport of CUMULUS-1345 features - Adds new variables to the app deployment under `cmr`.
  - `cmrEnvironment` values are `SIT`, `UAT`, or `OPS` with `UAT` as the default.
  - `cmrLimit` and `cmrPageSize` have been added as configurable options.

## [v1.13.2] - 2019-07-25

- Re-release of v1.13.1 to fix broken npm packages.

## [v1.13.1] - 2019-07-22

- **CUMULUS-1374** - Resolve audit compliance with lodash version for api package subdependency
- **CUMULUS-1412** - Resolve audit compliance with googleapi package
- **CUMULUS-1345** - Backported CMR environment setting in getUrl to address immediate user need. CMR_ENVIRONMENT can now be used to set the CMR environment to OPS/SIT

## [v1.13.0] - 2019-5-20

### PLEASE NOTE

**CUMULUS-802** added some additional IAM permissions to support ECS autoscaling, so **you will have to redeploy your IAM stack.**
As a result of the changes for **CUMULUS-1193**, **CUMULUS-1264**, and **CUMULUS-1310**, **you must delete your existing stacks (except IAM) before deploying this version of Cumulus.**
If running Cumulus within a VPC and extended downtime is acceptable, we recommend doing this at the end of the day to allow AWS backend resources and network interfaces to be cleaned up overnight.

### BREAKING CHANGES

- **CUMULUS-1228**

  - The default AMI used by ECS instances is now an NGAP-compliant AMI. This
    will be a breaking change for non-NGAP deployments. If you do not deploy to
    NGAP, you will need to find the AMI ID of the
    [most recent Amazon ECS-optimized AMI](https://docs.aws.amazon.com/AmazonECS/latest/developerguide/ecs-optimized_AMI.html),
    and set the `ecs.amiid` property in your config. Instructions for finding
    the most recent NGAP AMI can be found using
    [these instructions](https://wiki.earthdata.nasa.gov/display/ESKB/Select+an+NGAP+Created+AMI).

- **CUMULUS-1310**

  - Database resources (DynamoDB, ElasticSearch) have been moved to an independent `db` stack.
    Migrations for this version will need to be user-managed. (e.g. [elasticsearch](https://docs.aws.amazon.com/elasticsearch-service/latest/developerguide/es-version-migration.html#snapshot-based-migration) and [dynamoDB](https://docs.aws.amazon.com/datapipeline/latest/DeveloperGuide/dp-template-exports3toddb.html)).
    Order of stack deployment is `iam` -> `db` -> `app`.
  - All stacks can now be deployed using a single `config.yml` file, i.e.: `kes cf deploy --kes-folder app --template node_modules/@cumulus/deployment/[iam|db|app] [...]`
    Backwards-compatible. For development, please re-run `npm run bootstrap` to build new `kes` overrides.
    Deployment docs have been updated to show how to deploy a single-config Cumulus instance.
  - `params` have been moved: Nest `params` fields under `app`, `db` or `iam` to override all Parameters for a particular stack's cloudformation template. Backwards-compatible with multi-config setups.
  - `stackName` and `stackNameNoDash` have been retired. Use `prefix` and `prefixNoDash` instead.
  - The `iams` section in `app/config.yml` IAM roles has been deprecated as a user-facing parameter,
    _unless_ your IAM role ARNs do not match the convention shown in `@cumulus/deployment/app/config.yml`
  - The `vpc.securityGroup` will need to be set with a pre-existing security group ID to use Cumulus in a VPC. Must allow inbound HTTP(S) (Port 443).

- **CUMULUS-1212**

  - `@cumulus/post-to-cmr` will now fail if any granules being processed are missing a metadata file. You can set the new config option `skipMetaCheck` to `true` to pass post-to-cmr without a metadata file.

- **CUMULUS-1232**

  - `@cumulus/sync-granule` will no longer silently pass if no checksum data is provided. It will use input
    from the granule object to:
    - Verify checksum if `checksumType` and `checksumValue` are in the file record OR a checksum file is provided
      (throws `InvalidChecksum` on fail), else log warning that no checksum is available.
    - Then, verify synced S3 file size if `file.size` is in the file record (throws `UnexpectedFileSize` on fail),
      else log warning that no file size is available.
    - Pass the step.

- **CUMULUS-1264**

  - The Cloudformation templating and deployment configuration has been substantially refactored.
    - `CumulusApiDefault` nested stack resource has been renamed to `CumulusApiDistribution`
    - `CumulusApiV1` nested stack resource has been renamed to `CumulusApiBackend`
  - The `urs: true` config option for when defining your lambdas (e.g. in `lambdas.yml`) has been deprecated. There are two new options to replace it:
    - `urs_redirect: 'token'`: This will expose a `TOKEN_REDIRECT_ENDPOINT` environment variable to your lambda that references the `/token` endpoint on the Cumulus backend API
    - `urs_redirect: 'distribution'`: This will expose a `DISTRIBUTION_REDIRECT_ENDPOINT` environment variable to your lambda that references the `/redirect` endpoint on the Cumulus distribution API

- **CUMULUS-1193**

  - The elasticsearch instance is moved behind the VPC.
  - Your account will need an Elasticsearch Service Linked role. This is a one-time setup for the account. You can follow the instructions to use the AWS console or AWS CLI [here](https://docs.aws.amazon.com/IAM/latest/UserGuide/using-service-linked-roles.html) or use the following AWS CLI command: `aws iam create-service-linked-role --aws-service-name es.amazonaws.com`

- **CUMULUS-802**

  - ECS `maxInstances` must be greater than `minInstances`. If you use defaults, no change is required.

- **CUMULUS-1269**
  - Brought Cumulus data models in line with CNM JSON schema:
    - Renamed file object `fileType` field to `type`
    - Renamed file object `fileSize` field to `size`
    - Renamed file object `checksumValue` field to `checksum` where not already done.
    - Added `ancillary` and `linkage` type support to file objects.

### Added

- **CUMULUS-799**

  - Added an S3 Access Metrics package which will take S3 Server Access Logs and
    write access metrics to CloudWatch

- **CUMULUS-1242** - Added `sqs2sfThrottle` lambda. The lambda reads SQS messages for queued executions and uses semaphores to only start new executions if the maximum number of executions defined for the priority key (`cumulus_meta.priorityKey`) has not been reached. Any SQS messages that are read but not used to start executions remain in the queue.

- **CUMULUS-1240**

  - Added `sfSemaphoreDown` lambda. This lambda receives SNS messages and for each message it decrements the semaphore used to track the number of running executions if:
    - the message is for a completed/failed workflow AND
    - the message contains a level of priority (`cumulus_meta.priorityKey`)
  - Added `sfSemaphoreDown` lambda as a subscriber to the `sfTracker` SNS topic

- **CUMULUS-1265**

  - Added `apiConfigs` configuration option to configure API Gateway to be private
  - All internal lambdas configured to run inside the VPC by default
  - Removed references to `NoVpc` lambdas from documentation and `example` folder.

- **CUMULUS-802**
  - Adds autoscaling of ECS clusters
  - Adds autoscaling of ECS services that are handling StepFunction activities

## Changed

- Updated `@cumulus/ingest/http/httpMixin.list()` to trim trailing spaces on discovered filenames

- **CUMULUS-1310**

  - Database resources (DynamoDB, ElasticSearch) have been moved to an independent `db` stack.
    This will enable future updates to avoid affecting database resources or requiring migrations.
    Migrations for this version will need to be user-managed.
    (e.g. [elasticsearch](https://docs.aws.amazon.com/elasticsearch-service/latest/developerguide/es-version-migration.html#snapshot-based-migration) and [dynamoDB](https://docs.aws.amazon.com/datapipeline/latest/DeveloperGuide/dp-template-exports3toddb.html)).
    Order of stack deployment is `iam` -> `db` -> `app`.
  - All stacks can now be deployed using a single `config.yml` file, i.e.: `kes cf deploy --kes-folder app --template node_modules/@cumulus/deployment/[iam|db|app] [...]`
    Backwards-compatible. Please re-run `npm run bootstrap` to build new `kes` overrides.
    Deployment docs have been updated to show how to deploy a single-config Cumulus instance.
  - `params` fields should now be nested under the stack key (i.e. `app`, `db` or `iam`) to provide Parameters for a particular stack's cloudformation template,
    for use with single-config instances. Keys _must_ match the name of the deployment package folder (`app`, `db`, or `iam`).
    Backwards-compatible with multi-config setups.
  - `stackName` and `stackNameNoDash` have been retired as user-facing config parameters. Use `prefix` and `prefixNoDash` instead.
    This will be used to create stack names for all stacks in a single-config use case.
    `stackName` may still be used as an override in multi-config usage, although this is discouraged.
    Warning: overriding the `db` stack's `stackName` will require you to set `dbStackName` in your `app/config.yml`.
    This parameter is required to fetch outputs from the `db` stack to reference in the `app` stack.
  - The `iams` section in `app/config.yml` IAM roles has been retired as a user-facing parameter,
    _unless_ your IAM role ARNs do not match the convention shown in `@cumulus/deployment/app/config.yml`
    In that case, overriding `iams` in your own config is recommended.
  - `iam` and `db` `cloudformation.yml` file names will have respective prefixes (e.g `iam.cloudformation.yml`).
  - Cumulus will now only attempt to create reconciliation reports for buckets of the `private`, `public` and `protected` types.
  - Cumulus will no longer set up its own security group.
    To pass a pre-existing security group for in-VPC deployments as a parameter to the Cumulus template, populate `vpc.securityGroup` in `config.yml`.
    This security group must allow inbound HTTP(S) traffic (Port 443). SSH traffic (Port 22) must be permitted for SSH access to ECS instances.
  - Deployment docs have been updated with examples for the new deployment model.

- **CUMULUS-1236**

  - Moves access to public files behind the distribution endpoint. Authentication is not required, but direct http access has been disallowed.

- **CUMULUS-1223**

  - Adds unauthenticated access for public bucket files to the Distribution API. Public files should be requested the same way as protected files, but for public files a redirect to a self-signed S3 URL will happen without requiring authentication with Earthdata login.

- **CUMULUS-1232**

  - Unifies duplicate handling in `ingest/granule.handleDuplicateFile` for maintainability.
  - Changed `ingest/granule.ingestFile` and `move-granules/index.moveFileRequest` to use new function.
  - Moved file versioning code to `ingest/granule.moveGranuleFileWithVersioning`
  - `ingest/granule.verifyFile` now also tests `file.size` for verification if it is in the file record and throws
    `UnexpectedFileSize` error for file size not matching input.
  - `ingest/granule.verifyFile` logs warnings if checksum and/or file size are not available.

- **CUMULUS-1193**

  - Moved reindex CLI functionality to an API endpoint. See [API docs](https://nasa.github.io/cumulus-api/#elasticsearch-1)

- **CUMULUS-1207**
  - No longer disable lambda event source mappings when disabling a rule

### Fixed

- Updated Lerna publish script so that published Cumulus packages will pin their dependencies on other Cumulus packages to exact versions (e.g. `1.12.1` instead of `^1.12.1`)

- **CUMULUS-1203**

  - Fixes IAM template's use of intrinsic functions such that IAM template overrides now work with kes

- **CUMULUS-1268**
  - Deployment will not fail if there are no ES alarms or ECS services

## [v1.12.1] - 2019-4-8

## [v1.12.0] - 2019-4-4

Note: There was an issue publishing 1.12.0. Upgrade to 1.12.1.

### BREAKING CHANGES

- **CUMULUS-1139**

  - `granule.applyWorkflow` uses the new-style granule record as input to workflows.

- **CUMULUS-1171**

  - Fixed provider handling in the API to make it consistent between protocols.
    NOTE: This is a breaking change. When applying this upgrade, users will need to:
    1. Disable all workflow rules
    2. Update any `http` or `https` providers so that the host field only
       contains a valid hostname or IP address, and the port field contains the
       provider port.
    3. Perform the deployment
    4. Re-enable workflow rules

- **CUMULUS-1176**:

  - `@cumulus/move-granules` input expectations have changed. `@cumulus/files-to-granules` is a new intermediate task to perform input translation in the old style.
    See the Added and Changed sections of this release changelog for more information.

- **CUMULUS-670**

  - The behavior of ParsePDR and related code has changed in this release. PDRs with FILE_TYPEs that do not conform to the PDR ICD (+ TGZ) (https://cdn.earthdata.nasa.gov/conduit/upload/6376/ESDS-RFC-030v1.0.pdf) will fail to parse.

- **CUMULUS-1208**
  - The granule object input to `@cumulus/queue-granules` will now be added to ingest workflow messages **as is**. In practice, this means that if you are using `@cumulus/queue-granules` to trigger ingest workflows and your granule objects input have invalid properties, then your ingest workflows will fail due to schema validation errors.

### Added

- **CUMULUS-777**
  - Added new cookbook entry on configuring Cumulus to track ancillary files.
- **CUMULUS-1183**
  - Kes overrides will now abort with a warning if a workflow step is configured without a corresponding
    lambda configuration
- **CUMULUS-1223**

  - Adds convenience function `@cumulus/common/bucketsConfigJsonObject` for fetching stack's bucket configuration as an object.

- **CUMULUS-853**
  - Updated FakeProcessing example lambda to include option to generate fake browse
  - Added feature documentation for ancillary metadata export, a new cookbook entry describing a workflow with ancillary metadata generation(browse), and related task definition documentation
- **CUMULUS-805**
  - Added a CloudWatch alarm to check running ElasticSearch instances, and a CloudWatch dashboard to view the health of ElasticSearch
  - Specify `AWS_REGION` in `.env` to be used by deployment script
- **CUMULUS-803**
  - Added CloudWatch alarms to check running tasks of each ECS service, and add the alarms to CloudWatch dashboard
- **CUMULUS-670**
  - Added Ancillary Metadata Export feature (see https://nasa.github.io/cumulus/docs/features/ancillary_metadata for more information)
  - Added new Collection file parameter "fileType" that allows configuration of workflow granule file fileType
- **CUMULUS-1184** - Added kes logging output to ensure we always see the state machine reference before failures due to configuration
- **CUMULUS-1105** - Added a dashboard endpoint to serve the dashboard from an S3 bucket
- **CUMULUS-1199** - Moves `s3credentials` endpoint from the backend to the distribution API.
- **CUMULUS-666**
  - Added `@api/endpoints/s3credentials` to allow EarthData Login authorized users to retrieve temporary security credentials for same-region direct S3 access.
- **CUMULUS-671**
  - Added `@packages/integration-tests/api/distribution/getDistributionApiS3SignedUrl()` to return the S3 signed URL for a file protected by the distribution API
- **CUMULUS-672**
  - Added `cmrMetadataFormat` and `cmrConceptId` to output for individual granules from `@cumulus/post-to-cmr`. `cmrMetadataFormat` will be read from the `cmrMetadataFormat` generated for each granule in `@cumulus/cmrjs/publish2CMR()`
  - Added helpers to `@packages/integration-tests/api/distribution`:
    - `getDistributionApiFileStream()` returns a stream to download files protected by the distribution API
    - `getDistributionFileUrl()` constructs URLs for requesting files from the distribution API
- **CUMULUS-1185** `@cumulus/api/models/Granule.removeGranuleFromCmrByGranule` to replace `@cumulus/api/models/Granule.removeGranuleFromCmr` and use the Granule UR from the CMR metadata to remove the granule from CMR

- **CUMULUS-1101**

  - Added new `@cumulus/checksum` package. This package provides functions to calculate and validate checksums.
  - Added new checksumming functions to `@cumulus/common/aws`: `calculateS3ObjectChecksum` and `validateS3ObjectChecksum`, which depend on the `checksum` package.

- CUMULUS-1171

  - Added `@cumulus/common` API documentation to `packages/common/docs/API.md`
  - Added an `npm run build-docs` task to `@cumulus/common`
  - Added `@cumulus/common/string#isValidHostname()`
  - Added `@cumulus/common/string#match()`
  - Added `@cumulus/common/string#matches()`
  - Added `@cumulus/common/string#toLower()`
  - Added `@cumulus/common/string#toUpper()`
  - Added `@cumulus/common/URLUtils#buildURL()`
  - Added `@cumulus/common/util#isNil()`
  - Added `@cumulus/common/util#isNull()`
  - Added `@cumulus/common/util#isUndefined()`
  - Added `@cumulus/common/util#negate()`

- **CUMULUS-1176**

  - Added new `@cumulus/files-to-granules` task to handle converting file array output from `cumulus-process` tasks into granule objects.
    Allows simplification of `@cumulus/move-granules` and `@cumulus/post-to-cmr`, see Changed section for more details.

- CUMULUS-1151 Compare the granule holdings in CMR with Cumulus' internal data store
- CUMULUS-1152 Compare the granule file holdings in CMR with Cumulus' internal data store

### Changed

- **CUMULUS-1216** - Updated `@cumulus/ingest/granule/ingestFile` to download files to expected staging location.
- **CUMULUS-1208** - Updated `@cumulus/ingest/queue/enqueueGranuleIngestMessage()` to not transform granule object passed to it when building an ingest message
- **CUMULUS-1198** - `@cumulus/ingest` no longer enforces any expectations about whether `provider_path` contains a leading slash or not.
- **CUMULUS-1170**
  - Update scripts and docs to use `npm` instead of `yarn`
  - Use `package-lock.json` files to ensure matching versions of npm packages
  - Update CI builds to use `npm ci` instead of `npm install`
- **CUMULUS-670**
  - Updated ParsePDR task to read standard PDR types+ (+ tgz as an external customer requirement) and add a fileType to granule-files on Granule discovery
  - Updated ParsePDR to fail if unrecognized type is used
  - Updated all relevant task schemas to include granule->files->filetype as a string value
  - Updated tests/test fixtures to include the fileType in the step function/task inputs and output validations as needed
  - Updated MoveGranules task to handle incoming configuration with new "fileType" values and to add them as appropriate to the lambda output.
  - Updated DiscoverGranules step/related workflows to read new Collection file parameter fileType that will map a discovered file to a workflow fileType
  - Updated CNM parser to add the fileType to the defined granule file fileType on ingest and updated integration tests to verify/validate that behavior
  - Updated generateEcho10XMLString in cmr-utils.js to use a map/related library to ensure order as CMR requires ordering for their online resources.
  - Updated post-to-cmr task to appropriately export CNM filetypes to CMR in echo10/UMM exports
- **CUMULUS-1139** - Granules stored in the API contain a `files` property. That schema has been greatly
  simplified and now better matches the CNM format.
  - The `name` property has been renamed to `fileName`.
  - The `filepath` property has been renamed to `key`.
  - The `checksumValue` property has been renamed to `checksum`.
  - The `path` property has been removed.
  - The `url_path` property has been removed.
  - The `filename` property (which contained an `s3://` URL) has been removed, and the `bucket`
    and `key` properties should be used instead. Any requests sent to the API containing a `granule.files[].filename`
    property will be rejected, and any responses coming back from the API will not contain that
    `filename` property.
  - A `source` property has been added, which is a URL indicating the original source of the file.
  - `@cumulus/ingest/granule.moveGranuleFiles()` no longer includes a `filename` field in its
    output. The `bucket` and `key` fields should be used instead.
- **CUMULUS-672**

  - Changed `@cumulus/integration-tests/api/EarthdataLogin.getEarthdataLoginRedirectResponse` to `@cumulus/integration-tests/api/EarthdataLogin.getEarthdataAccessToken`. The new function returns an access response from Earthdata login, if successful.
  - `@cumulus/integration-tests/cmr/getOnlineResources` now accepts an object of options, including `cmrMetadataFormat`. Based on the `cmrMetadataFormat`, the function will correctly retrieve the online resources for each metadata format (ECHO10, UMM-G)

- **CUMULUS-1101**

  - Moved `@cumulus/common/file/getFileChecksumFromStream` into `@cumulus/checksum`, and renamed it to `generateChecksumFromStream`.
    This is a breaking change for users relying on `@cumulus/common/file/getFileChecksumFromStream`.
  - Refactored `@cumulus/ingest/Granule` to depend on new `common/aws` checksum functions and remove significantly present checksumming code.
    - Deprecated `@cumulus/ingest/granule.validateChecksum`. Replaced with `@cumulus/ingest/granule.verifyFile`.
    - Renamed `granule.getChecksumFromFile` to `granule.retrieveSuppliedFileChecksumInformation` to be more accurate.
  - Deprecated `@cumulus/common/aws.checksumS3Objects`. Use `@cumulus/common/aws.calculateS3ObjectChecksum` instead.

- CUMULUS-1171

  - Fixed provider handling in the API to make it consistent between protocols.
    Before this change, FTP providers were configured using the `host` and
    `port` properties. HTTP providers ignored `port` and `protocol`, and stored
    an entire URL in the `host` property. Updated the API to only accept valid
    hostnames or IP addresses in the `provider.host` field. Updated ingest code
    to properly build HTTP and HTTPS URLs from `provider.protocol`,
    `provider.host`, and `provider.port`.
  - The default provider port was being set to 21, no matter what protocol was
    being used. Removed that default.

- **CUMULUS-1176**

  - `@cumulus/move-granules` breaking change:
    Input to `move-granules` is now expected to be in the form of a granules object (i.e. `{ granules: [ { ... }, { ... } ] }`);
    For backwards compatibility with array-of-files outputs from processing steps, use the new `@cumulus/files-to-granules` task as an intermediate step.
    This task will perform the input translation. This change allows `move-granules` to be simpler and behave more predictably.
    `config.granuleIdExtraction` and `config.input_granules` are no longer needed/used by `move-granules`.
  - `@cumulus/post-to-cmr`: `config.granuleIdExtraction` is no longer needed/used by `post-to-cmr`.

- CUMULUS-1174
  - Better error message and stacktrace for S3KeyPairProvider error reporting.

### Fixed

- **CUMULUS-1218** Reconciliation report will now scan only completed granules.
- `@cumulus/api` files and granules were not getting indexed correctly because files indexing was failing in `db-indexer`
- `@cumulus/deployment` A bug in the Cloudformation template was preventing the API from being able to be launched in a VPC, updated the IAM template to give the permissions to be able to run the API in a VPC

### Deprecated

- `@cumulus/api/models/Granule.removeGranuleFromCmr`, instead use `@cumulus/api/models/Granule.removeGranuleFromCmrByGranule`
- `@cumulus/ingest/granule.validateChecksum`, instead use `@cumulus/ingest/granule.verifyFile`
- `@cumulus/common/aws.checksumS3Objects`, instead use `@cumulus/common/aws.calculateS3ObjectChecksum`
- `@cumulus/cmrjs`: `getGranuleId` and `getCmrFiles` are deprecated due to changes in input handling.

## [v1.11.3] - 2019-3-5

### Added

- **CUMULUS-1187** - Added `@cumulus/ingest/granule/duplicateHandlingType()` to determine how duplicate files should be handled in an ingest workflow

### Fixed

- **CUMULUS-1187** - workflows not respecting the duplicate handling value specified in the collection
- Removed refreshToken schema requirement for OAuth

## [v1.11.2] - 2019-2-15

### Added

- CUMULUS-1169
  - Added a `@cumulus/common/StepFunctions` module. It contains functions for querying the AWS
    StepFunctions API. These functions have the ability to retry when a ThrottlingException occurs.
  - Added `@cumulus/common/aws.retryOnThrottlingException()`, which will wrap a function in code to
    retry on ThrottlingExceptions.
  - Added `@cumulus/common/test-utils.throttleOnce()`, which will cause a function to return a
    ThrottlingException the first time it is called, then return its normal result after that.
- CUMULUS-1103 Compare the collection holdings in CMR with Cumulus' internal data store
- CUMULUS-1099 Add support for UMMG JSON metadata versions > 1.4.
  - If a version is found in the metadata object, that version is used for processing and publishing to CMR otherwise, version 1.4 is assumed.
- CUMULUS-678
  - Added support for UMMG json v1.4 metadata files.
    `reconcileCMRMetadata` added to `@cumulus/cmrjs` to update metadata record with new file locations.
    `@cumulus/common/errors` adds two new error types `CMRMetaFileNotFound` and `InvalidArgument`.
    `@cumulus/common/test-utils` adds new function `randomId` to create a random string with id to help in debugging.
    `@cumulus/common/BucketsConfig` adds a new helper class `BucketsConfig` for working with bucket stack configuration and bucket names.
    `@cumulus/common/aws` adds new function `s3PutObjectTagging` as a convenience for the aws [s3().putObjectTagging](https://docs.aws.amazon.com/AWSJavaScriptSDK/latest/AWS/S3.html#putObjectTagging-property) function.
    `@cumulus/cmrjs` Adds: - `isCMRFile` - Identify an echo10(xml) or UMMG(json) metadata file. - `metadataObjectFromCMRFile` Read and parse CMR XML file from s3. - `updateCMRMetadata` Modify a cmr metadata (xml/json) file with updated information. - `publish2CMR` Posts XML or UMMG CMR data to CMR service. - `reconcileCMRMetadata` Reconciles cmr metadata file after a file moves.
- Adds some ECS and other permissions to StepRole to enable running ECS tasks from a workflow
- Added Apache logs to cumulus api and distribution lambdas
- **CUMULUS-1119** - Added `@cumulus/integration-tests/api/EarthdataLogin.getEarthdataLoginRedirectResponse` helper for integration tests to handle login with Earthdata and to return response from redirect to Cumulus API
- **CUMULUS-673** Added `@cumulus/common/file/getFileChecksumFromStream` to get file checksum from a readable stream

### Fixed

- CUMULUS-1123
  - Cloudformation template overrides now work as expected

### Changed

- CUMULUS-1169
  - Deprecated the `@cumulus/common/step-functions` module.
  - Updated code that queries the StepFunctions API to use the retry-enabled functions from
    `@cumulus/common/StepFunctions`
- CUMULUS-1121
  - Schema validation is now strongly enforced when writing to the database.
    Additional properties are not allowed and will result in a validation error.
- CUMULUS-678
  `tasks/move-granules` simplified and refactored to use functionality from cmrjs.
  `ingest/granules.moveGranuleFiles` now just moves granule files and returns a list of the updated files. Updating metadata now handled by `@cumulus/cmrjs/reconcileCMRMetadata`.
  `move-granules.updateGranuleMetadata` refactored and bugs fixed in the case of a file matching multiple collection.files.regexps.
  `getCmrXmlFiles` simplified and now only returns an object with the cmrfilename and the granuleId.
  `@cumulus/test-processing` - test processing task updated to generate UMM-G metadata

- CUMULUS-1043

  - `@cumulus/api` now uses [express](http://expressjs.com/) as the API engine.
  - All `@cumulus/api` endpoints on ApiGateway are consolidated to a single endpoint the uses `{proxy+}` definition.
  - All files under `packages/api/endpoints` along with associated tests are updated to support express's request and response objects.
  - Replaced environment variables `internal`, `bucket` and `systemBucket` with `system_bucket`.
  - Update `@cumulus/integration-tests` to work with updated cumulus-api express endpoints

- `@cumulus/integration-tests` - `buildAndExecuteWorkflow` and `buildWorkflow` updated to take a `meta` param to allow for additional fields to be added to the workflow `meta`

- **CUMULUS-1049** Updated `Retrieve Execution Status API` in `@cumulus/api`: If the execution doesn't exist in Step Function API, Cumulus API returns the execution status information from the database.

- **CUMULUS-1119**
  - Renamed `DISTRIBUTION_URL` environment variable to `DISTRIBUTION_ENDPOINT`
  - Renamed `DEPLOYMENT_ENDPOINT` environment variable to `DISTRIBUTION_REDIRECT_ENDPOINT`
  - Renamed `API_ENDPOINT` environment variable to `TOKEN_REDIRECT_ENDPOINT`

### Removed

- Functions deprecated before 1.11.0:
  - @cumulus/api/models/base: static Manager.createTable() and static Manager.deleteTable()
  - @cumulus/ingest/aws/S3
  - @cumulus/ingest/aws/StepFunction.getExecution()
  - @cumulus/ingest/aws/StepFunction.pullEvent()
  - @cumulus/ingest/consumer.Consume
  - @cumulus/ingest/granule/Ingest.getBucket()

### Deprecated

`@cmrjs/ingestConcept`, instead use the CMR object methods. `@cmrjs/CMR.ingestGranule` or `@cmrjs/CMR.ingestCollection`
`@cmrjs/searchConcept`, instead use the CMR object methods. `@cmrjs/CMR.searchGranules` or `@cmrjs/CMR.searchCollections`
`@cmrjs/deleteConcept`, instead use the CMR object methods. `@cmrjs/CMR.deleteGranule` or `@cmrjs/CMR.deleteCollection`

## [v1.11.1] - 2018-12-18

**Please Note**

- Ensure your `app/config.yml` has a `clientId` specified in the `cmr` section. This will allow CMR to identify your requests for better support and metrics.
  - For an example, please see [the example config](https://github.com/nasa/cumulus/blob/1c7e2bf41b75da9f87004c4e40fbcf0f39f56794/example/app/config.yml#L128).

### Added

- Added a `/tokenDelete` endpoint in `@cumulus/api` to delete access token records

### Changed

- CUMULUS-678
  `@cumulus/ingest/crypto` moved and renamed to `@cumulus/common/key-pair-provider`
  `@cumulus/ingest/aws` function: `KMSDecryptionFailed` and class: `KMS` extracted and moved to `@cumulus/common` and `KMS` is exported as `KMSProvider` from `@cumulus/common/key-pair-provider`
  `@cumulus/ingest/granule` functions: `publish`, `getGranuleId`, `getXMLMetadataAsString`, `getMetadataBodyAndTags`, `parseXmlString`, `getCmrXMLFiles`, `postS3Object`, `contructOnlineAccessUrls`, `updateMetadata`, extracted and moved to `@cumulus/cmrjs`
  `getGranuleId`, `getCmrXMLFiles`, `publish`, `updateMetadata` removed from `@cumulus/ingest/granule` and added to `@cumulus/cmrjs`;
  `updateMetadata` renamed `updateCMRMetadata`.
  `@cumulus/ingest` test files renamed.
- **CUMULUS-1070**
  - Add `'Client-Id'` header to all `@cumulus/cmrjs` requests (made via `searchConcept`, `ingestConcept`, and `deleteConcept`).
  - Updated `cumulus/example/app/config.yml` entry for `cmr.clientId` to use stackName for easier CMR-side identification.

## [v1.11.0] - 2018-11-30

**Please Note**

- Redeploy IAM roles:
  - CUMULUS-817 includes a migration that requires reconfiguration/redeployment of IAM roles. Please see the [upgrade instructions](https://nasa.github.io/cumulus/docs/upgrade/1.11.0) for more information.
  - CUMULUS-977 includes a few new SNS-related permissions added to the IAM roles that will require redeployment of IAM roles.
- `cumulus-message-adapter` v1.0.13+ is required for `@cumulus/api` granule reingest API to work properly. The latest version should be downloaded automatically by kes.
- A `TOKEN_SECRET` value (preferably 256-bit for security) must be added to `.env` to securely sign JWTs used for authorization in `@cumulus/api`

### Changed

- **CUUMULUS-1000** - Distribution endpoint now persists logins, instead of
  redirecting to Earthdata Login on every request
- **CUMULUS-783 CUMULUS-790** - Updated `@cumulus/sync-granule` and `@cumulus/move-granules` tasks to always overwrite existing files for manually-triggered reingest.
- **CUMULUS-906** - Updated `@cumulus/api` granule reingest API to
  - add `reingestGranule: true` and `forceDuplicateOverwrite: true` to Cumulus message `cumulus_meta.cumulus_context` field to indicate that the workflow is a manually triggered re-ingest.
  - return warning message to operator when duplicateHandling is not `replace`
  - `cumulus-message-adapter` v1.0.13+ is required.
- **CUMULUS-793** - Updated the granule move PUT request in `@cumulus/api` to reject the move with a 409 status code if one or more of the files already exist at the destination location
- Updated `@cumulus/helloworld` to use S3 to store state for pass on retry tests
- Updated `@cumulus/ingest`:
  - [Required for MAAP] `http.js#list` will now find links with a trailing whitespace
  - Removed code from `granule.js` which looked for files in S3 using `{ Bucket: discoveredFile.bucket, Key: discoveredFile.name }`. This is obsolete since `@cumulus/ingest` uses a `file-staging` and `constructCollectionId()` directory prefixes by default.
- **CUMULUS-989**
  - Updated `@cumulus/api` to use [JWT (JSON Web Token)](https://jwt.io/introduction/) as the transport format for API authorization tokens and to use JWT verification in the request authorization
  - Updated `/token` endpoint in `@cumulus/api` to return tokens as JWTs
  - Added a `/refresh` endpoint in `@cumulus/api` to request new access tokens from the OAuth provider using the refresh token
  - Added `refreshAccessToken` to `@cumulus/api/lib/EarthdataLogin` to manage refresh token requests with the Earthdata OAuth provider

### Added

- **CUMULUS-1050**
  - Separated configuration flags for originalPayload/finalPayload cleanup such that they can be set to different retention times
- **CUMULUS-798**
  - Added daily Executions cleanup CloudWatch event that triggers cleanExecutions lambda
  - Added cleanExecutions lambda that removes finalPayload/originalPayload field entries for records older than configured timeout value (execution_payload_retention_period), with a default of 30 days
- **CUMULUS-815/816**
  - Added 'originalPayload' and 'finalPayload' fields to Executions table
  - Updated Execution model to populate originalPayload with the execution payload on record creation
  - Updated Execution model code to populate finalPayload field with the execution payload on execution completion
  - Execution API now exposes the above fields
- **CUMULUS-977**
  - Rename `kinesisConsumer` to `messageConsumer` as it handles both Kinesis streams and SNS topics as of this version.
  - Add `sns`-type rule support. These rules create a subscription between an SNS topic and the `messageConsumer`.
    When a message is received, `messageConsumer` is triggered and passes the SNS message (JSON format expected) in
    its entirety to the workflow in the `payload` field of the Cumulus message. For more information on sns-type rules,
    see the [documentation](https://nasa.github.io/cumulus/docs/data-cookbooks/setup#rules).
- **CUMULUS-975**
  - Add `KinesisInboundEventLogger` and `KinesisOutboundEventLogger` API lambdas. These lambdas
    are utilized to dump incoming and outgoing ingest workflow kinesis streams
    to cloudwatch for analytics in case of AWS/stream failure.
  - Update rules model to allow tracking of log_event ARNs related to
    Rule event logging. Kinesis rule types will now automatically log
    incoming events via a Kinesis event triggered lambda.
    CUMULUS-975-migration-4
  - Update migration code to require explicit migration names per run
  - Added migration_4 to migrate/update exisitng Kinesis rules to have a log event mapping
  - Added new IAM policy for migration lambda
- **CUMULUS-775**
  - Adds a instance metadata endpoint to the `@cumulus/api` package.
  - Adds a new convenience function `hostId` to the `@cumulus/cmrjs` to help build environment specific cmr urls.
  - Fixed `@cumulus/cmrjs.searchConcept` to search and return CMR results.
  - Modified `@cumulus/cmrjs.CMR.searchGranule` and `@cumulus/cmrjs.CMR.searchCollection` to include CMR's provider as a default parameter to searches.
- **CUMULUS-965**
  - Add `@cumulus/test-data.loadJSONTestData()`,
    `@cumulus/test-data.loadTestData()`, and
    `@cumulus/test-data.streamTestData()` to safely load test data. These
    functions should be used instead of using `require()` to load test data,
    which could lead to tests interferring with each other.
  - Add a `@cumulus/common/util/deprecate()` function to mark a piece of code as
    deprecated
- **CUMULUS-986**
  - Added `waitForTestExecutionStart` to `@cumulus/integration-tests`
- **CUMULUS-919**
  - In `@cumulus/deployment`, added support for NGAP permissions boundaries for IAM roles with `useNgapPermissionBoundary` flag in `iam/config.yml`. Defaults to false.

### Fixed

- Fixed a bug where FTP sockets were not closed after an error, keeping the Lambda function active until it timed out [CUMULUS-972]
- **CUMULUS-656**
  - The API will no longer allow the deletion of a provider if that provider is
    referenced by a rule
  - The API will no longer allow the deletion of a collection if that collection
    is referenced by a rule
- Fixed a bug where `@cumulus/sf-sns-report` was not pulling large messages from S3 correctly.

### Deprecated

- `@cumulus/ingest/aws/StepFunction.pullEvent()`. Use `@cumulus/common/aws.pullStepFunctionEvent()`.
- `@cumulus/ingest/consumer.Consume` due to unpredictable implementation. Use `@cumulus/ingest/consumer.Consumer`.
  Call `Consumer.consume()` instead of `Consume.read()`.

## [v1.10.4] - 2018-11-28

### Added

- **CUMULUS-1008**
  - New `config.yml` parameter for SQS consumers: `sqs_consumer_rate: (default 500)`, which is the maximum number of
    messages the consumer will attempt to process per execution. Currently this is only used by the sf-starter consumer,
    which runs every minute by default, making this a messages-per-minute upper bound. SQS does not guarantee the number
    of messages returned per call, so this is not a fixed rate of consumption, only attempted number of messages received.

### Deprecated

- `@cumulus/ingest/consumer.Consume` due to unpredictable implementation. Use `@cumulus/ingest/consumer.Consumer`.

### Changed

- Backported update of `packages/api` dependency `@mapbox/dyno` to `1.4.2` to mitigate `event-stream` vulnerability.

## [v1.10.3] - 2018-10-31

### Added

- **CUMULUS-817**
  - Added AWS Dead Letter Queues for lambdas that are scheduled asynchronously/such that failures show up only in cloudwatch logs.
- **CUMULUS-956**
  - Migrated developer documentation and data-cookbooks to Docusaurus
    - supports versioning of documentation
  - Added `docs/docs-how-to.md` to outline how to do things like add new docs or locally install for testing.
  - Deployment/CI scripts have been updated to work with the new format
- **CUMULUS-811**
  - Added new S3 functions to `@cumulus/common/aws`:
    - `aws.s3TagSetToQueryString`: converts S3 TagSet array to querystring (for use with upload()).
    - `aws.s3PutObject`: Returns promise of S3 `putObject`, which puts an object on S3
    - `aws.s3CopyObject`: Returns promise of S3 `copyObject`, which copies an object in S3 to a new S3 location
    - `aws.s3GetObjectTagging`: Returns promise of S3 `getObjectTagging`, which returns an object containing an S3 TagSet.
  - `@/cumulus/common/aws.s3PutObject` defaults to an explicit `ACL` of 'private' if not overridden.
  - `@/cumulus/common/aws.s3CopyObject` defaults to an explicit `TaggingDirective` of 'COPY' if not overridden.

### Deprecated

- **CUMULUS-811**
  - Deprecated `@cumulus/ingest/aws.S3`. Member functions of this class will now
    log warnings pointing to similar functionality in `@cumulus/common/aws`.

## [v1.10.2] - 2018-10-24

### Added

- **CUMULUS-965**
  - Added a `@cumulus/logger` package
- **CUMULUS-885**
  - Added 'human readable' version identifiers to Lambda Versioning lambda aliases
- **CUMULUS-705**
  - Note: Make sure to update the IAM stack when deploying this update.
  - Adds an AsyncOperations model and associated DynamoDB table to the
    `@cumulus/api` package
  - Adds an /asyncOperations endpoint to the `@cumulus/api` package, which can
    be used to fetch the status of an AsyncOperation.
  - Adds a /bulkDelete endpoint to the `@cumulus/api` package, which performs an
    asynchronous bulk-delete operation. This is a stub right now which is only
    intended to demonstration how AsyncOperations work.
  - Adds an AsyncOperation ECS task to the `@cumulus/api` package, which will
    fetch an Lambda function, run it in ECS, and then store the result to the
    AsyncOperations table in DynamoDB.
- **CUMULUS-851** - Added workflow lambda versioning feature to allow in-flight workflows to use lambda versions that were in place when a workflow was initiated

  - Updated Kes custom code to remove logic that used the CMA file key to determine template compilation logic. Instead, utilize a `customCompilation` template configuration flag to indicate a template should use Cumulus's kes customized methods instead of 'core'.
  - Added `useWorkflowLambdaVersions` configuration option to enable the lambdaVersioning feature set. **This option is set to true by default** and should be set to false to disable the feature.
  - Added uniqueIdentifier configuration key to S3 sourced lambdas to optionally support S3 lambda resource versioning within this scheme. This key must be unique for each modified version of the lambda package and must be updated in configuration each time the source changes.
  - Added a new nested stack template that will create a `LambdaVersions` stack that will take lambda parameters from the base template, generate lambda versions/aliases and return outputs with references to the most 'current' lambda alias reference, and updated 'core' template to utilize these outputs (if `useWorkflowLambdaVersions` is enabled).

- Created a `@cumulus/api/lib/OAuth2` interface, which is implemented by the
  `@cumulus/api/lib/EarthdataLogin` and `@cumulus/api/lib/GoogleOAuth2` classes.
  Endpoints that need to handle authentication will determine which class to use
  based on environment variables. This also greatly simplifies testing.
- Added `@cumulus/api/lib/assertions`, containing more complex AVA test assertions
- Added PublishGranule workflow to publish a granule to CMR without full reingest. (ingest-in-place capability)

- `@cumulus/integration-tests` new functionality:
  - `listCollections` to list collections from a provided data directory
  - `deleteCollection` to delete list of collections from a deployed stack
  - `cleanUpCollections` combines the above in one function.
  - `listProviders` to list providers from a provided data directory
  - `deleteProviders` to delete list of providers from a deployed stack
  - `cleanUpProviders` combines the above in one function.
  - `@cumulus/integrations-tests/api.js`: `deleteGranule` and `deletePdr` functions to make `DELETE` requests to Cumulus API
  - `rules` API functionality for posting and deleting a rule and listing all rules
  - `wait-for-deploy` lambda for use in the redeployment tests
- `@cumulus/ingest/granule.js`: `ingestFile` inserts new `duplicate_found: true` field in the file's record if a duplicate file already exists on S3.
- `@cumulus/api`: `/execution-status` endpoint requests and returns complete execution output if execution output is stored in S3 due to size.
- Added option to use environment variable to set CMR host in `@cumulus/cmrjs`.
- **CUMULUS-781** - Added integration tests for `@cumulus/sync-granule` when `duplicateHandling` is set to `replace` or `skip`
- **CUMULUS-791** - `@cumulus/move-granules`: `moveFileRequest` inserts new `duplicate_found: true` field in the file's record if a duplicate file already exists on S3. Updated output schema to document new `duplicate_found` field.

### Removed

- Removed `@cumulus/common/fake-earthdata-login-server`. Tests can now create a
  service stub based on `@cumulus/api/lib/OAuth2` if testing requires handling
  authentication.

### Changed

- **CUMULUS-940** - modified `@cumulus/common/aws` `receiveSQSMessages` to take a parameter object instead of positional parameters. All defaults remain the same, but now access to long polling is available through `options.waitTimeSeconds`.
- **CUMULUS-948** - Update lambda functions `CNMToCMA` and `CnmResponse` in the `cumulus-data-shared` bucket and point the default stack to them.
- **CUMULUS-782** - Updated `@cumulus/sync-granule` task and `Granule.ingestFile` in `@cumulus/ingest` to keep both old and new data when a destination file with different checksum already exists and `duplicateHandling` is `version`
- Updated the config schema in `@cumulus/move-granules` to include the `moveStagedFiles` param.
- **CUMULUS-778** - Updated config schema and documentation in `@cumulus/sync-granule` to include `duplicateHandling` parameter for specifying how duplicate filenames should be handled
- **CUMULUS-779** - Updated `@cumulus/sync-granule` to throw `DuplicateFile` error when destination files already exist and `duplicateHandling` is `error`
- **CUMULUS-780** - Updated `@cumulus/sync-granule` to use `error` as the default for `duplicateHandling` when it is not specified
- **CUMULUS-780** - Updated `@cumulus/api` to use `error` as the default value for `duplicateHandling` in the `Collection` model
- **CUMULUS-785** - Updated the config schema and documentation in `@cumulus/move-granules` to include `duplicateHandling` parameter for specifying how duplicate filenames should be handled
- **CUMULUS-786, CUMULUS-787** - Updated `@cumulus/move-granules` to throw `DuplicateFile` error when destination files already exist and `duplicateHandling` is `error` or not specified
- **CUMULUS-789** - Updated `@cumulus/move-granules` to keep both old and new data when a destination file with different checksum already exists and `duplicateHandling` is `version`

### Fixed

- `getGranuleId` in `@cumulus/ingest` bug: `getGranuleId` was constructing an error using `filename` which was undefined. The fix replaces `filename` with the `uri` argument.
- Fixes to `del` in `@cumulus/api/endpoints/granules.js` to not error/fail when not all files exist in S3 (e.g. delete granule which has only 2 of 3 files ingested).
- `@cumulus/deployment/lib/crypto.js` now checks for private key existence properly.

## [v1.10.1] - 2018-09-4

### Fixed

- Fixed cloudformation template errors in `@cumulus/deployment/`
  - Replaced references to Fn::Ref: with Ref:
  - Moved long form template references to a newline

## [v1.10.0] - 2018-08-31

### Removed

- Removed unused and broken code from `@cumulus/common`
  - Removed `@cumulus/common/test-helpers`
  - Removed `@cumulus/common/task`
  - Removed `@cumulus/common/message-source`
  - Removed the `getPossiblyRemote` function from `@cumulus/common/aws`
  - Removed the `startPromisedSfnExecution` function from `@cumulus/common/aws`
  - Removed the `getCurrentSfnTask` function from `@cumulus/common/aws`

### Changed

- **CUMULUS-839** - In `@cumulus/sync-granule`, 'collection' is now an optional config parameter

### Fixed

- **CUMULUS-859** Moved duplicate code in `@cumulus/move-granules` and `@cumulus/post-to-cmr` to `@cumulus/ingest`. Fixed imports making assumptions about directory structure.
- `@cumulus/ingest/consumer` correctly limits the number of messages being received and processed from SQS. Details:
  - **Background:** `@cumulus/api` includes a lambda `<stack-name>-sqs2sf` which processes messages from the `<stack-name>-startSF` SQS queue every minute. The `sqs2sf` lambda uses `@cumulus/ingest/consumer` to receive and process messages from SQS.
  - **Bug:** More than `messageLimit` number of messages were being consumed and processed from the `<stack-name>-startSF` SQS queue. Many step functions were being triggered simultaneously by the lambda `<stack-name>-sqs2sf` (which consumes every minute from the `startSF` queue) and resulting in step function failure with the error: `An error occurred (ThrottlingException) when calling the GetExecutionHistory`.
  - **Fix:** `@cumulus/ingest/consumer#processMessages` now processes messages until `timeLimit` has passed _OR_ once it receives up to `messageLimit` messages. `sqs2sf` is deployed with a [default `messageLimit` of 10](https://github.com/nasa/cumulus/blob/670000c8a821ff37ae162385f921c40956e293f7/packages/deployment/app/config.yml#L147).
  - **IMPORTANT NOTE:** `consumer` will actually process up to `messageLimit * 2 - 1` messages. This is because sometimes `receiveSQSMessages` will return less than `messageLimit` messages and thus the consumer will continue to make calls to `receiveSQSMessages`. For example, given a `messageLimit` of 10 and subsequent calls to `receiveSQSMessages` returns up to 9 messages, the loop will continue and a final call could return up to 10 messages.

## [v1.9.1] - 2018-08-22

**Please Note** To take advantage of the added granule tracking API functionality, updates are required for the message adapter and its libraries. You should be on the following versions:

- `cumulus-message-adapter` 1.0.9+
- `cumulus-message-adapter-js` 1.0.4+
- `cumulus-message-adapter-java` 1.2.7+
- `cumulus-message-adapter-python` 1.0.5+

### Added

- **CUMULUS-687** Added logs endpoint to search for logs from a specific workflow execution in `@cumulus/api`. Added integration test.
- **CUMULUS-836** - `@cumulus/deployment` supports a configurable docker storage driver for ECS. ECS can be configured with either `devicemapper` (the default storage driver for AWS ECS-optimized AMIs) or `overlay2` (the storage driver used by the NGAP 2.0 AMI). The storage driver can be configured in `app/config.yml` with `ecs.docker.storageDriver: overlay2 | devicemapper`. The default is `overlay2`.
  - To support this configuration, a [Handlebars](https://handlebarsjs.com/) helper `ifEquals` was added to `packages/deployment/lib/kes.js`.
- **CUMULUS-836** - `@cumulus/api` added IAM roles required by the NGAP 2.0 AMI. The NGAP 2.0 AMI runs a script `register_instances_with_ssm.py` which requires the ECS IAM role to include `ec2:DescribeInstances` and `ssm:GetParameter` permissions.

### Fixed

- **CUMULUS-836** - `@cumulus/deployment` uses `overlay2` driver by default and does not attempt to write `--storage-opt dm.basesize` to fix [this error](https://github.com/moby/moby/issues/37039).
- **CUMULUS-413** Kinesis processing now captures all errrors.
  - Added kinesis fallback mechanism when errors occur during record processing.
  - Adds FallbackTopicArn to `@cumulus/api/lambdas.yml`
  - Adds fallbackConsumer lambda to `@cumulus/api`
  - Adds fallbackqueue option to lambda definitions capture lambda failures after three retries.
  - Adds kinesisFallback SNS topic to signal incoming errors from kinesis stream.
  - Adds kinesisFailureSQS to capture fully failed events from all retries.
- **CUMULUS-855** Adds integration test for kinesis' error path.
- **CUMULUS-686** Added workflow task name and version tracking via `@cumulus/api` executions endpoint under new `tasks` property, and under `workflow_tasks` in step input/output.
  - Depends on `cumulus-message-adapter` 1.0.9+, `cumulus-message-adapter-js` 1.0.4+, `cumulus-message-adapter-java` 1.2.7+ and `cumulus-message-adapter-python` 1.0.5+
- **CUMULUS-771**
  - Updated sync-granule to stream the remote file to s3
  - Added integration test for ingesting granules from ftp provider
  - Updated http/https integration tests for ingesting granules from http/https providers
- **CUMULUS-862** Updated `@cumulus/integration-tests` to handle remote lambda output
- **CUMULUS-856** Set the rule `state` to have default value `ENABLED`

### Changed

- In `@cumulus/deployment`, changed the example app config.yml to have additional IAM roles

## [v1.9.0] - 2018-08-06

**Please note** additional information and upgrade instructions [here](https://nasa.github.io/cumulus/docs/upgrade/1.9.0)

### Added

- **CUMULUS-712** - Added integration tests verifying expected behavior in workflows
- **GITC-776-2** - Add support for versioned collections

### Fixed

- **CUMULUS-832**
  - Fixed indentation in example config.yml in `@cumulus/deployment`
  - Fixed issue with new deployment using the default distribution endpoint in `@cumulus/deployment` and `@cumulus/api`

## [v1.8.1] - 2018-08-01

**Note** IAM roles should be re-deployed with this release.

- **Cumulus-726**
  - Added function to `@cumulus/integration-tests`: `sfnStep` includes `getStepInput` which returns the input to the schedule event of a given step function step.
  - Added IAM policy `@cumulus/deployment`: Lambda processing IAM role includes `kinesis::PutRecord` so step function lambdas can write to kinesis streams.
- **Cumulus Community Edition**
  - Added Google OAuth authentication token logic to `@cumulus/api`. Refactored token endpoint to use environment variable flag `OAUTH_PROVIDER` when determining with authentication method to use.
  - Added API Lambda memory configuration variable `api_lambda_memory` to `@cumulus/api` and `@cumulus/deployment`.

### Changed

- **Cumulus-726**
  - Changed function in `@cumulus/api`: `models/rules.js#addKinesisEventSource` was modified to call to `deleteKinesisEventSource` with all required parameters (rule's name, arn and type).
  - Changed function in `@cumulus/integration-tests`: `getStepOutput` can now be used to return output of failed steps. If users of this function want the output of a failed event, they can pass a third parameter `eventType` as `'failure'`. This function will work as always for steps which completed successfully.

### Removed

- **Cumulus-726**

  - Configuration change to `@cumulus/deployment`: Removed default auto scaling configuration for Granules and Files DynamoDB tables.

- **CUMULUS-688**
  - Add integration test for ExecutionStatus
  - Function addition to `@cumulus/integration-tests`: `api` includes `getExecutionStatus` which returns the execution status from the Cumulus API

## [v1.8.0] - 2018-07-23

### Added

- **CUMULUS-718** Adds integration test for Kinesis triggering a workflow.

- **GITC-776-3** Added more flexibility for rules. You can now edit all fields on the rule's record
  We may need to update the api documentation to reflect this.

- **CUMULUS-681** - Add ingest-in-place action to granules endpoint

  - new applyWorkflow action at PUT /granules/{granuleid} Applying a workflow starts an execution of the provided workflow and passes the granule record as payload.
    Parameter(s):
    - workflow - the workflow name

- **CUMULUS-685** - Add parent exeuction arn to the execution which is triggered from a parent step function

### Changed

- **CUMULUS-768** - Integration tests get S3 provider data from shared data folder

### Fixed

- **CUMULUS-746** - Move granule API correctly updates record in dynamo DB and cmr xml file
- **CUMULUS-766** - Populate database fileSize field from S3 if value not present in Ingest payload

## [v1.7.1] - 2018-07-27 - [BACKPORT]

### Fixed

- **CUMULUS-766** - Backport from 1.8.0 - Populate database fileSize field from S3 if value not present in Ingest payload

## [v1.7.0] - 2018-07-02

### Please note: [Upgrade Instructions](https://nasa.github.io/cumulus/docs/upgrade/1.7.0)

### Added

- **GITC-776-2** - Add support for versioned collectons
- **CUMULUS-491** - Add granule reconciliation API endpoints.
- **CUMULUS-480** Add suport for backup and recovery:
  - Add DynamoDB tables for granules, executions and pdrs
  - Add ability to write all records to S3
  - Add ability to download all DynamoDB records in form json files
  - Add ability to upload records to DynamoDB
  - Add migration scripts for copying granule, pdr and execution records from ElasticSearch to DynamoDB
  - Add IAM support for batchWrite on dynamoDB
-
- **CUMULUS-508** - `@cumulus/deployment` cloudformation template allows for lambdas and ECS clusters to have multiple AZ availability.
  - `@cumulus/deployment` also ensures docker uses `devicemapper` storage driver.
- **CUMULUS-755** - `@cumulus/deployment` Add DynamoDB autoscaling support.
  - Application developers can add autoscaling and override default values in their deployment's `app/config.yml` file using a `{TableName}Table:` key.

### Fixed

- **CUMULUS-747** - Delete granule API doesn't delete granule files in s3 and granule in elasticsearch
  - update the StreamSpecification DynamoDB tables to have StreamViewType: "NEW_AND_OLD_IMAGES"
  - delete granule files in s3
- **CUMULUS-398** - Fix not able to filter executions by workflow
- **CUMULUS-748** - Fix invalid lambda .zip files being validated/uploaded to AWS
- **CUMULUS-544** - Post to CMR task has UAT URL hard-coded
  - Made configurable: PostToCmr now requires CMR_ENVIRONMENT env to be set to 'SIT' or 'OPS' for those CMR environments. Default is UAT.

### Changed

- **GITC-776-4** - Changed Discover-pdrs to not rely on collection but use provider_path in config. It also has an optional filterPdrs regex configuration parameter

- **CUMULUS-710** - In the integration test suite, `getStepOutput` returns the output of the first successful step execution or last failed, if none exists

## [v1.6.0] - 2018-06-06

### Please note: [Upgrade Instructions](https://nasa.github.io/cumulus/docs/upgrade/1.6.0)

### Fixed

- **CUMULUS-602** - Format all logs sent to Elastic Search.
  - Extract cumulus log message and index it to Elastic Search.

### Added

- **CUMULUS-556** - add a mechanism for creating and running migration scripts on deployment.
- **CUMULUS-461** Support use of metadata date and other components in `url_path` property

### Changed

- **CUMULUS-477** Update bucket configuration to support multiple buckets of the same type:
  - Change the structure of the buckets to allow for more than one bucket of each type. The bucket structure is now:
    bucket-key:
    name: <bucket-name>
    type: <type> i.e. internal, public, etc.
  - Change IAM and app deployment configuration to support new bucket structure
  - Update tasks and workflows to support new bucket structure
  - Replace instances where buckets.internal is relied upon to either use the system bucket or a configured bucket
  - Move IAM template to the deployment package. NOTE: You now have to specify '--template node_modules/@cumulus/deployment/iam' in your IAM deployment
  - Add IAM cloudformation template support to filter buckets by type

## [v1.5.5] - 2018-05-30

### Added

- **CUMULUS-530** - PDR tracking through Queue-granules
  - Add optional `pdr` property to the sync-granule task's input config and output payload.
- **CUMULUS-548** - Create a Lambda task that generates EMS distribution reports
  - In order to supply EMS Distribution Reports, you must enable S3 Server
    Access Logging on any S3 buckets used for distribution. See [How Do I Enable Server Access Logging for an S3 Bucket?](https://docs.aws.amazon.com/AmazonS3/latest/user-guide/server-access-logging.html)
    The "Target bucket" setting should point at the Cumulus internal bucket.
    The "Target prefix" should be
    "<STACK_NAME>/ems-distribution/s3-server-access-logs/", where "STACK_NAME"
    is replaced with the name of your Cumulus stack.

### Fixed

- **CUMULUS-546 - Kinesis Consumer should catch and log invalid JSON**
  - Kinesis Consumer lambda catches and logs errors so that consumer doesn't get stuck in a loop re-processing bad json records.
- EMS report filenames are now based on their start time instead of the time
  instead of the time that the report was generated
- **CUMULUS-552 - Cumulus API returns different results for the same collection depending on query**
  - The collection, provider and rule records in elasticsearch are now replaced with records from dynamo db when the dynamo db records are updated.

### Added

- `@cumulus/deployment`'s default cloudformation template now configures storage for Docker to match the configured ECS Volume. The template defines Docker's devicemapper basesize (`dm.basesize`) using `ecs.volumeSize`. This addresses ECS default of limiting Docker containers to 10GB of storage ([Read more](https://aws.amazon.com/premiumsupport/knowledge-center/increase-default-ecs-docker-limit/)).

## [v1.5.4] - 2018-05-21

### Added

- **CUMULUS-535** - EMS Ingest, Archive, Archive Delete reports
  - Add lambda EmsReport to create daily EMS Ingest, Archive, Archive Delete reports
  - ems.provider property added to `@cumulus/deployment/app/config.yml`.
    To change the provider name, please add `ems: provider` property to `app/config.yml`.
- **CUMULUS-480** Use DynamoDB to store granules, pdrs and execution records
  - Activate PointInTime feature on DynamoDB tables
  - Increase test coverage on api package
  - Add ability to restore metadata records from json files to DynamoDB
- **CUMULUS-459** provide API endpoint for moving granules from one location on s3 to another

## [v1.5.3] - 2018-05-18

### Fixed

- **CUMULUS-557 - "Add dataType to DiscoverGranules output"**
  - Granules discovered by the DiscoverGranules task now include dataType
  - dataType is now a required property for granules used as input to the
    QueueGranules task
- **CUMULUS-550** Update deployment app/config.yml to force elasticsearch updates for deleted granules

## [v1.5.2] - 2018-05-15

### Fixed

- **CUMULUS-514 - "Unable to Delete the Granules"**
  - updated cmrjs.deleteConcept to return success if the record is not found
    in CMR.

### Added

- **CUMULUS-547** - The distribution API now includes an
  "earthdataLoginUsername" query parameter when it returns a signed S3 URL
- **CUMULUS-527 - "parse-pdr queues up all granules and ignores regex"**
  - Add an optional config property to the ParsePdr task called
    "granuleIdFilter". This property is a regular expression that is applied
    against the filename of the first file of each granule contained in the
    PDR. If the regular expression matches, then the granule is included in
    the output. Defaults to '.', which will match all granules in the PDR.
- File checksums in PDRs now support MD5
- Deployment support to subscribe to an SNS topic that already exists
- **CUMULUS-470, CUMULUS-471** In-region S3 Policy lambda added to API to update bucket policy for in-region access.
- **CUMULUS-533** Added fields to granule indexer to support EMS ingest and archive record creation
- **CUMULUS-534** Track deleted granules
  - added `deletedgranule` type to `cumulus` index.
  - **Important Note:** Force custom bootstrap to re-run by adding this to
    app/config.yml `es: elasticSearchMapping: 7`
- You can now deploy cumulus without ElasticSearch. Just add `es: null` to your `app/config.yml` file. This is only useful for debugging purposes. Cumulus still requires ElasticSearch to properly operate.
- `@cumulus/integration-tests` includes and exports the `addRules` function, which seeds rules into the DynamoDB table.
- Added capability to support EFS in cloud formation template. Also added
  optional capability to ssh to your instance and privileged lambda functions.
- Added support to force discovery of PDRs that have already been processed
  and filtering of selected data types
- `@cumulus/cmrjs` uses an environment variable `USER_IP_ADDRESS` or fallback
  IP address of `10.0.0.0` when a public IP address is not available. This
  supports lambda functions deployed into a VPC's private subnet, where no
  public IP address is available.

### Changed

- **CUMULUS-550** Custom bootstrap automatically adds new types to index on
  deployment

## [v1.5.1] - 2018-04-23

### Fixed

- add the missing dist folder to the hello-world task
- disable uglifyjs on the built version of the pdr-status-check (read: https://github.com/webpack-contrib/uglifyjs-webpack-plugin/issues/264)

## [v1.5.0] - 2018-04-23

### Changed

- Removed babel from all tasks and packages and increased minimum node requirements to version 8.10
- Lambda functions created by @cumulus/deployment will use node8.10 by default
- Moved [cumulus-integration-tests](https://github.com/nasa/cumulus-integration-tests) to the `example` folder CUMULUS-512
- Streamlined all packages dependencies (e.g. remove redundant dependencies and make sure versions are the same across packages)
- **CUMULUS-352:** Update Cumulus Elasticsearch indices to use [index aliases](https://www.elastic.co/guide/en/elasticsearch/reference/current/indices-aliases.html).
- **CUMULUS-519:** ECS tasks are no longer restarted after each CF deployment unless `ecs.restartTasksOnDeploy` is set to true
- **CUMULUS-298:** Updated log filterPattern to include all CloudWatch logs in ElasticSearch
- **CUMULUS-518:** Updates to the SyncGranule config schema
  - `granuleIdExtraction` is no longer a property
  - `process` is now an optional property
  - `provider_path` is no longer a property

### Fixed

- **CUMULUS-455 "Kes deployments using only an updated message adapter do not get automatically deployed"**
  - prepended the hash value of cumulus-message-adapter.zip file to the zip file name of lambda which uses message adapter.
  - the lambda function will be redeployed when message adapter or lambda function are updated
- Fixed a bug in the bootstrap lambda function where it stuck during update process
- Fixed a bug where the sf-sns-report task did not return the payload of the incoming message as the output of the task [CUMULUS-441]

### Added

- **CUMULUS-352:** Add reindex CLI to the API package.
- **CUMULUS-465:** Added mock http/ftp/sftp servers to the integration tests
- Added a `delete` method to the `@common/CollectionConfigStore` class
- **CUMULUS-467 "@cumulus/integration-tests or cumulus-integration-tests should seed provider and collection in deployed DynamoDB"**
  - `example` integration-tests populates providers and collections to database
  - `example` workflow messages are populated from workflow templates in s3, provider and collection information in database, and input payloads. Input templates are removed.
  - added `https` protocol to provider schema

## [v1.4.1] - 2018-04-11

### Fixed

- Sync-granule install

## [v1.4.0] - 2018-04-09

### Fixed

- **CUMULUS-392 "queue-granules not returning the sfn-execution-arns queued"**
  - updated queue-granules to return the sfn-execution-arns queued and pdr if exists.
  - added pdr to ingest message meta.pdr instead of payload, so the pdr information doesn't get lost in the ingest workflow, and ingested granule in elasticsearch has pdr name.
  - fixed sf-sns-report schema, remove the invalid part
  - fixed pdr-status-check schema, the failed execution contains arn and reason
- **CUMULUS-206** make sure homepage and repository urls exist in package.json files of tasks and packages

### Added

- Example folder with a cumulus deployment example

### Changed

- [CUMULUS-450](https://bugs.earthdata.nasa.gov/browse/CUMULUS-450) - Updated
  the config schema of the **queue-granules** task
  - The config no longer takes a "collection" property
  - The config now takes an "internalBucket" property
  - The config now takes a "stackName" property
- [CUMULUS-450](https://bugs.earthdata.nasa.gov/browse/CUMULUS-450) - Updated
  the config schema of the **parse-pdr** task
  - The config no longer takes a "collection" property
  - The "stack", "provider", and "bucket" config properties are now
    required
- **CUMULUS-469** Added a lambda to the API package to prototype creating an S3 bucket policy for direct, in-region S3 access for the prototype bucket

### Removed

- Removed the `findTmpTestDataDirectory()` function from
  `@cumulus/common/test-utils`

### Fixed

- [CUMULUS-450](https://bugs.earthdata.nasa.gov/browse/CUMULUS-450)
  - The **queue-granules** task now enqueues a **sync-granule** task with the
    correct collection config for that granule based on the granule's
    data-type. It had previously been using the collection config from the
    config of the **queue-granules** task, which was a problem if the granules
    being queued belonged to different data-types.
  - The **parse-pdr** task now handles the case where a PDR contains granules
    with different data types, and uses the correct granuleIdExtraction for
    each granule.

### Added

- **CUMULUS-448** Add code coverage checking using [nyc](https://github.com/istanbuljs/nyc).

## [v1.3.0] - 2018-03-29

### Deprecated

- discover-s3-granules is deprecated. The functionality is provided by the discover-granules task

### Fixed

- **CUMULUS-331:** Fix aws.downloadS3File to handle non-existent key
- Using test ftp provider for discover-granules testing [CUMULUS-427]
- **CUMULUS-304: "Add AWS API throttling to pdr-status-check task"** Added concurrency limit on SFN API calls. The default concurrency is 10 and is configurable through Lambda environment variable CONCURRENCY.
- **CUMULUS-414: "Schema validation not being performed on many tasks"** revised npm build scripts of tasks that use cumulus-message-adapter to place schema directories into dist directories.
- **CUMULUS-301:** Update all tests to use test-data package for testing data.
- **CUMULUS-271: "Empty response body from rules PUT endpoint"** Added the updated rule to response body.
- Increased memory allotment for `CustomBootstrap` lambda function. Resolves failed deployments where `CustomBootstrap` lambda function was failing with error `Process exited before completing request`. This was causing deployments to stall, fail to update and fail to rollback. This error is thrown when the lambda function tries to use more memory than it is allotted.
- Cumulus repository folders structure updated:
  - removed the `cumulus` folder altogether
  - moved `cumulus/tasks` to `tasks` folder at the root level
  - moved the tasks that are not converted to use CMA to `tasks/.not_CMA_compliant`
  - updated paths where necessary

### Added

- `@cumulus/integration-tests` - Added support for testing the output of an ECS activity as well as a Lambda function.

## [v1.2.0] - 2018-03-20

### Fixed

- Update vulnerable npm packages [CUMULUS-425]
- `@cumulus/api`: `kinesis-consumer.js` uses `sf-scheduler.js#schedule` instead of placing a message directly on the `startSF` SQS queue. This is a fix for [CUMULUS-359](https://bugs.earthdata.nasa.gov/browse/CUMULUS-359) because `sf-scheduler.js#schedule` looks up the provider and collection data in DynamoDB and adds it to the `meta` object of the enqueued message payload.
- `@cumulus/api`: `kinesis-consumer.js` catches and logs errors instead of doing an error callback. Before this change, `kinesis-consumer` was failing to process new records when an existing record caused an error because it would call back with an error and stop processing additional records. It keeps trying to process the record causing the error because it's "position" in the stream is unchanged. Catching and logging the errors is part 1 of the fix. Proposed part 2 is to enqueue the error and the message on a "dead-letter" queue so it can be processed later ([CUMULUS-413](https://bugs.earthdata.nasa.gov/browse/CUMULUS-413)).
- **CUMULUS-260: "PDR page on dashboard only shows zeros."** The PDR stats in LPDAAC are all 0s, even if the dashboard has been fixed to retrieve the correct fields. The current version of pdr-status-check has a few issues.
  - pdr is not included in the input/output schema. It's available from the input event. So the pdr status and stats are not updated when the ParsePdr workflow is complete. Adding the pdr to the input/output of the task will fix this.
  - pdr-status-check doesn't update pdr stats which prevent the real time pdr progress from showing up in the dashboard. To solve this, added lambda function sf-sns-report which is copied from @cumulus/api/lambdas/sf-sns-broadcast with modification, sf-sns-report can be used to report step function status anywhere inside a step function. So add step sf-sns-report after each pdr-status-check, we will get the PDR status progress at real time.
  - It's possible an execution is still in the queue and doesn't exist in sfn yet. Added code to handle 'ExecutionDoesNotExist' error when checking the execution status.
- Fixed `aws.cloudwatchevents()` typo in `packages/ingest/aws.js`. This typo was the root cause of the error: `Error: Could not process scheduled_ingest, Error: : aws.cloudwatchevents is not a constructor` seen when trying to update a rule.

### Removed

- `@cumulus/ingest/aws`: Remove queueWorkflowMessage which is no longer being used by `@cumulus/api`'s `kinesis-consumer.js`.

## [v1.1.4] - 2018-03-15

### Added

- added flag `useList` to parse-pdr [CUMULUS-404]

### Fixed

- Pass encrypted password to the ApiGranule Lambda function [CUMULUS-424]

## [v1.1.3] - 2018-03-14

### Fixed

- Changed @cumulus/deployment package install behavior. The build process will happen after installation

## [v1.1.2] - 2018-03-14

### Added

- added tools to @cumulus/integration-tests for local integration testing
- added end to end testing for discovering and parsing of PDRs
- `yarn e2e` command is available for end to end testing

### Fixed

- **CUMULUS-326: "Occasionally encounter "Too Many Requests" on deployment"** The api gateway calls will handle throttling errors
- **CUMULUS-175: "Dashboard providers not in sync with AWS providers."** The root cause of this bug - DynamoDB operations not showing up in Elasticsearch - was shared by collections and rules. The fix was to update providers', collections' and rules; POST, PUT and DELETE endpoints to operate on DynamoDB and using DynamoDB streams to update Elasticsearch. The following packages were made:
  - `@cumulus/deployment` deploys DynamoDB streams for the Collections, Providers and Rules tables as well as a new lambda function called `dbIndexer`. The `dbIndexer` lambda has an event source mapping which listens to each of the DynamoDB streams. The dbIndexer lambda receives events referencing operations on the DynamoDB table and updates the elasticsearch cluster accordingly.
  - The `@cumulus/api` endpoints for collections, providers and rules _only_ query DynamoDB, with the exception of LIST endpoints and the collections' GET endpoint.

### Updated

- Broke up `kes.override.js` of @cumulus/deployment to multiple modules and moved to a new location
- Expanded @cumulus/deployment test coverage
- all tasks were updated to use cumulus-message-adapter-js 1.0.1
- added build process to integration-tests package to babelify it before publication
- Update @cumulus/integration-tests lambda.js `getLambdaOutput` to return the entire lambda output. Previously `getLambdaOutput` returned only the payload.

## [v1.1.1] - 2018-03-08

### Removed

- Unused queue lambda in api/lambdas [CUMULUS-359]

### Fixed

- Kinesis message content is passed to the triggered workflow [CUMULUS-359]
- Kinesis message queues a workflow message and does not write to rules table [CUMULUS-359]

## [v1.1.0] - 2018-03-05

### Added

- Added a `jlog` function to `common/test-utils` to aid in test debugging
- Integration test package with command line tool [CUMULUS-200] by @laurenfrederick
- Test for FTP `useList` flag [CUMULUS-334] by @kkelly51

### Updated

- The `queue-pdrs` task now uses the [cumulus-message-adapter-js](https://github.com/nasa/cumulus-message-adapter-js)
  library
- Updated the `queue-pdrs` JSON schemas
- The test-utils schema validation functions now throw an error if validation
  fails
- The `queue-granules` task now uses the [cumulus-message-adapter-js](https://github.com/nasa/cumulus-message-adapter-js)
  library
- Updated the `queue-granules` JSON schemas

### Removed

- Removed the `getSfnExecutionByName` function from `common/aws`
- Removed the `getGranuleStatus` function from `common/aws`

## [v1.0.1] - 2018-02-27

### Added

- More tests for discover-pdrs, dicover-granules by @yjpa7145
- Schema validation utility for tests by @yjpa7145

### Changed

- Fix an FTP listing bug for servers that do not support STAT [CUMULUS-334] by @kkelly51

## [v1.0.0] - 2018-02-23

[unreleased]: https://github.com/nasa/cumulus/compare/v5.0.0...HEAD
[v5.0.0]: https://github.com/nasa/cumulus/compare/v4.0.0...v5.0.0
[v4.0.0]: https://github.com/nasa/cumulus/compare/v3.0.1...v4.0.0
[v3.0.1]: https://github.com/nasa/cumulus/compare/v3.0.0...v3.0.1
[v3.0.0]: https://github.com/nasa/cumulus/compare/v2.0.1...v3.0.0
[v2.0.7]: https://github.com/nasa/cumulus/compare/v2.0.6...v2.0.7
[v2.0.6]: https://github.com/nasa/cumulus/compare/v2.0.5...v2.0.6
[v2.0.5]: https://github.com/nasa/cumulus/compare/v2.0.4...v2.0.5
[v2.0.4]: https://github.com/nasa/cumulus/compare/v2.0.3...v2.0.4
[v2.0.3]: https://github.com/nasa/cumulus/compare/v2.0.2...v2.0.3
[v2.0.2]: https://github.com/nasa/cumulus/compare/v2.0.1...v2.0.2
[v2.0.1]: https://github.com/nasa/cumulus/compare/v1.24.0...v2.0.1
[v2.0.0]: https://github.com/nasa/cumulus/compare/v1.24.0...v2.0.0
[v1.24.0]: https://github.com/nasa/cumulus/compare/v1.23.2...v1.24.0
[v1.23.2]: https://github.com/nasa/cumulus/compare/v1.22.1...v1.23.2
[v1.22.1]: https://github.com/nasa/cumulus/compare/v1.21.0...v1.22.1
[v1.21.0]: https://github.com/nasa/cumulus/compare/v1.20.0...v1.21.0
[v1.20.0]: https://github.com/nasa/cumulus/compare/v1.19.0...v1.20.0
[v1.19.0]: https://github.com/nasa/cumulus/compare/v1.18.0...v1.19.0
[v1.18.0]: https://github.com/nasa/cumulus/compare/v1.17.0...v1.18.0
[v1.17.0]: https://github.com/nasa/cumulus/compare/v1.16.1...v1.17.0
[v1.16.1]: https://github.com/nasa/cumulus/compare/v1.16.0...v1.16.1
[v1.16.0]: https://github.com/nasa/cumulus/compare/v1.15.0...v1.16.0
[v1.15.0]: https://github.com/nasa/cumulus/compare/v1.14.5...v1.15.0
[v1.14.5]: https://github.com/nasa/cumulus/compare/v1.14.4...v1.14.5
[v1.14.4]: https://github.com/nasa/cumulus/compare/v1.14.3...v1.14.4
[v1.14.3]: https://github.com/nasa/cumulus/compare/v1.14.2...v1.14.3
[v1.14.2]: https://github.com/nasa/cumulus/compare/v1.14.1...v1.14.2
[v1.14.1]: https://github.com/nasa/cumulus/compare/v1.14.0...v1.14.1
[v1.14.0]: https://github.com/nasa/cumulus/compare/v1.13.5...v1.14.0
[v1.13.5]: https://github.com/nasa/cumulus/compare/v1.13.4...v1.13.5
[v1.13.4]: https://github.com/nasa/cumulus/compare/v1.13.3...v1.13.4
[v1.13.3]: https://github.com/nasa/cumulus/compare/v1.13.2...v1.13.3
[v1.13.2]: https://github.com/nasa/cumulus/compare/v1.13.1...v1.13.2
[v1.13.1]: https://github.com/nasa/cumulus/compare/v1.13.0...v1.13.1
[v1.13.0]: https://github.com/nasa/cumulus/compare/v1.12.1...v1.13.0
[v1.12.1]: https://github.com/nasa/cumulus/compare/v1.12.0...v1.12.1
[v1.12.0]: https://github.com/nasa/cumulus/compare/v1.11.3...v1.12.0
[v1.11.3]: https://github.com/nasa/cumulus/compare/v1.11.2...v1.11.3
[v1.11.2]: https://github.com/nasa/cumulus/compare/v1.11.1...v1.11.2
[v1.11.1]: https://github.com/nasa/cumulus/compare/v1.11.0...v1.11.1
[v1.11.0]: https://github.com/nasa/cumulus/compare/v1.10.4...v1.11.0
[v1.10.4]: https://github.com/nasa/cumulus/compare/v1.10.3...v1.10.4
[v1.10.3]: https://github.com/nasa/cumulus/compare/v1.10.2...v1.10.3
[v1.10.2]: https://github.com/nasa/cumulus/compare/v1.10.1...v1.10.2
[v1.10.1]: https://github.com/nasa/cumulus/compare/v1.10.0...v1.10.1
[v1.10.0]: https://github.com/nasa/cumulus/compare/v1.9.1...v1.10.0
[v1.9.1]: https://github.com/nasa/cumulus/compare/v1.9.0...v1.9.1
[v1.9.0]: https://github.com/nasa/cumulus/compare/v1.8.1...v1.9.0
[v1.8.1]: https://github.com/nasa/cumulus/compare/v1.8.0...v1.8.1
[v1.8.0]: https://github.com/nasa/cumulus/compare/v1.7.0...v1.8.0
[v1.7.0]: https://github.com/nasa/cumulus/compare/v1.6.0...v1.7.0
[v1.6.0]: https://github.com/nasa/cumulus/compare/v1.5.5...v1.6.0
[v1.5.5]: https://github.com/nasa/cumulus/compare/v1.5.4...v1.5.5
[v1.5.4]: https://github.com/nasa/cumulus/compare/v1.5.3...v1.5.4
[v1.5.3]: https://github.com/nasa/cumulus/compare/v1.5.2...v1.5.3
[v1.5.2]: https://github.com/nasa/cumulus/compare/v1.5.1...v1.5.2
[v1.5.1]: https://github.com/nasa/cumulus/compare/v1.5.0...v1.5.1
[v1.5.0]: https://github.com/nasa/cumulus/compare/v1.4.1...v1.5.0
[v1.4.1]: https://github.com/nasa/cumulus/compare/v1.4.0...v1.4.1
[v1.4.0]: https://github.com/nasa/cumulus/compare/v1.3.0...v1.4.0
[v1.3.0]: https://github.com/nasa/cumulus/compare/v1.2.0...v1.3.0
[v1.2.0]: https://github.com/nasa/cumulus/compare/v1.1.4...v1.2.0
[v1.1.4]: https://github.com/nasa/cumulus/compare/v1.1.3...v1.1.4
[v1.1.3]: https://github.com/nasa/cumulus/compare/v1.1.2...v1.1.3
[v1.1.2]: https://github.com/nasa/cumulus/compare/v1.1.1...v1.1.2
[v1.1.1]: https://github.com/nasa/cumulus/compare/v1.0.1...v1.1.1
[v1.1.0]: https://github.com/nasa/cumulus/compare/v1.0.1...v1.1.0
[v1.0.1]: https://github.com/nasa/cumulus/compare/v1.0.0...v1.0.1
[v1.0.0]: https://github.com/nasa/cumulus/compare/pre-v1-release...v1.0.0

[thin-egress-app]: <https://github.com/asfadmin/thin-egress-app> "Thin Egress App"<|MERGE_RESOLUTION|>--- conflicted
+++ resolved
@@ -6,94 +6,39 @@
 
 ## [Unreleased]
 
-<<<<<<< HEAD
-=======
 ### MIGRATION NOTES
 
 - **CUMULUS-2255** - Cumulus has upgraded its supported version of Terraform from **0.12.12** to **0.13.6**. Please see the [instructions to upgrade your deployments](https://github.com/nasa/cumulus/blob/master/docs/upgrade-notes/upgrading-tf-version-0.13.6.md).
+- **CUMULUS-2328**
+  - If you want to use the `/s3credentials` endpoint, you must add configuration for the `s3-credentials` module. For reference on how to configure this module, see [`example/cumulus-tf/s3_credentials.tf`](https://github.com/nasa/cumulus/blob/master/example/cumulus-tf/s3_credentials.tf)
 
 ### BREAKING CHANGES
 
 - **CUMULUS-2255** - Cumulus has upgraded its supported version of Terraform from **0.12.12** to **0.13.6**.
+- **CUMULUS-2328**
+  - The deployment of the `/s3credentials` endpoint has been removed from the `cumulus` module. You must now deploy the `/s3credentials` endpoint using a standalone `s3-credentials` module. See the migration notes below.
 
 ### Added
 
 - **CUMULUS-2291**
   - Add provider filter to Granule Inventory Report
+- **CUMULUS-2328**
+  - Added `tf-modules/s3_credentials` module which contains resources to attach the `/s3-credentials` endpoint to an API gateway
 
 ### Changed
 
 - **CUMULUS-2255**
   - Updated Terraform deployment code syntax for compatibility with version 0.13.6
+- **CUMULUS-2328**
+  - Renamed `subnet_ids` variable for `tf-modules/distribution` module to `lambda_subnet_ids`
 
 ### Fixed
 
 - **CUMULUS-2310**
   - Use valid filename for reconciliation report
 
-## [v5.0.0] 2021-01-12
-
->>>>>>> a2cbb756
-### BREAKING CHANGES
-
-- **CUMULUS-2020**
-  - Elasticsearch data mappings have been updated to improve search and the API has been updated to reflect those changes. See Migration notes on how to update the Elasticsearch mappings.
-<<<<<<< HEAD
-- **CUMULUS-2328**
-  - The deployment of the `/s3credentials` endpoint has been removed from the `cumulus` module. You must now deploy the `/s3credentials` endpoint using a standalone `s3-credentials` module. See the migration notes below.
-=======
->>>>>>> a2cbb756
-
-### Migration notes
-
-- **CUMULUS-2020**
-  - Elasticsearch data mappings have been updated to improve search. For example, case insensitive searching will now work (e.g. 'MOD' and 'mod' will return the same granule results). To use the improved Elasticsearch queries, [reindex](https://nasa.github.io/cumulus-api/#reindex) to create a new index with the correct types. Then perform a [change index](https://nasa.github.io/cumulus-api/#change-index) operation to use the new index.
-- **CUMULUS-2258**
-  - Because the `egress_lambda_log_group` and `egress_lambda_log_subscription_filter` resource were removed from the `cumulus` module, new definitions for these resources must be added to `cumulus-tf/main.tf`. For reference on how to define these resources, see [`example/cumulus-tf/thin_egress_app.tf`](https://github.com/nasa/cumulus/blob/master/example/cumulus-tf/thin_egress_app.tf).
-  - The `tea_stack_name` variable being passed into the `cumulus` module should be removed
-- **CUMULUS-2328**
-  - If you want to use the `/s3credentials` endpoint, you must add configuration for the `s3-credentials` module. For reference on how to configure this module, see [`example/cumulus-tf/s3_credentials.tf`](https://github.com/nasa/cumulus/blob/master/example/cumulus-tf/s3_credentials.tf)
-
-### Added
-
-- **HYRAX-320**
-  - `@cumulus/hyrax-metadata-updates`Add component URI encoding for entry title id and granule ur to allow for values with special characters in them. For example, EntryTitleId 'Sentinel-6A MF/Jason-CS L2 Advanced Microwave Radiometer (AMR-C) NRT Geophysical Parameters' Now, URLs generated from such values will be encoded correctly and parsable by HyraxInTheCloud
-- **CUMULUS-1370**
-  - Add documentation for Getting Started section including FAQs
-- **CUMULUS-2092**
-  - Add documentation for Granule Not Found Reports
-- **CUMULUS-2219**
-  - Added `lzards-backup` Core task to facilitate making LZARDS backup requests in Cumulus ingest workflows
-- **CUMULUS-2280**
-  - In local api, retry to create tables if they fail to ensure localstack has had time to start fully.
-- **CUMULUS-2290**
-  - Add `queryFields` to granule schema, and this allows workflow tasks to add queryable data to granule record. For reference on how to add data to `queryFields` field, see [`example/cumulus-tf/kinesis_trigger_test_workflow.tf`](https://github.com/nasa/cumulus/blob/master/example/cumulus-tf/kinesis_trigger_test_workflow.tf).
-- **CUMULUS-2318**
-  - Added`async_operation_image` as `cumulus` module variable to allow for override of the async_operation container image.  Users can optionally specify a non-default docker image for use with Core async operations.
-- **CUMULUS-2328**
-  - Added `tf-modules/s3_credentials` module which contains resources to attach the `/s3-credentials` endpoint to an API gateway
-
-### Changed
-
-- **CUMULUS-2020**
-  - Updated Elasticsearch mappings to support case-insensitive search
-- **CUMULUS-2124**
-  - cumulus-rds-tf terraform module now takes engine_version as an input variable.
-- **CUMULUS-2279**
-  - Changed the formatting of granule CMR links: instead of a link to the `/search/granules.json` endpoint, now it is a direct link to `/search/concepts/conceptid.format`
-- **CUMULUS-2296**
-  - Improved PDR spec compliance of `parse-pdr` by updating `@cumulus/pvl` to parse fields in a manner more consistent with the PDR ICD, with respect to numbers and dates. Anything not matching the ICD expectations, or incompatible with Javascript parsing, will be parsed as a string instead.
-<<<<<<< HEAD
-- **CUMULUS-2328**
-  - Renamed `subnet_ids` variable for `tf-modules/distribution` module to `lambda_subnet_ids`
-=======
->>>>>>> a2cbb756
-
 ### Removed
 
-- **CUMULUS-2258**
-  - Removed `tea_stack_name` variable from `tf-modules/distribution/variables.tf` and `tf-modules/cumulus/variables.tf`
-  - Removed `egress_lambda_log_group` and `egress_lambda_log_subscription_filter` resources from `tf-modules/distribution/main.tf`
 - **CUMULUS-2328**
   - Removed `distributionApiId` environment variable from `<prefix>-ApiEndpoints` and `<prefix>-PrivateApiLambda` Lambdas
   - Removed `distribution_api_id` variable from `tf-modules/archive` module
@@ -116,6 +61,55 @@
     - `urs_client_id`
     - `urs_client_password`
     - `urs_url`
+
+## [v5.0.0] 2021-01-12
+
+### BREAKING CHANGES
+
+- **CUMULUS-2020**
+  - Elasticsearch data mappings have been updated to improve search and the API has been updated to reflect those changes. See Migration notes on how to update the Elasticsearch mappings.
+
+### Migration notes
+
+- **CUMULUS-2020**
+  - Elasticsearch data mappings have been updated to improve search. For example, case insensitive searching will now work (e.g. 'MOD' and 'mod' will return the same granule results). To use the improved Elasticsearch queries, [reindex](https://nasa.github.io/cumulus-api/#reindex) to create a new index with the correct types. Then perform a [change index](https://nasa.github.io/cumulus-api/#change-index) operation to use the new index.
+- **CUMULUS-2258**
+  - Because the `egress_lambda_log_group` and `egress_lambda_log_subscription_filter` resource were removed from the `cumulus` module, new definitions for these resources must be added to `cumulus-tf/main.tf`. For reference on how to define these resources, see [`example/cumulus-tf/thin_egress_app.tf`](https://github.com/nasa/cumulus/blob/master/example/cumulus-tf/thin_egress_app.tf).
+  - The `tea_stack_name` variable being passed into the `cumulus` module should be removed
+
+### Added
+
+- **HYRAX-320**
+  - `@cumulus/hyrax-metadata-updates`Add component URI encoding for entry title id and granule ur to allow for values with special characters in them. For example, EntryTitleId 'Sentinel-6A MF/Jason-CS L2 Advanced Microwave Radiometer (AMR-C) NRT Geophysical Parameters' Now, URLs generated from such values will be encoded correctly and parsable by HyraxInTheCloud
+- **CUMULUS-1370**
+  - Add documentation for Getting Started section including FAQs
+- **CUMULUS-2092**
+  - Add documentation for Granule Not Found Reports
+- **CUMULUS-2219**
+  - Added `lzards-backup` Core task to facilitate making LZARDS backup requests in Cumulus ingest workflows
+- **CUMULUS-2280**
+  - In local api, retry to create tables if they fail to ensure localstack has had time to start fully.
+- **CUMULUS-2290**
+  - Add `queryFields` to granule schema, and this allows workflow tasks to add queryable data to granule record. For reference on how to add data to `queryFields` field, see [`example/cumulus-tf/kinesis_trigger_test_workflow.tf`](https://github.com/nasa/cumulus/blob/master/example/cumulus-tf/kinesis_trigger_test_workflow.tf).
+- **CUMULUS-2318**
+  - Added`async_operation_image` as `cumulus` module variable to allow for override of the async_operation container image.  Users can optionally specify a non-default docker image for use with Core async operations.
+
+### Changed
+
+- **CUMULUS-2020**
+  - Updated Elasticsearch mappings to support case-insensitive search
+- **CUMULUS-2124**
+  - cumulus-rds-tf terraform module now takes engine_version as an input variable.
+- **CUMULUS-2279**
+  - Changed the formatting of granule CMR links: instead of a link to the `/search/granules.json` endpoint, now it is a direct link to `/search/concepts/conceptid.format`
+- **CUMULUS-2296**
+  - Improved PDR spec compliance of `parse-pdr` by updating `@cumulus/pvl` to parse fields in a manner more consistent with the PDR ICD, with respect to numbers and dates. Anything not matching the ICD expectations, or incompatible with Javascript parsing, will be parsed as a string instead.
+
+### Removed
+
+- **CUMULUS-2258**
+  - Removed `tea_stack_name` variable from `tf-modules/distribution/variables.tf` and `tf-modules/cumulus/variables.tf`
+  - Removed `egress_lambda_log_group` and `egress_lambda_log_subscription_filter` resources from `tf-modules/distribution/main.tf`
 
 ## [v4.0.0] 2020-11-20
 
