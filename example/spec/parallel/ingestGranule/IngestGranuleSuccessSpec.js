'use strict';

const fs = require('fs-extra');
const got = require('got');
const path = require('path');
const { URL, resolve } = require('url');

const difference = require('lodash/difference');
const get = require('lodash/get');
const includes = require('lodash/includes');
const intersection = require('lodash/intersection');
const isObject = require('lodash/isObject');

const StepFunctions = require('@cumulus/aws-client/StepFunctions');
const { pullStepFunctionEvent } = require('@cumulus/message/StepFunctions');
const {
  deleteS3Object,
  s3CopyObject,
  s3GetObjectTagging,
  s3ObjectExists,
  waitForObjectToExist,
} = require('@cumulus/aws-client/S3');
const { s3 } = require('@cumulus/aws-client/services');
const { generateChecksumFromStream } = require('@cumulus/checksum');
const { randomId } = require('@cumulus/common/test-utils');
const { isCMRFile, metadataObjectFromCMRFile } = require('@cumulus/cmrjs/cmr-utils');
const {
  addCollections,
  conceptExists,
  getOnlineResources,
  waitForAsyncOperationStatus,
  waitForConceptExistsOutcome,
  waitForTestExecutionStart,
  waitForCompletedExecution,
} = require('@cumulus/integration-tests');
const apiTestUtils = require('@cumulus/integration-tests/api/api');
const executionsApiTestUtils = require('@cumulus/api-client/executions');
const providersApi = require('@cumulus/api-client/providers');
const { deleteCollection } = require('@cumulus/api-client/collections');
const { deleteExecution } = require('@cumulus/api-client/executions');
const {
  applyWorkflow,
  bulkReingestGranules,
  getGranule,
  moveGranule,
  removeFromCMR,
  removePublishedGranule,
} = require('@cumulus/api-client/granules');
const {
  getDistributionFileUrl,
  getTEADistributionApiRedirect,
  getTEADistributionApiFileStream,
  getTEARequestHeaders,
} = require('@cumulus/integration-tests/api/distribution');
const { LambdaStep } = require('@cumulus/integration-tests/sfnStep');
const { getExecution } = require('@cumulus/api-client/executions');
const { getPdr } = require('@cumulus/api-client/pdrs');
const { encodedConstructCollectionId } = require('../../helpers/Collections');

const { waitForApiStatus } = require('../../helpers/apiUtils');
const {
  buildAndExecuteWorkflow,
  buildAndStartWorkflow,
} = require('../../helpers/workflowUtils');
const {
  loadConfig,
  templateFile,
  uploadTestDataToBucket,
  deleteFolder,
  getExecutionUrl,
  createTimestampedTestId,
  createTestDataPath,
  createTestSuffix,
  getFilesMetadata,
} = require('../../helpers/testUtils');
const { setDistributionApiEnvVars } = require('../../helpers/apiUtils');
const {
  setupTestGranuleForIngest,
  loadFileWithUpdatedGranuleIdPathAndCollection,
} = require('../../helpers/granuleUtils');

const { isReingestExecutionForGranuleId } = require('../../helpers/workflowUtils');

const lambdaStep = new LambdaStep();
const workflowName = 'IngestAndPublishGranule';

const granuleRegex = '^MOD09GQ\\.A[\\d]{7}\\.[\\w]{6}\\.006\\.[\\d]{13}$';

const s3data = [
  '@cumulus/test-data/granules/MOD09GQ.A2016358.h13v04.006.2016360104606.hdf.met',
  '@cumulus/test-data/granules/MOD09GQ.A2016358.h13v04.006.2016360104606.hdf',
  '@cumulus/test-data/granules/MOD09GQ.A2016358.h13v04.006.2016360104606_ndvi.jpg',
];

function failOnSetupError(setupErrors) {
  const errors = setupErrors.filter((e) => e);

  if (errors.length > 0) {
    console.log('Test setup failed, aborting');
    console.log(errors);
    fail(errors[0]);
  }
}

function isExecutionForGranuleId(taskInput, params) {
  return taskInput.payload.granules && taskInput.payload.granules[0].granuleId === params.granuleId;
}

describe('The S3 Ingest Granules workflow', () => {
  const inputPayloadFilename = './spec/parallel/ingestGranule/IngestGranule.input.payload.json';
  const providersDir = './data/providers/s3/';
  const collectionsDir = './data/collections/s3_MOD09GQ_006_full_ingest';
  const collectionDupeHandling = 'error';

  let beforeAllError;
  let collection;
  let collectionId;
  let config;
  let expectedPayload;
  let expectedS3TagSet;
  let expectedSyncGranulePayload;
  let failingWorkflowExecution;
  let granuleCompletedMessageKey;
  let granuleRunningMessageKey;
  let inputPayload;
  let opendapFilePath;
  let pdrFilename;
  let postToCmrOutput;
  let provider;
  let testDataFolder;
  let workflowExecutionArn;
  let granuleWasDeleted = false;
  let reingestExecutionArn;

  beforeAll(async () => {
    try {
      config = await loadConfig();

      const testId = createTimestampedTestId(config.stackName, 'IngestGranuleSuccess');
      const testSuffix = createTestSuffix(testId);
      testDataFolder = createTestDataPath(testId);

      collection = { name: `MOD09GQ${testSuffix}`, version: '006' };
<<<<<<< HEAD
      collectionId = encodedConstructCollectionId(collection.name, collection.version);
=======
      collectionId = constructCollectionId(collection.name, collection.version);
>>>>>>> 722f1b17
      provider = { id: `s3_provider${testSuffix}` };

      process.env.system_bucket = config.bucket;

      const providerJson = JSON.parse(fs.readFileSync(`${providersDir}/s3_provider.json`, 'utf8'));
      const providerData = {
        ...providerJson,
        id: provider.id,
        host: config.bucket,
      };

      // populate collections, providers and test data
      await Promise.all([
        uploadTestDataToBucket(config.bucket, s3data, testDataFolder),
        addCollections(config.stackName, config.bucket, collectionsDir, testSuffix, testId, collectionDupeHandling),
        apiTestUtils.addProviderApi({ prefix: config.stackName, provider: providerData }),
      ]);

      const inputPayloadJson = fs.readFileSync(inputPayloadFilename, 'utf8');

      // update test data filepaths
      inputPayload = await setupTestGranuleForIngest(config.bucket, inputPayloadJson, granuleRegex, testSuffix, testDataFolder);
      pdrFilename = inputPayload.pdr.name;
      const granuleId = inputPayload.granules[0].granuleId;
      expectedS3TagSet = [{ Key: 'granuleId', Value: granuleId }];
      await Promise.all(inputPayload.granules[0].files.map((fileToTag) =>
        s3().putObjectTagging({ Bucket: config.bucket, Key: `${fileToTag.path}/${fileToTag.name}`, Tagging: { TagSet: expectedS3TagSet } })));

      const templatedSyncGranuleFilename = templateFile({
        inputTemplateFilename: './spec/parallel/ingestGranule/SyncGranule.output.payload.template.json',
        config: {
          granules: [
            {
              files: [
                {
                  bucket: config.buckets.internal.name,
                  key: `file-staging/${config.stackName}/replace-me-collectionId/replace-me-granuleId.hdf`,
                },
                {
                  bucket: config.buckets.internal.name,
                  key: `file-staging/${config.stackName}/replace-me-collectionId/replace-me-granuleId.hdf.met`,
                },
                {
                  bucket: config.buckets.internal.name,
                  key: `file-staging/${config.stackName}/replace-me-collectionId/replace-me-granuleId_ndvi.jpg`,
                },
              ],
            },
          ],
        },
      });

      expectedSyncGranulePayload = loadFileWithUpdatedGranuleIdPathAndCollection(templatedSyncGranuleFilename, granuleId, testDataFolder, collectionId, config.stackName);

      expectedSyncGranulePayload.granules[0].dataType += testSuffix;
      expectedSyncGranulePayload.granules[0].files[0].checksumType = inputPayload.granules[0].files[0].checksumType;
      expectedSyncGranulePayload.granules[0].files[0].checksum = inputPayload.granules[0].files[0].checksum;
      expectedSyncGranulePayload.granules[0].files[1].checksumType = inputPayload.granules[0].files[1].checksumType;
      expectedSyncGranulePayload.granules[0].files[1].checksum = inputPayload.granules[0].files[1].checksum;
      expectedSyncGranulePayload.granules[0].files[2].checksumType = inputPayload.granules[0].files[2].checksumType;
      expectedSyncGranulePayload.granules[0].files[2].checksum = inputPayload.granules[0].files[2].checksum;

      const templatedOutputPayloadFilename = templateFile({
        inputTemplateFilename: './spec/parallel/ingestGranule/IngestGranule.output.payload.template.json',
        config: {
          granules: [
            {
              files: [
                {
                  bucket: config.buckets.protected.name,
                  key: `MOD09GQ___006/2017/MOD/${testId}/replace-me-granuleId.hdf`,
                },
                {
                  bucket: config.buckets.private.name,
                  key: `MOD09GQ___006/MOD/${testId}/replace-me-granuleId.hdf.met`,
                },
                {
                  bucket: config.buckets.public.name,
                  key: `MOD09GQ___006/MOD/${testId}/replace-me-granuleId_ndvi.jpg`,
                },
                {
                  bucket: config.buckets['protected-2'].name,
                  key: `MOD09GQ___006/MOD/${testId}/replace-me-granuleId.cmr.xml`,
                },
              ],
            },
          ],
        },
      });

      expectedPayload = loadFileWithUpdatedGranuleIdPathAndCollection(templatedOutputPayloadFilename, granuleId, testDataFolder, collectionId);
      expectedPayload.granules[0].dataType += testSuffix;

      // process.env.DISTRIBUTION_ENDPOINT needs to be set for below
      setDistributionApiEnvVars();
      collectionId = encodedConstructCollectionId(collection.name, collection.version);

      console.log('Start SuccessExecution');
      workflowExecutionArn = await buildAndStartWorkflow(
        config.stackName,
        config.bucket,
        workflowName,
        collection,
        provider,
        inputPayload,
        {
          distribution_endpoint: process.env.DISTRIBUTION_ENDPOINT,
        }
      );
      opendapFilePath = `https://opendap.uat.earthdata.nasa.gov/collections/C1218668453-CUMULUS/granules/${granuleId}`;
    } catch (error) {
      beforeAllError = error;
    }
  });

  afterAll(async () => {
    // granule may already have been deleted by
    // granule deletion spec. but in case that spec
    // wasn't reached, make sure granule is deleted
    if (!granuleWasDeleted) {
      try {
        await removePublishedGranule({
          prefix: config.stackName,
          granuleId: inputPayload.granules[0].granuleId,
          collectionId,
        });
      } catch (error) {
        if (error.statusCode !== 404 &&
          // remove from CMR throws a 400 when granule is missing
          (error.statusCode !== 400 && !error.apiMessage.includes('No record found'))) {
          throw error;
        }
      }
    }
    await apiTestUtils.deletePdr({
      prefix: config.stackName,
      pdr: pdrFilename,
    });

    await deleteExecution({ prefix: config.stackName, executionArn: reingestExecutionArn });

    // clean up stack state added by test
    await providersApi.deleteProvider({
      prefix: config.stackName,
      providerId: provider.id,
    });
    await deleteExecution({ prefix: config.stackName, executionArn: workflowExecutionArn });
    await Promise.all([
      deleteFolder(config.bucket, testDataFolder),
      deleteCollection({
        prefix: config.stackName,
        collectionName: collection.name,
        collectionVersion: collection.version,
      }),
      deleteS3Object(config.bucket, granuleCompletedMessageKey),
      deleteS3Object(config.bucket, granuleRunningMessageKey),
    ]);
  });

  beforeEach(() => {
    if (beforeAllError) fail(beforeAllError);
  });

  it('prepares the test suite successfully', () => {
    failOnSetupError([beforeAllError]);
  });

  it('triggers a running execution record being added to DynamoDB', async () => {
    failOnSetupError([beforeAllError]);
    const record = await waitForApiStatus(
      getExecution,
      {
        prefix: config.stackName,
        arn: workflowExecutionArn,
      },
      ['running', 'completed']
    );
    expect(['running', 'completed'].includes(record.status)).toBeTrue();
  });

  it('publishes an SNS message for a running execution', async () => {
    failOnSetupError([beforeAllError]);

    const runningExecutionArn = workflowExecutionArn;
    const runningExecutionName = runningExecutionArn.split(':').pop();
    const runningExecutionKey = `${config.stackName}/test-output/${runningExecutionName}-running.output`;
    await expectAsync(waitForObjectToExist({
      bucket: config.bucket,
      key: runningExecutionKey,
    })).toBeResolved();
  });

  it('triggers a running PDR record being added to DynamoDB', async () => {
    failOnSetupError([beforeAllError]);

    const record = await waitForApiStatus(
      getPdr,
      {
        prefix: config.stackName,
        pdrName: inputPayload.pdr.name,
      },
      ['running', 'completed']
    );
    expect(['running', 'completed'].includes(record.status)).toBeTrue();
  });

  it('makes the granule available through the Cumulus API', async () => {
    failOnSetupError([beforeAllError]);

    await waitForApiStatus(
      getGranule,
      {
        prefix: config.stackName,
        granuleId: inputPayload.granules[0].granuleId,
        collectionId,

      },
      ['running', 'completed']
    );

    const granule = await getGranule({
      prefix: config.stackName,
      granuleId: inputPayload.granules[0].granuleId,
      collectionId,

    });

    expect(granule.granuleId).toEqual(inputPayload.granules[0].granuleId);
    expect(['running', 'completed'].includes(granule.status)).toBeTrue();
  });

  it('completes execution with success status', async () => {
    failOnSetupError([beforeAllError]);
    const workflowExecutionStatus = await waitForCompletedExecution(workflowExecutionArn);
    expect(workflowExecutionStatus).toEqual('SUCCEEDED');
  });

  it('adds checksums to all granule files', async () => {
    failOnSetupError([beforeAllError]);

    const execution = await StepFunctions.describeExecution({
      executionArn: workflowExecutionArn,
    });

    const executionOutput = JSON.parse(execution.output);

    const fullExecutionOutput = await pullStepFunctionEvent(executionOutput);

    fullExecutionOutput.meta.input_granules.forEach((granule) => {
      granule.files.forEach((granuleFile) => {
        expect(granuleFile.checksumType).withContext(JSON.stringify(granuleFile)).toBeTruthy();
        expect(granuleFile.checksum).withContext(JSON.stringify(granuleFile)).toBeTruthy();
      });
    });
  });

  it('can retrieve the specific provider that was created', async () => {
    failOnSetupError([beforeAllError]);

    const providerListResponse = await apiTestUtils.getProviders({ prefix: config.stackName });
    const providerList = JSON.parse(providerListResponse.body);
    expect(providerList.results.length).toBeGreaterThan(0);

    const providerResultResponse = await apiTestUtils.getProvider({ prefix: config.stackName, providerId: provider.id });
    const providerResult = JSON.parse(providerResultResponse.body);
    expect(providerResult).not.toBeNull();
  });

  it('can retrieve the specific collection that was created', async () => {
    failOnSetupError([beforeAllError]);

    const collectionListResponse = await apiTestUtils.getCollections({ prefix: config.stackName });
    const collectionList = JSON.parse(collectionListResponse.body);
    expect(collectionList.results.length).toBeGreaterThan(0);

    const collectionResponse = await apiTestUtils.getCollection(
      { prefix: config.stackName, collectionName: collection.name, collectionVersion: collection.version }
    );
    const collectionResult = JSON.parse(collectionResponse.body);
    expect(collectionResult).not.toBeNull();
  });

  describe('the BackupGranulesToLzards task', () => {
    let lambdaOutput;
    let subTestSetupError;
    beforeAll(async () => {
      try {
        failOnSetupError([beforeAllError, subTestSetupError]);
        lambdaOutput = await lambdaStep.getStepOutput(workflowExecutionArn, 'LzardsBackup');
      } catch (error) {
        subTestSetupError = error;
      }
    });

    beforeEach(() => {
      failOnSetupError([beforeAllError, subTestSetupError]);
    });

    it('adds LZARDS backup output', () => {
      const dataType = lambdaOutput.meta.input_granules[0].dataType;
      const version = lambdaOutput.meta.input_granules[0].version;
      const expectedCollectionId = encodedConstructCollectionId(dataType, version);
      expect(true, lambdaOutput.meta.backupStatus.every((file) => file.status === 'COMPLETED'));
      expect(lambdaOutput.meta.backupStatus[0].provider).toBe(provider.id);
      expect(lambdaOutput.meta.backupStatus[0].createdAt).toBe(lambdaOutput.meta.input_granules[0].createdAt);
      expect(lambdaOutput.meta.backupStatus[0].collectionId).toBe(expectedCollectionId);
    });
  });

  describe('the SyncGranules task', () => {
    let lambdaInput;
    let lambdaOutput;
    let subTestSetupError;

    beforeAll(async () => {
      try {
        failOnSetupError([beforeAllError, subTestSetupError]);

        lambdaInput = await lambdaStep.getStepInput(workflowExecutionArn, 'SyncGranule');
        lambdaOutput = await lambdaStep.getStepOutput(workflowExecutionArn, 'SyncGranule');
      } catch (error) {
        beforeAllError = error;
      }
    });

    beforeEach(() => {
      failOnSetupError([beforeAllError, subTestSetupError]);
    });

    it('receives the correct collection and provider configuration', () => {
      failOnSetupError([beforeAllError, subTestSetupError]);
      expect(lambdaInput.meta.collection.name).toEqual(collection.name);
      expect(lambdaInput.meta.provider.id).toEqual(provider.id);
    });

    it('output includes the ingested granule with file staging location paths', () => {
      failOnSetupError([beforeAllError, subTestSetupError]);
      const updatedGranule = {
        ...expectedSyncGranulePayload.granules[0],
        sync_granule_duration: lambdaOutput.meta.input_granules[0].sync_granule_duration,
        createdAt: lambdaOutput.meta.input_granules[0].createdAt,
        provider: lambdaOutput.meta.input_granules[0].provider,
      };

      const updatedPayload = {
        ...expectedSyncGranulePayload,
        granules: [updatedGranule],
      };
      expect(lambdaOutput.payload).toEqual(updatedPayload);
    });

    it('updates the meta object with input_granules', () => {
      failOnSetupError([beforeAllError, subTestSetupError]);
      const updatedGranule = {
        ...expectedSyncGranulePayload.granules[0],
        sync_granule_duration: lambdaOutput.meta.input_granules[0].sync_granule_duration,
        createdAt: lambdaOutput.meta.input_granules[0].createdAt,
        provider: lambdaOutput.meta.input_granules[0].provider,
      };
      expect(lambdaOutput.meta.input_granules).toEqual([updatedGranule]);
    });

    it('sets granule.createdAt with value from SyncGranule', async () => {
      failOnSetupError([beforeAllError, subTestSetupError]);

      await waitForApiStatus(
        getGranule,
        {
          prefix: config.stackName,
          granuleId: lambdaOutput.meta.input_granules[0].granuleId,
          collectionId,

        },
        ['completed']
      );

      const granule = await getGranule({
        prefix: config.stackName,
        granuleId: lambdaOutput.meta.input_granules[0].granuleId,
        collectionId,

      });

      expect(granule.granuleId).toEqual(lambdaOutput.meta.input_granules[0].granuleId);
      expect(granule.createdAt).toEqual(lambdaOutput.meta.input_granules[0].createdAt);
      expect(granule.createdAt).not.toEqual(undefined);
      expect(granule.status).toEqual('completed');
    });
  });

  describe('the MoveGranules task', () => {
    let lambdaOutput;
    let files;
    let movedTaggings;
    let existCheck = [];
    let subTestSetupError;

    beforeAll(async () => {
      try {
        failOnSetupError([subTestSetupError]);

        lambdaOutput = await lambdaStep.getStepOutput(workflowExecutionArn, 'MoveGranules');
        files = lambdaOutput.payload.granules[0].files;
        movedTaggings = await Promise.all(lambdaOutput.payload.granules[0].files.map(
          (file) => s3GetObjectTagging(file.bucket, file.key)
        ));

        existCheck = await Promise.all([
          s3ObjectExists({ Bucket: files[0].bucket, Key: files[0].key }),
          s3ObjectExists({ Bucket: files[1].bucket, Key: files[1].key }),
          s3ObjectExists({ Bucket: files[2].bucket, Key: files[2].key }),
        ]);
      } catch (error) {
        subTestSetupError = error;
      }
    });

    beforeEach(() => {
      failOnSetupError([beforeAllError, subTestSetupError]);
    });

    it('has a payload with correct buckets, keys, sizes', () => {
      failOnSetupError([beforeAllError, subTestSetupError]);
      files.forEach((file) => {
        const expectedFile = expectedPayload.granules[0].files.find((f) => f.fileName === file.fileName);
        expect(file.key).toEqual(expectedFile.key);
        expect(file.bucket).toEqual(expectedFile.bucket);
        if (file.size && expectedFile.size) {
          expect(file.size).toEqual(expectedFile.size);
        }
      });
    });

    it('moves files to the bucket folder based on metadata', () => {
      failOnSetupError([beforeAllError, subTestSetupError]);
      existCheck.forEach((check) => {
        expect(check).toEqual(true);
      });
    });

    it('preserves tags on moved files', () => {
      failOnSetupError([beforeAllError, subTestSetupError]);
      movedTaggings.forEach((tagging) => {
        expect(tagging.TagSet).toEqual(expectedS3TagSet);
      });
    });
  });

  describe('the PostToCmr task', () => {
    let cmrResource;
    let ummCmrResource;
    let files;
    let granule;
    let resourceURLs;
    let teaRequestHeaders;
    let scienceFileUrl;
    let s3ScienceFileUrl;
    let browseImageUrl;
    let s3BrowseImageUrl;
    let s3CredsUrl;

    let subTestSetupError;

    beforeAll(async () => {
      process.env.CMR_ENVIRONMENT = 'UAT';
      postToCmrOutput = await lambdaStep.getStepOutput(workflowExecutionArn, 'PostToCmr');

      if (postToCmrOutput === null) {
        beforeAllError = new Error(`Failed to get the PostToCmr step's output for ${workflowExecutionArn}`);
        return;
      }

      try {
        failOnSetupError([beforeAllError]);
        granule = postToCmrOutput.payload.granules[0];
        files = granule.files;

        const ummGranule = { ...granule, cmrMetadataFormat: 'umm_json_v1_6_2' };
        const result = await Promise.all([
          getOnlineResources(granule),
          getOnlineResources(ummGranule),
          getTEARequestHeaders(config.stackName),
        ]);

        cmrResource = result[0];
        ummCmrResource = result[1];
        resourceURLs = cmrResource.map((resource) => resource.href);
        teaRequestHeaders = result[2];

        scienceFileUrl = getDistributionFileUrl({ bucket: files[0].bucket, key: files[0].key });
        s3ScienceFileUrl = getDistributionFileUrl({ bucket: files[0].bucket, key: files[0].key, urlType: 's3' });
        browseImageUrl = getDistributionFileUrl({ bucket: files[2].bucket, key: files[2].key });
        s3BrowseImageUrl = getDistributionFileUrl({ bucket: files[2].bucket, key: files[2].key, urlType: 's3' });
        s3CredsUrl = resolve(process.env.DISTRIBUTION_ENDPOINT, 's3credentials');
      } catch (error) {
        subTestSetupError = error;
      }
    });

    beforeEach(() => {
      failOnSetupError([beforeAllError, subTestSetupError]);
    });

    it('publishes the granule metadata to CMR', async () => {
      failOnSetupError([beforeAllError, subTestSetupError]);
      const result = await conceptExists(granule.cmrLink);
      expect(granule.published).toEqual(true);
      expect(result).not.toEqual(false);
    });

    it('updates the CMR metadata online resources with the final metadata location', () => {
      failOnSetupError([beforeAllError, subTestSetupError]);
      console.log('parallel resourceURLs:', resourceURLs);
      console.log('s3CredsUrl:', s3CredsUrl);

      expect(resourceURLs).toContain(scienceFileUrl);
      expect(resourceURLs).toContain(s3ScienceFileUrl);
      expect(resourceURLs).toContain(browseImageUrl);
      expect(resourceURLs).toContain(s3BrowseImageUrl);
      expect(resourceURLs).toContain(s3CredsUrl);
      expect(resourceURLs).toContain(opendapFilePath);
    });

    it('updates the CMR metadata "online resources" with the proper types and urls', () => {
      failOnSetupError([beforeAllError, subTestSetupError]);
      const resource = ummCmrResource;
      const expectedTypes = [
        'GET DATA',
        'GET DATA VIA DIRECT ACCESS',
        'VIEW RELATED INFORMATION',
        'VIEW RELATED INFORMATION',
        'GET RELATED VISUALIZATION',
        'GET RELATED VISUALIZATION',
        'VIEW RELATED INFORMATION',
        'USE SERVICE API',
      ];
      const cmrUrls = resource.map((r) => r.URL);

      expect(cmrUrls).toContain(scienceFileUrl);
      expect(cmrUrls).toContain(s3ScienceFileUrl);
      expect(cmrUrls).toContain(browseImageUrl);
      expect(cmrUrls).toContain(s3BrowseImageUrl);
      expect(cmrUrls).toContain(s3CredsUrl);
      expect(cmrUrls).toContain(opendapFilePath);
      expect(resource.map((r) => r.Type).sort()).toEqual(expectedTypes.sort());
    });

    it('includes the Earthdata login ID for requests to protected science files', async () => {
      failOnSetupError([beforeAllError, subTestSetupError]);
      const filepath = `/${files[0].bucket}/${files[0].key}`;
      const s3SignedUrl = await getTEADistributionApiRedirect(filepath, teaRequestHeaders);
      const earthdataLoginParam = new URL(s3SignedUrl).searchParams.get('A-userid');
      expect(earthdataLoginParam).toEqual(process.env.EARTHDATA_USERNAME);
    });

    it('downloads the requested science file for authorized requests', async () => {
      failOnSetupError([beforeAllError, subTestSetupError]);
      const scienceFileUrls = resourceURLs
        .filter((url) =>
          (url.startsWith(process.env.DISTRIBUTION_ENDPOINT) ||
            url.match(/s3\.amazonaws\.com/)) &&
          !url.endsWith('.cmr.xml') &&
          !url.includes('s3credentials'));

      const checkFiles = await Promise.all(
        scienceFileUrls
          .map(async (url) => {
            const extension = path.extname(new URL(url).pathname);
            const sourceFile = s3data.find((d) => d.endsWith(extension));
            const sourceChecksum = await generateChecksumFromStream(
              'cksum',
              fs.createReadStream(require.resolve(sourceFile))
            );
            const file = files.find((f) => f.fileName.endsWith(extension));

            const filepath = `/${file.bucket}/${file.key}`;
            const fileStream = await getTEADistributionApiFileStream(filepath, teaRequestHeaders);
            // Compare checksum of downloaded file with expected checksum.
            const downloadChecksum = await generateChecksumFromStream('cksum', fileStream);
            return downloadChecksum === sourceChecksum;
          })
      );

      checkFiles.forEach((fileCheck) => expect(fileCheck).toBeTrue());
    });
  });

  describe('A Cloudwatch event', () => {
    let subTestSetupError;

    beforeAll(async () => {
      try {
        failOnSetupError([beforeAllError]);
        console.log('Start FailingExecution');

        failingWorkflowExecution = await buildAndExecuteWorkflow(
          config.stackName,
          config.bucket,
          workflowName,
          collection,
          provider,
          {}
        );
      } catch (error) {
        subTestSetupError = error;
      }
    });

    beforeEach(() => {
      failOnSetupError([beforeAllError, subTestSetupError]);
    });

    it('triggers the granule record being added to DynamoDB', async () => {
      failOnSetupError([beforeAllError, subTestSetupError]);
      const record = await waitForApiStatus(
        getGranule,
        {
          prefix: config.stackName,
          granuleId: inputPayload.granules[0].granuleId,
          collectionId,

        },
        'completed'
      );
      expect(record.execution).toEqual(getExecutionUrl(workflowExecutionArn));
    });

    it('triggers the successful execution record being added to DynamoDB', async () => {
      failOnSetupError([beforeAllError, subTestSetupError]);
      const record = await waitForApiStatus(
        getExecution,
        {
          prefix: config.stackName,
          arn: workflowExecutionArn,
        },
        'completed'
      );
      expect(record.status).toEqual('completed');
    });

    it('triggers the failed execution record being added to DynamoDB', async () => {
      failOnSetupError([beforeAllError, subTestSetupError]);
      const record = await waitForApiStatus(
        getExecution,
        {
          prefix: config.stackName,
          arn: failingWorkflowExecution.executionArn,
        },
        'failed'
      );
      expect(record.status).toEqual('failed');
      expect(record.error).toBeInstanceOf(Object);
    });
  });

  describe('an SNS message', () => {
    let executionName;
    let executionCompletedKey;
    let executionFailedKey;
    let failedExecutionArn;
    let failedExecutionName;

    beforeAll(() => {
      failedExecutionArn = failingWorkflowExecution.executionArn;
      failedExecutionName = failedExecutionArn.split(':').pop();
      executionName = postToCmrOutput.cumulus_meta.execution_name;

      executionFailedKey = `${config.stackName}/test-output/${failedExecutionName}-failed.output`;
      executionCompletedKey = `${config.stackName}/test-output/${executionName}-completed.output`;

      granuleCompletedMessageKey = `${config.stackName}/test-output/${inputPayload.granules[0].granuleId}-completed-Update.output`;
      granuleRunningMessageKey = `${config.stackName}/test-output/${inputPayload.granules[0].granuleId}-running-Update.output`;
    });

    afterAll(async () => {
      await deleteExecution({ prefix: config.stackName, executionArn: failedExecutionArn });

      await Promise.all([
        deleteS3Object(config.bucket, executionCompletedKey),
        deleteS3Object(config.bucket, executionFailedKey),
      ]);
    });

    beforeEach(() => {
      failOnSetupError([beforeAllError]);
    });

    it('is published for an execution on a successful workflow completion', async () => {
      failOnSetupError([beforeAllError]);

      const executionExists = await s3ObjectExists({
        Bucket: config.bucket,
        Key: executionCompletedKey,
      });
      expect(executionExists).toEqual(true);
    });

    it('is published for a granule on a successful workflow completion', async () => {
      failOnSetupError([beforeAllError]);

      const granuleExists = await s3ObjectExists({
        Bucket: config.bucket,
        Key: granuleCompletedMessageKey,
      });
      expect(granuleExists).toEqual(true);
    });

    it('is published for an execution on workflow failure', async () => {
      failOnSetupError([beforeAllError]);

      const executionExists = await s3ObjectExists({
        Bucket: config.bucket,
        Key: executionFailedKey,
      });

      expect(executionExists).toEqual(true);
    });
  });

  describe('The Cumulus API', () => {
    describe('granule endpoint', () => {
      let granule;
      let cmrLink;
      let publishGranuleExecution;
      let updateCmrAccessConstraintsExecutionArn;
      let subTestSetupError;

      beforeAll(async () => {
        try {
          failOnSetupError([beforeAllError]);

          granule = await getGranule({
            prefix: config.stackName,
            granuleId: inputPayload.granules[0].granuleId,
            collectionId,

          });
          cmrLink = granule.cmrLink;
        } catch (error) {
          subTestSetupError = error;
        }
      });

      afterAll(async () => {
        const publishExecutionName = publishGranuleExecution.executionArn.split(':').pop();
        await deleteExecution({ prefix: config.stackName, executionArn: publishGranuleExecution.executionArn });
        await deleteExecution({ prefix: config.stackName, executionArn: updateCmrAccessConstraintsExecutionArn });
        await deleteS3Object(config.bucket, `${config.stackName}/test-output/${publishExecutionName}.output`);
      });

      beforeEach(() => {
        failOnSetupError([beforeAllError, subTestSetupError]);
      });

      it('makes the granule available through the Cumulus API', () => {
        failOnSetupError([beforeAllError, subTestSetupError]);
        expect(granule.granuleId).toEqual(inputPayload.granules[0].granuleId);
      });

      it('returns the granule with a CMR link', () => {
        failOnSetupError([beforeAllError, subTestSetupError]);
        expect(granule.cmrLink).not.toBeUndefined();
      });

      it('returns the granule with a timeToPreprocess', () => {
        failOnSetupError([beforeAllError, subTestSetupError]);
        expect(granule.timeToPreprocess).toBeInstanceOf(Number);
      });

      it('returns the granule with a timeToArchive', () => {
        failOnSetupError([beforeAllError, subTestSetupError]);
        expect(granule.timeToArchive).toBeInstanceOf(Number);
      });

      it('returns the granule with a processingStartDateTime', () => {
        failOnSetupError([beforeAllError, subTestSetupError]);
        expect(granule.processingStartDateTime).toBeInstanceOf(String);
      });

      it('returns the granule with a processingEndDateTime', () => {
        failOnSetupError([beforeAllError, subTestSetupError]);
        expect(granule.processingEndDateTime).toBeInstanceOf(String);
      });

      describe('when a reingest granule is triggered via the API', () => {
        let oldExecution;
        let oldUpdatedAt;
        let startTime;
        let reingestGranuleId;
        let fakeGranuleId;
        let asyncOperationId;
        let bulkReingestResponse;
        let reingestBeforeAllError;

        beforeAll(async () => {
          try {
            startTime = new Date();
            oldUpdatedAt = granule.updatedAt;
            oldExecution = granule.execution;
            reingestGranuleId = inputPayload.granules[0].granuleId;
            fakeGranuleId = randomId('fakeGranuleId');

            bulkReingestResponse = await bulkReingestGranules({
              prefix: config.stackName,
              body: {
                granules: [
                  {
                    collectionId,
                    granuleId: reingestGranuleId,
                  },
                  {
                    collectionId,
                    granuleId: fakeGranuleId,
                  },
                ],
              },
            });
          } catch (error) {
            reingestBeforeAllError = error;
          }
        });

        it('generates an async operation through the Cumulus API', () => {
          failOnSetupError([beforeAllError, subTestSetupError, reingestBeforeAllError]);

          const responseBody = JSON.parse(bulkReingestResponse.body);
          asyncOperationId = responseBody.id;
          expect(bulkReingestResponse.statusCode).toBe(202);
        });

        it('executes async operation successfully', async () => {
          failOnSetupError([beforeAllError, subTestSetupError, reingestBeforeAllError]);

          const asyncOperation = await waitForAsyncOperationStatus({
            id: asyncOperationId,
            status: 'SUCCEEDED',
            stackName: config.stackName,
            retryOptions: {
              retries: 70,
              factor: 1.041,
            },
          });

          expect(asyncOperation.operationType).toBe('Bulk Granule Reingest');
          const reingestOutput = JSON.parse(asyncOperation.output);
          expect(reingestOutput.length).toBe(2);
          expect(reingestOutput.includes(reingestGranuleId)).toBe(true);
          const fakeGranResult = reingestOutput.filter((result) => isObject(result));
          expect(fakeGranResult.length).toBe(1);
          expect(get(fakeGranResult[0], 'granuleId')).toEqual(fakeGranuleId);
        });

        it('overwrites granule files', async () => {
          failOnSetupError([beforeAllError, subTestSetupError, reingestBeforeAllError]);

          // Await reingest completion
          const reingestGranuleExecution = await waitForTestExecutionStart({
            workflowName,
            stackName: config.stackName,
            bucket: config.bucket,
            findExecutionFn: isReingestExecutionForGranuleId,
            findExecutionFnParams: { granuleId: reingestGranuleId },
            startTask: 'SyncGranule',
          });

          reingestExecutionArn = reingestGranuleExecution.executionArn;
          console.log(`Wait for completed execution ${reingestExecutionArn}`);

          await waitForCompletedExecution(reingestExecutionArn);

          const moveGranuleOutput = await lambdaStep.getStepOutput(
            reingestExecutionArn,
            'MoveGranule'
          );

          const files = moveGranuleOutput.payload.granules[0].files;
          const nonCmrFiles = files.filter((f) => !f.fileName.endsWith('.cmr.xml'));
          const granuleDuplicateFiles = moveGranuleOutput.payload.granuleDuplicates[reingestGranuleId].files;
          const duplicateNonCmrFiles = granuleDuplicateFiles.filter((f) => !f.fileName.endsWith('.cmr.xml'));
          expect(nonCmrFiles.length).toEqual(duplicateNonCmrFiles.length);

          await waitForApiStatus(
            getGranule,
            {
              prefix: config.stackName,
              granuleId: reingestGranuleId,
              collectionId,

            },
            'completed'
          );

          const updatedGranule = await getGranule({
            prefix: config.stackName,
            granuleId: reingestGranuleId,
            collectionId,

          });

          expect(updatedGranule.status).toEqual('completed');
          expect(updatedGranule.updatedAt).toBeGreaterThan(oldUpdatedAt);
          expect(updatedGranule.execution).not.toEqual(oldExecution);

          // the updated granule has the same files
          const oldFileNames = granule.files.map((f) => f.key);
          const newFileNames = updatedGranule.files.map((f) => f.key);
          expect(difference(oldFileNames, newFileNames).length).toBe(0);

          const currentFiles = await getFilesMetadata(updatedGranule.files);
          currentFiles.forEach((cf) => {
            expect(cf.LastModified).toBeGreaterThan(startTime);
          });
        });

        it('saves asyncOperationId to execution record', async () => {
          failOnSetupError([beforeAllError, subTestSetupError, reingestBeforeAllError]);
          const reingestExecution = await waitForApiStatus(
            getExecution,
            {
              prefix: config.stackName,
              arn: reingestExecutionArn,
            },
            'completed'
          );
          expect(reingestExecution.asyncOperationId).toEqual(asyncOperationId);
        });
      });

      it('removeFromCMR removes the ingested granule from CMR', async () => {
        failOnSetupError([beforeAllError, subTestSetupError]);

        const existsInCMR = await conceptExists(cmrLink);

        expect(existsInCMR).toEqual(true);

        // Remove the granule from CMR
        await removeFromCMR({
          prefix: config.stackName,
          granuleId: inputPayload.granules[0].granuleId,
          collectionId,
        });

        // Check that the granule was removed
        await waitForConceptExistsOutcome(cmrLink, false);
        const doesExist = await conceptExists(cmrLink);
        expect(doesExist).toEqual(false);
      });

      it('applyWorkflow PublishGranule publishes the granule to CMR', async () => {
        failOnSetupError([beforeAllError, subTestSetupError]);

        const existsInCMR = await conceptExists(cmrLink);
        expect(existsInCMR).toEqual(false);

        // Publish the granule to CMR
        await applyWorkflow({
          prefix: config.stackName,
          granuleId: inputPayload.granules[0].granuleId,
          collectionId,
          workflow: 'PublishGranule',
        });

        publishGranuleExecution = await waitForTestExecutionStart({
          workflowName: 'PublishGranule',
          stackName: config.stackName,
          bucket: config.bucket,
          findExecutionFn: isExecutionForGranuleId,
          findExecutionFnParams: { granuleId: inputPayload.granules[0].granuleId },
          startTask: 'PostToCmr',
        });

        console.log(`Wait for completed execution ${publishGranuleExecution.executionArn}`);

        await waitForCompletedExecution(publishGranuleExecution.executionArn);

        await waitForConceptExistsOutcome(cmrLink, true);
        const doesExist = await conceptExists(cmrLink);
        expect(doesExist).toEqual(true);
      });

      it('applyworkflow UpdateCmrAccessConstraints updates and publishes CMR metadata', async () => {
        failOnSetupError([beforeAllError, subTestSetupError]);

        const existsInCMR = await conceptExists(cmrLink);
        expect(existsInCMR).toEqual(true);

        const accessConstraints = {
          value: 17,
          description: 'Test-UpdateCmrAccessConstraints',
        };
        // Publish the granule to CMR
        await applyWorkflow({
          prefix: config.stackName,
          granuleId: inputPayload.granules[0].granuleId,
          collectionId,
          workflow: 'UpdateCmrAccessConstraints',
          meta: {
            accessConstraints,
          },
        });

        const updateCmrAccessConstraintsExecution = await waitForTestExecutionStart({
          workflowName: 'UpdateCmrAccessConstraints',
          stackName: config.stackName,
          bucket: config.bucket,
          findExecutionFn: isExecutionForGranuleId,
          findExecutionFnParams: { granuleId: inputPayload.granules[0].granuleId },
          startTask: 'UpdateCmrAccessConstraints',
        });

        updateCmrAccessConstraintsExecutionArn = updateCmrAccessConstraintsExecution.executionArn;

        console.log(`Wait for completed execution ${updateCmrAccessConstraintsExecutionArn}`);

        await waitForCompletedExecution(updateCmrAccessConstraintsExecutionArn);
        await waitForApiStatus(
          getGranule,
          {
            prefix: config.stackName,
            granuleId: granule.granuleId,
            collectionId,

          },
          'completed'
        );

        const updatedGranuleRecord = await getGranule({
          prefix: config.stackName,
          granuleId: inputPayload.granules[0].granuleId,
          collectionId,

        });
        const updatedGranuleCmrFile = updatedGranuleRecord.files.find(isCMRFile);

        const granuleCmrMetadata = await metadataObjectFromCMRFile(`s3://${updatedGranuleCmrFile.bucket}/${updatedGranuleCmrFile.key}`);
        expect(granuleCmrMetadata.Granule.RestrictionFlag).toEqual(accessConstraints.value.toString());
        expect(granuleCmrMetadata.Granule.RestrictionComment).toEqual(accessConstraints.description);
      });

      describe('when moving a granule', () => {
        let file;
        let destinationKey;
        let destinations;
        let moveGranuleSetupError;

        beforeAll(() => {
          try {
            failOnSetupError([beforeAllError]);

            file = granule.files.filter((x) => x.fileName.match(/\.hdf$/))[0];

            destinationKey = `${testDataFolder}/${file.key}`;

            destinations = [{
              regex: '.*.hdf$',
              bucket: config.bucket,
              filepath: `${testDataFolder}/${path.dirname(file.key)}`,
            }];
          } catch (error) {
            subTestSetupError = error;
            console.error('Error in beforeAll() block:', error);
            console.log(`File errored on: ${JSON.stringify(file, undefined, 2)}`);
          }
        });

        beforeEach(() => {
          failOnSetupError([beforeAllError, subTestSetupError, moveGranuleSetupError]);
        });

        it('rejects moving a granule to a location that already exists', async () => {
          failOnSetupError([beforeAllError, subTestSetupError, moveGranuleSetupError]);
          await s3CopyObject({
            Bucket: config.bucket,
            CopySource: `${file.bucket}/${file.key}`,
            Key: destinationKey,
          });

          // eslint-disable-next-line promise/param-names
          await new Promise((res) => setTimeout(res, 2000));

          // Sanity check
          const fileExists = await s3ObjectExists({ Bucket: config.bucket, Key: destinationKey });
          expect(fileExists).toBe(true);

          const granRecord = await getGranule({
            prefix: config.stackName,
            granuleId: inputPayload.granules[0].granuleId,
            collectionId,

          });

          console.log('Granule Record*****:', granRecord);

          let moveGranuleResponseError;
          try {
            await moveGranule({
              prefix: config.stackName,
              granuleId: inputPayload.granules[0].granuleId,
              collectionId,
              destinations,
            });
          } catch (error) {
            moveGranuleResponseError = error;
            console.log('moveGranuleResponseError %j', moveGranuleResponseError);
          }

          expect(moveGranuleResponseError.statusCode).toEqual(409);
          expect(JSON.parse(moveGranuleResponseError.apiMessage).message).toEqual(
            `Cannot move granule because the following files would be overwritten at the destination location: ${file.fileName}. Delete the existing files or reingest the source files.`
          );
        });

        it('when the file is deleted and the move retried, the move completes successfully', async () => {
          failOnSetupError([beforeAllError, subTestSetupError, moveGranuleSetupError]);
          await deleteS3Object(config.bucket, destinationKey);

          // Sanity check
          let fileExists = await s3ObjectExists({ Bucket: config.bucket, Key: destinationKey });
          expect(fileExists).toBe(false);

          const moveGranuleResponse = await moveGranule({
            prefix: config.stackName,
            granuleId: inputPayload.granules[0].granuleId,
            collectionId,
            destinations,
          });

          expect(moveGranuleResponse.statusCode).toEqual(200);

          fileExists = await s3ObjectExists({ Bucket: config.bucket, Key: destinationKey });
          expect(fileExists).toBeTrue();
        });
      });

      it('can delete the ingested granule from the API', async () => {
        failOnSetupError([beforeAllError, subTestSetupError]);
        await removePublishedGranule({
          prefix: config.stackName,
          granuleId: inputPayload.granules[0].granuleId,
          collectionId,
        });

        // Verify deletion
        let granuleResponseError;
        try {
          await getGranule({
            prefix: config.stackName,
            granuleId: inputPayload.granules[0].granuleId,
            collectionId,

          });
        } catch (error) {
          granuleResponseError = error;
        }
        expect(JSON.parse(granuleResponseError.apiMessage).message).toEqual('Granule not found');
        granuleWasDeleted = true;
      });
    });

    describe('executions endpoint', () => {
      let executionResponse;
      let executions;

      let subTestSetupError;

      beforeAll(async () => {
        try {
          failOnSetupError([beforeAllError]);
          const executionsApiResponse = await executionsApiTestUtils.getExecutions({
            prefix: config.stackName,
          });
          executions = JSON.parse(executionsApiResponse.body);
          executionResponse = await executionsApiTestUtils.getExecution({
            prefix: config.stackName,
            arn: workflowExecutionArn,
          });
        } catch (error) {
          subTestSetupError = error;
        }
      });

      beforeEach(() => {
        if (beforeAllError) fail(beforeAllError);
        if (subTestSetupError) fail(subTestSetupError);
      });

      it('returns a list of executions', () => {
        failOnSetupError([beforeAllError, subTestSetupError]);
        expect(executions.results.length).toBeGreaterThan(0);
      });

      it('returns overall status and timing for the execution', () => {
        failOnSetupError([beforeAllError, subTestSetupError]);

        expect(executionResponse.status).toBeDefined();
        expect(executionResponse.createdAt).toBeDefined();
        expect(executionResponse.updatedAt).toBeDefined();
        expect(executionResponse.duration).toBeDefined();
      });

      it('returns tasks metadata with name and version', () => {
        failOnSetupError([beforeAllError, subTestSetupError]);
        expect(executionResponse.tasks).toBeDefined();
        expect(executionResponse.tasks.length).not.toEqual(0);
        Object.keys(executionResponse.tasks).forEach((step) => {
          const task = executionResponse.tasks[step];
          expect(task.name).toBeDefined();
          expect(task.version).toBeDefined();
        });
      });
    });

    describe('When accessing a workflow execution via the API', () => {
      let executionStatus;
      let presignedS3Url;
      let subTestSetupError;

      beforeAll(async () => {
        try {
          const executionStatusResponse = await executionsApiTestUtils.getExecutionStatus({
            prefix: config.stackName,
            arn: workflowExecutionArn,
          });

          ({ data: executionStatus, presignedS3Url } = JSON.parse(executionStatusResponse.body));
        } catch (error) {
          subTestSetupError = error;
        }
      });

      beforeEach(() => {
        if (beforeAllError) fail(beforeAllError);
        if (subTestSetupError) fail(subTestSetupError);
      });

      it('returns the presignedS3Url for download execution status', async () => {
        failOnSetupError([beforeAllError, subTestSetupError]);

        expect(presignedS3Url).toBeTruthy();
        expect(executionStatus).toBeTruthy();
        const executionStatusFromS3 = await got(presignedS3Url).json();
        expect(executionStatusFromS3).toEqual(executionStatus);
      });

      it('returns the inputs and outputs for the entire workflow', () => {
        failOnSetupError([beforeAllError, subTestSetupError]);

        expect(executionStatus.execution).toBeTruthy();
        expect(executionStatus.execution.executionArn).toEqual(workflowExecutionArn);
        const input = JSON.parse(executionStatus.execution.input);
        const output = JSON.parse(executionStatus.execution.output);
        expect(input.payload).toEqual(inputPayload);
        expect(output.payload || output.replace).toBeTruthy();
      });

      it('returns the stateMachine information and workflow definition', () => {
        failOnSetupError([beforeAllError, subTestSetupError]);

        expect(executionStatus.stateMachine).toBeTruthy();
        expect(executionStatus.stateMachine.stateMachineArn).toEqual(executionStatus.execution.stateMachineArn);
        expect(executionStatus.stateMachine.stateMachineArn.endsWith(executionStatus.stateMachine.name)).toBeTrue();

        const definition = JSON.parse(executionStatus.stateMachine.definition);
        expect(definition.Comment).toEqual('Ingest Granule');

        // definition has all the states' information
        expect(Object.keys(definition.States).length).toBe(12);
      });

      it('returns the inputs, outputs, timing, and status information for each executed step', () => {
        failOnSetupError([beforeAllError, subTestSetupError]);

        expect(executionStatus.executionHistory).toBeTruthy();

        // expected 'not executed' steps
        const expectedNotExecutedSteps = ['WorkflowFailed'];

        // expected 'executed' steps
        const expectedExecutedSteps = [
          'SyncGranule',
          'ChooseProcess',
          'ProcessingStep',
          'FilesToGranulesStep',
          'MoveGranuleStep',
          'UpdateGranulesCmrMetadataFileLinksStep',
          'HyraxMetadataUpdatesTask',
          'CmrStep',
          'WorkflowSucceeded',
          'BackupGranulesToLzards',
        ];

        // steps with *EventDetails will have the input/output, and also stepname when state is entered/exited
        const stepNames = [];
        executionStatus.executionHistory.events.forEach((event) => {
          // expect timing information for each step
          expect(event.timestamp).toBeDefined();
          const eventKeys = Object.keys(event);
          // protect against "undefined": TaskStateEntered has "input" but not "name"
          if (event.name && intersection(eventKeys, ['input', 'output']).length === 1) {
            // each step should contain status information
            if (event.type === 'TaskStateExited') {
              const prevEvent = executionStatus.executionHistory.events[event.previousEventId - 1];
              expect(['LambdaFunctionSucceeded', 'LambdaFunctionFailed']).toContain(prevEvent.type);
            }
            if (!includes(stepNames, event.name)) stepNames.push(event.name);
          }
        });

        // all the executed steps have *EventDetails
        expect(difference(expectedExecutedSteps, stepNames).length).toBe(0);
        // some steps are not executed
        expect(difference(expectedNotExecutedSteps, stepNames).length).toBe(expectedNotExecutedSteps.length);
      });
    });
  });
});<|MERGE_RESOLUTION|>--- conflicted
+++ resolved
@@ -141,11 +141,7 @@
       testDataFolder = createTestDataPath(testId);
 
       collection = { name: `MOD09GQ${testSuffix}`, version: '006' };
-<<<<<<< HEAD
-      collectionId = encodedConstructCollectionId(collection.name, collection.version);
-=======
       collectionId = constructCollectionId(collection.name, collection.version);
->>>>>>> 722f1b17
       provider = { id: `s3_provider${testSuffix}` };
 
       process.env.system_bucket = config.bucket;
