'use strict';

const fs = require('fs');
const request = require('supertest');
const path = require('path');
const sinon = require('sinon');
const test = require('ava');
const omit = require('lodash/omit');
const cryptoRandomString = require('crypto-random-string');
const {
  CollectionPgModel,
  destroyLocalTestDb,
  FilePgModel,
  generateLocalTestDb,
  GranulePgModel,
  localStackConnectionEnv,
  translateApiGranuleToPostgresGranule,
  translateApiFiletoPostgresFile,
  migrationDir,
} = require('@cumulus/db');
const {
  createTestIndex,
  cleanupTestIndex,
} = require('@cumulus/es-client/testUtils');

const {
  buildS3Uri,
  createBucket,
  createS3Buckets,
  deleteS3Buckets,
  recursivelyDeleteS3Bucket,
  s3ObjectExists,
  s3PutObject,
} = require('@cumulus/aws-client/S3');

const {
  secretsManager,
  sfn,
  s3,
} = require('@cumulus/aws-client/services');
const { CMR } = require('@cumulus/cmr-client');
const {
  metadataObjectFromCMRFile,
} = require('@cumulus/cmrjs/cmr-utils');
const indexer = require('@cumulus/es-client/indexer');
const { Search } = require('@cumulus/es-client/search');
const launchpad = require('@cumulus/launchpad-auth');
const { randomString, randomId } = require('@cumulus/common/test-utils');
const { getDistributionBucketMapKey } = require('@cumulus/distribution-utils');
const { constructCollectionId } = require('@cumulus/message/Collections');

// Postgres mock data factories
const {
  fakeCollectionRecordFactory,
  fakeGranuleRecordFactory,
} = require('@cumulus/db/dist/test-utils');

const { migrationDir } = require('../../../../lambdas/db-migration');

const { put } = require('../../endpoints/granules');
const assertions = require('../../lib/assertions');
const { createGranuleAndFiles } = require('../helpers/create-test-data');

// Dynamo mock data factories
const {
  createFakeJwtAuthToken,
  fakeAccessTokenFactory,
  fakeCollectionFactory,
  fakeGranuleFactoryV2,
  setAuthorizedOAuthUsers,
} = require('../../lib/testUtils');
const {
  createJwtToken,
} = require('../../lib/token');
<<<<<<< HEAD
=======
const models = require('../../models');
>>>>>>> 3d8424af

const {
  generateMoveGranuleTestFilesAndEntries,
  getPostgresFilesInOrder,
} = require('./granules/helpers');
const { buildFakeExpressResponse } = require('./utils');

const testDbName = `granules_${cryptoRandomString({ length: 10 })}`;

let accessTokenModel;
let filePgModel;
let granuleModel;
let granulePgModel;
let jwtAuthToken;

process.env.AccessTokensTable = randomId('token');
process.env.AsyncOperationsTable = randomId('async');
process.env.GranulesTable = randomId('granules');
process.env.stackName = randomId('stackname');
process.env.system_bucket = randomId('systembucket');
process.env.TOKEN_SECRET = randomId('secret');

// import the express app after setting the env variables
const { app } = require('../../app');

async function runTestUsingBuckets(buckets, testFunction) {
  try {
    await createS3Buckets(buckets);
    await testFunction();
  } finally {
    await Promise.all(buckets.map(recursivelyDeleteS3Bucket));
  }
}

/**
 * Helper for creating and uploading bucket configuration for 'move' tests.
 * @returns {Object} with keys of internalBucket, and publicBucket.
 */
async function setupBucketsConfig() {
  const systemBucket = process.env.system_bucket;
  const buckets = {
    protected: {
      name: systemBucket,
      type: 'protected',
    },
    public: {
      name: randomId('public'),
      type: 'public',
    },
  };

  process.env.DISTRIBUTION_ENDPOINT = 'http://example.com/';
  await s3PutObject({
    Bucket: systemBucket,
    Key: `${process.env.stackName}/workflows/buckets.json`,
    Body: JSON.stringify(buckets),
  });
  await createBucket(buckets.public.name);
  // Create the required bucket map configuration file
  await s3PutObject({
    Bucket: systemBucket,
    Key: getDistributionBucketMapKey(process.env.stackName),
    Body: JSON.stringify({
      [systemBucket]: systemBucket,
      [buckets.public.name]: buckets.public.name,
    }),
  });
  return { internalBucket: systemBucket, publicBucket: buckets.public.name };
}

test.before(async (t) => {
  process.env.CMR_ENVIRONMENT = 'SIT';
  process.env = {
    ...process.env,
    ...localStackConnectionEnv,
    PG_DATABASE: testDbName,
  };

  // create a fake bucket
  await createBucket(process.env.system_bucket);

  // create a workflow template file
  const tKey = `${process.env.stackName}/workflow_template.json`;
  await s3PutObject({ Bucket: process.env.system_bucket, Key: tKey, Body: '{}' });

  // create fake Granules table
  granuleModel = new models.Granule();
  await granuleModel.createTable();
  t.context.granuleModel = granuleModel;

  granulePgModel = new GranulePgModel();
  t.context.granulePgModel = granulePgModel;
  filePgModel = new FilePgModel();

  const username = randomString();
  await setAuthorizedOAuthUsers([username]);

  accessTokenModel = new models.AccessToken();
  await accessTokenModel.createTable();

  jwtAuthToken = await createFakeJwtAuthToken({ accessTokenModel, username });

  // Store the CMR password
  process.env.cmr_password_secret_name = randomString();
  await secretsManager().createSecret({
    Name: process.env.cmr_password_secret_name,
    SecretString: randomString(),
  }).promise();

  // Store the Launchpad passphrase
  process.env.launchpad_passphrase_secret_name = randomString();
  await secretsManager().createSecret({
    Name: process.env.launchpad_passphrase_secret_name,
    SecretString: randomString(),
  }).promise();

  // Generate a local test postGres database

  const { knex, knexAdmin } = await generateLocalTestDb(testDbName, migrationDir);
  t.context.knex = knex;
  t.context.knexAdmin = knexAdmin;

  const { esIndex, esClient } = await createTestIndex();
  t.context.esIndex = esIndex;
  t.context.esClient = esClient;

  t.context.esGranulesClient = new Search(
    {},
    'granule',
    process.env.ES_INDEX
  );

  // Create collections in Dynamo and Postgres
  // we need this because a granule has a foreign key referring to collections
  const collectionName = 'fakeCollection';
  const collectionVersion = 'v1';

  t.context.testCollection = fakeCollectionFactory({
    name: collectionName,
    version: collectionVersion,
    duplicateHandling: 'error',
  });
  t.context.collectionId = constructCollectionId(
    collectionName,
    collectionVersion
  );

  const testPgCollection = fakeCollectionRecordFactory({
    name: collectionName,
    version: collectionVersion,
  });
  const collectionPgModel = new CollectionPgModel();
  [t.context.collectionCumulusId] = await collectionPgModel.create(
    t.context.knex,
    testPgCollection
  );
});

test.beforeEach(async (t) => {
  const granuleId1 = cryptoRandomString({ length: 6 });
  const granuleId2 = cryptoRandomString({ length: 6 });

  // create fake Dynamo granule records
  t.context.fakeGranules = [
    fakeGranuleFactoryV2({ granuleId: granuleId1, status: 'completed' }),
    fakeGranuleFactoryV2({ granuleId: granuleId2, status: 'failed' }),
  ];

  await Promise.all(t.context.fakeGranules.map((granule) =>
    granuleModel.create(granule)
      .then((record) => indexer.indexGranule(t.context.esClient, record, t.context.esIndex))));

  // create fake Postgres granule records
  t.context.fakePGGranules = [
    fakeGranuleRecordFactory(
      {
        granule_id: granuleId1,
        status: 'completed',
        collection_cumulus_id: t.context.collectionCumulusId,
      }
    ),
    fakeGranuleRecordFactory(
      {
        granule_id: granuleId2,
        status: 'failed',
        collection_cumulus_id: t.context.collectionCumulusId,
      }
    ),
  ];

  await Promise.all(t.context.fakePGGranules.map((granule) =>
    granulePgModel.create(t.context.knex, granule)));
});

test.after.always(async (t) => {
  await granuleModel.deleteTable();
  await accessTokenModel.deleteTable();
  await recursivelyDeleteS3Bucket(process.env.system_bucket);
  await secretsManager().deleteSecret({
    SecretId: process.env.cmr_password_secret_name,
    ForceDeleteWithoutRecovery: true,
  }).promise();
  await secretsManager().deleteSecret({
    SecretId: process.env.launchpad_passphrase_secret_name,
    ForceDeleteWithoutRecovery: true,
  }).promise();

  await destroyLocalTestDb({
    knex: t.context.knex,
    knexAdmin: t.context.knexAdmin,
    testDbName,
  });
  await cleanupTestIndex(t.context);
});

test.serial('default returns list of granules', async (t) => {
  const response = await request(app)
    .get('/granules')
    .set('Accept', 'application/json')
    .set('Authorization', `Bearer ${jwtAuthToken}`)
    .expect(200);

  const { meta, results } = response.body;
  t.is(results.length, 2);
  t.is(meta.stack, process.env.stackName);
  t.is(meta.table, 'granule');
  t.is(meta.count, 2);
  const granuleIds = t.context.fakeGranules.map((i) => i.granuleId);
  results.forEach((r) => {
    t.true(granuleIds.includes(r.granuleId));
  });
});

test.serial('CUMULUS-911 GET without pathParameters and without an Authorization header returns an Authorization Missing response', async (t) => {
  const response = await request(app)
    .get('/granules')
    .set('Accept', 'application/json')
    .expect(401);

  assertions.isAuthorizationMissingResponse(t, response);
});

test.serial('CUMULUS-911 GET with pathParameters.granuleName set and without an Authorization header returns an Authorization Missing response', async (t) => {
  const response = await request(app)
    .get('/granules/asdf')
    .set('Accept', 'application/json')
    .expect(401);

  assertions.isAuthorizationMissingResponse(t, response);
});

test.serial('CUMULUS-911 PUT with pathParameters.granuleName set and without an Authorization header returns an Authorization Missing response', async (t) => {
  const response = await request(app)
    .put('/granules/asdf')
    .set('Accept', 'application/json')
    .expect(401);

  assertions.isAuthorizationMissingResponse(t, response);
});

test.serial('CUMULUS-911 DELETE with pathParameters.granuleName set and without an Authorization header returns an Authorization Missing response', async (t) => {
  const response = await request(app)
    .delete('/granules/asdf')
    .set('Accept', 'application/json')
    .expect(401);

  assertions.isAuthorizationMissingResponse(t, response);
});

test.serial('CUMULUS-912 GET without pathParameters and with an invalid access token returns an unauthorized response', async (t) => {
  const response = await request(app)
    .get('/granules/asdf')
    .set('Accept', 'application/json')
    .set('Authorization', 'Bearer ThisIsAnInvalidAuthorizationToken')
    .expect(401);

  assertions.isInvalidAccessTokenResponse(t, response);
});

test.serial('CUMULUS-912 GET without pathParameters and with an unauthorized user returns an unauthorized response', async (t) => {
  const accessTokenRecord = fakeAccessTokenFactory();
  await accessTokenModel.create(accessTokenRecord);
  const jwtToken = createJwtToken(accessTokenRecord);

  const response = await request(app)
    .get('/granules')
    .set('Accept', 'application/json')
    .set('Authorization', `Bearer ${jwtToken}`)
    .expect(401);

  assertions.isUnauthorizedUserResponse(t, response);
});

test.serial('CUMULUS-912 GET with pathParameters.granuleName set and with an invalid access token returns an unauthorized response', async (t) => {
  const response = await request(app)
    .get('/granules/asdf')
    .set('Accept', 'application/json')
    .set('Authorization', 'Bearer ThisIsAnInvalidAuthorizationToken')
    .expect(401);

  assertions.isInvalidAccessTokenResponse(t, response);
});

test.todo('CUMULUS-912 GET with pathParameters.granuleName set and with an unauthorized user returns an unauthorized response');

test.serial('CUMULUS-912 PUT with pathParameters.granuleName set and with an invalid access token returns an unauthorized response', async (t) => {
  const response = await request(app)
    .put('/granules/asdf')
    .set('Accept', 'application/json')
    .set('Authorization', 'Bearer ThisIsAnInvalidAuthorizationToken')
    .expect(401);

  assertions.isInvalidAccessTokenResponse(t, response);
});

test.todo('CUMULUS-912 PUT with pathParameters.granuleName set and with an unauthorized user returns an unauthorized response');

test.serial('CUMULUS-912 DELETE with pathParameters.granuleName set and with an unauthorized user returns an unauthorized response', async (t) => {
  const accessTokenRecord = fakeAccessTokenFactory();
  await accessTokenModel.create(accessTokenRecord);
  const jwtToken = createJwtToken(accessTokenRecord);

  const response = await request(app)
    .delete('/granules/adsf')
    .set('Accept', 'application/json')
    .set('Authorization', `Bearer ${jwtToken}`)
    .expect(401);

  assertions.isUnauthorizedUserResponse(t, response);
});

test.serial('GET returns an existing granule', async (t) => {
  const response = await request(app)
    .get(`/granules/${t.context.fakeGranules[0].granuleId}`)
    .set('Accept', 'application/json')
    .set('Authorization', `Bearer ${jwtAuthToken}`)
    .expect(200);

  const { granuleId } = response.body;
  t.is(granuleId, t.context.fakeGranules[0].granuleId);
});

test.serial('GET returns a 404 response if the granule is not found', async (t) => {
  const response = await request(app)
    .get('/granules/unknownGranule')
    .set('Accept', 'application/json')
    .set('Authorization', `Bearer ${jwtAuthToken}`)
    .expect(404);

  t.is(response.status, 404);
  const { message } = response.body;
  t.is(message, 'Granule not found');
});

test.serial('PUT fails if action is not supported', async (t) => {
  const response = await request(app)
    .put(`/granules/${t.context.fakeGranules[0].granuleId}`)
    .set('Accept', 'application/json')
    .set('Authorization', `Bearer ${jwtAuthToken}`)
    .send({ action: 'someUnsupportedAction' })
    .expect(400);

  t.is(response.status, 400);
  const { message } = response.body;
  t.true(message.includes('Action is not supported'));
});

// This needs to be serial because it is stubbing aws.sfn's responses
test.serial('reingest a granule', async (t) => {
  const fakeDescribeExecutionResult = {
    input: JSON.stringify({
      meta: {
        workflow_name: 'IngestGranule',
      },
      payload: {},
    }),
  };

  // fake workflow
  const message = JSON.parse(fakeDescribeExecutionResult.input);
  const wKey = `${process.env.stackName}/workflows/${message.meta.workflow_name}.json`;
  await s3PutObject({ Bucket: process.env.system_bucket, Key: wKey, Body: '{}' });

  const stub = sinon.stub(sfn(), 'describeExecution').returns({
    promise: () => Promise.resolve(fakeDescribeExecutionResult),
  });
  t.teardown(() => stub.restore());

  const response = await request(app)
    .put(`/granules/${t.context.fakeGranules[0].granuleId}`)
    .set('Accept', 'application/json')
    .set('Authorization', `Bearer ${jwtAuthToken}`)
    .send({ action: 'reingest' })
    .expect(200);

  const body = response.body;
  t.is(body.status, 'SUCCESS');
  t.is(body.action, 'reingest');
  t.true(body.warning.includes('overwritten'));

  const updatedGranule = await granuleModel.get({ granuleId: t.context.fakeGranules[0].granuleId });
  t.is(updatedGranule.status, 'running');
});

// This needs to be serial because it is stubbing aws.sfn's responses
test.serial('apply an in-place workflow to an existing granule', async (t) => {
  const fakeSFResponse = {
    execution: {
      input: JSON.stringify({
        meta: {
          workflow_name: 'inPlaceWorkflow',
        },
        payload: {},
      }),
    },
  };

  //fake in-place workflow
  const message = JSON.parse(fakeSFResponse.execution.input);
  const wKey = `${process.env.stackName}/workflows/${message.meta.workflow_name}.json`;
  await s3PutObject({ Bucket: process.env.system_bucket, Key: wKey, Body: '{}' });

  const fakeDescribeExecutionResult = {
    output: JSON.stringify({
      meta: {
        workflow_name: 'IngestGranule',
      },
      payload: {},
    }),
  };

  const stub = sinon.stub(sfn(), 'describeExecution').returns({
    promise: () => Promise.resolve(fakeDescribeExecutionResult),
  });
  t.teardown(() => stub.restore());

  const response = await request(app)
    .put(`/granules/${t.context.fakeGranules[0].granuleId}`)
    .set('Accept', 'application/json')
    .set('Authorization', `Bearer ${jwtAuthToken}`)
    .send({
      action: 'applyWorkflow',
      workflow: 'inPlaceWorkflow',
      messageSource: 'output',
    })
    .expect(200);

  const body = response.body;
  t.is(body.status, 'SUCCESS');
  t.is(body.action, 'applyWorkflow inPlaceWorkflow');

  const updatedGranule = await granuleModel.get({ granuleId: t.context.fakeGranules[0].granuleId });
  t.is(updatedGranule.status, 'running');
});

test.serial('remove a granule from CMR', async (t) => {
  const {
    s3Buckets,
    newDynamoGranule,
    newPgGranule: { collection_cumulus_id: collectionCumulusId },
  } = await createGranuleAndFiles({
    dbClient: t.context.knex,
    esClient: t.context.esClient,
    granuleParams: { published: true },
  });

  const granuleId = newDynamoGranule.granuleId;

  sinon.stub(
    CMR.prototype,
    'deleteGranule'
  ).callsFake(() => Promise.resolve());

  sinon.stub(
    CMR.prototype,
    'getGranuleMetadata'
  ).callsFake(() => Promise.resolve({ title: granuleId }));

  try {
    const response = await request(app)
      .put(`/granules/${granuleId}`)
      .set('Accept', 'application/json')
      .set('Authorization', `Bearer ${jwtAuthToken}`)
      .send({ action: 'removeFromCmr' })
      .expect(200);

    const body = response.body;
    t.is(body.status, 'SUCCESS');
    t.is(body.action, 'removeFromCmr');

    // Should have updated the Dynamo granule
    const updatedDynamoGranule = await granuleModel.get({ granuleId });
    t.is(updatedDynamoGranule.published, false);
    t.is(updatedDynamoGranule.cmrLink, undefined);

    // Should have updated the Postgres granule
    const updatedPgGranule = await granulePgModel.get(
      t.context.knex,
      { granule_id: granuleId, collection_cumulus_id: collectionCumulusId }
    );
    t.is(updatedPgGranule.published, false);
    t.is(updatedPgGranule.cmrLink, undefined);
  } finally {
    CMR.prototype.deleteGranule.restore();
    CMR.prototype.getGranuleMetadata.restore();
  }

  t.teardown(() => deleteS3Buckets([
    s3Buckets.protected.name,
    s3Buckets.public.name,
  ]));
});

test.serial('remove a granule from CMR with launchpad authentication', async (t) => {
  process.env.cmr_oauth_provider = 'launchpad';
  const launchpadStub = sinon.stub(launchpad, 'getLaunchpadToken').callsFake(() => randomString());

  sinon.stub(
    CMR.prototype,
    'deleteGranule'
  ).callsFake(() => Promise.resolve());

  sinon.stub(
    CMR.prototype,
    'getGranuleMetadata'
  ).callsFake(() => Promise.resolve({ title: t.context.fakeGranules[0].granuleId }));

  try {
    const response = await request(app)
      .put(`/granules/${t.context.fakeGranules[0].granuleId}`)
      .set('Accept', 'application/json')
      .set('Authorization', `Bearer ${jwtAuthToken}`)
      .send({ action: 'removeFromCmr' })
      .expect(200);

    const body = response.body;
    t.is(body.status, 'SUCCESS');
    t.is(body.action, 'removeFromCmr');

    const updatedGranule = await granuleModel.get({
      granuleId: t.context.fakeGranules[0].granuleId,
    });
    t.is(updatedGranule.published, false);
    t.is(updatedGranule.cmrLink, undefined);

    t.is(launchpadStub.calledOnce, true);
  } finally {
    process.env.cmr_oauth_provider = 'earthdata';
    launchpadStub.restore();
    CMR.prototype.deleteGranule.restore();
    CMR.prototype.getGranuleMetadata.restore();
  }
});

test.serial('DELETE returns 404 if granule does not exist', async (t) => {
  const granuleId = randomString();
  const response = await request(app)
    .delete(`/granules/${granuleId}`)
    .set('Accept', 'application/json')
    .set('Authorization', `Bearer ${jwtAuthToken}`)
    .expect(404);
  t.true(response.body.message.includes('No record found'));
});

test.serial('DELETE deleting an existing granule that is published will fail and not delete records', async (t) => {
  const {
    s3Buckets,
    newDynamoGranule,
    newPgGranule: { collection_cumulus_id: collectionCumulusId },
  } = await createGranuleAndFiles({
    dbClient: t.context.knex,
    granuleParams: { published: true },
    esClient: t.context.esClient,
  });

  const granuleId = newDynamoGranule.granuleId;

  const response = await request(app)
    .delete(`/granules/${granuleId}`)
    .set('Accept', 'application/json')
    .set('Authorization', `Bearer ${jwtAuthToken}`)
    .expect(400);

  t.is(response.status, 400);
  const { message } = response.body;
  t.is(
    message,
    'You cannot delete a granule that is published to CMR. Remove it from CMR first'
  );

  // granule should still exist in Dynamo and Postgres
  t.true(await granulePgModel.exists(
    t.context.knex,
    { granule_id: granuleId, collection_cumulus_id: collectionCumulusId }
  ));
  t.true(await granuleModel.exists({ granuleId }));

  // Verify files still exist in S3 and Postgres
  await Promise.all(
    newDynamoGranule.files.map(async (file) => {
      t.true(await s3ObjectExists({ Bucket: file.bucket, Key: file.key }));
      t.true(await filePgModel.exists(t.context.knex, { bucket: file.bucket, key: file.key }));
    })
  );

  t.teardown(() => deleteS3Buckets([
    s3Buckets.protected.name,
    s3Buckets.public.name,
  ]));
});

test.serial('DELETE deleting an existing unpublished granule', async (t) => {
  const {
    s3Buckets,
    newDynamoGranule,
    newPgGranule: { collection_cumulus_id: collectionCumulusId },
  } = await createGranuleAndFiles({
    dbClient: t.context.knex,
    granuleParams: { published: false },
    esClient: t.context.esClient,
  });

  const response = await request(app)
    .delete(`/granules/${newDynamoGranule.granuleId}`)
    .set('Accept', 'application/json')
    .set('Authorization', `Bearer ${jwtAuthToken}`)
    .expect(200);

  t.is(response.status, 200);
  const { detail } = response.body;
  t.is(detail, 'Record deleted');

  const granuleId = newDynamoGranule.granuleId;

  // granule have been deleted from Postgres and Dynamo
  t.false(await granulePgModel.exists(
    t.context.knex,
    { granule_id: granuleId, collection_cumulus_id: collectionCumulusId }
  ));
  t.false(await granuleModel.exists({ granuleId }));

  // verify the files are deleted from S3 and Postgres
  await Promise.all(
    newDynamoGranule.files.map(async (file) => {
      t.false(await s3ObjectExists({ Bucket: file.bucket, Key: file.key }));
      t.false(await filePgModel.exists(t.context.knex, { bucket: file.bucket, key: file.key }));
    })
  );

  t.teardown(() => deleteS3Buckets([
    s3Buckets.protected.name,
    s3Buckets.public.name,
  ]));
});

test.serial('DELETE deleting a granule that exists in Dynamo but not Postgres', async (t) => {
  // Create a granule in Dynamo only
  const s3Buckets = {
    protected: {
      name: randomId('protected'),
      type: 'protected',
    },
    public: {
      name: randomId('public'),
      type: 'public',
    },
  };
  const granuleId = randomId('granule');
  const files = [
    {
      bucket: s3Buckets.protected.name,
      fileName: `${granuleId}.hdf`,
      key: `${randomString(5)}/${granuleId}.hdf`,
    },
    {
      bucket: s3Buckets.protected.name,
      fileName: `${granuleId}.cmr.xml`,
      key: `${randomString(5)}/${granuleId}.cmr.xml`,
    },
    {
      bucket: s3Buckets.public.name,
      fileName: `${granuleId}.jpg`,
      key: `${randomString(5)}/${granuleId}.jpg`,
    },
  ];

  const newGranule = fakeGranuleFactoryV2(
    {
      granuleId: granuleId,
      status: 'failed',
      published: false,
      files: files,
    }
  );

  await createS3Buckets([
    s3Buckets.protected.name,
    s3Buckets.public.name,
  ]);

  // Add files to S3
  await Promise.all(newGranule.files.map((file) => s3PutObject({
    Bucket: file.bucket,
    Key: file.key,
    Body: `test data ${randomString()}`,
  })));

  // create a new Dynamo granule
  await granuleModel.create(newGranule);

  const response = await request(app)
    .delete(`/granules/${newGranule.granuleId}`)
    .set('Accept', 'application/json')
    .set('Authorization', `Bearer ${jwtAuthToken}`)
    .expect(200);

  t.is(response.status, 200);
  const { detail } = response.body;
  t.is(detail, 'Record deleted');

  // granule have been deleted from Dynamo
  t.false(await granuleModel.exists({ granuleId }));

  // Verify files were removed from S3
  await Promise.all(
    newGranule.files.map(async (file) => {
      t.false(await s3ObjectExists({ Bucket: file.bucket, Key: file.key }));
    })
  );

  t.teardown(() => deleteS3Buckets([
    s3Buckets.protected.name,
    s3Buckets.public.name,
  ]));
});

test.serial('DELETE throws an error if the Postgres get query fails', async (t) => {
  const {
    s3Buckets,
    newDynamoGranule,
    newPgGranule: { collection_cumulus_id: collectionCumulusId },
  } = await createGranuleAndFiles({
    dbClient: t.context.knex,
    granuleParams: { published: true },
    esClient: t.context.esClient,
  });

  sinon
    .stub(GranulePgModel.prototype, 'get')
    .throws(new Error('Error message'));

  try {
    const response = await request(app)
      .delete(`/granules/${newDynamoGranule.granuleId}`)
      .set('Accept', 'application/json')
      .set('Authorization', `Bearer ${jwtAuthToken}`);
    t.is(response.status, 400);
  } finally {
    GranulePgModel.prototype.get.restore();
  }

  const granuleId = newDynamoGranule.granuleId;

  // granule not have been deleted from Postgres or Dynamo
  t.true(await granulePgModel.exists(
    t.context.knex,
    { granule_id: granuleId, collection_cumulus_id: collectionCumulusId }
  ));
  t.true(await granuleModel.exists({ granuleId }));

  // verify the files still exist in S3 and Postgres
  await Promise.all(
    newDynamoGranule.files.map(async (file) => {
      t.true(await s3ObjectExists({ Bucket: file.bucket, Key: file.key }));
      t.true(await filePgModel.exists(t.context.knex, { bucket: file.bucket, key: file.key }));
    })
  );

  t.teardown(() => deleteS3Buckets([
    s3Buckets.protected.name,
    s3Buckets.public.name,
  ]));
});

test.serial('move a granule with no .cmr.xml file', async (t) => {
  const bucket = process.env.system_bucket;
  const secondBucket = randomId('second');
  const thirdBucket = randomId('third');

  await runTestUsingBuckets(
    [secondBucket, thirdBucket],
    async () => {
      // Generate Granule/Files, S3 objects and database entries
      const granuleFileName = randomId('granuleFileName');
      const {
        newGranule,
        postgresGranuleCumulusId,
      } = await generateMoveGranuleTestFilesAndEntries({
        t,
        bucket,
        secondBucket,
        granulePgModel,
        filePgModel,
        granuleModel,
        granuleFileName,
      });

      const destinationFilepath = `${process.env.stackName}/granules_moved`;
      const destinations = [
        {
          regex: '.*.txt$',
          bucket,
          filepath: destinationFilepath,
        },
        {
          regex: '.*.md$',
          bucket: thirdBucket,
          filepath: destinationFilepath,
        },
        {
          regex: '.*.jpg$',
          bucket,
          filepath: destinationFilepath,
        },
      ];

      const response = await request(app)
        .put(`/granules/${newGranule.granuleId}`)
        .set('Accept', 'application/json')
        .set('Authorization', `Bearer ${jwtAuthToken}`)
        .send({
          action: 'move',
          destinations,
        })
        .expect(200);

      const body = response.body;
      t.is(body.status, 'SUCCESS');
      t.is(body.action, 'move');

      // Validate S3 Objects are where they should be
      const bucketObjects = await s3().listObjects({
        Bucket: bucket,
        Prefix: destinationFilepath,
      }).promise();

      t.is(bucketObjects.Contents.length, 2);
      bucketObjects.Contents.forEach((item) => {
        t.is(item.Key.indexOf(`${destinationFilepath}/${granuleFileName}`), 0);
      });

      const thirdBucketObjects = await s3().listObjects({
        Bucket: thirdBucket,
        Prefix: destinationFilepath,
      }).promise();

      t.is(thirdBucketObjects.Contents.length, 1);
      t.is(thirdBucketObjects.Contents[0].Key, `${destinationFilepath}/${granuleFileName}.md`);

      // check the granule in dynamoDb is updated and files are replaced
      const updatedGranule = await granuleModel.get({ granuleId: newGranule.granuleId });

      updatedGranule.files.forEach((file) => {
        t.true(file.key.startsWith(`${destinationFilepath}/${granuleFileName}`));
        const destination = destinations.find((dest) => file.fileName.match(dest.regex));
        t.is(destination.bucket, file.bucket);
      });

      // check the granule in postgres is updated
      const pgFiles = await getPostgresFilesInOrder(
        t.context.knex,
        newGranule,
        filePgModel,
        postgresGranuleCumulusId
      );

      t.is(pgFiles.length, 3);

      for (let i = 0; i < pgFiles.length; i += 1) {
        const destination = destinations.find((dest) => pgFiles[i].file_name.match(dest.regex));
        t.is(destination.bucket, pgFiles[i].bucket);
        t.like(pgFiles[i], {
          ...omit(newGranule.files[i], ['fileName', 'size']),
          key: `${destinationFilepath}/${newGranule.files[i].fileName}`,
          bucket: destination.bucket,
          file_name: newGranule.files[i].fileName,
        });
      }
    }
  );
});

test.serial('When a move granule request fails to move a file correctly, it records the expected granule files in postgres and dynamo', async (t) => {
  const bucket = process.env.system_bucket;
  const secondBucket = randomId('second');
  const thirdBucket = randomId('third');
  const fakeBucket = 'TotallyNotARealBucket';

  await runTestUsingBuckets(
    [secondBucket, thirdBucket],
    async () => {
      // Generate Granule/Files, S3 objects and database entries
      const granuleFileName = randomId('granuleFileName');
      const {
        newGranule,
        postgresGranuleCumulusId,
      } = await generateMoveGranuleTestFilesAndEntries({
        t,
        bucket,
        secondBucket,
        granulePgModel,
        filePgModel,
        granuleModel,
        granuleFileName,
      });

      // Create 'destination' objects
      const destinationFilepath = `${process.env.stackName}/granules_fail_1`;
      const destinations = [
        {
          regex: '.*.txt$',
          bucket,
          filepath: destinationFilepath,
        },
        {
          regex: '.*.md$',
          bucket: thirdBucket,
          filepath: destinationFilepath,
        },
        {
          regex: '.*.jpg$',
          bucket: fakeBucket,
          filepath: destinationFilepath,
        },
      ];

      const response = await request(app)
        .put(`/granules/${newGranule.granuleId}`)
        .set('Accept', 'application/json')
        .set('Authorization', `Bearer ${jwtAuthToken}`)
        .send({
          action: 'move',
          destinations,
        })
        .expect(400);

      const message = JSON.parse(response.body.message);

      t.is(message.reason, 'Failed to move granule');
      t.deepEqual(message.granule, newGranule);
      t.is(message.errors.length, 1);
      t.is(message.errors[0].code, 'NoSuchBucket');

      const actualGranuleFileRecord = message.granuleFilesRecords.sort(
        (a, b) => (a.key < b.key ? -1 : 1)
      );
      const expectedGranuleFileRecord = [
        {
          bucket: thirdBucket,
          key: `${destinationFilepath}/${granuleFileName}.md`,
          fileName: `${granuleFileName}.md`,
        },
        {
          bucket,
          key: `${destinationFilepath}/${granuleFileName}.txt`,
          fileName: `${granuleFileName}.txt`,
        },
        newGranule.files[2],
      ];
      t.deepEqual(expectedGranuleFileRecord, actualGranuleFileRecord);

      // Validate S3 Objects are where they should be
      const bucketObjects = await s3().listObjects({
        Bucket: bucket,
        Prefix: destinationFilepath,
      }).promise();
      t.is(bucketObjects.Contents.length, 1);
      t.is(bucketObjects.Contents[0].Key, `${destinationFilepath}/${granuleFileName}.txt`);

      const failedBucketObjects = await s3().listObjects({
        Bucket: secondBucket,
        Prefix: `${process.env.stackName}/original_filepath`,
      }).promise();
      t.is(failedBucketObjects.Contents.length, 1);
      t.is(failedBucketObjects.Contents[0].Key,
        (`${process.env.stackName}/original_filepath/${granuleFileName}.jpg`));

      const thirdBucketObjects = await s3().listObjects({
        Bucket: thirdBucket,
        Prefix: destinationFilepath,
      }).promise();
      t.is(thirdBucketObjects.Contents.length, 1);
      t.is(thirdBucketObjects.Contents[0].Key, `${destinationFilepath}/${granuleFileName}.md`);

      // check the granule in dynamoDb is updated and files are replaced
      const updatedGranule = await granuleModel.get({ granuleId: newGranule.granuleId });
      const updatedFiles = updatedGranule.files;

      t.true(updatedFiles[0].key.startsWith(`${destinationFilepath}/${granuleFileName}`));
      t.like(newGranule.files[0], omit(updatedFiles[0], ['fileName', 'key', 'bucket']));
      t.is(updatedFiles[0].bucket, destinations.find(
        (dest) => updatedFiles[0].fileName.match(dest.regex)
      ).bucket);

      t.true(
        updatedFiles[1].key.startsWith(`${destinationFilepath}/${granuleFileName}`),
        `updatedFile[1] ${updatedFiles[1].key}, did not start with ${destinationFilepath}/${granuleFileName}`
      );
      t.like(newGranule.files[1], omit(updatedFiles[1], ['fileName', 'key', 'bucket']));
      t.is(updatedFiles[1].bucket, destinations.find(
        (dest) => updatedFiles[1].fileName.match(dest.regex)
      ).bucket);

      t.deepEqual(newGranule.files[2], updatedFiles[2]);

      // Check that the postgres granules are in the correct state
      const pgFiles = await getPostgresFilesInOrder(
        t.context.knex,
        newGranule,
        filePgModel,
        postgresGranuleCumulusId
      );

      // The .jpg at index 2 should fail and have the original object values as
      // it's assigned `fakeBucket`
      for (let i = 0; i < 2; i += 1) {
        const destination = destinations.find((dest) => pgFiles[i].file_name.match(dest.regex));
        t.is(destination.bucket, pgFiles[i].bucket);
        t.like(pgFiles[i], {
          ...omit(newGranule.files[i], ['fileName', 'size']),
          key: `${destinationFilepath}/${newGranule.files[i].fileName}`,
          bucket: destination.bucket,
          file_name: newGranule.files[i].fileName,
        });
      }
      t.like(pgFiles[2], {
        ...omit(newGranule.files[2], ['fileName', 'size']),
        file_name: newGranule.files[2].fileName,
      });
    }
  );
});

test('When a move granules request attempts to move a granule that is not migrated to postgres, it correctly updates only dynamoDb', async (t) => {
  const bucket = process.env.system_bucket;
  const secondBucket = randomId('second');
  const thirdBucket = randomId('third');
  await runTestUsingBuckets(
    [secondBucket, thirdBucket],
    async () => {
      const granuleFileName = randomId('granuleFileName');
      const {
        newGranule,
      } = await generateMoveGranuleTestFilesAndEntries({
        t,
        bucket,
        secondBucket,
        granulePgModel,
        filePgModel,
        granuleModel,
        granuleFileName,
        createPostgresEntries: false,
      });

      const destinationFilepath = `${process.env.stackName}/unmigrated_granules_moved`;
      const destinations = [
        {
          regex: '.*.txt$',
          bucket,
          filepath: destinationFilepath,
        },
        {
          regex: '.*.md$',
          bucket: thirdBucket,
          filepath: destinationFilepath,
        },
        {
          regex: '.*.jpg$',
          bucket,
          filepath: destinationFilepath,
        },
      ];

      const response = await request(app)
        .put(`/granules/${newGranule.granuleId}`)
        .set('Accept', 'application/json')
        .set('Authorization', `Bearer ${jwtAuthToken}`)
        .send({
          action: 'move',
          destinations,
        })
        .expect(200);

      const body = response.body;
      t.is(body.status, 'SUCCESS');
      t.is(body.action, 'move');

      const bucketObjects = await s3().listObjects({
        Bucket: bucket,
        Prefix: destinationFilepath,
      }).promise();

      t.is(bucketObjects.Contents.length, 2);
      bucketObjects.Contents.forEach((item) => {
        t.is(item.Key.indexOf(destinationFilepath), 0);
      });

      const thirdBucketObjects = await s3().listObjects({
        Bucket: thirdBucket,
        Prefix: destinationFilepath,
      }).promise();

      t.is(thirdBucketObjects.Contents.length, 1);
      thirdBucketObjects.Contents.forEach((item) => {
        t.is(item.Key.indexOf(destinationFilepath), 0);
      });

      // check the granule in dynamoDb is updated
      const updatedGranule = await granuleModel.get({ granuleId: newGranule.granuleId });
      updatedGranule.files.forEach((file) => {
        t.true(file.key.startsWith(destinationFilepath));
        const destination = destinations.find((dest) => file.fileName.match(dest.regex));
        t.is(destination.bucket, file.bucket);
      });

      // check there is no granule in postgresGranuleCumulusId
      await t.throwsAsync(granulePgModel.getRecordCumulusId(t.context.knex, {
        granule_id: updatedGranule.granuleId,
      }), { name: 'RecordDoesNotExist' });
    }
  );
});

test.serial('move a file and update ECHO10 xml metadata', async (t) => {
  const { internalBucket, publicBucket } = await setupBucketsConfig();
  const newGranule = fakeGranuleFactoryV2({ collectionId: t.context.collectionId });

  newGranule.files = [
    {
      bucket: internalBucket,
      fileName: `${newGranule.granuleId}.txt`,
      key: `${process.env.stackName}/original_filepath/${newGranule.granuleId}.txt`,
    },
    {
      bucket: publicBucket,
      fileName: `${newGranule.granuleId}.cmr.xml`,
      key: `${process.env.stackName}/original_filepath/${newGranule.granuleId}.cmr.xml`,
    },
  ];

  await granuleModel.create(newGranule);

  const postgresNewGranule = await translateApiGranuleToPostgresGranule(
    newGranule,
    t.context.knex
  );
  postgresNewGranule.collection_cumulus_id = t.context.collectionCumulusId;

  const [postgresGranuleCumulusId] = await granulePgModel.create(
    t.context.knex, postgresNewGranule
  );
  const postgresNewGranuleFiles = newGranule.files.map((file) => {
    const translatedFile = translateApiFiletoPostgresFile(file);
    translatedFile.granule_cumulus_id = postgresGranuleCumulusId;
    return translatedFile;
  });
  await Promise.all(
    postgresNewGranuleFiles.map((file) =>
      filePgModel.create(t.context.knex, file))
  );
  await granuleModel.create(newGranule, t.context.knex);

  await s3PutObject({
    Bucket: newGranule.files[0].bucket,
    Key: newGranule.files[0].key,
    Body: 'test data',
  });

  await s3PutObject({
    Bucket: newGranule.files[1].bucket,
    Key: newGranule.files[1].key,
    Body: fs.createReadStream(path.resolve(__dirname, '../data/meta.xml')),
  });

  const originalXML = await metadataObjectFromCMRFile(
    buildS3Uri(newGranule.files[1].bucket, newGranule.files[1].key)
  );

  const destinationFilepath = `${process.env.stackName}/moved_granules`;
  const destinations = [
    {
      regex: '.*.txt$',
      bucket: internalBucket,
      filepath: destinationFilepath,
    },
  ];

  sinon.stub(
    CMR.prototype,
    'ingestGranule'
  ).returns({ result: { 'concept-id': 'id204842' } });

  const response = await request(app)
    .put(`/granules/${newGranule.granuleId}`)
    .set('Accept', 'application/json')
    .set('Authorization', `Bearer ${jwtAuthToken}`)
    .send({
      action: 'move',
      destinations,
    })
    .expect(200);

  const body = response.body;

  t.is(body.status, 'SUCCESS');
  t.is(body.action, 'move');

  const list = await s3().listObjects({
    Bucket: internalBucket,
    Prefix: destinationFilepath,
  }).promise();
  t.is(list.Contents.length, 1);
  t.is(list.Contents[0].Key.indexOf(destinationFilepath), 0);

  const list2 = await s3().listObjects({
    Bucket: publicBucket,
    Prefix: `${process.env.stackName}/original_filepath`,
  }).promise();
  t.is(list2.Contents.length, 1);
  t.is(newGranule.files[1].key, list2.Contents[0].Key);

  const xmlObject = await metadataObjectFromCMRFile(
    buildS3Uri(newGranule.files[1].bucket, newGranule.files[1].key)
  );

  const newUrls = xmlObject.Granule.OnlineAccessURLs.OnlineAccessURL.map((obj) => obj.URL);
  const newDestination = `${process.env.DISTRIBUTION_ENDPOINT}${destinations[0].bucket}/${destinations[0].filepath}/${newGranule.files[0].fileName}`;
  t.true(newUrls.includes(newDestination));

  // All original URLs are unchanged (because they weren't involved in the granule move)
  const originalURLObjects = originalXML.Granule.OnlineAccessURLs.OnlineAccessURL;
  const originalURLs = originalURLObjects.map((urlObj) => urlObj.URL);
  originalURLs.forEach((originalURL) => {
    t.true(newUrls.includes(originalURL));
  });

  CMR.prototype.ingestGranule.restore();
  await recursivelyDeleteS3Bucket(publicBucket);
});

test.serial('move a file and update its UMM-G JSON metadata', async (t) => {
  const { internalBucket, publicBucket } = await setupBucketsConfig();

  const newGranule = fakeGranuleFactoryV2({ collectionId: t.context.collectionId });
  const ummgMetadataString = fs.readFileSync(path.resolve(__dirname, '../data/ummg-meta.json'));
  const originalUMMG = JSON.parse(ummgMetadataString);

  newGranule.files = [
    {
      bucket: internalBucket,
      fileName: `${newGranule.granuleId}.txt`,
      key: `${process.env.stackName}/original_filepath/${newGranule.granuleId}.txt`,
    },
    {
      bucket: publicBucket,
      fileName: `${newGranule.granuleId}.cmr.json`,
      key: `${process.env.stackName}/original_filepath/${newGranule.granuleId}.cmr.json`,
    },
  ];

  const postgresNewGranule = await translateApiGranuleToPostgresGranule(
    newGranule,
    t.context.knex
  );
  postgresNewGranule.collection_cumulus_id = t.context.collectionCumulusId;

  const [postgresGranuleCumulusId] = await granulePgModel.create(
    t.context.knex, postgresNewGranule
  );
  const postgresNewGranuleFiles = newGranule.files.map((file) => {
    const translatedFile = translateApiFiletoPostgresFile(file);
    translatedFile.granule_cumulus_id = postgresGranuleCumulusId;
    return translatedFile;
  });
  await Promise.all(
    postgresNewGranuleFiles.map((file) =>
      filePgModel.create(t.context.knex, file))
  );
  await granuleModel.create(newGranule);

  await Promise.all(newGranule.files.map((file) => {
    if (file.name === `${newGranule.granuleId}.txt`) {
      return s3PutObject({ Bucket: file.bucket, Key: file.key, Body: 'test data' });
    }
    return s3PutObject({ Bucket: file.bucket, Key: file.key, Body: ummgMetadataString });
  }));

  const destinationFilepath = `${process.env.stackName}/moved_granules/${randomString()}`;
  const destinations = [
    {
      regex: '.*.txt$',
      bucket: internalBucket,
      filepath: destinationFilepath,
    },
  ];

  sinon.stub(
    CMR.prototype,
    'ingestUMMGranule'
  ).returns({ result: { 'concept-id': 'id204842' } });

  const response = await request(app)
    .put(`/granules/${newGranule.granuleId}`)
    .set('Accept', 'application/json')
    .set('Authorization', `Bearer ${jwtAuthToken}`)
    .send({
      action: 'move',
      destinations,
    })
    .expect(200);

  const body = response.body;

  t.is(body.status, 'SUCCESS');
  t.is(body.action, 'move');

  // text file has moved to correct location
  const list = await s3().listObjects({
    Bucket: internalBucket,
    Prefix: destinationFilepath,
  }).promise();
  t.is(list.Contents.length, 1);
  t.is(list.Contents[0].Key.indexOf(destinationFilepath), 0);

  // CMR JSON  is in same location.
  const list2 = await s3().listObjects({
    Bucket: publicBucket,
    Prefix: `${process.env.stackName}/original_filepath`,
  }).promise();
  t.is(list2.Contents.length, 1);
  t.is(newGranule.files[1].key, list2.Contents[0].Key);

  // CMR UMMG JSON has been updated with the location of the moved file.
  const ummgObject = await metadataObjectFromCMRFile(
    buildS3Uri(newGranule.files[1].bucket, newGranule.files[1].key)
  );
  const updatedURLs = ummgObject.RelatedUrls.map((urlObj) => urlObj.URL);
  const newDestination = `${process.env.DISTRIBUTION_ENDPOINT}${destinations[0].bucket}/${destinations[0].filepath}/${newGranule.files[0].fileName}`;
  t.true(updatedURLs.includes(newDestination));

  // Original metadata is also unchanged.
  const origURLs = originalUMMG.RelatedUrls.map((urlObj) => urlObj.URL);
  origURLs.forEach((origURL) => {
    t.true(updatedURLs.includes(origURL));
  });

  CMR.prototype.ingestUMMGranule.restore();
  await recursivelyDeleteS3Bucket(publicBucket);
});

test.serial('PUT with action move returns failure if one granule file exists', async (t) => {
  const filesExistingStub = sinon.stub(models.Granule.prototype, 'getFilesExistingAtLocation').returns([{ fileName: 'file1' }]);

  const granule = t.context.fakeGranules[0];

  await granuleModel.create(granule);

  const body = {
    action: 'move',
    destinations: [{
      regex: '.*.hdf$',
      bucket: 'fake-bucket',
      filepath: 'fake-destination',
    }],
  };

  const response = await request(app)
    .put(`/granules/${granule.granuleId}`)
    .set('Accept', 'application/json')
    .set('Authorization', `Bearer ${jwtAuthToken}`)
    .send(body)
    .expect(409);

  const responseBody = response.body;
  t.is(response.status, 409);
  t.is(responseBody.message,
    'Cannot move granule because the following files would be overwritten at the destination location: file1. Delete the existing files or reingest the source files.');

  filesExistingStub.restore();
});

test.serial('PUT with action move returns failure if more than one granule file exists', async (t) => {
  const filesExistingStub = sinon.stub(models.Granule.prototype, 'getFilesExistingAtLocation').returns([
    { fileName: 'file1' },
    { fileName: 'file2' },
    { fileName: 'file3' },
  ]);
  const granule = t.context.fakeGranules[0];

  await granuleModel.create(granule);

  const body = {
    action: 'move',
    destinations: [{
      regex: '.*.hdf$',
      bucket: 'fake-bucket',
      filepath: 'fake-destination',
    }],
  };

  const response = await request(app)
    .put(`/granules/${granule.granuleId}`)
    .set('Accept', 'application/json')
    .set('Authorization', `Bearer ${jwtAuthToken}`)
    .send(body)
    .expect(409);

  const responseBody = response.body;
  t.is(response.statusCode, 409);
  t.is(responseBody.message,
    'Cannot move granule because the following files would be overwritten at the destination location: file1, file2, file3. Delete the existing files or reingest the source files.');

  filesExistingStub.restore();
});

<<<<<<< HEAD
test.serial('POST creates new granule in dynamoDB and postgres', async (t) => {
  const newGranule = fakeGranuleFactoryV2({
    collectionId: t.context.collectionId,
    execution: undefined,
  });

  const response = await request(app)
    .post('/granules')
    .set('Authorization', `Bearer ${jwtAuthToken}`)
    .set('Accept', 'application/json')
    .send(newGranule)
    .expect(200);

  const fetchedDynamoRecord = await granuleModel.get({
    granuleId: newGranule.granuleId,
  });

  const fetchedPostgresRecord = await granulePgModel.get(
    t.context.knex,
    {
      granule_id: newGranule.granuleId,
      collection_cumulus_id: t.context.collectionCumulusId,
    }
  );

  t.deepEqual(
    JSON.parse(response.text),
    { message: `Successfully wrote granule with Granule Id: ${newGranule.granuleId}` }
  );
  t.is(fetchedDynamoRecord.granuleId, newGranule.granuleId);
  t.is(fetchedPostgresRecord.granule_id, newGranule.granuleId);
});

test.serial('POST rejects if a granule already exists in postgres', async (t) => {
  const newGranule = fakeGranuleFactoryV2({
    collectionId: t.context.collectionId,
    execution: undefined,
  });

  await request(app)
    .post('/granules')
    .set('Authorization', `Bearer ${jwtAuthToken}`)
    .set('Accept', 'application/json')
    .send(newGranule)
    .expect(200);

  const response = await request(app)
    .post('/granules')
    .set('Authorization', `Bearer ${jwtAuthToken}`)
    .set('Accept', 'application/json')
    .send(newGranule)
    .expect(409);

  const errorText = JSON.parse(response.error.text);
  t.is(errorText.statusCode, 409);
  t.is(errorText.error, 'Conflict');
  t.is(errorText.message, `A granule already exists for granule_id: ${newGranule.granuleId}`);
});

test.serial('POST return bad request if a granule is submitted with a bad collectionId.', async (t) => {
  const newGranule = fakeGranuleFactoryV2({
    collectionId: randomId('collectionId'),
  });

  const response = await request(app)
    .post('/granules')
    .set('Authorization', `Bearer ${jwtAuthToken}`)
    .set('Accept', 'application/json')
    .send(newGranule)
    .expect(400);

  t.is(response.statusCode, 400);
  t.is(response.error.status, 400);
  t.is(response.error.message, 'cannot POST /granules (400)');
=======
test('PUT replaces an existing granule in all data stores', async (t) => {
  const { esClient, knex } = t.context;
  const {
    newPgGranule,
    newDynamoGranule,
    esRecord,
  } = await createGranuleAndFiles({
    dbClient: knex,
    esClient,
    granuleParams: {
      status: 'running',
    },
  });

  t.is(newDynamoGranule.status, 'running');
  t.is(newDynamoGranule.queryFields, undefined);
  t.is(newPgGranule.status, 'running');
  t.is(newPgGranule.query_fields, null);
  t.is(esRecord.status, 'running');
  t.is(esRecord.queryFields, undefined);

  const newQueryFields = {
    foo: randomString(),
  };
  const updatedGranule = {
    ...newDynamoGranule,
    status: 'completed',
    queryFields: newQueryFields,
  };

  await request(app)
    .put(`/granules/${newDynamoGranule.granuleId}`)
    .set('Accept', 'application/json')
    .set('Authorization', `Bearer ${jwtAuthToken}`)
    .send(updatedGranule)
    .expect(200);

  const actualGranule = await t.context.granuleModel.get({
    granuleId: newDynamoGranule.granuleId,
  });
  t.deepEqual(actualGranule, {
    ...newDynamoGranule,
    status: 'completed',
    queryFields: newQueryFields,
    updatedAt: actualGranule.updatedAt,
  });

  const actualPgGranule = await t.context.granulePgModel.get(t.context.knex, {
    cumulus_id: newPgGranule.cumulus_id,
  });
  t.deepEqual(actualPgGranule, {
    ...newPgGranule,
    status: 'completed',
    query_fields: newQueryFields,
    updated_at: actualPgGranule.updated_at,
  });

  const updatedEsRecord = await t.context.esGranulesClient.get(
    newDynamoGranule.granuleId
  );
  t.like(
    updatedEsRecord,
    {
      ...esRecord,
      files: actualGranule.files,
      status: 'completed',
      queryFields: newQueryFields,
      updatedAt: updatedEsRecord.updatedAt,
      timestamp: updatedEsRecord.timestamp,
    }
  );
});

test('PUT replaces an existing granule in all data stores with correct timestamps', async (t) => {
  const { esClient, knex } = t.context;
  const {
    newPgGranule,
    newDynamoGranule,
  } = await createGranuleAndFiles({
    dbClient: knex,
    esClient,
    granuleParams: {
      status: 'running',
      createdAt: Date.now(),
      updatedAt: Date.now(),
    },
  });

  const updatedGranule = {
    ...newDynamoGranule,
    updatedAt: Date.now(),
    createdAt: Date.now(),
  };

  await request(app)
    .put(`/granules/${newDynamoGranule.granuleId}`)
    .set('Accept', 'application/json')
    .set('Authorization', `Bearer ${jwtAuthToken}`)
    .send(updatedGranule)
    .expect(200);

  const actualGranule = await t.context.granuleModel.get({
    granuleId: newDynamoGranule.granuleId,
  });
  const actualPgGranule = await t.context.granulePgModel.get(t.context.knex, {
    cumulus_id: newPgGranule.cumulus_id,
  });
  const updatedEsRecord = await t.context.esGranulesClient.get(
    newDynamoGranule.granuleId
  );

  t.true(actualGranule.updatedAt > updatedGranule.updatedAt);
  // createdAt timestamp from original record should have been preserved
  t.is(actualGranule.createdAt, newDynamoGranule.createdAt);
  // PG and Dynamo records have the same timestamps
  t.is(actualPgGranule.created_at.getTime(), actualGranule.createdAt);
  t.is(actualPgGranule.updated_at.getTime(), actualGranule.updatedAt);
  t.is(actualPgGranule.created_at.getTime(), updatedEsRecord.createdAt);
  t.is(actualPgGranule.updated_at.getTime(), updatedEsRecord.updatedAt);
});

test('put() does not write to PostgreSQL/Elasticsearch if writing to DynamoDB fails', async (t) => {
  const { esClient, knex } = t.context;
  const {
    newPgGranule,
    newDynamoGranule,
    esRecord,
  } = await createGranuleAndFiles({
    dbClient: knex,
    esClient,
    granuleParams: { status: 'running' },
  });

  const fakeGranuleModel = {
    get: () => Promise.resolve(newDynamoGranule),
    create: () => {
      throw new Error('something bad');
    },
  };

  const updatedGranule = {
    ...newDynamoGranule,
    status: 'completed',
  };

  const expressRequest = {
    params: {
      granuleName: newDynamoGranule.granuleId,
    },
    body: updatedGranule,
    testContext: {
      knex,
      granuleModel: fakeGranuleModel,
    },
  };

  const response = buildFakeExpressResponse();

  await t.throwsAsync(
    put(expressRequest, response),
    { message: 'something bad' }
  );

  t.deepEqual(
    await t.context.granuleModel.get({
      granuleId: newDynamoGranule.granuleId,
    }),
    newDynamoGranule
  );
  t.deepEqual(
    await t.context.granulePgModel.get(t.context.knex, {
      cumulus_id: newPgGranule.cumulus_id,
    }),
    newPgGranule
  );
  t.deepEqual(
    await t.context.esGranulesClient.get(
      newDynamoGranule.granuleId
    ),
    esRecord
  );
});

test('put() does not write to DynamoDB/Elasticsearch if writing to PostgreSQL fails', async (t) => {
  const { esClient, knex } = t.context;
  const {
    newPgGranule,
    newDynamoGranule,
    esRecord,
  } = await createGranuleAndFiles({
    dbClient: knex,
    esClient,
    granuleParams: { status: 'running' },
  });

  const fakeGranulePgModel = {
    upsert: () => {
      throw new Error('something bad');
    },
  };

  const updatedGranule = {
    ...newDynamoGranule,
    status: 'completed',
  };

  const expressRequest = {
    params: {
      granuleName: newDynamoGranule.granuleId,
    },
    body: updatedGranule,
    testContext: {
      knex,
      granulePgModel: fakeGranulePgModel,
    },
  };

  const response = buildFakeExpressResponse();

  await t.throwsAsync(
    put(expressRequest, response),
    { message: 'something bad' }
  );

  t.deepEqual(
    await t.context.granuleModel.get({
      granuleId: newDynamoGranule.granuleId,
    }),
    newDynamoGranule
  );
  t.deepEqual(
    await t.context.granulePgModel.get(t.context.knex, {
      cumulus_id: newPgGranule.cumulus_id,
    }),
    newPgGranule
  );
  t.deepEqual(
    await t.context.esGranulesClient.get(
      newDynamoGranule.granuleId
    ),
    esRecord
  );
});

test('put() does not write to DynamoDB/PostgreSQL if writing to Elasticsearch fails', async (t) => {
  const { esClient, knex } = t.context;
  const {
    newPgGranule,
    newDynamoGranule,
    esRecord,
  } = await createGranuleAndFiles({
    dbClient: knex,
    esClient,
    granuleParams: { status: 'running' },
  });

  const fakeEsClient = {
    index: () => {
      throw new Error('something bad');
    },
    delete: () => Promise.resolve(),
  };

  const updatedGranule = {
    ...newDynamoGranule,
    status: 'completed',
  };

  const expressRequest = {
    params: {
      granuleName: newDynamoGranule.granuleId,
    },
    body: updatedGranule,
    testContext: {
      knex,
      esClient: fakeEsClient,
    },
  };

  const response = buildFakeExpressResponse();

  await t.throwsAsync(
    put(expressRequest, response),
    { message: 'something bad' }
  );

  t.deepEqual(
    await t.context.granuleModel.get({
      granuleId: newDynamoGranule.granuleId,
    }),
    newDynamoGranule
  );
  t.deepEqual(
    await t.context.granulePgModel.get(t.context.knex, {
      cumulus_id: newPgGranule.cumulus_id,
    }),
    newPgGranule
  );
  t.deepEqual(
    await t.context.esGranulesClient.get(
      newDynamoGranule.granuleId
    ),
    esRecord
  );
>>>>>>> 3d8424af
});<|MERGE_RESOLUTION|>--- conflicted
+++ resolved
@@ -55,8 +55,6 @@
   fakeGranuleRecordFactory,
 } = require('@cumulus/db/dist/test-utils');
 
-const { migrationDir } = require('../../../../lambdas/db-migration');
-
 const { put } = require('../../endpoints/granules');
 const assertions = require('../../lib/assertions');
 const { createGranuleAndFiles } = require('../helpers/create-test-data');
@@ -72,10 +70,6 @@
 const {
   createJwtToken,
 } = require('../../lib/token');
-<<<<<<< HEAD
-=======
-const models = require('../../models');
->>>>>>> 3d8424af
 
 const {
   generateMoveGranuleTestFilesAndEntries,
@@ -1501,7 +1495,6 @@
   filesExistingStub.restore();
 });
 
-<<<<<<< HEAD
 test.serial('POST creates new granule in dynamoDB and postgres', async (t) => {
   const newGranule = fakeGranuleFactoryV2({
     collectionId: t.context.collectionId,
@@ -1576,7 +1569,8 @@
   t.is(response.statusCode, 400);
   t.is(response.error.status, 400);
   t.is(response.error.message, 'cannot POST /granules (400)');
-=======
+});
+
 test('PUT replaces an existing granule in all data stores', async (t) => {
   const { esClient, knex } = t.context;
   const {
@@ -1881,5 +1875,4 @@
     ),
     esRecord
   );
->>>>>>> 3d8424af
 });