'use strict';

const request = require('supertest');
const sinon = require('sinon');
const test = require('ava');

const { s3 } = require('@cumulus/aws-client/services');
const {
  recursivelyDeleteS3Bucket,
} = require('@cumulus/aws-client/S3');
const { randomString } = require('@cumulus/common/test-utils');
<<<<<<< HEAD
const { localStackConnectionEnv } = require('@cumulus/db');
const { createFakeJwtAuthToken, setAuthorizedOAuthUsers } = require('../../../lib/testUtils');
=======
>>>>>>> 96cad7f1

const {
  localStackConnectionEnv,
  generateLocalTestDb,
  destroyLocalTestDb,
  CollectionPgModel,
  fakeCollectionRecordFactory,
} = require('@cumulus/db');

const { migrationDir } = require('../../../../../lambdas/db-migration');
const { createFakeJwtAuthToken, setAuthorizedOAuthUsers } = require('../../../lib/testUtils');
const models = require('../../../models');
const { app } = require('../../../app');

process.env.AccessTokensTable = randomString();
process.env.backgroundQueueUrl = randomString();
process.env.GranulesTable = randomString();
process.env.TOKEN_SECRET = randomString();

const fakeCollectionId = 'FakeCollection___006';
let accessTokenModel;
let jwtAuthToken;

<<<<<<< HEAD
test.before(async () => {
  process.env = {
    ...process.env,
    ...localStackConnectionEnv,
  };
=======
const testDbName = randomString(12);

test.before(async (t) => {
  process.env = {
    ...process.env,
    ...localStackConnectionEnv,
    PG_DATABASE: testDbName,
  };
  const { knex, knexAdmin } = await generateLocalTestDb(testDbName, migrationDir);
  t.context.knex = knex;
  t.context.knexAdmin = knexAdmin;
  const collectionPgModel = new CollectionPgModel();

  await collectionPgModel.create(t.context.knex, fakeCollectionRecordFactory({ name: 'FakeCollection', version: '006' }));

>>>>>>> 96cad7f1
  process.env.system_bucket = randomString();
  await s3().createBucket({ Bucket: process.env.system_bucket }).promise();

  const username = randomString();
  await setAuthorizedOAuthUsers([username]);

  accessTokenModel = new models.AccessToken();
  await accessTokenModel.createTable();

  jwtAuthToken = await createFakeJwtAuthToken({ accessTokenModel, username });
});

test.after.always(async (t) => {
  await recursivelyDeleteS3Bucket(process.env.system_bucket);
  await accessTokenModel.deleteTable();

  await destroyLocalTestDb({
    knex: t.context.knex,
    knexAdmin: t.context.knexAdmin,
    testDbName,
  });
});

test('put request with reingest action calls the granuleModel.reingest function with expected parameters', async (t) => {
  const granuleGetStub = sinon.stub(models.Granule.prototype, 'get').returns(
    new Promise((resolve) => resolve({ collectionId: fakeCollectionId }))
  );
  const granuleReingestStub = sinon.stub(models.Granule.prototype, 'reingest').returns(
    new Promise((resolve) => resolve({ response: 'fakeResponse' }))
  );

  const body = {
    action: 'reingest',
  };

  await request(app)
    .put('/granules/asdf')
    .set('Accept', 'application/json')
    .set('Authorization', `Bearer ${jwtAuthToken}`)
    .send(body)
    .expect(200);

  t.is(granuleReingestStub.calledOnce, true);

  const reingestArgs = granuleReingestStub.args[0];
  const { queueUrl } = reingestArgs[0];
  t.is(queueUrl, process.env.backgroundQueueUrl);

  granuleGetStub.restore();
  granuleReingestStub.restore();
});<|MERGE_RESOLUTION|>--- conflicted
+++ resolved
@@ -9,12 +9,6 @@
   recursivelyDeleteS3Bucket,
 } = require('@cumulus/aws-client/S3');
 const { randomString } = require('@cumulus/common/test-utils');
-<<<<<<< HEAD
-const { localStackConnectionEnv } = require('@cumulus/db');
-const { createFakeJwtAuthToken, setAuthorizedOAuthUsers } = require('../../../lib/testUtils');
-=======
->>>>>>> 96cad7f1
-
 const {
   localStackConnectionEnv,
   generateLocalTestDb,
@@ -37,13 +31,6 @@
 let accessTokenModel;
 let jwtAuthToken;
 
-<<<<<<< HEAD
-test.before(async () => {
-  process.env = {
-    ...process.env,
-    ...localStackConnectionEnv,
-  };
-=======
 const testDbName = randomString(12);
 
 test.before(async (t) => {
@@ -59,7 +46,6 @@
 
   await collectionPgModel.create(t.context.knex, fakeCollectionRecordFactory({ name: 'FakeCollection', version: '006' }));
 
->>>>>>> 96cad7f1
   process.env.system_bucket = randomString();
   await s3().createBucket({ Bucket: process.env.system_bucket }).promise();
 
