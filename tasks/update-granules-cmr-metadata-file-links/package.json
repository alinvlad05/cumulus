{
  "name": "@cumulus/update-granules-cmr-metadata-file-links",
<<<<<<< HEAD
  "version": "11.1.5",
=======
  "version": "13.2.0",
>>>>>>> 503c5383
  "description": "Update CMR metadata files with correct online access urls and etags and transfer etag info to granules' CMR files",
  "main": "index.js",
  "directories": {
    "test": "tests"
  },
  "homepage": "https://github.com/nasa/cumulus/tree/master/tasks/update-granules-cmr-metadata-file-links",
  "repository": {
    "type": "git",
    "url": "https://github.com/nasa/cumulus"
  },
  "publishConfig": {
    "access": "public"
  },
  "engines": {
    "node": ">=14.19.1"
  },
  "scripts": {
    "generate-task-schemas": "npx generate-task-schemas . files",
    "build": "rm -rf dist && mkdir dist && npm run generate-task-schemas && cp -R schemas dist/ && ../../node_modules/.bin/webpack",
    "clean": "rm -rf dist",
    "package": "npm run build && (cd dist && node ../../../bin/zip.js lambda.zip index.js schemas)",
    "test": "../../node_modules/.bin/ava",
    "test:coverage": "../../node_modules/.bin/nyc npm test",
    "watch": "rm -rf dist && mkdir dist && cp -R schemas dist/ && ../../node_modules/.bin/webpack --progress -w"
  },
  "ava": {
    "files": [
      "tests/*.js"
    ],
    "fail-fast": true,
    "serial": true,
    "verbose": true,
    "timeout": "15m"
  },
  "author": "Cumulus Authors",
  "license": "Apache-2.0",
  "dependencies": {
<<<<<<< HEAD
    "@cumulus/cmrjs": "11.1.5",
    "@cumulus/common": "11.1.5",
    "@cumulus/cumulus-message-adapter-js": "2.0.4",
    "@cumulus/distribution-utils": "11.1.5",
    "lodash": "^4.17.15"
  },
  "devDependencies": {
    "@cumulus/aws-client": "11.1.5",
    "@cumulus/schemas": "11.1.5"
=======
    "@cumulus/cmrjs": "13.2.0",
    "@cumulus/common": "13.2.0",
    "@cumulus/cumulus-message-adapter-js": "2.0.4",
    "@cumulus/distribution-utils": "13.2.0",
    "lodash": "^4.17.15"
  },
  "devDependencies": {
    "@cumulus/aws-client": "13.2.0",
    "@cumulus/schemas": "13.2.0"
>>>>>>> 503c5383
  }
}<|MERGE_RESOLUTION|>--- conflicted
+++ resolved
@@ -1,10 +1,6 @@
 {
   "name": "@cumulus/update-granules-cmr-metadata-file-links",
-<<<<<<< HEAD
-  "version": "11.1.5",
-=======
   "version": "13.2.0",
->>>>>>> 503c5383
   "description": "Update CMR metadata files with correct online access urls and etags and transfer etag info to granules' CMR files",
   "main": "index.js",
   "directories": {
@@ -42,17 +38,6 @@
   "author": "Cumulus Authors",
   "license": "Apache-2.0",
   "dependencies": {
-<<<<<<< HEAD
-    "@cumulus/cmrjs": "11.1.5",
-    "@cumulus/common": "11.1.5",
-    "@cumulus/cumulus-message-adapter-js": "2.0.4",
-    "@cumulus/distribution-utils": "11.1.5",
-    "lodash": "^4.17.15"
-  },
-  "devDependencies": {
-    "@cumulus/aws-client": "11.1.5",
-    "@cumulus/schemas": "11.1.5"
-=======
     "@cumulus/cmrjs": "13.2.0",
     "@cumulus/common": "13.2.0",
     "@cumulus/cumulus-message-adapter-js": "2.0.4",
@@ -62,6 +47,5 @@
   "devDependencies": {
     "@cumulus/aws-client": "13.2.0",
     "@cumulus/schemas": "13.2.0"
->>>>>>> 503c5383
   }
 }