{
  "name": "@cumulus/s3-replicator",
<<<<<<< HEAD
  "version": "11.1.4",
=======
  "version": "13.0.1",
>>>>>>> eb57ee60
  "description": "Replicate S3 Events to alternate bucket. Solves same-region replication.",
  "main": "index.js",
  "engines": {
    "node": ">=14.19.1"
  },
  "scripts": {
    "clean": "rm -rf dist",
    "test": "../../node_modules/.bin/ava",
    "test:coverage": "../../node_modules/.bin/nyc npm test"
  },
  "ava": {
    "timeout": "15m"
  },
  "author": "Cumulus Authors",
  "license": "Apache-2.0",
  "dependencies": {
    "aws-sdk": "^2.585.0"
  },
  "private": true
}<|MERGE_RESOLUTION|>--- conflicted
+++ resolved
@@ -1,10 +1,6 @@
 {
   "name": "@cumulus/s3-replicator",
-<<<<<<< HEAD
-  "version": "11.1.4",
-=======
   "version": "13.0.1",
->>>>>>> eb57ee60
   "description": "Replicate S3 Events to alternate bucket. Solves same-region replication.",
   "main": "index.js",
   "engines": {
