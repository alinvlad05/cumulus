{
  "name": "@cumulus/test-version-up",
<<<<<<< HEAD
  "version": "11.1.5",
=======
  "version": "13.2.0",
>>>>>>> 503c5383
  "description": "Version Up Test Lambda",
  "main": "index.js",
  "private": true,
  "engines": {
    "node": ">=14.19.1"
  },
  "scripts": {
    "test": "true",
    "package": "rm -f lambda.zip && node ../../../bin/zip.js lambda.zip index.js",
    "python-lint": "true"
  },
  "publishConfig": {
    "access": "private"
  },
  "author": "Cumulus Authors",
  "license": "Apache-2.0"
}<|MERGE_RESOLUTION|>--- conflicted
+++ resolved
@@ -1,10 +1,6 @@
 {
   "name": "@cumulus/test-version-up",
-<<<<<<< HEAD
-  "version": "11.1.5",
-=======
   "version": "13.2.0",
->>>>>>> 503c5383
   "description": "Version Up Test Lambda",
   "main": "index.js",
   "private": true,
