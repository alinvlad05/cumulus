--- conflicted
+++ resolved
@@ -1,14 +1,14 @@
-'use strict';
-
-const fs = require('fs');
-const request = require('supertest');
-const path = require('path');
-const sinon = require('sinon');
-const test = require('ava');
-const omit = require('lodash/omit');
-
-const sortBy = require('lodash/sortBy');
-const cryptoRandomString = require('crypto-random-string');
+"use strict";
+
+const fs = require("fs");
+const request = require("supertest");
+const path = require("path");
+const sinon = require("sinon");
+const test = require("ava");
+const omit = require("lodash/omit");
+
+const sortBy = require("lodash/sortBy");
+const cryptoRandomString = require("crypto-random-string");
 const {
   CollectionPgModel,
   destroyLocalTestDb,
@@ -33,9 +33,12 @@
   translatePostgresFileToApiFile,
   translatePostgresGranuleToApiGranule,
   upsertGranuleWithExecutionJoinRecord,
-} = require('@cumulus/db');
-
-const { createTestIndex, cleanupTestIndex } = require('@cumulus/es-client/testUtils');
+} = require("@cumulus/db");
+
+const {
+  createTestIndex,
+  cleanupTestIndex,
+} = require("@cumulus/es-client/testUtils");
 
 const {
   buildS3Uri,
@@ -45,26 +48,41 @@
   recursivelyDeleteS3Bucket,
   s3ObjectExists,
   s3PutObject,
-} = require('@cumulus/aws-client/S3');
-
-const { secretsManager, sfn, s3, sns, sqs } = require('@cumulus/aws-client/services');
-const { CMR } = require('@cumulus/cmr-client');
-const { metadataObjectFromCMRFile } = require('@cumulus/cmrjs/cmr-utils');
-const indexer = require('@cumulus/es-client/indexer');
-const { Search, multipleRecordFoundString } = require('@cumulus/es-client/search');
-const launchpad = require('@cumulus/launchpad-auth');
-const { randomString, randomId } = require('@cumulus/common/test-utils');
-const { removeNilProperties } = require('@cumulus/common/util');
-
-const { getBucketsConfigKey } = require('@cumulus/common/stack');
-const { getDistributionBucketMapKey } = require('@cumulus/distribution-utils');
-const { constructCollectionId } = require('@cumulus/message/Collections');
-
-const { create, del, put, patch, patchGranule } = require('../../endpoints/granules');
-const { sortFilesByKey } = require('../helpers/sort');
-const assertions = require('../../lib/assertions');
-const { createGranuleAndFiles } = require('../helpers/create-test-data');
-const models = require('../../models');
+} = require("@cumulus/aws-client/S3");
+
+const {
+  secretsManager,
+  sfn,
+  s3,
+  sns,
+  sqs,
+} = require("@cumulus/aws-client/services");
+const { CMR } = require("@cumulus/cmr-client");
+const { metadataObjectFromCMRFile } = require("@cumulus/cmrjs/cmr-utils");
+const indexer = require("@cumulus/es-client/indexer");
+const {
+  Search,
+  multipleRecordFoundString,
+} = require("@cumulus/es-client/search");
+const launchpad = require("@cumulus/launchpad-auth");
+const { randomString, randomId } = require("@cumulus/common/test-utils");
+const { removeNilProperties } = require("@cumulus/common/util");
+
+const { getBucketsConfigKey } = require("@cumulus/common/stack");
+const { getDistributionBucketMapKey } = require("@cumulus/distribution-utils");
+const { constructCollectionId } = require("@cumulus/message/Collections");
+
+const {
+  create,
+  del,
+  put,
+  patch,
+  patchGranule,
+} = require("../../endpoints/granules");
+const { sortFilesByKey } = require("../helpers/sort");
+const assertions = require("../../lib/assertions");
+const { createGranuleAndFiles } = require("../helpers/create-test-data");
+const models = require("../../models");
 
 // Dynamo mock data factories
 const {
@@ -73,15 +91,15 @@
   fakeGranuleFactoryV2,
   setAuthorizedOAuthUsers,
   fakeExecutionFactoryV2,
-} = require('../../lib/testUtils');
-const { createJwtToken } = require('../../lib/token');
+} = require("../../lib/testUtils");
+const { createJwtToken } = require("../../lib/token");
 
 const {
   generateMoveGranuleTestFilesAndEntries,
   getFileNameFromKey,
   getPgFilesFromGranuleCumulusId,
-} = require('./granules/helpers');
-const { buildFakeExpressResponse } = require('./utils');
+} = require("./granules/helpers");
+const { buildFakeExpressResponse } = require("./utils");
 
 const testDbName = `granules_${cryptoRandomString({ length: 10 })}`;
 
@@ -92,17 +110,17 @@
 let granulesExecutionsPgModel;
 let jwtAuthToken;
 
-process.env.AccessTokensTable = randomId('token');
-process.env.AsyncOperationsTable = randomId('async');
-process.env.ExecutionsTable = randomId('executions');
-process.env.GranulesTable = randomId('granules');
-process.env.stackName = randomId('stackname');
-process.env.system_bucket = randomId('system-bucket');
-process.env.TOKEN_SECRET = randomId('secret');
-process.env.backgroundQueueUrl = randomId('backgroundQueueUrl');
+process.env.AccessTokensTable = randomId("token");
+process.env.AsyncOperationsTable = randomId("async");
+process.env.ExecutionsTable = randomId("executions");
+process.env.GranulesTable = randomId("granules");
+process.env.stackName = randomId("stackname");
+process.env.system_bucket = randomId("system-bucket");
+process.env.TOKEN_SECRET = randomId("secret");
+process.env.backgroundQueueUrl = randomId("backgroundQueueUrl");
 
 // import the express app after setting the env variables
-const { app } = require('../../app');
+const { app } = require("../../app");
 
 async function runTestUsingBuckets(buckets, testFunction) {
   try {
@@ -122,15 +140,15 @@
   const buckets = {
     protected: {
       name: systemBucket,
-      type: 'protected',
+      type: "protected",
     },
     public: {
-      name: randomId('public'),
-      type: 'public',
+      name: randomId("public"),
+      type: "public",
     },
   };
 
-  process.env.DISTRIBUTION_ENDPOINT = 'http://example.com/';
+  process.env.DISTRIBUTION_ENDPOINT = "http://example.com/";
   await s3PutObject({
     Bucket: systemBucket,
     Key: getBucketsConfigKey(process.env.stackName),
@@ -150,7 +168,7 @@
 }
 
 test.before(async (t) => {
-  process.env.CMR_ENVIRONMENT = 'SIT';
+  process.env.CMR_ENVIRONMENT = "SIT";
   process.env = {
     ...process.env,
     ...localStackConnectionEnv,
@@ -162,7 +180,11 @@
 
   // create a workflow template file
   const tKey = `${process.env.stackName}/workflow_template.json`;
-  await s3PutObject({ Bucket: process.env.system_bucket, Key: tKey, Body: '{}' });
+  await s3PutObject({
+    Bucket: process.env.system_bucket,
+    Key: tKey,
+    Body: "{}",
+  });
   executionPgModel = new ExecutionPgModel();
 
   granulePgModel = new GranulePgModel();
@@ -198,7 +220,10 @@
 
   // Generate a local test postGres database
 
-  const { knex, knexAdmin } = await generateLocalTestDb(testDbName, migrationDir);
+  const { knex, knexAdmin } = await generateLocalTestDb(
+    testDbName,
+    migrationDir
+  );
   t.context.knex = knex;
   t.context.knexAdmin = knexAdmin;
 
@@ -206,15 +231,15 @@
   t.context.esIndex = esIndex;
   t.context.esClient = esClient;
 
-  t.context.esGranulesClient = new Search({}, 'granule', process.env.ES_INDEX);
+  t.context.esGranulesClient = new Search({}, "granule", process.env.ES_INDEX);
 
   // Create collections in Postgres
   // we need this because a granule has a foreign key referring to collections
-  t.context.collectionName = 'fakeCollection';
-  t.context.collectionVersion = 'v1';
-
-  const collectionName2 = 'fakeCollection2';
-  const collectionVersion2 = 'v2';
+  t.context.collectionName = "fakeCollection";
+  t.context.collectionVersion = "v1";
+
+  const collectionName2 = "fakeCollection2";
+  const collectionVersion2 = "v2";
 
   t.context.collectionId = constructCollectionId(
     t.context.collectionName,
@@ -264,51 +289,65 @@
   // we need this as granules *should have* a related execution
 
   t.context.testExecution = fakeExecutionRecordFactory();
-  const [testExecution] = await executionPgModel.create(t.context.knex, t.context.testExecution);
+  const [testExecution] = await executionPgModel.create(
+    t.context.knex,
+    t.context.testExecution
+  );
   t.context.testExecutionCumulusId = testExecution.cumulus_id;
   t.context.collectionCumulusId = pgCollection.cumulus_id;
   t.context.collectionCumulusId2 = pgCollection2.cumulus_id;
 
   const newExecution = fakeExecutionFactoryV2({
-    arn: 'arn3',
-    status: 'completed',
-    name: 'test_execution',
+    arn: "arn3",
+    status: "completed",
+    name: "test_execution",
     parentArn: undefined,
   });
 
-  const executionRecord = await translateApiExecutionToPostgresExecution(newExecution, knex);
-  t.context.executionPgRecord = (await executionPgModel.create(knex, executionRecord))[0];
+  const executionRecord = await translateApiExecutionToPostgresExecution(
+    newExecution,
+    knex
+  );
+  t.context.executionPgRecord = (
+    await executionPgModel.create(knex, executionRecord)
+  )[0];
   t.context.executionUrl = executionRecord.url;
   t.context.executionArn = executionRecord.arn;
 });
 
 test.beforeEach(async (t) => {
-  const granuleId1 = `${cryptoRandomString({ length: 7 })}.${cryptoRandomString({ length: 20 })}.hdf`;
-  const granuleId2 = `${cryptoRandomString({ length: 7 })}.${cryptoRandomString({ length: 20 })}.hdf`;
-  const granuleId3 = `${cryptoRandomString({ length: 7 })}.${cryptoRandomString({ length: 20 })}.hdf`;
+  const granuleId1 = `${cryptoRandomString({ length: 7 })}.${cryptoRandomString(
+    { length: 20 }
+  )}.hdf`;
+  const granuleId2 = `${cryptoRandomString({ length: 7 })}.${cryptoRandomString(
+    { length: 20 }
+  )}.hdf`;
+  const granuleId3 = `${cryptoRandomString({ length: 7 })}.${cryptoRandomString(
+    { length: 20 }
+  )}.hdf`;
 
   // create fake Postgres granule records
   t.context.fakePGGranules = [
     fakeGranuleRecordFactory({
       granule_id: granuleId1,
-      status: 'completed',
+      status: "completed",
       collection_cumulus_id: t.context.collectionCumulusId,
       published: true,
       cmr_link:
-        'https://cmr.uat.earthdata.nasa.gov/search/granules.json?concept_id=A123456789-TEST_A',
+        "https://cmr.uat.earthdata.nasa.gov/search/granules.json?concept_id=A123456789-TEST_A",
       duration: 47.125,
       timestamp: new Date(Date.now()),
     }),
     fakeGranuleRecordFactory({
       granule_id: granuleId2,
-      status: 'failed',
+      status: "failed",
       collection_cumulus_id: t.context.collectionCumulusId,
       duration: 52.235,
       timestamp: new Date(Date.now()),
     }),
     fakeGranuleRecordFactory({
       granule_id: granuleId3,
-      status: 'failed',
+      status: "failed",
       collection_cumulus_id: t.context.collectionCumulusId,
       duration: 52.235,
       timestamp: new Date(Date.now()),
@@ -316,7 +355,7 @@
     // granule with same granule_id as above but different collection_cumulus_id
     fakeGranuleRecordFactory({
       granule_id: granuleId3,
-      status: 'failed',
+      status: "failed",
       collection_cumulus_id: t.context.collectionCumulusId2,
       duration: 52.235,
       timestamp: new Date(Date.now()),
@@ -330,7 +369,8 @@
         granule,
         executionCumulusId: t.context.testExecutionCumulusId,
         granulePgModel: t.context.granulePgModel,
-      }))
+      })
+    )
   );
   t.context.insertedPgGranules = t.context.fakePGGranuleRecords.flat();
   const insertedApiGranuleTranslations = await Promise.all(
@@ -338,12 +378,14 @@
       translatePostgresGranuleToApiGranule({
         knexOrTransaction: t.context.knex,
         granulePgRecord: granule,
-      }))
+      })
+    )
   );
   // index PG Granules into ES
   await Promise.all(
     insertedApiGranuleTranslations.map((granule) =>
-      indexer.indexGranule(t.context.esClient, granule, t.context.esIndex))
+      indexer.indexGranule(t.context.esClient, granule, t.context.esIndex)
+    )
   );
 
   const topicName = randomString();
@@ -354,16 +396,18 @@
   const QueueName = randomString();
   const { QueueUrl } = await sqs().createQueue({ QueueName }).promise();
   t.context.QueueUrl = QueueUrl;
-  const getQueueAttributesResponse = await sqs().getQueueAttributes({
-    QueueUrl,
-    AttributeNames: ['QueueArn'],
-  }).promise();
+  const getQueueAttributesResponse = await sqs()
+    .getQueueAttributes({
+      QueueUrl,
+      AttributeNames: ["QueueArn"],
+    })
+    .promise();
   const QueueArn = getQueueAttributesResponse.Attributes.QueueArn;
 
   const { SubscriptionArn } = await sns()
     .subscribe({
       TopicArn,
-      Protocol: 'sqs',
+      Protocol: "sqs",
       Endpoint: QueueArn,
     })
     .promise();
@@ -406,242 +450,397 @@
   await cleanupTestIndex(t.context);
 });
 
-test.serial('default lists and paginates correctly with search_after', async (t) => {
-  const granuleIds = t.context.fakePGGranules.map((i) => i.granule_id);
+test.serial(
+  "default lists and paginates correctly with search_after",
+  async (t) => {
+    const granuleIds = t.context.fakePGGranules.map((i) => i.granule_id);
+    const response = await request(app)
+      .get("/granules")
+      .set("Accept", "application/json")
+      .set("Authorization", `Bearer ${jwtAuthToken}`)
+      .expect(200);
+
+    const { meta, results } = response.body;
+    t.is(results.length, 3);
+    t.is(meta.stack, process.env.stackName);
+    t.is(meta.table, "granule");
+    t.is(meta.count, 3);
+    results.forEach((r) => {
+      t.true(granuleIds.includes(r.granuleId));
+    });
+
+    // default paginates correctly with search_after
+    const firstResponse = await request(app)
+      .get("/granules?limit=1")
+      .set("Accept", "application/json")
+      .set("Authorization", `Bearer ${jwtAuthToken}`)
+      .expect(200);
+
+    const { meta: firstMeta, results: firstResults } = firstResponse.body;
+    t.is(firstResults.length, 1);
+    t.is(firstMeta.page, 1);
+    t.truthy(firstMeta.searchContext);
+
+    const newResponse = await request(app)
+      .get(`/granules?limit=1&page=2&searchContext=${firstMeta.searchContext}`)
+      .set("Accept", "application/json")
+      .set("Authorization", `Bearer ${jwtAuthToken}`)
+      .expect(200);
+
+    const { meta: newMeta, results: newResults } = newResponse.body;
+    t.is(newResults.length, 1);
+    t.is(newMeta.page, 2);
+    t.truthy(newMeta.searchContext);
+
+    t.true(granuleIds.includes(results[0].granuleId));
+    t.true(granuleIds.includes(newResults[0].granuleId));
+    t.not(results[0].granuleId, newResults[0].granuleId);
+    t.not(meta.searchContext === newMeta.searchContext);
+  }
+);
+
+test.serial(
+  "CUMULUS-911 GET without pathParameters and without an Authorization header returns an Authorization Missing response",
+  async (t) => {
+    const response = await request(app)
+      .get("/granules")
+      .set("Accept", "application/json")
+      .expect(401);
+
+    assertions.isAuthorizationMissingResponse(t, response);
+  }
+);
+
+test.serial(
+  "CUMULUS-911 GET with pathParameters.granuleName set and without an Authorization header returns an Authorization Missing response",
+  async (t) => {
+    const response = await request(app)
+      .get("/granules/asdf")
+      .set("Accept", "application/json")
+      .expect(401);
+
+    assertions.isAuthorizationMissingResponse(t, response);
+  }
+);
+
+test.serial(
+  "CUMULUS-911 PATCH with pathParameters.granuleName set and without an Authorization header returns an Authorization Missing response",
+  async (t) => {
+    const response = await request(app)
+      .patch("/granules/asdf")
+      .set("Accept", "application/json")
+      .expect(401);
+
+    assertions.isAuthorizationMissingResponse(t, response);
+  }
+);
+
+test.serial(
+  "CUMULUS-911 DELETE with pathParameters.granuleName set and without an Authorization header returns an Authorization Missing response",
+  async (t) => {
+    const response = await request(app)
+      .delete("/granules/asdf")
+      .set("Accept", "application/json")
+      .expect(401);
+
+    assertions.isAuthorizationMissingResponse(t, response);
+  }
+);
+
+test.serial(
+  "CUMULUS-912 GET without pathParameters and with an invalid access token returns an unauthorized response",
+  async (t) => {
+    const response = await request(app)
+      .get("/granules/asdf")
+      .set("Accept", "application/json")
+      .set("Authorization", "Bearer ThisIsAnInvalidAuthorizationToken")
+      .expect(401);
+
+    assertions.isInvalidAccessTokenResponse(t, response);
+  }
+);
+
+test.serial(
+  "CUMULUS-912 GET without pathParameters and with an unauthorized user returns an unauthorized response",
+  async (t) => {
+    const accessTokenRecord = fakeAccessTokenFactory();
+    await accessTokenModel.create(accessTokenRecord);
+    const jwtToken = createJwtToken(accessTokenRecord);
+
+    const response = await request(app)
+      .get("/granules")
+      .set("Accept", "application/json")
+      .set("Authorization", `Bearer ${jwtToken}`)
+      .expect(401);
+
+    assertions.isUnauthorizedUserResponse(t, response);
+  }
+);
+
+test.serial(
+  "CUMULUS-912 GET with pathParameters.granuleName set and with an invalid access token returns an unauthorized response",
+  async (t) => {
+    const response = await request(app)
+      .get("/granules/asdf")
+      .set("Accept", "application/json")
+      .set("Authorization", "Bearer ThisIsAnInvalidAuthorizationToken")
+      .expect(401);
+
+    assertions.isInvalidAccessTokenResponse(t, response);
+  }
+);
+
+test.todo(
+  "CUMULUS-912 GET with pathParameters.granuleName set and with an unauthorized user returns an unauthorized response"
+);
+
+test.serial(
+  "CUMULUS-912 PUT with pathParameters.granuleName set and with an invalid access token returns an unauthorized response",
+  async (t) => {
+    const response = await request(app)
+      .patch("/granules/asdf")
+      .set("Accept", "application/json")
+      .set("Authorization", "Bearer ThisIsAnInvalidAuthorizationToken")
+      .expect(401);
+
+    assertions.isInvalidAccessTokenResponse(t, response);
+  }
+);
+
+test.todo(
+  "CUMULUS-912 PUT with pathParameters.granuleName set and with an unauthorized user returns an unauthorized response"
+);
+
+test.serial(
+  "CUMULUS-912 DELETE with pathParameters.granuleName set and with an unauthorized user returns an unauthorized response",
+  async (t) => {
+    const accessTokenRecord = fakeAccessTokenFactory();
+    await accessTokenModel.create(accessTokenRecord);
+    const jwtToken = createJwtToken(accessTokenRecord);
+
+    const response = await request(app)
+      .delete("/granules/adsf")
+      .set("Accept", "application/json")
+      .set("Authorization", `Bearer ${jwtToken}`)
+      .expect(401);
+
+    assertions.isUnauthorizedUserResponse(t, response);
+  }
+);
+
+test.serial(
+  "GET returns the expected existing granule if a collectionId is NOT provided",
+  async (t) => {
+    const { knex, fakePGGranules } = t.context;
+
+    const response = await request(app)
+      .get(`/granules/${t.context.fakePGGranules[0].granule_id}`)
+      .set("Accept", "application/json")
+      .set("Authorization", `Bearer ${jwtAuthToken}`)
+      .expect(200);
+
+    const pgGranule = await granulePgModel.get(knex, {
+      granule_id: fakePGGranules[0].granule_id,
+      collection_cumulus_id: fakePGGranules[0].collection_cumulus_id,
+    });
+
+    const expectedGranule = await translatePostgresGranuleToApiGranule({
+      granulePgRecord: pgGranule,
+      knexOrTransaction: knex,
+    });
+
+    t.deepEqual(response.body, expectedGranule);
+  }
+);
+
+test.serial(
+  "GET returns the expected existing granule if a collectionId is provided",
+  async (t) => {
+    const { knex, fakePGGranules, testPgCollection } = t.context;
+
+    const collectionId = constructCollectionId(
+      testPgCollection.name,
+      testPgCollection.version
+    );
+
+    const response = await request(app)
+      .get(
+        `/granules/${collectionId}/${t.context.fakePGGranules[2].granule_id}`
+      )
+      .set("Accept", "application/json")
+      .set("Authorization", `Bearer ${jwtAuthToken}`)
+      .expect(200);
+
+    const pgGranule = await granulePgModel.get(knex, {
+      granule_id: fakePGGranules[2].granule_id,
+      collection_cumulus_id: fakePGGranules[2].collection_cumulus_id,
+    });
+
+    const expectedGranule = await translatePostgresGranuleToApiGranule({
+      granulePgRecord: pgGranule,
+      knexOrTransaction: knex,
+    });
+
+    t.deepEqual(response.body, expectedGranule);
+  }
+);
+
+test.serial(
+  "GET returns a granule that has no files with the correct empty array files field",
+  async (t) => {
+    const { knex, fakePGGranules } = t.context;
+
+    const response = await request(app)
+      .get(`/granules/${t.context.fakePGGranules[1].granule_id}`)
+      .set("Accept", "application/json")
+      .set("Authorization", `Bearer ${jwtAuthToken}`)
+      .expect(200);
+
+    const pgGranule = await granulePgModel.get(knex, {
+      granule_id: fakePGGranules[1].granule_id,
+      collection_cumulus_id: fakePGGranules[1].collection_cumulus_id,
+    });
+
+    const expectedGranule = await translatePostgresGranuleToApiGranule({
+      granulePgRecord: pgGranule,
+      knexOrTransaction: knex,
+    });
+
+    t.deepEqual(response.body.files, []);
+    t.deepEqual(expectedGranule.files, []);
+  }
+);
+
+test.serial(
+  "GET returns a 400 response if the collectionId is in the wrong format",
+  async (t) => {
+    const response = await request(app)
+      .get(
+        `/granules/unknownCollection/${t.context.fakePGGranules[2].granule_id}`
+      )
+      .set("Accept", "application/json")
+      .set("Authorization", `Bearer ${jwtAuthToken}`)
+      .expect(400);
+
+    t.is(response.status, 400);
+    const { message } = response.body;
+    t.is(message, 'invalid collectionId: "unknownCollection"');
+  }
+);
+
+test.serial(
+  "GET returns a 404 response if the granule's collection is not found",
+  async (t) => {
+    const response = await request(app)
+      .get(
+        `/granules/unknown___unknown/${t.context.fakePGGranules[2].granule_id}`
+      )
+      .set("Accept", "application/json")
+      .set("Authorization", `Bearer ${jwtAuthToken}`)
+      .expect(404);
+
+    t.is(response.status, 404);
+    const { message } = response.body;
+    t.is(
+      message,
+      `No collection found for granuleId ${t.context.fakePGGranules[2].granule_id} with collectionId unknown___unknown`
+    );
+  }
+);
+
+test.serial(
+  "GET returns a 404 response if the granule is not found",
+  async (t) => {
+    const response = await request(app)
+      .get("/granules/unknownGranule")
+      .set("Accept", "application/json")
+      .set("Authorization", `Bearer ${jwtAuthToken}`)
+      .expect(404);
+
+    t.is(response.status, 404);
+    const { message } = response.body;
+    t.is(message, "Granule not found");
+  }
+);
+
+test.serial("PATCH fails if action is not supported", async (t) => {
   const response = await request(app)
-    .get('/granules')
-    .set('Accept', 'application/json')
-    .set('Authorization', `Bearer ${jwtAuthToken}`)
-    .expect(200);
-
-  const { meta, results } = response.body;
-  t.is(results.length, 3);
-  t.is(meta.stack, process.env.stackName);
-  t.is(meta.table, 'granule');
-<<<<<<< HEAD
-  t.is(meta.count, 3);
-  const granuleIds = t.context.fakePGGranules.map((i) => i.granule_id);
-=======
-  t.is(meta.count, 2);
-
->>>>>>> f1a275e7
-  results.forEach((r) => {
-    t.true(granuleIds.includes(r.granuleId));
-  });
-
-  // default paginates correctly with search_after
-  const firstResponse = await request(app)
-    .get('/granules?limit=1')
-    .set('Accept', 'application/json')
-    .set('Authorization', `Bearer ${jwtAuthToken}`)
-    .expect(200);
-
-  const { meta: firstMeta, results: firstResults } = firstResponse.body;
-  t.is(firstResults.length, 1);
-  t.is(firstMeta.page, 1);
-  t.truthy(firstMeta.searchContext);
-
-  const newResponse = await request(app)
-    .get(`/granules?limit=1&page=2&searchContext=${firstMeta.searchContext}`)
-    .set('Accept', 'application/json')
-    .set('Authorization', `Bearer ${jwtAuthToken}`)
-    .expect(200);
-
-  const { meta: newMeta, results: newResults } = newResponse.body;
-  t.is(newResults.length, 1);
-  t.is(newMeta.page, 2);
-  t.truthy(newMeta.searchContext);
-
-  t.true(granuleIds.includes(results[0].granuleId));
-  t.true(granuleIds.includes(newResults[0].granuleId));
-  t.not(results[0].granuleId, newResults[0].granuleId);
-  t.not(meta.searchContext === newMeta.searchContext);
-});
-
-test.serial('CUMULUS-911 GET without pathParameters and without an Authorization header returns an Authorization Missing response', async (t) => {
-  const response = await request(app)
-    .get('/granules')
-    .set('Accept', 'application/json')
-    .expect(401);
-
-  assertions.isAuthorizationMissingResponse(t, response);
-});
-
-test.serial('CUMULUS-911 GET with pathParameters.granuleName set and without an Authorization header returns an Authorization Missing response', async (t) => {
-  const response = await request(app)
-    .get('/granules/asdf')
-    .set('Accept', 'application/json')
-    .expect(401);
-
-  assertions.isAuthorizationMissingResponse(t, response);
-});
-
-test.serial('CUMULUS-911 PATCH with pathParameters.granuleName set and without an Authorization header returns an Authorization Missing response', async (t) => {
-  const response = await request(app)
-    .patch('/granules/asdf')
-    .set('Accept', 'application/json')
-    .expect(401);
-
-  assertions.isAuthorizationMissingResponse(t, response);
-});
-
-test.serial('CUMULUS-911 DELETE with pathParameters.granuleName set and without an Authorization header returns an Authorization Missing response', async (t) => {
-  const response = await request(app)
-    .delete('/granules/asdf')
-    .set('Accept', 'application/json')
-    .expect(401);
-
-  assertions.isAuthorizationMissingResponse(t, response);
-});
-
-test.serial('CUMULUS-912 GET without pathParameters and with an invalid access token returns an unauthorized response', async (t) => {
-  const response = await request(app)
-    .get('/granules/asdf')
-    .set('Accept', 'application/json')
-    .set('Authorization', 'Bearer ThisIsAnInvalidAuthorizationToken')
-    .expect(401);
-
-  assertions.isInvalidAccessTokenResponse(t, response);
-});
-
-test.serial('CUMULUS-912 GET without pathParameters and with an unauthorized user returns an unauthorized response', async (t) => {
-  const accessTokenRecord = fakeAccessTokenFactory();
-  await accessTokenModel.create(accessTokenRecord);
-  const jwtToken = createJwtToken(accessTokenRecord);
-
-  const response = await request(app)
-    .get('/granules')
-    .set('Accept', 'application/json')
-    .set('Authorization', `Bearer ${jwtToken}`)
-    .expect(401);
-
-  assertions.isUnauthorizedUserResponse(t, response);
-});
-
-test.serial('CUMULUS-912 GET with pathParameters.granuleName set and with an invalid access token returns an unauthorized response', async (t) => {
-  const response = await request(app)
-    .get('/granules/asdf')
-    .set('Accept', 'application/json')
-    .set('Authorization', 'Bearer ThisIsAnInvalidAuthorizationToken')
-    .expect(401);
-
-  assertions.isInvalidAccessTokenResponse(t, response);
-});
-
-test.todo('CUMULUS-912 GET with pathParameters.granuleName set and with an unauthorized user returns an unauthorized response');
-
-test.serial('CUMULUS-912 PUT with pathParameters.granuleName set and with an invalid access token returns an unauthorized response', async (t) => {
-  const response = await request(app)
-    .patch('/granules/asdf')
-    .set('Accept', 'application/json')
-    .set('Authorization', 'Bearer ThisIsAnInvalidAuthorizationToken')
-    .expect(401);
-
-  assertions.isInvalidAccessTokenResponse(t, response);
-});
-
-test.todo('CUMULUS-912 PUT with pathParameters.granuleName set and with an unauthorized user returns an unauthorized response');
-
-test.serial('CUMULUS-912 DELETE with pathParameters.granuleName set and with an unauthorized user returns an unauthorized response', async (t) => {
-  const accessTokenRecord = fakeAccessTokenFactory();
-  await accessTokenModel.create(accessTokenRecord);
-  const jwtToken = createJwtToken(accessTokenRecord);
-
-  const response = await request(app)
-    .delete('/granules/adsf')
-    .set('Accept', 'application/json')
-    .set('Authorization', `Bearer ${jwtToken}`)
-    .expect(401);
-
-  assertions.isUnauthorizedUserResponse(t, response);
-});
-
-test.serial('GET returns the expected existing granule if a collectionId is NOT provided', async (t) => {
-  const { knex, fakePGGranules } = t.context;
-
-  const response = await request(app)
-    .get(`/granules/${t.context.fakePGGranules[0].granule_id}`)
-    .set('Accept', 'application/json')
-    .set('Authorization', `Bearer ${jwtAuthToken}`)
-    .expect(200);
-
-  const pgGranule = await granulePgModel.get(knex, {
-    granule_id: fakePGGranules[0].granule_id,
-    collection_cumulus_id: fakePGGranules[0].collection_cumulus_id,
-  });
-
-  const expectedGranule = await translatePostgresGranuleToApiGranule({
-    granulePgRecord: pgGranule,
-    knexOrTransaction: knex,
-  });
-
-  t.deepEqual(response.body, expectedGranule);
-});
-
-test.serial('GET returns the expected existing granule if a collectionId is provided', async (t) => {
-  const { knex, fakePGGranules, testPgCollection } = t.context;
-
-  const collectionId = constructCollectionId(testPgCollection.name, testPgCollection.version);
-
-  const response = await request(app)
-    .get(`/granules/${collectionId}/${t.context.fakePGGranules[2].granule_id}`)
-    .set('Accept', 'application/json')
-    .set('Authorization', `Bearer ${jwtAuthToken}`)
-    .expect(200);
-
-  const pgGranule = await granulePgModel.get(knex, {
-    granule_id: fakePGGranules[2].granule_id,
-    collection_cumulus_id: fakePGGranules[2].collection_cumulus_id,
-  });
-
-  const expectedGranule = await translatePostgresGranuleToApiGranule({
-    granulePgRecord: pgGranule,
-    knexOrTransaction: knex,
-  });
-
-  t.deepEqual(response.body, expectedGranule);
-});
-
-test.serial('GET returns a granule that has no files with the correct empty array files field', async (t) => {
-  const { knex, fakePGGranules } = t.context;
-
-  const response = await request(app)
-    .get(`/granules/${t.context.fakePGGranules[1].granule_id}`)
-    .set('Accept', 'application/json')
-    .set('Authorization', `Bearer ${jwtAuthToken}`)
-    .expect(200);
-
-  const pgGranule = await granulePgModel.get(knex, {
-    granule_id: fakePGGranules[1].granule_id,
-    collection_cumulus_id: fakePGGranules[1].collection_cumulus_id,
-  });
-
-  const expectedGranule = await translatePostgresGranuleToApiGranule({
-    granulePgRecord: pgGranule,
-    knexOrTransaction: knex,
-  });
-
-  t.deepEqual(response.body.files, []);
-  t.deepEqual(expectedGranule.files, []);
-});
-
-test.serial('GET returns a 400 response if the collectionId is in the wrong format', async (t) => {
-  const response = await request(app)
-    .get(`/granules/unknownCollection/${t.context.fakePGGranules[2].granule_id}`)
-    .set('Accept', 'application/json')
-    .set('Authorization', `Bearer ${jwtAuthToken}`)
+    .patch(
+      `/granules/${t.context.collectionId}/${t.context.fakePGGranules[0].granule_id}`
+    )
+    .set("Accept", "application/json")
+    .set("Authorization", `Bearer ${jwtAuthToken}`)
+    .send({ action: "someUnsupportedAction" })
     .expect(400);
 
   t.is(response.status, 400);
   const { message } = response.body;
-  t.is(message, 'invalid collectionId: "unknownCollection"');
+  t.true(message.includes("Action is not supported"));
 });
 
-test.serial("GET returns a 404 response if the granule's collection is not found", async (t) => {
+test.serial("PATCH without a body, fails to update granule.", async (t) => {
   const response = await request(app)
-    .get(`/granules/unknown___unknown/${t.context.fakePGGranules[2].granule_id}`)
-    .set('Accept', 'application/json')
-    .set('Authorization', `Bearer ${jwtAuthToken}`)
+    .patch(
+      `/granules/${t.context.collectionId}/${t.context.fakePGGranules[0].granule_id}`
+    )
+    .set("Accept", "application/json")
+    .set("Authorization", `Bearer ${jwtAuthToken}`)
+    .expect(400);
+
+  t.is(response.status, 400);
+  const { message } = response.body;
+  t.is(
+    message,
+    `inputs :granuleName and :collectionId (${t.context.fakePGGranules[0].granule_id} and ${t.context.collectionId}) must match body's granuleId and collectionId (undefined and undefined)`
+  );
+});
+
+// FUTURE: This test should be removed when deprecated putByGranuleId
+//  is removed.
+test.serial("PUT does not require a collectionId.", async (t) => {
+  const fakeDescribeExecutionResult = {
+    input: JSON.stringify({
+      meta: {
+        workflow_name: "IngestGranule",
+      },
+      payload: {},
+    }),
+  };
+
+  // fake workflow
+  const message = JSON.parse(fakeDescribeExecutionResult.input);
+  const wKey = `${process.env.stackName}/workflows/${message.meta.workflow_name}.json`;
+  await s3PutObject({
+    Bucket: process.env.system_bucket,
+    Key: wKey,
+    Body: "{}",
+  });
+
+  const stub = sinon.stub(sfn(), "describeExecution").returns({
+    promise: () => Promise.resolve(fakeDescribeExecutionResult),
+  });
+  t.teardown(() => stub.restore());
+  const response = await request(app)
+    .patch(`/granules/${t.context.fakePGGranules[0].granule_id}`)
+    .set("Accept", "application/json")
+    .set("Authorization", `Bearer ${jwtAuthToken}`)
+    .send({ action: "reingest" })
+    .expect(200);
+
+  const body = response.body;
+  t.is(body.status, "SUCCESS");
+  t.is(body.action, "reingest");
+  t.true(body.warning.includes("overwritten"));
+});
+
+test.serial("PUT returns a 404 if the collection is not found.", async (t) => {
+  const response = await request(app)
+    .put(
+      `/granules/unknown___unknown/${t.context.fakePGGranules[2].granule_id}`
+    )
+    .set("Accept", "application/json")
+    .set("Authorization", `Bearer ${jwtAuthToken}`)
+    .send({ action: "reingest" })
     .expect(404);
 
   t.is(response.status, 404);
@@ -652,53 +851,25 @@
   );
 });
 
-test.serial('GET returns a 404 response if the granule is not found', async (t) => {
+test.serial("PUT returns a 404 if the granule is not found.", async (t) => {
   const response = await request(app)
-    .get('/granules/unknownGranule')
-    .set('Accept', 'application/json')
-    .set('Authorization', `Bearer ${jwtAuthToken}`)
+    .put(`/granules/${t.context.collectionId}/unknownGranuleId`)
+    .set("Accept", "application/json")
+    .set("Authorization", `Bearer ${jwtAuthToken}`)
+    .send({ action: "reingest" })
     .expect(404);
 
   t.is(response.status, 404);
   const { message } = response.body;
-  t.is(message, 'Granule not found');
+  t.is(message, "Granule not found");
 });
 
-test.serial('PATCH fails if action is not supported', async (t) => {
-  const response = await request(app)
-    .patch(`/granules/${t.context.collectionId}/${t.context.fakePGGranules[0].granule_id}`)
-    .set('Accept', 'application/json')
-    .set('Authorization', `Bearer ${jwtAuthToken}`)
-    .send({ action: 'someUnsupportedAction' })
-    .expect(400);
-
-  t.is(response.status, 400);
-  const { message } = response.body;
-  t.true(message.includes('Action is not supported'));
-});
-
-test.serial('PATCH without a body, fails to update granule.', async (t) => {
-  const response = await request(app)
-    .patch(`/granules/${t.context.collectionId}/${t.context.fakePGGranules[0].granule_id}`)
-    .set('Accept', 'application/json')
-    .set('Authorization', `Bearer ${jwtAuthToken}`)
-    .expect(400);
-
-  t.is(response.status, 400);
-  const { message } = response.body;
-  t.is(
-    message,
-    `inputs :granuleName and :collectionId (${t.context.fakePGGranules[0].granule_id} and ${t.context.collectionId}) must match body's granuleId and collectionId (undefined and undefined)`
-  );
-});
-
-// FUTURE: This test should be removed when deprecated putByGranuleId
-//  is removed.
-test.serial('PUT does not require a collectionId.', async (t) => {
+// This needs to be serial because it is stubbing aws.sfn's responses
+test.serial("PUT reingests a granule", async (t) => {
   const fakeDescribeExecutionResult = {
     input: JSON.stringify({
       meta: {
-        workflow_name: 'IngestGranule',
+        workflow_name: "IngestGranule",
       },
       payload: {},
     }),
@@ -707,149 +878,102 @@
   // fake workflow
   const message = JSON.parse(fakeDescribeExecutionResult.input);
   const wKey = `${process.env.stackName}/workflows/${message.meta.workflow_name}.json`;
-  await s3PutObject({ Bucket: process.env.system_bucket, Key: wKey, Body: '{}' });
-
-  const stub = sinon.stub(sfn(), 'describeExecution').returns({
+  await s3PutObject({
+    Bucket: process.env.system_bucket,
+    Key: wKey,
+    Body: "{}",
+  });
+
+  const stub = sinon.stub(sfn(), "describeExecution").returns({
     promise: () => Promise.resolve(fakeDescribeExecutionResult),
   });
   t.teardown(() => stub.restore());
   const response = await request(app)
-    .patch(`/granules/${t.context.fakePGGranules[0].granule_id}`)
-    .set('Accept', 'application/json')
-    .set('Authorization', `Bearer ${jwtAuthToken}`)
-    .send({ action: 'reingest' })
+    .put(
+      `/granules/${t.context.collectionId}/${t.context.fakePGGranules[0].granule_id}`
+    )
+    .set("Accept", "application/json")
+    .set("Authorization", `Bearer ${jwtAuthToken}`)
+    .send({ action: "reingest" })
     .expect(200);
 
   const body = response.body;
-  t.is(body.status, 'SUCCESS');
-  t.is(body.action, 'reingest');
-  t.true(body.warning.includes('overwritten'));
-});
-
-test.serial('PUT returns a 404 if the collection is not found.', async (t) => {
-  const response = await request(app)
-    .put(`/granules/unknown___unknown/${t.context.fakePGGranules[2].granule_id}`)
-    .set('Accept', 'application/json')
-    .set('Authorization', `Bearer ${jwtAuthToken}`)
-    .send({ action: 'reingest' })
-    .expect(404);
-
-  t.is(response.status, 404);
-  const { message } = response.body;
-  t.is(
-    message,
-    `No collection found for granuleId ${t.context.fakePGGranules[2].granule_id} with collectionId unknown___unknown`
-  );
-});
-
-test.serial('PUT returns a 404 if the granule is not found.', async (t) => {
-  const response = await request(app)
-    .put(`/granules/${t.context.collectionId}/unknownGranuleId`)
-    .set('Accept', 'application/json')
-    .set('Authorization', `Bearer ${jwtAuthToken}`)
-    .send({ action: 'reingest' })
-    .expect(404);
-
-  t.is(response.status, 404);
-  const { message } = response.body;
-  t.is(message, 'Granule not found');
-});
-
-// This needs to be serial because it is stubbing aws.sfn's responses
-test.serial('PUT reingests a granule', async (t) => {
-  const fakeDescribeExecutionResult = {
-    input: JSON.stringify({
-      meta: {
-        workflow_name: 'IngestGranule',
-      },
-      payload: {},
-    }),
-  };
-
-  // fake workflow
-  const message = JSON.parse(fakeDescribeExecutionResult.input);
-  const wKey = `${process.env.stackName}/workflows/${message.meta.workflow_name}.json`;
-  await s3PutObject({ Bucket: process.env.system_bucket, Key: wKey, Body: '{}' });
-
-  const stub = sinon.stub(sfn(), 'describeExecution').returns({
-    promise: () => Promise.resolve(fakeDescribeExecutionResult),
-  });
-  t.teardown(() => stub.restore());
-  const response = await request(app)
-    .put(`/granules/${t.context.collectionId}/${t.context.fakePGGranules[0].granule_id}`)
-    .set('Accept', 'application/json')
-    .set('Authorization', `Bearer ${jwtAuthToken}`)
-    .send({ action: 'reingest' })
-    .expect(200);
-
-  const body = response.body;
-  t.is(body.status, 'SUCCESS');
-  t.is(body.action, 'reingest');
-  t.true(body.warning.includes('overwritten'));
+  t.is(body.status, "SUCCESS");
+  t.is(body.action, "reingest");
+  t.true(body.warning.includes("overwritten"));
 
   const updatedPgGranule = await getUniqueGranuleByGranuleId(
     t.context.knex,
     t.context.fakePGGranules[0].granule_id
   );
-  t.is(updatedPgGranule.status, 'queued');
+  t.is(updatedPgGranule.status, "queued");
 });
 
 // This needs to be serial because it is stubbing aws.sfn's responses
-test.serial('PUT applies an in-place workflow to an existing granule', async (t) => {
-  const fakeSFResponse = {
-    execution: {
-      input: JSON.stringify({
+test.serial(
+  "PUT applies an in-place workflow to an existing granule",
+  async (t) => {
+    const fakeSFResponse = {
+      execution: {
+        input: JSON.stringify({
+          meta: {
+            workflow_name: "inPlaceWorkflow",
+          },
+          payload: {},
+        }),
+      },
+    };
+
+    //fake in-place workflow
+    const message = JSON.parse(fakeSFResponse.execution.input);
+    const wKey = `${process.env.stackName}/workflows/${message.meta.workflow_name}.json`;
+    await s3PutObject({
+      Bucket: process.env.system_bucket,
+      Key: wKey,
+      Body: "{}",
+    });
+
+    const fakeDescribeExecutionResult = {
+      output: JSON.stringify({
         meta: {
-          workflow_name: 'inPlaceWorkflow',
+          workflow_name: "IngestGranule",
         },
         payload: {},
       }),
-    },
-  };
-
-  //fake in-place workflow
-  const message = JSON.parse(fakeSFResponse.execution.input);
-  const wKey = `${process.env.stackName}/workflows/${message.meta.workflow_name}.json`;
-  await s3PutObject({ Bucket: process.env.system_bucket, Key: wKey, Body: '{}' });
-
-  const fakeDescribeExecutionResult = {
-    output: JSON.stringify({
-      meta: {
-        workflow_name: 'IngestGranule',
-      },
-      payload: {},
-    }),
-  };
-
-  const stub = sinon.stub(sfn(), 'describeExecution').returns({
-    promise: () => Promise.resolve(fakeDescribeExecutionResult),
-  });
-  t.teardown(() => stub.restore());
-
-  const response = await request(app)
-    .patch(`/granules/${t.context.collectionId}/${t.context.fakePGGranules[0].granule_id}`)
-    .set('Accept', 'application/json')
-    .set('Authorization', `Bearer ${jwtAuthToken}`)
-    .send({
-      action: 'applyWorkflow',
-      workflow: 'inPlaceWorkflow',
-      messageSource: 'output',
-    })
-    .expect(200);
-
-  const body = response.body;
-  t.is(body.status, 'SUCCESS');
-  t.is(body.action, 'applyWorkflow inPlaceWorkflow');
-
-  const updatedPgGranule = await getUniqueGranuleByGranuleId(
-    t.context.knex,
-    t.context.fakePGGranules[0].granule_id
-  );
-
-  t.is(updatedPgGranule.status, 'queued');
-});
-
-test.serial('PUT removes a granule from CMR', async (t) => {
+    };
+
+    const stub = sinon.stub(sfn(), "describeExecution").returns({
+      promise: () => Promise.resolve(fakeDescribeExecutionResult),
+    });
+    t.teardown(() => stub.restore());
+
+    const response = await request(app)
+      .patch(
+        `/granules/${t.context.collectionId}/${t.context.fakePGGranules[0].granule_id}`
+      )
+      .set("Accept", "application/json")
+      .set("Authorization", `Bearer ${jwtAuthToken}`)
+      .send({
+        action: "applyWorkflow",
+        workflow: "inPlaceWorkflow",
+        messageSource: "output",
+      })
+      .expect(200);
+
+    const body = response.body;
+    t.is(body.status, "SUCCESS");
+    t.is(body.action, "applyWorkflow inPlaceWorkflow");
+
+    const updatedPgGranule = await getUniqueGranuleByGranuleId(
+      t.context.knex,
+      t.context.fakePGGranules[0].granule_id
+    );
+
+    t.is(updatedPgGranule.status, "queued");
+  }
+);
+
+test.serial("PUT removes a granule from CMR", async (t) => {
   const { s3Buckets, newPgGranule } = await createGranuleAndFiles({
     dbClient: t.context.knex,
     esClient: t.context.esClient,
@@ -859,26 +983,29 @@
 
   const granuleId = newPgGranule.granule_id;
 
-  sinon.stub(CMR.prototype, 'deleteGranule').callsFake(() => Promise.resolve());
+  sinon.stub(CMR.prototype, "deleteGranule").callsFake(() => Promise.resolve());
 
   sinon
-    .stub(CMR.prototype, 'getGranuleMetadata')
+    .stub(CMR.prototype, "getGranuleMetadata")
     .callsFake(() => Promise.resolve({ title: granuleId }));
 
   try {
     const response = await request(app)
       .patch(`/granules/${t.context.collectionId}/${granuleId}`)
-      .set('Accept', 'application/json')
-      .set('Authorization', `Bearer ${jwtAuthToken}`)
-      .send({ action: 'removeFromCmr' })
+      .set("Accept", "application/json")
+      .set("Authorization", `Bearer ${jwtAuthToken}`)
+      .send({ action: "removeFromCmr" })
       .expect(200);
 
     const body = response.body;
-    t.is(body.status, 'SUCCESS');
-    t.is(body.action, 'removeFromCmr');
+    t.is(body.status, "SUCCESS");
+    t.is(body.action, "removeFromCmr");
 
     // Should have updated the Postgres granule
-    const updatedPgGranule = await getUniqueGranuleByGranuleId(t.context.knex, granuleId);
+    const updatedPgGranule = await getUniqueGranuleByGranuleId(
+      t.context.knex,
+      granuleId
+    );
     t.is(updatedPgGranule.published, false);
     t.is(updatedPgGranule.cmrLink, undefined);
   } finally {
@@ -886,64 +1013,77 @@
     CMR.prototype.getGranuleMetadata.restore();
   }
 
-  t.teardown(() => deleteS3Buckets([s3Buckets.protected.name, s3Buckets.public.name]));
+  t.teardown(() =>
+    deleteS3Buckets([s3Buckets.protected.name, s3Buckets.public.name])
+  );
 });
 
-test.serial('PUT removes a granule from CMR with launchpad authentication', async (t) => {
-  process.env.cmr_oauth_provider = 'launchpad';
-  const launchpadStub = sinon.stub(launchpad, 'getLaunchpadToken').callsFake(() => randomString());
-
-  sinon.stub(CMR.prototype, 'deleteGranule').callsFake(() => Promise.resolve());
-
-  sinon
-    .stub(CMR.prototype, 'getGranuleMetadata')
-    .callsFake(() => Promise.resolve({ title: t.context.fakePGGranules[0].granule_id }));
-
-  try {
-    const response = await request(app)
-      .patch(`/granules/${t.context.collectionId}/${t.context.fakePGGranules[0].granule_id}`)
-      .set('Accept', 'application/json')
-      .set('Authorization', `Bearer ${jwtAuthToken}`)
-      .send({ action: 'removeFromCmr' })
-      .expect(200);
-
-    const body = response.body;
-    t.is(body.status, 'SUCCESS');
-    t.is(body.action, 'removeFromCmr');
-
-    const updatedGranule = await granulePgModel.get(t.context.knex, {
-      granule_id: t.context.fakePGGranules[0].granule_id,
-      collection_cumulus_id: t.context.collectionCumulusId,
-    });
-
-    t.is(updatedGranule.published, false);
-    t.is(updatedGranule.cmr_link, null);
-
-    t.is(launchpadStub.calledOnce, true);
-  } finally {
-    process.env.cmr_oauth_provider = 'earthdata';
-    launchpadStub.restore();
-    CMR.prototype.deleteGranule.restore();
-    CMR.prototype.getGranuleMetadata.restore();
-  }
-});
-
-test.serial('DELETE returns 404 if granule does not exist', async (t) => {
+test.serial(
+  "PUT removes a granule from CMR with launchpad authentication",
+  async (t) => {
+    process.env.cmr_oauth_provider = "launchpad";
+    const launchpadStub = sinon
+      .stub(launchpad, "getLaunchpadToken")
+      .callsFake(() => randomString());
+
+    sinon
+      .stub(CMR.prototype, "deleteGranule")
+      .callsFake(() => Promise.resolve());
+
+    sinon
+      .stub(CMR.prototype, "getGranuleMetadata")
+      .callsFake(() =>
+        Promise.resolve({ title: t.context.fakePGGranules[0].granule_id })
+      );
+
+    try {
+      const response = await request(app)
+        .patch(
+          `/granules/${t.context.collectionId}/${t.context.fakePGGranules[0].granule_id}`
+        )
+        .set("Accept", "application/json")
+        .set("Authorization", `Bearer ${jwtAuthToken}`)
+        .send({ action: "removeFromCmr" })
+        .expect(200);
+
+      const body = response.body;
+      t.is(body.status, "SUCCESS");
+      t.is(body.action, "removeFromCmr");
+
+      const updatedGranule = await granulePgModel.get(t.context.knex, {
+        granule_id: t.context.fakePGGranules[0].granule_id,
+        collection_cumulus_id: t.context.collectionCumulusId,
+      });
+
+      t.is(updatedGranule.published, false);
+      t.is(updatedGranule.cmr_link, null);
+
+      t.is(launchpadStub.calledOnce, true);
+    } finally {
+      process.env.cmr_oauth_provider = "earthdata";
+      launchpadStub.restore();
+      CMR.prototype.deleteGranule.restore();
+      CMR.prototype.getGranuleMetadata.restore();
+    }
+  }
+);
+
+test.serial("DELETE returns 404 if granule does not exist", async (t) => {
   const granuleId = randomString();
   const response = await request(app)
     .delete(`/granules/${granuleId}`)
-    .set('Accept', 'application/json')
-    .set('Authorization', `Bearer ${jwtAuthToken}`)
+    .set("Accept", "application/json")
+    .set("Authorization", `Bearer ${jwtAuthToken}`)
     .expect(404);
-  t.true(response.body.message.includes('No record found'));
+  t.true(response.body.message.includes("No record found"));
 });
 
-test.serial('DELETE returns 404 if collection does not exist', async (t) => {
+test.serial("DELETE returns 404 if collection does not exist", async (t) => {
   const granuleId = randomString();
   const response = await request(app)
     .delete(`/granules/unknown___unknown/${granuleId}`)
-    .set('Accept', 'application/json')
-    .set('Authorization', `Bearer ${jwtAuthToken}`)
+    .set("Accept", "application/json")
+    .set("Authorization", `Bearer ${jwtAuthToken}`)
     .expect(404);
   t.true(
     response.body.message.includes(
@@ -953,7 +1093,7 @@
 });
 
 // FUTURE: This test should be removed when deprecated delByGranuleId is removed
-test.serial('DELETE does not require a collectionId', async (t) => {
+test.serial("DELETE does not require a collectionId", async (t) => {
   const { s3Buckets, apiGranule, newPgGranule } = await createGranuleAndFiles({
     dbClient: t.context.knex,
     granuleParams: { published: false },
@@ -962,13 +1102,13 @@
 
   const response = await request(app)
     .delete(`/granules/${apiGranule.granuleId}`)
-    .set('Accept', 'application/json')
-    .set('Authorization', `Bearer ${jwtAuthToken}`)
+    .set("Accept", "application/json")
+    .set("Authorization", `Bearer ${jwtAuthToken}`)
     .expect(200);
 
   t.is(response.status, 200);
   const { detail } = response.body;
-  t.is(detail, 'Record deleted');
+  t.is(detail, "Record deleted");
 
   const granuleId = apiGranule.granuleId;
 
@@ -984,26 +1124,37 @@
   await Promise.all(
     apiGranule.files.map(async (file) => {
       t.false(await s3ObjectExists({ Bucket: file.bucket, Key: file.key }));
-      t.false(await filePgModel.exists(t.context.knex, { bucket: file.bucket, key: file.key }));
+      t.false(
+        await filePgModel.exists(t.context.knex, {
+          bucket: file.bucket,
+          key: file.key,
+        })
+      );
     })
   );
 
-  t.teardown(() => deleteS3Buckets([s3Buckets.protected.name, s3Buckets.public.name]));
+  t.teardown(() =>
+    deleteS3Buckets([s3Buckets.protected.name, s3Buckets.public.name])
+  );
 });
 
-test.serial('DELETE deletes a granule that exists in PostgreSQL but not Elasticsearch successfully',
+test.serial(
+  "DELETE deletes a granule that exists in PostgreSQL but not Elasticsearch successfully",
   async (t) => {
     const { collectionPgModel, esGranulesClient, knex } = t.context;
     const testPgCollection = fakeCollectionRecordFactory({
       name: randomString(),
-      version: '005',
-    });
-    const newCollectionId = constructCollectionId(testPgCollection.name, testPgCollection.version);
+      version: "005",
+    });
+    const newCollectionId = constructCollectionId(
+      testPgCollection.name,
+      testPgCollection.version
+    );
 
     await collectionPgModel.create(knex, testPgCollection);
     const newGranule = fakeGranuleFactoryV2({
       granuleId: randomId(),
-      status: 'failed',
+      status: "failed",
       collectionId: newCollectionId,
       published: false,
       files: [],
@@ -1024,14 +1175,14 @@
 
     const response = await request(app)
       .delete(`/granules/${newCollectionId}/${newGranule.granuleId}`)
-      .set('Accept', 'application/json')
-      .set('Authorization', `Bearer ${jwtAuthToken}`)
+      .set("Accept", "application/json")
+      .set("Authorization", `Bearer ${jwtAuthToken}`)
       .expect(200);
 
     t.is(response.status, 200);
     const responseBody = response.body;
     t.like(responseBody, {
-      detail: 'Record deleted',
+      detail: "Record deleted",
       collection: newCollectionId,
       deletedGranuleId: newGranule.granuleId,
     });
@@ -1044,527 +1195,646 @@
         collection_cumulus_id: createdPgGranule.collection_cumulus_id,
       })
     );
-  });
-
-test.serial('DELETE deletes a granule that exists in Elasticsearch but not PostgreSQL successfully', async (t) => {
-  const { collectionPgModel, esClient, esIndex, esGranulesClient, knex } = t.context;
-  const testPgCollection = fakeCollectionRecordFactory({
-    name: randomString(),
-    version: '005',
-  });
-  const newCollectionId = constructCollectionId(testPgCollection.name, testPgCollection.version);
-
-  const [pgCollection] = await collectionPgModel.create(knex, testPgCollection);
-  const newGranule = fakeGranuleFactoryV2({
-    granuleId: randomId(),
-    status: 'failed',
-    collectionId: newCollectionId,
-    published: false,
-    files: [],
-  });
-
-  await indexer.indexGranule(esClient, newGranule, esIndex);
-
-  t.false(
-    await granulePgModel.exists(knex, {
-      granule_id: newGranule.granuleId,
-      collection_cumulus_id: pgCollection.cumulus_id,
-    })
-  );
-  t.true(await esGranulesClient.exists(newGranule.granuleId));
-
-  const response = await request(app)
-    .delete(`/granules/${newCollectionId}/${newGranule.granuleId}`)
-    .set('Accept', 'application/json')
-    .set('Authorization', `Bearer ${jwtAuthToken}`)
-    .expect(200);
-
-  t.is(response.status, 200);
-  const responseBody = response.body;
-  t.like(responseBody, {
-    detail: 'Record deleted',
-    collection: newCollectionId,
-    deletedGranuleId: newGranule.granuleId,
-  });
-  t.truthy(responseBody.deletionTime);
-  t.is(responseBody.deletedFiles.length, newGranule.files.length);
-
-  t.false(await esGranulesClient.exists(newGranule.granuleId));
-});
-
-test.serial('DELETE fails to delete a granule that has multiple entries in Elasticsearch, but no records in PostgreSQL', async (t) => {
-  const { knex } = t.context;
-  const testPgCollection = fakeCollectionRecordFactory({
-    name: randomString(),
-    version: '005',
-  });
-
-  const newCollectionId = constructCollectionId(testPgCollection.name, testPgCollection.version);
-
-  const collectionPgModel = new CollectionPgModel();
-  const [pgCollection] = await collectionPgModel.create(knex, testPgCollection);
-  const newGranule = fakeGranuleFactoryV2({
-    granuleId: randomId(),
-    status: 'failed',
-    collectionId: newCollectionId,
-    published: false,
-    files: [],
-  });
-
-  t.false(
-    await granulePgModel.exists(knex, {
-      granule_id: newGranule.granuleId,
-      collection_cumulus_id: pgCollection.cumulus_id,
-    })
-  );
-
-  const expressRequest = {
-    params: {
-      granuleName: newGranule.granuleId,
+  }
+);
+
+test.serial(
+  "DELETE deletes a granule that exists in Elasticsearch but not PostgreSQL successfully",
+  async (t) => {
+    const { collectionPgModel, esClient, esIndex, esGranulesClient, knex } =
+      t.context;
+    const testPgCollection = fakeCollectionRecordFactory({
+      name: randomString(),
+      version: "005",
+    });
+    const newCollectionId = constructCollectionId(
+      testPgCollection.name,
+      testPgCollection.version
+    );
+
+    const [pgCollection] = await collectionPgModel.create(
+      knex,
+      testPgCollection
+    );
+    const newGranule = fakeGranuleFactoryV2({
+      granuleId: randomId(),
+      status: "failed",
       collectionId: newCollectionId,
-    },
-    testContext: {
-      esGranulesClient: {
-        get: () => ({ detail: multipleRecordFoundString }),
+      published: false,
+      files: [],
+    });
+
+    await indexer.indexGranule(esClient, newGranule, esIndex);
+
+    t.false(
+      await granulePgModel.exists(knex, {
+        granule_id: newGranule.granuleId,
+        collection_cumulus_id: pgCollection.cumulus_id,
+      })
+    );
+    t.true(await esGranulesClient.exists(newGranule.granuleId));
+
+    const response = await request(app)
+      .delete(`/granules/${newCollectionId}/${newGranule.granuleId}`)
+      .set("Accept", "application/json")
+      .set("Authorization", `Bearer ${jwtAuthToken}`)
+      .expect(200);
+
+    t.is(response.status, 200);
+    const responseBody = response.body;
+    t.like(responseBody, {
+      detail: "Record deleted",
+      collection: newCollectionId,
+      deletedGranuleId: newGranule.granuleId,
+    });
+    t.truthy(responseBody.deletionTime);
+    t.is(responseBody.deletedFiles.length, newGranule.files.length);
+
+    t.false(await esGranulesClient.exists(newGranule.granuleId));
+  }
+);
+
+test.serial(
+  "DELETE fails to delete a granule that has multiple entries in Elasticsearch, but no records in PostgreSQL",
+  async (t) => {
+    const { knex } = t.context;
+    const testPgCollection = fakeCollectionRecordFactory({
+      name: randomString(),
+      version: "005",
+    });
+
+    const newCollectionId = constructCollectionId(
+      testPgCollection.name,
+      testPgCollection.version
+    );
+
+    const collectionPgModel = new CollectionPgModel();
+    const [pgCollection] = await collectionPgModel.create(
+      knex,
+      testPgCollection
+    );
+    const newGranule = fakeGranuleFactoryV2({
+      granuleId: randomId(),
+      status: "failed",
+      collectionId: newCollectionId,
+      published: false,
+      files: [],
+    });
+
+    t.false(
+      await granulePgModel.exists(knex, {
+        granule_id: newGranule.granuleId,
+        collection_cumulus_id: pgCollection.cumulus_id,
+      })
+    );
+
+    const expressRequest = {
+      params: {
+        granuleName: newGranule.granuleId,
+        collectionId: newCollectionId,
       },
-    },
-  };
-  const response = buildFakeExpressResponse();
-
-  await del(expressRequest, response);
-  t.true(response.boom.notFound.called);
-});
-
-test.serial('DELETE deleting an existing granule that is published will fail and not delete records', async (t) => {
-  const { s3Buckets, apiGranule, newPgGranule } = await createGranuleAndFiles({
-    dbClient: t.context.knex,
-    granuleParams: { published: true },
-    esClient: t.context.esClient,
-  });
-
-  const granuleId = apiGranule.granuleId;
-
-  const response = await request(app)
-    .delete(`/granules/${apiGranule.collectionId}/${granuleId}`)
-    .set('Accept', 'application/json')
-    .set('Authorization', `Bearer ${jwtAuthToken}`)
-    .expect(400);
-
-  t.is(response.status, 400);
-  const { message } = response.body;
-  t.is(message, 'You cannot delete a granule that is published to CMR. Remove it from CMR first');
-
-  // granule should still exist in Postgres
-  t.true(
-    await granulePgModel.exists(t.context.knex, {
-      granule_id: granuleId,
-      collection_cumulus_id: newPgGranule.collection_cumulus_id,
-    })
-  );
-
-  // Verify files still exist in S3 and Postgres
-  await Promise.all(
-    apiGranule.files.map(async (file) => {
-      t.true(await s3ObjectExists({ Bucket: file.bucket, Key: file.key }));
-      t.true(await filePgModel.exists(t.context.knex, { bucket: file.bucket, key: file.key }));
-    })
-  );
-
-  t.teardown(() => deleteS3Buckets([s3Buckets.protected.name, s3Buckets.public.name]));
-});
-
-test.serial('DELETE deleting an existing unpublished granule succeeds', async (t) => {
-  const { s3Buckets, apiGranule, newPgGranule } = await createGranuleAndFiles({
-    dbClient: t.context.knex,
-    granuleParams: { published: false },
-    esClient: t.context.esClient,
-  });
-
-  const granuleId = apiGranule.granuleId;
-
-  const response = await request(app)
-    .delete(`/granules/${apiGranule.collectionId}/${apiGranule.granuleId}`)
-    .set('Accept', 'application/json')
-    .set('Authorization', `Bearer ${jwtAuthToken}`)
-    .expect(200);
-
-  t.is(response.status, 200);
-  const responseBody = response.body;
-  t.like(responseBody, {
-    detail: 'Record deleted',
-    collection: apiGranule.collectionId,
-    deletedGranuleId: granuleId,
-  });
-  t.truthy(responseBody.deletionTime);
-  t.is(responseBody.deletedFiles.length, apiGranule.files.length);
-
-  // granule has been deleted from Postgres
-  t.false(
-    await granulePgModel.exists(t.context.knex, {
-      granule_id: granuleId,
-      collection_cumulus_id: newPgGranule.collection_cumulus_id,
-    })
-  );
-
-  // verify the files are deleted from S3 and Postgres
-  await Promise.all(
-    apiGranule.files.map(async (file) => {
-      t.false(await s3ObjectExists({ Bucket: file.bucket, Key: file.key }));
-      t.false(await filePgModel.exists(t.context.knex, { bucket: file.bucket, key: file.key }));
-    })
-  );
-
-  t.teardown(() => deleteS3Buckets([s3Buckets.protected.name, s3Buckets.public.name]));
-});
-
-test.serial('DELETE throws an error if the Postgres get query fails', async (t) => {
-  const { s3Buckets, apiGranule, newPgGranule } = await createGranuleAndFiles({
-    dbClient: t.context.knex,
-    granuleParams: { published: true },
-    esClient: t.context.esClient,
-  });
-
-  sinon.stub(GranulePgModel.prototype, 'get').throws(new Error('Error message'));
-
-  try {
+      testContext: {
+        esGranulesClient: {
+          get: () => ({ detail: multipleRecordFoundString }),
+        },
+      },
+    };
+    const response = buildFakeExpressResponse();
+
+    await del(expressRequest, response);
+    t.true(response.boom.notFound.called);
+  }
+);
+
+test.serial(
+  "DELETE deleting an existing granule that is published will fail and not delete records",
+  async (t) => {
+    const { s3Buckets, apiGranule, newPgGranule } = await createGranuleAndFiles(
+      {
+        dbClient: t.context.knex,
+        granuleParams: { published: true },
+        esClient: t.context.esClient,
+      }
+    );
+
+    const granuleId = apiGranule.granuleId;
+
+    const response = await request(app)
+      .delete(`/granules/${apiGranule.collectionId}/${granuleId}`)
+      .set("Accept", "application/json")
+      .set("Authorization", `Bearer ${jwtAuthToken}`)
+      .expect(400);
+
+    t.is(response.status, 400);
+    const { message } = response.body;
+    t.is(
+      message,
+      "You cannot delete a granule that is published to CMR. Remove it from CMR first"
+    );
+
+    // granule should still exist in Postgres
+    t.true(
+      await granulePgModel.exists(t.context.knex, {
+        granule_id: granuleId,
+        collection_cumulus_id: newPgGranule.collection_cumulus_id,
+      })
+    );
+
+    // Verify files still exist in S3 and Postgres
+    await Promise.all(
+      apiGranule.files.map(async (file) => {
+        t.true(await s3ObjectExists({ Bucket: file.bucket, Key: file.key }));
+        t.true(
+          await filePgModel.exists(t.context.knex, {
+            bucket: file.bucket,
+            key: file.key,
+          })
+        );
+      })
+    );
+
+    t.teardown(() =>
+      deleteS3Buckets([s3Buckets.protected.name, s3Buckets.public.name])
+    );
+  }
+);
+
+test.serial(
+  "DELETE deleting an existing unpublished granule succeeds",
+  async (t) => {
+    const { s3Buckets, apiGranule, newPgGranule } = await createGranuleAndFiles(
+      {
+        dbClient: t.context.knex,
+        granuleParams: { published: false },
+        esClient: t.context.esClient,
+      }
+    );
+
+    const granuleId = apiGranule.granuleId;
+
     const response = await request(app)
       .delete(`/granules/${apiGranule.collectionId}/${apiGranule.granuleId}`)
-      .set('Accept', 'application/json')
-      .set('Authorization', `Bearer ${jwtAuthToken}`);
-    t.is(response.status, 400);
-  } finally {
-    GranulePgModel.prototype.get.restore();
-  }
-
-  const granuleId = apiGranule.granuleId;
-
-  // granule has not been deleted from Postgres
-  t.true(
-    await granulePgModel.exists(t.context.knex, {
-      granule_id: granuleId,
-      collection_cumulus_id: newPgGranule.collection_cumulus_id,
-    })
-  );
-
-  // verify the files still exist in S3 and Postgres
-  await Promise.all(
-    apiGranule.files.map(async (file) => {
-      t.true(await s3ObjectExists({ Bucket: file.bucket, Key: file.key }));
-      t.true(await filePgModel.exists(t.context.knex, { bucket: file.bucket, key: file.key }));
-    })
-  );
-
-  t.teardown(() => deleteS3Buckets([s3Buckets.protected.name, s3Buckets.public.name]));
-});
-
-test.serial('DELETE publishes an SNS message after a successful granule delete', async (t) => {
-  const { s3Buckets, apiGranule, newPgGranule } = await createGranuleAndFiles({
-    dbClient: t.context.knex,
-    granuleParams: { published: false },
-    esClient: t.context.esClient,
-  });
-
-  const timeOfResponse = Date.now();
-
-  const response = await request(app)
-    .delete(`/granules/${apiGranule.collectionId}/${apiGranule.granuleId}`)
-    .set('Accept', 'application/json')
-    .set('Authorization', `Bearer ${jwtAuthToken}`)
-    .expect(200);
-
-  t.is(response.status, 200);
-  const responseBody = response.body;
-  t.like(responseBody, {
-    detail: 'Record deleted',
-    collection: apiGranule.collectionId,
-    deletedGranuleId: apiGranule.granuleId,
-  });
-  t.truthy(responseBody.deletionTime);
-  t.is(responseBody.deletedFiles.length, apiGranule.files.length);
-
-  // granule have been deleted from Postgres
-  t.false(
-    await granulePgModel.exists(t.context.knex, {
-      granule_id: apiGranule.granuleId,
-      collection_cumulus_id: newPgGranule.collection_cumulus_id,
-    })
-  );
-
-  // verify the files are deleted from S3 and Postgres
-  await Promise.all(
-    apiGranule.files.map(async (file) => {
-      t.false(await s3ObjectExists({ Bucket: file.bucket, Key: file.key }));
-      t.false(await filePgModel.exists(t.context.knex, { bucket: file.bucket, key: file.key }));
-    })
-  );
-
-  t.teardown(() => deleteS3Buckets([s3Buckets.protected.name, s3Buckets.public.name]));
-  const { Messages } = await sqs()
-    .receiveMessage({
-      QueueUrl: t.context.QueueUrl,
-      WaitTimeSeconds: 10,
-    })
-    .promise();
-  const snsMessageBody = JSON.parse(Messages[0].Body);
-  const publishedMessage = JSON.parse(snsMessageBody.Message);
-
-  t.is(publishedMessage.record.granuleId, apiGranule.granuleId);
-  t.is(publishedMessage.event, 'Delete');
-  t.true(publishedMessage.deletedAt > timeOfResponse);
-  t.true(publishedMessage.deletedAt < Date.now());
-});
-
-test.serial('move a granule with no .cmr.xml file', async (t) => {
+      .set("Accept", "application/json")
+      .set("Authorization", `Bearer ${jwtAuthToken}`)
+      .expect(200);
+
+    t.is(response.status, 200);
+    const responseBody = response.body;
+    t.like(responseBody, {
+      detail: "Record deleted",
+      collection: apiGranule.collectionId,
+      deletedGranuleId: granuleId,
+    });
+    t.truthy(responseBody.deletionTime);
+    t.is(responseBody.deletedFiles.length, apiGranule.files.length);
+
+    // granule has been deleted from Postgres
+    t.false(
+      await granulePgModel.exists(t.context.knex, {
+        granule_id: granuleId,
+        collection_cumulus_id: newPgGranule.collection_cumulus_id,
+      })
+    );
+
+    // verify the files are deleted from S3 and Postgres
+    await Promise.all(
+      apiGranule.files.map(async (file) => {
+        t.false(await s3ObjectExists({ Bucket: file.bucket, Key: file.key }));
+        t.false(
+          await filePgModel.exists(t.context.knex, {
+            bucket: file.bucket,
+            key: file.key,
+          })
+        );
+      })
+    );
+
+    t.teardown(() =>
+      deleteS3Buckets([s3Buckets.protected.name, s3Buckets.public.name])
+    );
+  }
+);
+
+test.serial(
+  "DELETE throws an error if the Postgres get query fails",
+  async (t) => {
+    const { s3Buckets, apiGranule, newPgGranule } = await createGranuleAndFiles(
+      {
+        dbClient: t.context.knex,
+        granuleParams: { published: true },
+        esClient: t.context.esClient,
+      }
+    );
+
+    sinon
+      .stub(GranulePgModel.prototype, "get")
+      .throws(new Error("Error message"));
+
+    try {
+      const response = await request(app)
+        .delete(`/granules/${apiGranule.collectionId}/${apiGranule.granuleId}`)
+        .set("Accept", "application/json")
+        .set("Authorization", `Bearer ${jwtAuthToken}`);
+      t.is(response.status, 400);
+    } finally {
+      GranulePgModel.prototype.get.restore();
+    }
+
+    const granuleId = apiGranule.granuleId;
+
+    // granule has not been deleted from Postgres
+    t.true(
+      await granulePgModel.exists(t.context.knex, {
+        granule_id: granuleId,
+        collection_cumulus_id: newPgGranule.collection_cumulus_id,
+      })
+    );
+
+    // verify the files still exist in S3 and Postgres
+    await Promise.all(
+      apiGranule.files.map(async (file) => {
+        t.true(await s3ObjectExists({ Bucket: file.bucket, Key: file.key }));
+        t.true(
+          await filePgModel.exists(t.context.knex, {
+            bucket: file.bucket,
+            key: file.key,
+          })
+        );
+      })
+    );
+
+    t.teardown(() =>
+      deleteS3Buckets([s3Buckets.protected.name, s3Buckets.public.name])
+    );
+  }
+);
+
+test.serial(
+  "DELETE publishes an SNS message after a successful granule delete",
+  async (t) => {
+    const { s3Buckets, apiGranule, newPgGranule } = await createGranuleAndFiles(
+      {
+        dbClient: t.context.knex,
+        granuleParams: { published: false },
+        esClient: t.context.esClient,
+      }
+    );
+
+    const timeOfResponse = Date.now();
+
+    const response = await request(app)
+      .delete(`/granules/${apiGranule.collectionId}/${apiGranule.granuleId}`)
+      .set("Accept", "application/json")
+      .set("Authorization", `Bearer ${jwtAuthToken}`)
+      .expect(200);
+
+    t.is(response.status, 200);
+    const responseBody = response.body;
+    t.like(responseBody, {
+      detail: "Record deleted",
+      collection: apiGranule.collectionId,
+      deletedGranuleId: apiGranule.granuleId,
+    });
+    t.truthy(responseBody.deletionTime);
+    t.is(responseBody.deletedFiles.length, apiGranule.files.length);
+
+    // granule have been deleted from Postgres
+    t.false(
+      await granulePgModel.exists(t.context.knex, {
+        granule_id: apiGranule.granuleId,
+        collection_cumulus_id: newPgGranule.collection_cumulus_id,
+      })
+    );
+
+    // verify the files are deleted from S3 and Postgres
+    await Promise.all(
+      apiGranule.files.map(async (file) => {
+        t.false(await s3ObjectExists({ Bucket: file.bucket, Key: file.key }));
+        t.false(
+          await filePgModel.exists(t.context.knex, {
+            bucket: file.bucket,
+            key: file.key,
+          })
+        );
+      })
+    );
+
+    t.teardown(() =>
+      deleteS3Buckets([s3Buckets.protected.name, s3Buckets.public.name])
+    );
+    const { Messages } = await sqs()
+      .receiveMessage({
+        QueueUrl: t.context.QueueUrl,
+        WaitTimeSeconds: 10,
+      })
+      .promise();
+    const snsMessageBody = JSON.parse(Messages[0].Body);
+    const publishedMessage = JSON.parse(snsMessageBody.Message);
+
+    t.is(publishedMessage.record.granuleId, apiGranule.granuleId);
+    t.is(publishedMessage.event, "Delete");
+    t.true(publishedMessage.deletedAt > timeOfResponse);
+    t.true(publishedMessage.deletedAt < Date.now());
+  }
+);
+
+test.serial("move a granule with no .cmr.xml file", async (t) => {
   const bucket = process.env.system_bucket;
-  const secondBucket = randomId('second');
-  const thirdBucket = randomId('third');
+  const secondBucket = randomId("second");
+  const thirdBucket = randomId("third");
 
   const { esGranulesClient } = t.context;
 
   await runTestUsingBuckets([secondBucket, thirdBucket], async () => {
     // Generate Granule/Files, S3 objects and database entries
-    const granuleFileName = randomId('granuleFileName');
-    const { newGranule, postgresGranuleCumulusId } = await generateMoveGranuleTestFilesAndEntries({
-      t,
-      bucket,
-      secondBucket,
-      granulePgModel,
-      filePgModel,
-      granuleFileName,
-    });
-
-    const destinationFilepath = `${process.env.stackName}/granules_moved`;
-    const destinations = [
-      {
-        regex: '.*.txt$',
-        bucket,
-        filepath: destinationFilepath,
-      },
-      {
-        regex: '.*.md$',
-        bucket: thirdBucket,
-        filepath: destinationFilepath,
-      },
-      {
-        regex: '.*.jpg$',
-        bucket,
-        filepath: destinationFilepath,
-      },
-    ];
-
-    const response = await request(app)
-      .patch(`/granules/${newGranule.granuleId}`)
-      .set('Accept', 'application/json')
-      .set('Authorization', `Bearer ${jwtAuthToken}`)
-      .send({
-        action: 'move',
-        destinations,
-      })
-      .expect(200);
-
-    const body = response.body;
-    t.is(body.status, 'SUCCESS');
-    t.is(body.action, 'move');
-
-    // Validate S3 Objects are where they should be
-    const bucketObjects = await s3().listObjects({
-      Bucket: bucket,
-      Prefix: destinationFilepath,
-    });
-
-    t.is(bucketObjects.Contents.length, 2);
-    bucketObjects.Contents.forEach((item) => {
-      t.is(item.Key.indexOf(`${destinationFilepath}/${granuleFileName}`), 0);
-    });
-
-    const thirdBucketObjects = await s3().listObjects({
-      Bucket: thirdBucket,
-      Prefix: destinationFilepath,
-    });
-
-    t.is(thirdBucketObjects.Contents.length, 1);
-    t.is(thirdBucketObjects.Contents[0].Key, `${destinationFilepath}/${granuleFileName}.md`);
-
-    // check the granule in postgres is updated
-    const pgFiles = await getPgFilesFromGranuleCumulusId(
-      t.context.knex,
-      filePgModel,
-      postgresGranuleCumulusId
-    );
-
-    t.is(pgFiles.length, 3);
-
-    for (let i = 0; i < pgFiles.length; i += 1) {
-      const destination = destinations.find((dest) => pgFiles[i].file_name.match(dest.regex));
-      const fileName = pgFiles[i].file_name;
-
-      t.is(destination.bucket, pgFiles[i].bucket);
-      t.like(pgFiles[i], {
-        ...omit(newGranule.files[i], ['fileName', 'size', 'createdAt', 'updatedAt']),
-        key: `${destinationFilepath}/${fileName}`,
-        bucket: destination.bucket,
-      });
-    }
-
-    // check the ES index is updated
-    const esRecord = await esGranulesClient.get(newGranule.granuleId);
-    t.is(esRecord.files.length, 3);
-    esRecord.files.forEach((esFileRecord) => {
-      const pgMatchingFileRecord = pgFiles.find(
-        (pgFile) => pgFile.key.match(esFileRecord.key) && pgFile.bucket.match(esFileRecord.bucket)
-      );
-      t.deepEqual(translatePostgresFileToApiFile(pgMatchingFileRecord), esFileRecord);
-    });
-  });
-});
-
-test.serial('When a move granule request fails to move a file correctly, it records the expected granule files in postgres', async (t) => {
-  const bucket = process.env.system_bucket;
-  const secondBucket = randomId('second');
-  const thirdBucket = randomId('third');
-  const fakeBucket = 'not-a-real-bucket';
-
-  await runTestUsingBuckets([secondBucket, thirdBucket], async () => {
-    // Generate Granule/Files, S3 objects and database entries
-    const granuleFileName = randomId('granuleFileName');
-    const { newGranule, postgresGranuleCumulusId } = await generateMoveGranuleTestFilesAndEntries(
-      {
+    const granuleFileName = randomId("granuleFileName");
+    const { newGranule, postgresGranuleCumulusId } =
+      await generateMoveGranuleTestFilesAndEntries({
         t,
         bucket,
         secondBucket,
         granulePgModel,
         filePgModel,
         granuleFileName,
-      }
-    );
-
-    // Create 'destination' objects
-    const destinationFilepath = `${process.env.stackName}/granules_fail_1`;
+      });
+
+    const destinationFilepath = `${process.env.stackName}/granules_moved`;
     const destinations = [
       {
-        regex: '.*.txt$',
+        regex: ".*.txt$",
         bucket,
         filepath: destinationFilepath,
       },
       {
-        regex: '.*.md$',
+        regex: ".*.md$",
         bucket: thirdBucket,
         filepath: destinationFilepath,
       },
       {
-        regex: '.*.jpg$',
-        bucket: fakeBucket,
+        regex: ".*.jpg$",
+        bucket,
         filepath: destinationFilepath,
       },
     ];
 
     const response = await request(app)
       .patch(`/granules/${newGranule.granuleId}`)
-      .set('Accept', 'application/json')
-      .set('Authorization', `Bearer ${jwtAuthToken}`)
+      .set("Accept", "application/json")
+      .set("Authorization", `Bearer ${jwtAuthToken}`)
       .send({
-        action: 'move',
+        action: "move",
         destinations,
       })
-      .expect(400);
-
-    const message = JSON.parse(response.body.message);
-
-    message.granule.files = sortBy(message.granule.files, (file) => getFileNameFromKey(file.key));
-    newGranule.files = sortBy(newGranule.files, (file) => getFileNameFromKey(file.key));
-
-    const fileWithInvalidDestination = newGranule.files[0];
-
-    t.is(message.reason, 'Failed to move granule');
-    t.deepEqual(message.granule, newGranule);
-    t.is(message.errors.length, 1);
-    t.is(message.errors[0].name, 'NoSuchBucket');
-
-    const actualGranuleFileRecord = sortBy(message.granuleFilesRecords, ['key']);
-    const expectedGranuleFileRecord = [
-      {
-        bucket: thirdBucket,
-        key: `${destinationFilepath}/${granuleFileName}.md`,
-        fileName: `${granuleFileName}.md`,
-        size: 9,
-        source: 'fakeSource',
-      },
-      {
-        bucket,
-        key: `${destinationFilepath}/${granuleFileName}.txt`,
-        fileName: `${granuleFileName}.txt`,
-        size: 9,
-        source: 'fakeSource',
-      },
-      {
-        bucket: fileWithInvalidDestination.bucket,
-        key: fileWithInvalidDestination.key,
-        fileName: `${granuleFileName}.jpg`,
-        size: 9,
-        source: 'fakeSource',
-      },
-    ];
-
-    t.deepEqual(expectedGranuleFileRecord, actualGranuleFileRecord);
+      .expect(200);
+
+    const body = response.body;
+    t.is(body.status, "SUCCESS");
+    t.is(body.action, "move");
 
     // Validate S3 Objects are where they should be
     const bucketObjects = await s3().listObjects({
       Bucket: bucket,
       Prefix: destinationFilepath,
     });
-    t.is(bucketObjects.Contents.length, 1);
-    t.is(bucketObjects.Contents[0].Key, `${destinationFilepath}/${granuleFileName}.txt`);
-
-    const failedBucketObjects = await s3().listObjects({
-      Bucket: secondBucket,
-      Prefix: `${process.env.stackName}/original_filepath`,
-    });
-    t.is(failedBucketObjects.Contents.length, 1);
-    t.is(
-      failedBucketObjects.Contents[0].Key,
-      `${process.env.stackName}/original_filepath/${granuleFileName}.jpg`
-    );
+
+    t.is(bucketObjects.Contents.length, 2);
+    bucketObjects.Contents.forEach((item) => {
+      t.is(item.Key.indexOf(`${destinationFilepath}/${granuleFileName}`), 0);
+    });
 
     const thirdBucketObjects = await s3().listObjects({
       Bucket: thirdBucket,
       Prefix: destinationFilepath,
     });
+
     t.is(thirdBucketObjects.Contents.length, 1);
-    t.is(thirdBucketObjects.Contents[0].Key, `${destinationFilepath}/${granuleFileName}.md`);
-
-    // Check that the postgres granules are in the correct state
+    t.is(
+      thirdBucketObjects.Contents[0].Key,
+      `${destinationFilepath}/${granuleFileName}.md`
+    );
+
+    // check the granule in postgres is updated
     const pgFiles = await getPgFilesFromGranuleCumulusId(
       t.context.knex,
       filePgModel,
       postgresGranuleCumulusId
     );
 
-    // Sort by only the filename because the paths will have changed
-    const sortedPgFiles = sortBy(pgFiles, (file) => getFileNameFromKey(file.key));
-
-    // The .jpg at index 0 should fail and have the original object values as
-    // it's assigned `fakeBucket`
-    t.like(sortedPgFiles[0], {
-      ...omit(newGranule.files[0], ['fileName', 'size', 'createdAt', 'updatedAt']),
-    });
-
-    for (let i = 1; i <= 2; i += 1) {
-      const fileName = sortedPgFiles[i].file_name;
-      const destination = destinations.find((dest) => fileName.match(dest.regex));
-
-      t.is(destination.bucket, sortedPgFiles[i].bucket);
-      t.like(sortedPgFiles[i], {
-        ...omit(newGranule.files[i], ['fileName', 'size', 'createdAt', 'updatedAt']),
+    t.is(pgFiles.length, 3);
+
+    for (let i = 0; i < pgFiles.length; i += 1) {
+      const destination = destinations.find((dest) =>
+        pgFiles[i].file_name.match(dest.regex)
+      );
+      const fileName = pgFiles[i].file_name;
+
+      t.is(destination.bucket, pgFiles[i].bucket);
+      t.like(pgFiles[i], {
+        ...omit(newGranule.files[i], [
+          "fileName",
+          "size",
+          "createdAt",
+          "updatedAt",
+        ]),
         key: `${destinationFilepath}/${fileName}`,
         bucket: destination.bucket,
       });
     }
+
+    // check the ES index is updated
+    const esRecord = await esGranulesClient.get(newGranule.granuleId);
+    t.is(esRecord.files.length, 3);
+    esRecord.files.forEach((esFileRecord) => {
+      const pgMatchingFileRecord = pgFiles.find(
+        (pgFile) =>
+          pgFile.key.match(esFileRecord.key) &&
+          pgFile.bucket.match(esFileRecord.bucket)
+      );
+      t.deepEqual(
+        translatePostgresFileToApiFile(pgMatchingFileRecord),
+        esFileRecord
+      );
+    });
   });
 });
 
-test.serial('move a file and update ECHO10 xml metadata', async (t) => {
+test.serial(
+  "When a move granule request fails to move a file correctly, it records the expected granule files in postgres",
+  async (t) => {
+    const bucket = process.env.system_bucket;
+    const secondBucket = randomId("second");
+    const thirdBucket = randomId("third");
+    const fakeBucket = "not-a-real-bucket";
+
+    await runTestUsingBuckets([secondBucket, thirdBucket], async () => {
+      // Generate Granule/Files, S3 objects and database entries
+      const granuleFileName = randomId("granuleFileName");
+      const { newGranule, postgresGranuleCumulusId } =
+        await generateMoveGranuleTestFilesAndEntries({
+          t,
+          bucket,
+          secondBucket,
+          granulePgModel,
+          filePgModel,
+          granuleFileName,
+        });
+
+      // Create 'destination' objects
+      const destinationFilepath = `${process.env.stackName}/granules_fail_1`;
+      const destinations = [
+        {
+          regex: ".*.txt$",
+          bucket,
+          filepath: destinationFilepath,
+        },
+        {
+          regex: ".*.md$",
+          bucket: thirdBucket,
+          filepath: destinationFilepath,
+        },
+        {
+          regex: ".*.jpg$",
+          bucket: fakeBucket,
+          filepath: destinationFilepath,
+        },
+      ];
+
+      const response = await request(app)
+        .patch(`/granules/${newGranule.granuleId}`)
+        .set("Accept", "application/json")
+        .set("Authorization", `Bearer ${jwtAuthToken}`)
+        .send({
+          action: "move",
+          destinations,
+        })
+        .expect(400);
+
+      const message = JSON.parse(response.body.message);
+
+      message.granule.files = sortBy(message.granule.files, (file) =>
+        getFileNameFromKey(file.key)
+      );
+      newGranule.files = sortBy(newGranule.files, (file) =>
+        getFileNameFromKey(file.key)
+      );
+
+      const fileWithInvalidDestination = newGranule.files[0];
+
+      t.is(message.reason, "Failed to move granule");
+      t.deepEqual(message.granule, newGranule);
+      t.is(message.errors.length, 1);
+      t.is(message.errors[0].name, "NoSuchBucket");
+
+      const actualGranuleFileRecord = sortBy(message.granuleFilesRecords, [
+        "key",
+      ]);
+      const expectedGranuleFileRecord = [
+        {
+          bucket: thirdBucket,
+          key: `${destinationFilepath}/${granuleFileName}.md`,
+          fileName: `${granuleFileName}.md`,
+          size: 9,
+          source: "fakeSource",
+        },
+        {
+          bucket,
+          key: `${destinationFilepath}/${granuleFileName}.txt`,
+          fileName: `${granuleFileName}.txt`,
+          size: 9,
+          source: "fakeSource",
+        },
+        {
+          bucket: fileWithInvalidDestination.bucket,
+          key: fileWithInvalidDestination.key,
+          fileName: `${granuleFileName}.jpg`,
+          size: 9,
+          source: "fakeSource",
+        },
+      ];
+
+      t.deepEqual(expectedGranuleFileRecord, actualGranuleFileRecord);
+
+      // Validate S3 Objects are where they should be
+      const bucketObjects = await s3().listObjects({
+        Bucket: bucket,
+        Prefix: destinationFilepath,
+      });
+      t.is(bucketObjects.Contents.length, 1);
+      t.is(
+        bucketObjects.Contents[0].Key,
+        `${destinationFilepath}/${granuleFileName}.txt`
+      );
+
+      const failedBucketObjects = await s3().listObjects({
+        Bucket: secondBucket,
+        Prefix: `${process.env.stackName}/original_filepath`,
+      });
+      t.is(failedBucketObjects.Contents.length, 1);
+      t.is(
+        failedBucketObjects.Contents[0].Key,
+        `${process.env.stackName}/original_filepath/${granuleFileName}.jpg`
+      );
+
+      const thirdBucketObjects = await s3().listObjects({
+        Bucket: thirdBucket,
+        Prefix: destinationFilepath,
+      });
+      t.is(thirdBucketObjects.Contents.length, 1);
+      t.is(
+        thirdBucketObjects.Contents[0].Key,
+        `${destinationFilepath}/${granuleFileName}.md`
+      );
+
+      // Check that the postgres granules are in the correct state
+      const pgFiles = await getPgFilesFromGranuleCumulusId(
+        t.context.knex,
+        filePgModel,
+        postgresGranuleCumulusId
+      );
+
+      // Sort by only the filename because the paths will have changed
+      const sortedPgFiles = sortBy(pgFiles, (file) =>
+        getFileNameFromKey(file.key)
+      );
+
+      // The .jpg at index 0 should fail and have the original object values as
+      // it's assigned `fakeBucket`
+      t.like(sortedPgFiles[0], {
+        ...omit(newGranule.files[0], [
+          "fileName",
+          "size",
+          "createdAt",
+          "updatedAt",
+        ]),
+      });
+
+      for (let i = 1; i <= 2; i += 1) {
+        const fileName = sortedPgFiles[i].file_name;
+        const destination = destinations.find((dest) =>
+          fileName.match(dest.regex)
+        );
+
+        t.is(destination.bucket, sortedPgFiles[i].bucket);
+        t.like(sortedPgFiles[i], {
+          ...omit(newGranule.files[i], [
+            "fileName",
+            "size",
+            "createdAt",
+            "updatedAt",
+          ]),
+          key: `${destinationFilepath}/${fileName}`,
+          bucket: destination.bucket,
+        });
+      }
+    });
+  }
+);
+
+test.serial("move a file and update ECHO10 xml metadata", async (t) => {
   const { internalBucket, publicBucket } = await setupBucketsConfig();
-  const newGranule = fakeGranuleFactoryV2({ collectionId: t.context.collectionId });
+  const newGranule = fakeGranuleFactoryV2({
+    collectionId: t.context.collectionId,
+  });
 
   newGranule.files = [
     {
@@ -1586,26 +1856,31 @@
 
   postgresNewGranule.collection_cumulus_id = t.context.collectionCumulusId;
 
-  const [postgresGranule] = await granulePgModel.create(t.context.knex, postgresNewGranule);
+  const [postgresGranule] = await granulePgModel.create(
+    t.context.knex,
+    postgresNewGranule
+  );
   const postgresNewGranuleFiles = newGranule.files.map((file) => {
     const translatedFile = translateApiFiletoPostgresFile(file);
     translatedFile.granule_cumulus_id = postgresGranule.cumulus_id;
     return translatedFile;
   });
   await Promise.all(
-    postgresNewGranuleFiles.map((file) => filePgModel.create(t.context.knex, file))
+    postgresNewGranuleFiles.map((file) =>
+      filePgModel.create(t.context.knex, file)
+    )
   );
 
   await s3PutObject({
     Bucket: newGranule.files[0].bucket,
     Key: newGranule.files[0].key,
-    Body: 'test data',
+    Body: "test data",
   });
 
   await s3PutObject({
     Bucket: newGranule.files[1].bucket,
     Key: newGranule.files[1].key,
-    Body: fs.createReadStream(path.resolve(__dirname, '../data/meta.xml')),
+    Body: fs.createReadStream(path.resolve(__dirname, "../data/meta.xml")),
   });
 
   const originalXML = await metadataObjectFromCMRFile(
@@ -1615,28 +1890,30 @@
   const destinationFilepath = `${process.env.stackName}/moved_granules`;
   const destinations = [
     {
-      regex: '.*.txt$',
+      regex: ".*.txt$",
       bucket: internalBucket,
       filepath: destinationFilepath,
     },
   ];
 
-  sinon.stub(CMR.prototype, 'ingestGranule').returns({ result: { 'concept-id': 'id204842' } });
+  sinon
+    .stub(CMR.prototype, "ingestGranule")
+    .returns({ result: { "concept-id": "id204842" } });
 
   const response = await request(app)
     .patch(`/granules/${newGranule.granuleId}`)
-    .set('Accept', 'application/json')
-    .set('Authorization', `Bearer ${jwtAuthToken}`)
+    .set("Accept", "application/json")
+    .set("Authorization", `Bearer ${jwtAuthToken}`)
     .send({
-      action: 'move',
+      action: "move",
       destinations,
     })
     .expect(200);
 
   const body = response.body;
 
-  t.is(body.status, 'SUCCESS');
-  t.is(body.action, 'move');
+  t.is(body.status, "SUCCESS");
+  t.is(body.action, "move");
 
   const list = await s3().listObjects({
     Bucket: internalBucket,
@@ -1656,12 +1933,15 @@
     buildS3Uri(newGranule.files[1].bucket, newGranule.files[1].key)
   );
 
-  const newUrls = xmlObject.Granule.OnlineAccessURLs.OnlineAccessURL.map((obj) => obj.URL);
+  const newUrls = xmlObject.Granule.OnlineAccessURLs.OnlineAccessURL.map(
+    (obj) => obj.URL
+  );
   const newDestination = `${process.env.DISTRIBUTION_ENDPOINT}${destinations[0].bucket}/${destinations[0].filepath}/${newGranule.files[0].fileName}`;
   t.true(newUrls.includes(newDestination));
 
   // All original URLs are unchanged (because they weren't involved in the granule move)
-  const originalURLObjects = originalXML.Granule.OnlineAccessURLs.OnlineAccessURL;
+  const originalURLObjects =
+    originalXML.Granule.OnlineAccessURLs.OnlineAccessURL;
   const originalURLs = originalURLObjects.map((urlObj) => urlObj.URL);
   originalURLs.forEach((originalURL) => {
     t.true(newUrls.includes(originalURL));
@@ -1671,11 +1951,15 @@
   await recursivelyDeleteS3Bucket(publicBucket);
 });
 
-test.serial('move a file and update its UMM-G JSON metadata', async (t) => {
+test.serial("move a file and update its UMM-G JSON metadata", async (t) => {
   const { internalBucket, publicBucket } = await setupBucketsConfig();
 
-  const newGranule = fakeGranuleFactoryV2({ collectionId: t.context.collectionId });
-  const ummgMetadataString = fs.readFileSync(path.resolve(__dirname, '../data/ummg-meta.json'));
+  const newGranule = fakeGranuleFactoryV2({
+    collectionId: t.context.collectionId,
+  });
+  const ummgMetadataString = fs.readFileSync(
+    path.resolve(__dirname, "../data/ummg-meta.json")
+  );
   const originalUMMG = JSON.parse(ummgMetadataString);
 
   newGranule.files = [
@@ -1697,49 +1981,66 @@
   });
   postgresNewGranule.collection_cumulus_id = t.context.collectionCumulusId;
 
-  const [postgresGranule] = await granulePgModel.create(t.context.knex, postgresNewGranule);
+  const [postgresGranule] = await granulePgModel.create(
+    t.context.knex,
+    postgresNewGranule
+  );
   const postgresNewGranuleFiles = newGranule.files.map((file) => {
     const translatedFile = translateApiFiletoPostgresFile(file);
     translatedFile.granule_cumulus_id = postgresGranule.cumulus_id;
     return translatedFile;
   });
   await Promise.all(
-    postgresNewGranuleFiles.map((file) => filePgModel.create(t.context.knex, file))
+    postgresNewGranuleFiles.map((file) =>
+      filePgModel.create(t.context.knex, file)
+    )
   );
   await Promise.all(
     newGranule.files.map((file) => {
       if (file.name === `${newGranule.granuleId}.txt`) {
-        return s3PutObject({ Bucket: file.bucket, Key: file.key, Body: 'test data' });
+        return s3PutObject({
+          Bucket: file.bucket,
+          Key: file.key,
+          Body: "test data",
+        });
       }
-      return s3PutObject({ Bucket: file.bucket, Key: file.key, Body: ummgMetadataString });
+      return s3PutObject({
+        Bucket: file.bucket,
+        Key: file.key,
+        Body: ummgMetadataString,
+      });
     })
   );
 
-  const destinationFilepath = `${process.env.stackName}/moved_granules/${randomString()}`;
+  const destinationFilepath = `${
+    process.env.stackName
+  }/moved_granules/${randomString()}`;
   const destinations = [
     {
-      regex: '.*.txt$',
+      regex: ".*.txt$",
       bucket: internalBucket,
       filepath: destinationFilepath,
     },
   ];
 
-  sinon.stub(CMR.prototype, 'ingestUMMGranule').returns({ result: { 'concept-id': 'id204842' } });
+  sinon
+    .stub(CMR.prototype, "ingestUMMGranule")
+    .returns({ result: { "concept-id": "id204842" } });
 
   const response = await request(app)
     .patch(`/granules/${newGranule.granuleId}`)
-    .set('Accept', 'application/json')
-    .set('Authorization', `Bearer ${jwtAuthToken}`)
+    .set("Accept", "application/json")
+    .set("Authorization", `Bearer ${jwtAuthToken}`)
     .send({
-      action: 'move',
+      action: "move",
       destinations,
     })
     .expect(200);
 
   const body = response.body;
 
-  t.is(body.status, 'SUCCESS');
-  t.is(body.action, 'move');
+  t.is(body.status, "SUCCESS");
+  t.is(body.action, "move");
 
   // text file has moved to correct location
   const list = await s3().listObjects({
@@ -1775,1161 +2076,1293 @@
   await recursivelyDeleteS3Bucket(publicBucket);
 });
 
-test.serial('PATCH with action move returns failure if one granule file exists', async (t) => {
-  const { collectionName, collectionVersion } = t.context;
-  const filesExistingStub = () => [{ fileName: 'file1' }];
-  const collectionId = constructCollectionId(collectionName, collectionVersion);
-  const granule = t.context.fakePGGranules[0];
-
-  const body = {
-    action: 'move',
-    destinations: [
-      {
-        regex: '.*.hdf$',
-        bucket: 'fake-bucket',
-        filepath: 'fake-destination',
+test.serial(
+  "PATCH with action move returns failure if one granule file exists",
+  async (t) => {
+    const { collectionName, collectionVersion } = t.context;
+    const filesExistingStub = () => [{ fileName: "file1" }];
+    const collectionId = constructCollectionId(
+      collectionName,
+      collectionVersion
+    );
+    const granule = t.context.fakePGGranules[0];
+
+    const body = {
+      action: "move",
+      destinations: [
+        {
+          regex: ".*.hdf$",
+          bucket: "fake-bucket",
+          filepath: "fake-destination",
+        },
+      ],
+    };
+
+    const expressRequest = {
+      params: {
+        collectionId,
+        granuleName: granule.granule_id,
       },
-    ],
-  };
-
-  const expressRequest = {
-    params: {
+      body,
+      testContext: {
+        knex: t.context.knex,
+        getFilesExistingAtLocationMethod: filesExistingStub,
+      },
+    };
+
+    const expressResponse = buildFakeExpressResponse();
+    await patch(expressRequest, expressResponse);
+
+    t.true(
+      expressResponse.boom.conflict.calledWithMatch(
+        "Cannot move granule because the following files would be overwritten at the destination location: file1. Delete the existing files or reingest the source files."
+      )
+    );
+  }
+);
+
+test.serial(
+  "PATCH with action move returns failure if more than one granule file exists",
+  async (t) => {
+    const { collectionName, collectionVersion } = t.context;
+    const filesExistingStub = () => [{ fileName: "file1" }];
+    const granule = t.context.fakePGGranules[0];
+
+    const collectionId = constructCollectionId(
+      collectionName,
+      collectionVersion
+    );
+
+    const body = {
+      action: "move",
+      destinations: [
+        {
+          regex: ".*.hdf$",
+          bucket: "fake-bucket",
+          filepath: "fake-destination",
+        },
+      ],
+    };
+
+    const expressRequest = {
+      params: {
+        collectionId,
+        granuleName: granule.granule_id,
+      },
+      body,
+      testContext: {
+        knex: t.context.knex,
+        getFilesExistingAtLocationMethod: filesExistingStub,
+      },
+    };
+
+    const expressResponse = buildFakeExpressResponse();
+
+    await patch(expressRequest, expressResponse);
+
+    t.true(
+      expressResponse.boom.conflict.calledWithMatch(
+        "Cannot move granule because the following files would be overwritten at the destination location: file1"
+      )
+    );
+  }
+);
+
+test.serial(
+  "create (POST) creates new granule without an execution in PostgreSQL, and Elasticsearch",
+  async (t) => {
+    const newGranule = fakeGranuleFactoryV2({
+      collectionId: t.context.collectionId,
+      execution: undefined,
+    });
+
+    const response = await request(app)
+      .post("/granules")
+      .set("Authorization", `Bearer ${jwtAuthToken}`)
+      .set("Accept", "application/json")
+      .send(newGranule)
+      .expect(200);
+
+    const fetchedPostgresRecord = await granulePgModel.get(t.context.knex, {
+      granule_id: newGranule.granuleId,
+      collection_cumulus_id: t.context.collectionCumulusId,
+    });
+    const fetchedESRecord = await t.context.esGranulesClient.get(
+      newGranule.granuleId
+    );
+
+    t.deepEqual(JSON.parse(response.text), {
+      message: `Successfully wrote granule with Granule Id: ${newGranule.granuleId}, Collection Id: ${t.context.collectionId}`,
+    });
+    t.is(fetchedPostgresRecord.granule_id, newGranule.granuleId);
+    t.is(fetchedESRecord.granuleId, newGranule.granuleId);
+  }
+);
+
+test.serial(
+  "create (POST) creates new granule with associated execution in PostgreSQL and Elasticsearch",
+  async (t) => {
+    const newGranule = fakeGranuleFactoryV2({
+      collectionId: t.context.collectionId,
+      execution: t.context.executionUrl,
+    });
+
+    const response = await request(app)
+      .post("/granules")
+      .set("Authorization", `Bearer ${jwtAuthToken}`)
+      .set("Accept", "application/json")
+      .send(newGranule)
+      .expect(200);
+
+    const fetchedPostgresRecord = await granulePgModel.get(t.context.knex, {
+      granule_id: newGranule.granuleId,
+      collection_cumulus_id: t.context.collectionCumulusId,
+    });
+    const fetchedESRecord = await t.context.esGranulesClient.get(
+      newGranule.granuleId
+    );
+    t.deepEqual(JSON.parse(response.text), {
+      message: `Successfully wrote granule with Granule Id: ${newGranule.granuleId}, Collection Id: ${newGranule.collectionId}`,
+    });
+    t.is(fetchedPostgresRecord.granule_id, newGranule.granuleId);
+    t.is(fetchedESRecord.granuleId, newGranule.granuleId);
+  }
+);
+
+test.serial(
+  "create (POST) publishes an SNS message upon successful granule creation",
+  async (t) => {
+    const newGranule = fakeGranuleFactoryV2({
+      collectionId: t.context.collectionId,
+      execution: t.context.executionUrl,
+    });
+
+    await request(app)
+      .post("/granules")
+      .set("Authorization", `Bearer ${jwtAuthToken}`)
+      .set("Accept", "application/json")
+      .send(newGranule)
+      .expect(200);
+
+    const { Messages } = await sqs()
+      .receiveMessage({
+        QueueUrl: t.context.QueueUrl,
+        WaitTimeSeconds: 10,
+      })
+      .promise();
+    t.is(Messages.length, 1);
+  }
+);
+
+test.serial(
+  "create (POST) rejects if a granule already exists in postgres",
+  async (t) => {
+    const newGranule = fakeGranuleFactoryV2({
+      collectionId: t.context.collectionId,
+      execution: undefined,
+    });
+
+    await request(app)
+      .post("/granules")
+      .set("Authorization", `Bearer ${jwtAuthToken}`)
+      .set("Accept", "application/json")
+      .send(newGranule)
+      .expect(200);
+
+    const response = await request(app)
+      .post("/granules")
+      .set("Authorization", `Bearer ${jwtAuthToken}`)
+      .set("Accept", "application/json")
+      .send(newGranule)
+      .expect(409);
+
+    const errorText = JSON.parse(response.error.text);
+    t.is(errorText.statusCode, 409);
+    t.is(errorText.error, "Conflict");
+    t.is(
+      errorText.message,
+      `A granule already exists for granuleId: ${newGranule.granuleId}`
+    );
+  }
+);
+
+test.serial(
+  "create (POST) returns bad request if a granule is submitted with a bad collectionId",
+  async (t) => {
+    const newGranule = fakeGranuleFactoryV2({
+      collectionId: randomId("collectionId"),
+    });
+
+    const response = await request(app)
+      .post("/granules")
+      .set("Authorization", `Bearer ${jwtAuthToken}`)
+      .set("Accept", "application/json")
+      .send(newGranule)
+      .expect(400);
+
+    t.is(response.statusCode, 400);
+    t.is(response.error.status, 400);
+    t.is(response.error.message, "cannot POST /granules (400)");
+  }
+);
+
+test.serial(
+  "create (POST) returns bad request if a granule is submitted without a status set",
+  async (t) => {
+    const newGranule = fakeGranuleFactoryV2({
+      collectionId: t.context.collectionId,
+      execution: t.context.executionUrl,
+    });
+
+    delete newGranule.status;
+
+    const response = await request(app)
+      .post("/granules")
+      .set("Authorization", `Bearer ${jwtAuthToken}`)
+      .set("Accept", "application/json")
+      .send(newGranule)
+      .expect(400);
+
+    t.is(response.statusCode, 400);
+    t.is(response.error.status, 400);
+    t.is(response.error.message, "cannot POST /granules (400)");
+    t.true(
+      response.text.includes(
+        "Error: granule `status` field must be set for a new granule write.  Please add a status field and value to your granule object and retry your request"
+      )
+    );
+  }
+);
+
+test.serial(
+  "PATCH returns bad request if a new granule is submitted without a status set",
+  async (t) => {
+    const newGranule = fakeGranuleFactoryV2({
+      collectionId: t.context.collectionId,
+      execution: t.context.executionUrl,
+    });
+
+    delete newGranule.status;
+
+    const response = await request(app)
+      .patch(`/granules/${newGranule.granuleId}`)
+      .set("Authorization", `Bearer ${jwtAuthToken}`)
+      .set("Accept", "application/json")
+      .send(newGranule)
+      .expect(400);
+
+    t.is(response.statusCode, 400);
+    t.is(response.error.status, 400);
+    t.is(
+      response.error.message,
+      `cannot PATCH /granules/${newGranule.granuleId} (400)`
+    );
+    t.true(
+      response.text.includes(
+        "Error: granule `status` field must be set for a new granule write.  Please add a status field and value to your granule object and retry your request"
+      )
+    );
+  }
+);
+
+test.serial(
+  "create (POST) throws conflict error if a granule with same granuleId but different collectionId already exists in postgres",
+  async (t) => {
+    const { collectionId, collectionPgModel, knex } = t.context;
+
+    const newGranule = fakeGranuleFactoryV2({
+      collectionId: collectionId,
+      execution: undefined,
+    });
+
+    // Create new collection for new granule with same granuleId
+    const testPgCollection = fakeCollectionRecordFactory();
+    const newCollectionId = constructCollectionId(
+      testPgCollection.name,
+      testPgCollection.version
+    );
+
+    await collectionPgModel.create(knex, testPgCollection);
+
+    const newGranuleWithSameId = fakeGranuleFactoryV2({
+      granuleId: newGranule.granuleId,
+      collectionId: newCollectionId,
+      execution: undefined,
+    });
+
+    await request(app)
+      .post("/granules")
+      .set("Authorization", `Bearer ${jwtAuthToken}`)
+      .set("Accept", "application/json")
+      .send(newGranule)
+      .expect(200);
+
+    const response = await request(app)
+      .post("/granules")
+      .set("Authorization", `Bearer ${jwtAuthToken}`)
+      .set("Accept", "application/json")
+      .send(newGranuleWithSameId)
+      .expect(409);
+
+    const errorText = JSON.parse(response.error.text);
+    t.is(errorText.statusCode, 409);
+    t.is(errorText.error, "Conflict");
+    t.is(
+      errorText.message,
+      `A granule already exists for granuleId: ${newGranule.granuleId}`
+    );
+  }
+);
+
+test.serial(
+  "PATCH replaces an existing granule in all data stores",
+  async (t) => {
+    const { esClient, executionUrl, knex } = t.context;
+    const timestamp = Date.now();
+    const { newPgGranule, esRecord } = await createGranuleAndFiles({
+      dbClient: knex,
+      esClient,
+      granuleParams: {
+        status: "running",
+        execution: executionUrl,
+        timestamp: Date.now(),
+      },
+    });
+    const newApiGranule = await translatePostgresGranuleToApiGranule({
+      granulePgRecord: newPgGranule,
+      knexOrTransaction: knex,
+    });
+
+    t.is(newPgGranule.status, "running");
+    t.is(newPgGranule.query_fields, null);
+    t.is(esRecord.status, "running");
+    t.is(esRecord.queryFields, undefined);
+
+    const newQueryFields = {
+      foo: randomString(),
+    };
+    const updatedGranule = {
+      ...newApiGranule,
+      status: "completed",
+      queryFields: newQueryFields,
+      timestamp,
+    };
+
+    await request(app)
+      .patch(`/granules/${newApiGranule.granuleId}`)
+      .set("Accept", "application/json")
+      .set("Authorization", `Bearer ${jwtAuthToken}`)
+      .send(updatedGranule)
+      .expect(200);
+
+    const actualPgGranule = await t.context.granulePgModel.get(t.context.knex, {
+      cumulus_id: newPgGranule.cumulus_id,
+    });
+
+    const actualApiGranule = await translatePostgresGranuleToApiGranule({
+      granulePgRecord: actualPgGranule,
+      knexOrTransaction: knex,
+    });
+
+    t.deepEqual(actualPgGranule, {
+      ...newPgGranule,
+      timestamp: new Date(timestamp),
+      status: "completed",
+      query_fields: newQueryFields,
+      updated_at: actualPgGranule.updated_at,
+      last_update_date_time: actualPgGranule.last_update_date_time,
+      beginning_date_time: actualPgGranule.beginning_date_time,
+      ending_date_time: actualPgGranule.ending_date_time,
+      production_date_time: actualPgGranule.production_date_time,
+    });
+
+    const updatedEsRecord = await t.context.esGranulesClient.get(
+      newApiGranule.granuleId
+    );
+    t.like(updatedEsRecord, {
+      ...esRecord,
+      files: actualApiGranule.files,
+      status: "completed",
+      queryFields: newQueryFields,
+      updatedAt: updatedEsRecord.updatedAt,
+      timestamp: updatedEsRecord.timestamp,
+    });
+  }
+);
+
+test.serial(
+  'PATCH executes successfully with no non-required-field-updates (testing "inert" update/undefined fields)',
+  async (t) => {
+    const { esClient, executionUrl, knex } = t.context;
+    const timestamp = Date.now();
+    const { newPgGranule, esRecord } = await createGranuleAndFiles({
+      dbClient: knex,
+      esClient,
+      granuleParams: {
+        status: "running",
+        execution: executionUrl,
+        timestamp,
+      },
+    });
+    const newApiGranule = await translatePostgresGranuleToApiGranule({
+      granulePgRecord: newPgGranule,
+      knexOrTransaction: knex,
+    });
+
+    const updatedGranule = {
+      granuleId: newApiGranule.granuleId,
+      collectionId: newApiGranule.collectionId,
+      status: newApiGranule.status,
+      updatedAt: newApiGranule.updatedAt,
+    };
+
+    await request(app)
+      .patch(`/granules/${newApiGranule.granuleId}`)
+      .set("Accept", "application/json")
+      .set("Authorization", `Bearer ${jwtAuthToken}`)
+      .send(updatedGranule)
+      .expect(200);
+
+    const actualPgGranule = await t.context.granulePgModel.get(t.context.knex, {
+      cumulus_id: newPgGranule.cumulus_id,
+    });
+
+    const actualGranule = await translatePostgresGranuleToApiGranule({
+      granulePgRecord: actualPgGranule,
+      knexOrTransaction: knex,
+    });
+    t.deepEqual(actualGranule, {
+      ...newApiGranule,
+      timestamp: actualGranule.timestamp,
+      updatedAt: actualGranule.updatedAt,
+    });
+
+    t.deepEqual(actualPgGranule, {
+      ...newPgGranule,
+      timestamp: actualPgGranule.timestamp,
+      updated_at: actualPgGranule.updated_at,
+    });
+
+    t.is(actualPgGranule.updated_at.getTime(), actualGranule.updatedAt);
+
+    const updatedEsRecord = await t.context.esGranulesClient.get(
+      newApiGranule.granuleId
+    );
+    t.like(updatedEsRecord, {
+      ...esRecord,
+      timestamp: actualGranule.timestamp,
+      updatedAt: actualGranule.updatedAt,
+    });
+  }
+);
+
+test.serial(
+  "PUT does not update non-current-timestamp undefined fields for existing granules in all datastores",
+  async (t) => {
+    const { esClient, knex, executionPgRecord, esGranulesClient } = t.context;
+
+    const originalUpdateTimestamp = Date.now();
+
+    const { newPgGranule, esRecord } = await createGranuleAndFiles({
+      dbClient: knex,
+      esClient,
+      granuleParams: {
+        beginningDateTime: "2022-01-18T14:40:00.000Z",
+        cmrLink: "example.com",
+        collectionId: constructCollectionId(
+          t.context.collectionName,
+          t.context.collectionVersion
+        ),
+        duration: 1000,
+        execution: t.context.executionUrl,
+        endingDateTime: "2022-01-18T14:40:00.000Z",
+        error: { errorKey: "errorValue" },
+        lastUpdateDateTime: "2022-01-18T14:40:00.000Z",
+        pdrName: t.context.pdr.name,
+        processingEndDateTime: "2022-01-18T14:40:00.000Z",
+        processingStartDateTime: "2022-01-18T14:40:00.000Z",
+        productionDateTime: "2022-01-18T14:40:00.000Z",
+        productVolume: "1000",
+        published: true,
+        queryFields: { queryFieldsKey: "queryFieldsValue" },
+        status: "completed",
+        timestamp: originalUpdateTimestamp,
+        timeToArchive: 1000,
+        timeToPreprocess: 1000,
+        updatedAt: originalUpdateTimestamp,
+      },
+    });
+
+    await granulesExecutionsPgModel.create(knex, {
+      granule_cumulus_id: newPgGranule.cumulus_id,
+      execution_cumulus_id: executionPgRecord.cumulus_id,
+    });
+    const updatedGranule = {
+      granuleId: newPgGranule.granule_id,
+      collectionId: constructCollectionId(
+        t.context.collectionName,
+        t.context.collectionVersion
+      ),
+      status: newPgGranule.status,
+    };
+
+    await request(app)
+      .put(`/granules/${updatedGranule.granuleId}`)
+      .set("Accept", "application/json")
+      .set("Authorization", `Bearer ${jwtAuthToken}`)
+      .send(updatedGranule)
+      .expect(200);
+
+    const actualPgGranule = await granulePgModel.get(knex, {
+      cumulus_id: newPgGranule.cumulus_id,
+    });
+
+    const translatedPostgresGranule =
+      await translatePostgresGranuleToApiGranule({
+        granulePgRecord: actualPgGranule,
+        knexOrTransaction: knex,
+      });
+
+    const updatedEsRecord = await esGranulesClient.get(newPgGranule.granule_id);
+
+    [updatedEsRecord, esRecord, translatedPostgresGranule].forEach((record) => {
+      record.files.sort((f1, f2) => sortFilesByKey(f1, f2));
+    });
+
+    t.like(updatedEsRecord, {
+      ...esRecord,
+      updatedAt: actualPgGranule.updated_at.getTime(),
+      timestamp: actualPgGranule.timestamp.getTime(),
+    });
+
+    t.like(newPgGranule, {
+      ...actualPgGranule,
+      updated_at: newPgGranule.updated_at,
+      timestamp: newPgGranule.timestamp,
+    });
+  }
+);
+
+test.serial(
+  "PUT nullifies expected fields for existing granules in all datastores",
+  async (t) => {
+    const {
+      collectionName,
+      collectionVersion,
+      esClient,
+      knex,
+      executionPgRecord,
+      esGranulesClient,
+    } = t.context;
+
+    const originalUpdateTimestamp = Date.now();
+
+    const collectionId = constructCollectionId(
+      collectionName,
+      collectionVersion
+    );
+
+    const { newPgGranule } = await createGranuleAndFiles({
+      dbClient: knex,
+      esClient,
+      granuleParams: {
+        beginningDateTime: "2022-01-18T14:40:00.000Z",
+        cmrLink: "example.com",
+        collectionId,
+        duration: 1000,
+        execution: t.context.executionUrl,
+        endingDateTime: "2022-01-18T14:40:00.000Z",
+        error: { errorKey: "errorValue" },
+        lastUpdateDateTime: "2022-01-18T14:40:00.000Z",
+        pdrName: t.context.pdr.name,
+        processingEndDateTime: "2022-01-18T14:40:00.000Z",
+        processingStartDateTime: "2022-01-18T14:40:00.000Z",
+        productionDateTime: "2022-01-18T14:40:00.000Z",
+        productVolume: "1000",
+        published: true,
+        queryFields: { queryFieldsKey: "queryFieldsValue" },
+        status: "completed",
+        timestamp: originalUpdateTimestamp,
+        timeToArchive: 1000,
+        timeToPreprocess: 1000,
+        updatedAt: originalUpdateTimestamp,
+      },
+      executionPgRecord,
+      granulesExecutionsPgModel,
+    });
+
+    const updatedGranule = {
+      granuleId: newPgGranule.granule_id,
       collectionId,
-      granuleName: granule.granule_id,
-    },
-    body,
-    testContext: {
-      knex: t.context.knex,
-      getFilesExistingAtLocationMethod: filesExistingStub,
-    },
-  };
-
-  const expressResponse = buildFakeExpressResponse();
-  await patch(expressRequest, expressResponse);
-
-  t.true(
-    expressResponse.boom.conflict.calledWithMatch(
-      'Cannot move granule because the following files would be overwritten at the destination location: file1. Delete the existing files or reingest the source files.'
-    )
-  );
-});
-
-test.serial('PATCH with action move returns failure if more than one granule file exists', async (t) => {
-  const { collectionName, collectionVersion } = t.context;
-  const filesExistingStub = () => [{ fileName: 'file1' }];
-  const granule = t.context.fakePGGranules[0];
-
-  const collectionId = constructCollectionId(collectionName, collectionVersion);
-
-  const body = {
-    action: 'move',
-    destinations: [
-      {
-        regex: '.*.hdf$',
-        bucket: 'fake-bucket',
-        filepath: 'fake-destination',
+      status: newPgGranule.status,
+      createdAt: null,
+      beginningDateTime: null,
+      cmrLink: null,
+      duration: null,
+      endingDateTime: null,
+      error: null,
+      files: null,
+      lastUpdateDateTime: null,
+      pdrName: null,
+      processingEndDateTime: null,
+      processingStartDateTime: null,
+      productionDateTime: null,
+      productVolume: null,
+      published: null,
+      queryFields: null,
+      timestamp: null,
+      timeToArchive: null,
+      timeToPreprocess: null,
+      updatedAt: null,
+    };
+
+    await request(app)
+      .put(`/granules/${newPgGranule.granule_id}`)
+      .set("Accept", "application/json")
+      .set("Authorization", `Bearer ${jwtAuthToken}`)
+      .send(updatedGranule)
+      .expect(200);
+
+    const actualPgGranule = await granulePgModel.get(knex, {
+      cumulus_id: newPgGranule.cumulus_id,
+    });
+
+    const translatedPostgresGranule =
+      await translatePostgresGranuleToApiGranule({
+        granulePgRecord: actualPgGranule,
+        knexOrTransaction: knex,
+      });
+
+    const updatedEsRecord = await esGranulesClient.get(newPgGranule.granule_id);
+
+    const expectedGranule = {
+      collectionId,
+      createdAt: translatedPostgresGranule.createdAt,
+      error: {},
+      execution: translatedPostgresGranule.execution,
+      files: [],
+      granuleId: updatedGranule.granuleId,
+      published: false,
+      status: updatedGranule.status,
+      timestamp: translatedPostgresGranule.timestamp,
+      updatedAt: translatedPostgresGranule.updatedAt,
+    };
+
+    t.deepEqual(translatedPostgresGranule, expectedGranule);
+    t.deepEqual(
+      { ...updatedEsRecord, files: [] },
+      { ...expectedGranule, _id: updatedEsRecord._id }
+    );
+  }
+);
+
+test.serial(
+  "PATCH does not overwrite existing duration of an existing granule if not specified in the payload",
+  async (t) => {
+    const { esClient, executionUrl, knex } = t.context;
+
+    const unmodifiedDuration = 100;
+    const { newPgGranule, esRecord } = await createGranuleAndFiles({
+      dbClient: knex,
+      esClient,
+      execution: executionUrl,
+      granuleParams: {
+        duration: unmodifiedDuration,
+        status: "completed",
       },
-    ],
-  };
-
-  const expressRequest = {
-    params: {
-      collectionId,
-      granuleName: granule.granule_id,
-    },
-    body,
-    testContext: {
-      knex: t.context.knex,
-      getFilesExistingAtLocationMethod: filesExistingStub,
-    },
-  };
-
-  const expressResponse = buildFakeExpressResponse();
-
-  await patch(expressRequest, expressResponse);
-
-  t.true(expressResponse.boom.conflict.calledWithMatch('Cannot move granule because the following files would be overwritten at the destination location: file1'));
-});
-
-test.serial('create (POST) creates new granule without an execution in PostgreSQL, and Elasticsearch', async (t) => {
-  const newGranule = fakeGranuleFactoryV2({
-    collectionId: t.context.collectionId,
-    execution: undefined,
-  });
-
-  const response = await request(app)
-    .post('/granules')
-    .set('Authorization', `Bearer ${jwtAuthToken}`)
-    .set('Accept', 'application/json')
-    .send(newGranule)
-    .expect(200);
-
-  const fetchedPostgresRecord = await granulePgModel.get(t.context.knex, {
-    granule_id: newGranule.granuleId,
-    collection_cumulus_id: t.context.collectionCumulusId,
-  });
-  const fetchedESRecord = await t.context.esGranulesClient.get(newGranule.granuleId);
-
-  t.deepEqual(JSON.parse(response.text), {
-    message: `Successfully wrote granule with Granule Id: ${newGranule.granuleId}, Collection Id: ${t.context.collectionId}`,
-  });
-  t.is(fetchedPostgresRecord.granule_id, newGranule.granuleId);
-  t.is(fetchedESRecord.granuleId, newGranule.granuleId);
-});
-
-test.serial('create (POST) creates new granule with associated execution in PostgreSQL and Elasticsearch', async (t) => {
-  const newGranule = fakeGranuleFactoryV2({
-    collectionId: t.context.collectionId,
-    execution: t.context.executionUrl,
-  });
-
-  const response = await request(app)
-    .post('/granules')
-    .set('Authorization', `Bearer ${jwtAuthToken}`)
-    .set('Accept', 'application/json')
-    .send(newGranule)
-    .expect(200);
-
-  const fetchedPostgresRecord = await granulePgModel.get(t.context.knex, {
-    granule_id: newGranule.granuleId,
-    collection_cumulus_id: t.context.collectionCumulusId,
-  });
-  const fetchedESRecord = await t.context.esGranulesClient.get(newGranule.granuleId);
-  t.deepEqual(JSON.parse(response.text), {
-    message: `Successfully wrote granule with Granule Id: ${newGranule.granuleId}, Collection Id: ${newGranule.collectionId}`,
-  });
-  t.is(fetchedPostgresRecord.granule_id, newGranule.granuleId);
-  t.is(fetchedESRecord.granuleId, newGranule.granuleId);
-});
-
-test.serial('create (POST) publishes an SNS message upon successful granule creation', async (t) => {
-  const newGranule = fakeGranuleFactoryV2({
-    collectionId: t.context.collectionId,
-    execution: t.context.executionUrl,
-  });
-
-  await request(app)
-    .post('/granules')
-    .set('Authorization', `Bearer ${jwtAuthToken}`)
-    .set('Accept', 'application/json')
-    .send(newGranule)
-    .expect(200);
-
-  const { Messages } = await sqs()
-    .receiveMessage({
-      QueueUrl: t.context.QueueUrl,
-      WaitTimeSeconds: 10,
-    })
-    .promise();
-  t.is(Messages.length, 1);
-});
-
-test.serial('create (POST) rejects if a granule already exists in postgres', async (t) => {
-  const newGranule = fakeGranuleFactoryV2({
-    collectionId: t.context.collectionId,
-    execution: undefined,
-  });
-
-  await request(app)
-    .post('/granules')
-    .set('Authorization', `Bearer ${jwtAuthToken}`)
-    .set('Accept', 'application/json')
-    .send(newGranule)
-    .expect(200);
-
-  const response = await request(app)
-    .post('/granules')
-    .set('Authorization', `Bearer ${jwtAuthToken}`)
-    .set('Accept', 'application/json')
-    .send(newGranule)
-    .expect(409);
-
-  const errorText = JSON.parse(response.error.text);
-  t.is(errorText.statusCode, 409);
-  t.is(errorText.error, 'Conflict');
-  t.is(errorText.message, `A granule already exists for granuleId: ${newGranule.granuleId}`);
-});
-
-test.serial('create (POST) returns bad request if a granule is submitted with a bad collectionId', async (t) => {
-  const newGranule = fakeGranuleFactoryV2({
-    collectionId: randomId('collectionId'),
-  });
-
-  const response = await request(app)
-    .post('/granules')
-    .set('Authorization', `Bearer ${jwtAuthToken}`)
-    .set('Accept', 'application/json')
-    .send(newGranule)
-    .expect(400);
-
-  t.is(response.statusCode, 400);
-  t.is(response.error.status, 400);
-  t.is(response.error.message, 'cannot POST /granules (400)');
-});
-
-test.serial('create (POST) returns bad request if a granule is submitted without a status set', async (t) => {
-  const newGranule = fakeGranuleFactoryV2({
-    collectionId: t.context.collectionId,
-    execution: t.context.executionUrl,
-  });
-
-  delete newGranule.status;
-
-  const response = await request(app)
-    .post('/granules')
-    .set('Authorization', `Bearer ${jwtAuthToken}`)
-    .set('Accept', 'application/json')
-    .send(newGranule)
-    .expect(400);
-
-  t.is(response.statusCode, 400);
-  t.is(response.error.status, 400);
-  t.is(response.error.message, 'cannot POST /granules (400)');
-  t.true(
-    response.text.includes(
-      'Error: granule `status` field must be set for a new granule write.  Please add a status field and value to your granule object and retry your request'
-    )
-  );
-});
-
-test.serial('PATCH returns bad request if a new granule is submitted without a status set', async (t) => {
-  const newGranule = fakeGranuleFactoryV2({
-    collectionId: t.context.collectionId,
-    execution: t.context.executionUrl,
-  });
-
-  delete newGranule.status;
-
-  const response = await request(app)
-    .patch(`/granules/${newGranule.granuleId}`)
-    .set('Authorization', `Bearer ${jwtAuthToken}`)
-    .set('Accept', 'application/json')
-    .send(newGranule)
-    .expect(400);
-
-  t.is(response.statusCode, 400);
-  t.is(response.error.status, 400);
-  t.is(response.error.message, `cannot PATCH /granules/${newGranule.granuleId} (400)`);
-  t.true(
-    response.text.includes(
-      'Error: granule `status` field must be set for a new granule write.  Please add a status field and value to your granule object and retry your request'
-    )
-  );
-});
-
-test.serial('create (POST) throws conflict error if a granule with same granuleId but different collectionId already exists in postgres', async (t) => {
-  const { collectionId, collectionPgModel, knex } = t.context;
-
-  const newGranule = fakeGranuleFactoryV2({
-    collectionId: collectionId,
-    execution: undefined,
-  });
-
-  // Create new collection for new granule with same granuleId
-  const testPgCollection = fakeCollectionRecordFactory();
-  const newCollectionId = constructCollectionId(testPgCollection.name, testPgCollection.version);
-
-  await collectionPgModel.create(knex, testPgCollection);
-
-  const newGranuleWithSameId = fakeGranuleFactoryV2({
-    granuleId: newGranule.granuleId,
-    collectionId: newCollectionId,
-    execution: undefined,
-  });
-
-  await request(app)
-    .post('/granules')
-    .set('Authorization', `Bearer ${jwtAuthToken}`)
-    .set('Accept', 'application/json')
-    .send(newGranule)
-    .expect(200);
-
-  const response = await request(app)
-    .post('/granules')
-    .set('Authorization', `Bearer ${jwtAuthToken}`)
-    .set('Accept', 'application/json')
-    .send(newGranuleWithSameId)
-    .expect(409);
-
-  const errorText = JSON.parse(response.error.text);
-  t.is(errorText.statusCode, 409);
-  t.is(errorText.error, 'Conflict');
-  t.is(errorText.message, `A granule already exists for granuleId: ${newGranule.granuleId}`);
-});
-
-test.serial('PATCH replaces an existing granule in all data stores', async (t) => {
-  const { esClient, executionUrl, knex } = t.context;
-  const timestamp = Date.now();
-  const { newPgGranule, esRecord } = await createGranuleAndFiles({
-    dbClient: knex,
-    esClient,
-    granuleParams: {
-      status: 'running',
+    });
+
+    // Verify returned objects have correct status
+    t.is(newPgGranule.status, "completed");
+    t.is(esRecord.status, "completed");
+
+    const newQueryFields = {
+      foo: randomString(),
+    };
+    const updatedGranule = {
+      granuleId: esRecord.granuleId,
+      collectionId: esRecord.collectionId,
+      status: "completed",
+      queryFields: newQueryFields,
+    };
+
+    await request(app)
+      .patch(`/granules/${esRecord.granuleId}`)
+      .set("Accept", "application/json")
+      .set("Authorization", `Bearer ${jwtAuthToken}`)
+      .send(updatedGranule)
+      .expect(200);
+
+    const actualPgGranule = await t.context.granulePgModel.get(t.context.knex, {
+      cumulus_id: newPgGranule.cumulus_id,
+    });
+    const actualEsGranule = await t.context.esGranulesClient.get(
+      esRecord.granuleId
+    );
+
+    t.is(actualPgGranule.duration, unmodifiedDuration);
+    t.is(actualEsGranule.duration, unmodifiedDuration);
+  }
+);
+
+test.serial(
+  "PATCH does not overwrite existing createdAt of an existing granule if not specified in the payload",
+  async (t) => {
+    const { esClient, executionUrl, knex } = t.context;
+
+    const timestamp = Date.now();
+    const createdAt = timestamp - 1000000;
+
+    const { newPgGranule, esRecord } = await createGranuleAndFiles({
+      dbClient: knex,
+      esClient,
       execution: executionUrl,
-      timestamp: Date.now(),
-    },
-  });
-  const newApiGranule = await translatePostgresGranuleToApiGranule({
-    granulePgRecord: newPgGranule,
-    knexOrTransaction: knex,
-  });
-
-  t.is(newPgGranule.status, 'running');
-  t.is(newPgGranule.query_fields, null);
-  t.is(esRecord.status, 'running');
-  t.is(esRecord.queryFields, undefined);
-
-  const newQueryFields = {
-    foo: randomString(),
-  };
-  const updatedGranule = {
-    ...newApiGranule,
-    status: 'completed',
-    queryFields: newQueryFields,
-    timestamp,
-  };
-
-  await request(app)
-    .patch(`/granules/${newApiGranule.granuleId}`)
-    .set('Accept', 'application/json')
-    .set('Authorization', `Bearer ${jwtAuthToken}`)
-    .send(updatedGranule)
-    .expect(200);
-
-  const actualPgGranule = await t.context.granulePgModel.get(t.context.knex, {
-    cumulus_id: newPgGranule.cumulus_id,
-  });
-
-  const actualApiGranule = await translatePostgresGranuleToApiGranule({
-    granulePgRecord: actualPgGranule,
-    knexOrTransaction: knex,
-  });
-
-  t.deepEqual(actualPgGranule, {
-    ...newPgGranule,
-    timestamp: new Date(timestamp),
-    status: 'completed',
-    query_fields: newQueryFields,
-    updated_at: actualPgGranule.updated_at,
-    last_update_date_time: actualPgGranule.last_update_date_time,
-    beginning_date_time: actualPgGranule.beginning_date_time,
-    ending_date_time: actualPgGranule.ending_date_time,
-    production_date_time: actualPgGranule.production_date_time,
-  });
-
-  const updatedEsRecord = await t.context.esGranulesClient.get(newApiGranule.granuleId);
-  t.like(updatedEsRecord, {
-    ...esRecord,
-    files: actualApiGranule.files,
-    status: 'completed',
-    queryFields: newQueryFields,
-    updatedAt: updatedEsRecord.updatedAt,
-    timestamp: updatedEsRecord.timestamp,
-  });
-});
-
-test.serial('PATCH executes successfully with no non-required-field-updates (testing "inert" update/undefined fields)', async (t) => {
-  const {
-    esClient,
-    executionUrl,
-    knex,
-  } = t.context;
-  const timestamp = Date.now();
-  const {
-    newPgGranule,
-    newDynamoGranule,
-    esRecord,
-  } = await createGranuleAndFiles({
-    dbClient: knex,
-    esClient,
-    granuleParams: {
-      status: 'running',
-      execution: executionUrl,
-      timestamp,
-    },
-  });
-
-  const updatedGranule = {
-    granuleId: newDynamoGranule.granuleId,
-    collectionId: newDynamoGranule.collectionId,
-  };
-
-  await request(app)
-    .patch(`/granules/${newDynamoGranule.granuleId}`)
-    .set('Accept', 'application/json')
-    .set('Authorization', `Bearer ${jwtAuthToken}`)
-    .send(updatedGranule)
-    .expect(200);
-
-  const actualGranule = await t.context.granuleModel.get({
-    granuleId: newDynamoGranule.granuleId,
-  });
-  t.deepEqual(actualGranule, {
-    ...newDynamoGranule,
-    timestamp: actualGranule.timestamp,
-    updatedAt: actualGranule.updatedAt,
-  });
-  const actualPgGranule = await t.context.granulePgModel.get(t.context.knex, {
-    cumulus_id: newPgGranule.cumulus_id,
-  });
-
-  t.deepEqual(actualPgGranule, {
-    ...newPgGranule,
-    timestamp: actualPgGranule.timestamp,
-    updated_at: actualPgGranule.updated_at,
-  });
-
-  t.is(actualPgGranule.updated_at.getTime(), actualGranule.updatedAt);
-
-  const updatedEsRecord = await t.context.esGranulesClient.get(
-    newDynamoGranule.granuleId
-  );
-  t.like(updatedEsRecord, {
-    ...esRecord,
-    timestamp: actualGranule.timestamp,
-    updatedAt: actualGranule.updatedAt,
-  });
-});
-
-test.serial('PUT does not update non-current-timestamp undefined fields for existing granules in all datastores', async (t) => {
-  const {
-    esClient,
-    knex,
-    executionPgRecord,
-    esGranulesClient,
-  } = t.context;
-
-  const originalUpdateTimestamp = Date.now();
-
-  const { newPgGranule, esRecord } = await createGranuleAndFiles({
-    dbClient: knex,
-    esClient,
-    granuleParams: {
-      beginningDateTime: '2022-01-18T14:40:00.000Z',
-      cmrLink: 'example.com',
-      collectionId: constructCollectionId(t.context.collectionName, t.context.collectionVersion),
-      duration: 1000,
+      granuleParams: {
+        createdAt,
+        status: "completed",
+      },
+    });
+
+    // Verify returned objects have correct status
+    t.is(newPgGranule.status, "completed");
+    t.is(esRecord.status, "completed");
+    t.deepEqual(newPgGranule.created_at, new Date(createdAt));
+    t.is(esRecord.createdAt, createdAt);
+
+    const updatedGranule = {
+      granuleId: esRecord.granuleId,
+      collectionId: esRecord.collectionId,
+      status: "completed",
+    };
+
+    await request(app)
+      .patch(`/granules/${esRecord.granuleId}`)
+      .set("Accept", "application/json")
+      .set("Authorization", `Bearer ${jwtAuthToken}`)
+      .send(updatedGranule)
+      .expect(200);
+
+    const actualPgGranule = await t.context.granulePgModel.get(t.context.knex, {
+      cumulus_id: newPgGranule.cumulus_id,
+    });
+    const actualEsGranule = await t.context.esGranulesClient.get(
+      esRecord.granuleId
+    );
+
+    t.deepEqual(actualPgGranule.created_at, new Date(createdAt));
+    t.is(actualEsGranule.createdAt, createdAt);
+  }
+);
+
+test.serial(
+  "PATCH creates a granule if one does not already exist in all data stores",
+  async (t) => {
+    const { knex } = t.context;
+
+    const granuleId = `${cryptoRandomString({
+      length: 7,
+    })}.${cryptoRandomString({
+      length: 20,
+    })}.hdf`;
+
+    const fakeGranule = fakeGranuleFactoryV2({
+      granuleId,
+      status: "completed",
       execution: t.context.executionUrl,
-      endingDateTime: '2022-01-18T14:40:00.000Z',
-      error: { errorKey: 'errorValue' },
-      lastUpdateDateTime: '2022-01-18T14:40:00.000Z',
-      pdrName: t.context.pdr.name,
-      processingEndDateTime: '2022-01-18T14:40:00.000Z',
-      processingStartDateTime: '2022-01-18T14:40:00.000Z',
-      productionDateTime: '2022-01-18T14:40:00.000Z',
-      productVolume: '1000',
-      published: true,
-      queryFields: { queryFieldsKey: 'queryFieldsValue' },
-      status: 'completed',
-      timestamp: originalUpdateTimestamp,
-      timeToArchive: 1000,
-      timeToPreprocess: 1000,
-      updatedAt: originalUpdateTimestamp,
-    },
-  });
-
-  await granulesExecutionsPgModel.create(knex, {
-    granule_cumulus_id: newPgGranule.cumulus_id,
-    execution_cumulus_id: executionPgRecord.cumulus_id,
-  });
-  const updatedGranule = {
-    granuleId: newPgGranule.granule_id,
-    collectionId: constructCollectionId(t.context.collectionName, t.context.collectionVersion),
-    status: newPgGranule.status,
-  };
-
-  await request(app)
-    .put(`/granules/${updatedGranule.granuleId}`)
-    .set('Accept', 'application/json')
-    .set('Authorization', `Bearer ${jwtAuthToken}`)
-    .send(updatedGranule)
-    .expect(200);
-
-  const actualPgGranule = await granulePgModel.get(knex, {
-    cumulus_id: newPgGranule.cumulus_id,
-  });
-
-  const translatedPostgresGranule = await translatePostgresGranuleToApiGranule({
-    granulePgRecord: actualPgGranule,
-    knexOrTransaction: knex,
-  });
-
-  const updatedEsRecord = await esGranulesClient.get(newPgGranule.granule_id);
-
-  [updatedEsRecord, esRecord, translatedPostgresGranule].forEach(
-    (record) => {
-      record.files.sort((f1, f2) => sortFilesByKey(f1, f2));
-    }
-  );
-
-  t.like(updatedEsRecord, {
-    ...esRecord,
-    updatedAt: actualPgGranule.updated_at.getTime(),
-    timestamp: actualPgGranule.timestamp.getTime(),
-  });
-
-  t.like(newPgGranule, {
-    ...actualPgGranule,
-    updated_at: newPgGranule.updated_at,
-    timestamp: newPgGranule.timestamp,
-  });
-});
-
-test.serial('PUT nullifies expected fields for existing granules in all datastores', async (t) => {
-  const {
-    collectionName,
-    collectionVersion,
-    esClient,
-    knex,
-    executionPgRecord,
-    esGranulesClient,
-  } = t.context;
-
-  const originalUpdateTimestamp = Date.now();
-
-  const collectionId = constructCollectionId(collectionName, collectionVersion);
-
-  const { newPgGranule } = await createGranuleAndFiles({
-    dbClient: knex,
-    esClient,
-    granuleParams: {
-      beginningDateTime: '2022-01-18T14:40:00.000Z',
-      cmrLink: 'example.com',
-      collectionId,
-      duration: 1000,
+      duration: 47.125,
+      error: {},
+    });
+
+    await request(app)
+      .patch(`/granules/${fakeGranule.granuleId}`)
+      .set("Accept", "application/json")
+      .set("Authorization", `Bearer ${jwtAuthToken}`)
+      .send(fakeGranule)
+      .expect(201);
+
+    const fakePgGranule = await translateApiGranuleToPostgresGranule({
+      dynamoRecord: fakeGranule,
+      knexOrTransaction: knex,
+    });
+
+    const actualPgGranule = await t.context.granulePgModel.get(knex, {
+      granule_id: fakeGranule.granuleId,
+      collection_cumulus_id: t.context.collectionCumulusId,
+    });
+
+    const actualApiGranule = await translatePostgresGranuleToApiGranule({
+      granulePgRecord: actualPgGranule,
+      knexOrTransaction: knex,
+    });
+
+    t.deepEqual(removeNilProperties(actualPgGranule), {
+      ...fakePgGranule,
+      timestamp: actualPgGranule.timestamp,
+      cumulus_id: actualPgGranule.cumulus_id,
+    });
+
+    const esRecord = await t.context.esGranulesClient.get(
+      fakeGranule.granuleId
+    );
+    t.deepEqual(esRecord, {
+      ...fakeGranule,
+      timestamp: actualApiGranule.timestamp,
+      _id: esRecord._id,
+    });
+  }
+);
+
+test.serial(
+  "PATCH sets a default value of false for `published` if one is not set",
+  async (t) => {
+    const { knex } = t.context;
+
+    const granuleId = `${cryptoRandomString({
+      length: 7,
+    })}.${cryptoRandomString({
+      length: 20,
+    })}.hdf`;
+
+    const fakeGranule = fakeGranuleFactoryV2({
+      granuleId,
+      status: "completed",
       execution: t.context.executionUrl,
-      endingDateTime: '2022-01-18T14:40:00.000Z',
-      error: { errorKey: 'errorValue' },
-      lastUpdateDateTime: '2022-01-18T14:40:00.000Z',
-      pdrName: t.context.pdr.name,
-      processingEndDateTime: '2022-01-18T14:40:00.000Z',
-      processingStartDateTime: '2022-01-18T14:40:00.000Z',
-      productionDateTime: '2022-01-18T14:40:00.000Z',
-      productVolume: '1000',
-      published: true,
-      queryFields: { queryFieldsKey: 'queryFieldsValue' },
-      status: 'completed',
-      timestamp: originalUpdateTimestamp,
-      timeToArchive: 1000,
-      timeToPreprocess: 1000,
-      updatedAt: originalUpdateTimestamp,
-    },
-    executionPgRecord,
-    granulesExecutionsPgModel,
-  });
-
-  const updatedGranule = {
-    granuleId: newPgGranule.granule_id,
-    collectionId,
-    status: newPgGranule.status,
-    createdAt: null,
-    beginningDateTime: null,
-    cmrLink: null,
-    duration: null,
-    endingDateTime: null,
-    error: null,
-    files: null,
-    lastUpdateDateTime: null,
-    pdrName: null,
-    processingEndDateTime: null,
-    processingStartDateTime: null,
-    productionDateTime: null,
-    productVolume: null,
-    published: null,
-    queryFields: null,
-    timestamp: null,
-    timeToArchive: null,
-    timeToPreprocess: null,
-    updatedAt: null,
-  };
-
-  await request(app)
-    .put(`/granules/${newPgGranule.granule_id}`)
-    .set('Accept', 'application/json')
-    .set('Authorization', `Bearer ${jwtAuthToken}`)
-    .send(updatedGranule)
-    .expect(200);
-
-  const actualPgGranule = await granulePgModel.get(knex, {
-    cumulus_id: newPgGranule.cumulus_id,
-  });
-
-  const translatedPostgresGranule = await translatePostgresGranuleToApiGranule({
-    granulePgRecord: actualPgGranule,
-    knexOrTransaction: knex,
-  });
-
-  const updatedEsRecord = await esGranulesClient.get(newPgGranule.granule_id);
-
-  const expectedGranule = {
-    collectionId,
-    createdAt: translatedPostgresGranule.createdAt,
-    error: {},
-    execution: translatedPostgresGranule.execution,
-    files: [],
-    granuleId: updatedGranule.granuleId,
-    published: false,
-    status: updatedGranule.status,
-    timestamp: translatedPostgresGranule.timestamp,
-    updatedAt: translatedPostgresGranule.updatedAt,
-  };
-
-  t.deepEqual(translatedPostgresGranule, expectedGranule);
-  t.deepEqual(
-    { ...updatedEsRecord, files: [] },
-    { ...expectedGranule, _id: updatedEsRecord._id }
-  );
-});
-
-test.serial('PATCH does not overwrite existing duration of an existing granule if not specified in the payload', async (t) => {
-  const { esClient, executionUrl, knex } = t.context;
-
-  const unmodifiedDuration = 100;
-  const { newPgGranule, esRecord } = await createGranuleAndFiles({
-    dbClient: knex,
-    esClient,
-    execution: executionUrl,
-    granuleParams: {
-      duration: unmodifiedDuration,
-      status: 'completed',
-    },
-  });
-
-  // Verify returned objects have correct status
-  t.is(newPgGranule.status, 'completed');
-  t.is(esRecord.status, 'completed');
-
-  const newQueryFields = {
-    foo: randomString(),
-  };
-  const updatedGranule = {
-    granuleId: esRecord.granuleId,
-    collectionId: esRecord.collectionId,
-    status: 'completed',
-    queryFields: newQueryFields,
-  };
-
-  await request(app)
-    .patch(`/granules/${esRecord.granuleId}`)
-    .set('Accept', 'application/json')
-    .set('Authorization', `Bearer ${jwtAuthToken}`)
-    .send(updatedGranule)
-    .expect(200);
-
-  const actualPgGranule = await t.context.granulePgModel.get(t.context.knex, {
-    cumulus_id: newPgGranule.cumulus_id,
-  });
-  const actualEsGranule = await t.context.esGranulesClient.get(esRecord.granuleId);
-
-  t.is(actualPgGranule.duration, unmodifiedDuration);
-  t.is(actualEsGranule.duration, unmodifiedDuration);
-});
-
-test.serial('PATCH does not overwrite existing createdAt of an existing granule if not specified in the payload', async (t) => {
-  const { esClient, executionUrl, knex } = t.context;
-
-  const timestamp = Date.now();
-  const createdAt = timestamp - 1000000;
-
-  const { newPgGranule, esRecord } = await createGranuleAndFiles({
-    dbClient: knex,
-    esClient,
-    execution: executionUrl,
-    granuleParams: {
-      createdAt,
-      status: 'completed',
-    },
-  });
-
-  // Verify returned objects have correct status
-  t.is(newPgGranule.status, 'completed');
-  t.is(esRecord.status, 'completed');
-  t.deepEqual(newPgGranule.created_at, new Date(createdAt));
-  t.is(esRecord.createdAt, createdAt);
-
-  const updatedGranule = {
-    granuleId: esRecord.granuleId,
-    collectionId: esRecord.collectionId,
-    status: 'completed',
-  };
-
-  await request(app)
-    .patch(`/granules/${esRecord.granuleId}`)
-    .set('Accept', 'application/json')
-    .set('Authorization', `Bearer ${jwtAuthToken}`)
-    .send(updatedGranule)
-    .expect(200);
-
-  const actualPgGranule = await t.context.granulePgModel.get(t.context.knex, {
-    cumulus_id: newPgGranule.cumulus_id,
-  });
-  const actualEsGranule = await t.context.esGranulesClient.get(esRecord.granuleId);
-
-  t.deepEqual(actualPgGranule.created_at, new Date(createdAt));
-  t.is(actualEsGranule.createdAt, createdAt);
-});
-
-test.serial('PATCH creates a granule if one does not already exist in all data stores', async (t) => {
-  const { knex } = t.context;
-
-  const granuleId = `${cryptoRandomString({ length: 7 })}.${cryptoRandomString({
-    length: 20,
-  })}.hdf`;
-
-  const fakeGranule = fakeGranuleFactoryV2({
-    granuleId,
-    status: 'completed',
-    execution: t.context.executionUrl,
-    duration: 47.125,
-    error: {},
-  });
-
-  await request(app)
-    .patch(`/granules/${fakeGranule.granuleId}`)
-    .set('Accept', 'application/json')
-    .set('Authorization', `Bearer ${jwtAuthToken}`)
-    .send(fakeGranule)
-    .expect(201);
-
-  const fakePgGranule = await translateApiGranuleToPostgresGranule({
-    dynamoRecord: fakeGranule,
-    knexOrTransaction: knex,
-  });
-
-  const actualPgGranule = await t.context.granulePgModel.get(knex, {
-    granule_id: fakeGranule.granuleId,
-    collection_cumulus_id: t.context.collectionCumulusId,
-  });
-
-  const actualApiGranule = await translatePostgresGranuleToApiGranule({
-    granulePgRecord: actualPgGranule,
-    knexOrTransaction: knex,
-  });
-
-  t.deepEqual(removeNilProperties(actualPgGranule), {
-    ...fakePgGranule,
-    timestamp: actualPgGranule.timestamp,
-    cumulus_id: actualPgGranule.cumulus_id,
-  });
-
-  const esRecord = await t.context.esGranulesClient.get(fakeGranule.granuleId);
-  t.deepEqual(esRecord, {
-    ...fakeGranule,
-    timestamp: actualApiGranule.timestamp,
-    _id: esRecord._id,
-  });
-});
-
-test.serial('PATCH sets a default value of false for `published` if one is not set', async (t) => {
-  const { knex } = t.context;
-
-  const granuleId = `${cryptoRandomString({ length: 7 })}.${cryptoRandomString({
-    length: 20,
-  })}.hdf`;
-
-  const fakeGranule = fakeGranuleFactoryV2({
-    granuleId,
-    status: 'completed',
-    execution: t.context.executionUrl,
-    duration: 47.125,
-  });
-  delete fakeGranule.published;
-
-  await request(app)
-    .patch(`/granules/${fakeGranule.granuleId}`)
-    .set('Accept', 'application/json')
-    .set('Authorization', `Bearer ${jwtAuthToken}`)
-    .send(fakeGranule)
-    .expect(201);
-
-  const fakePgGranule = await t.context.granulePgModel.get(knex, {
-    granule_id: fakeGranule.granuleId,
-    collection_cumulus_id: t.context.collectionCumulusId,
-  });
-
-  const fakeEsRecord = await t.context.esGranulesClient.get(fakeGranule.granuleId);
-
-  t.is(fakePgGranule.published, false);
-  t.is(fakeEsRecord.published, false);
-});
-
-test.serial('PATCH replaces an existing granule in all data stores with correct timestamps', async (t) => {
-  const { esClient, executionUrl, knex } = t.context;
-  const { newPgGranule } = await createGranuleAndFiles({
-    dbClient: knex,
-    esClient,
-    granuleParams: {
-      status: 'running',
+      duration: 47.125,
+    });
+    delete fakeGranule.published;
+
+    await request(app)
+      .patch(`/granules/${fakeGranule.granuleId}`)
+      .set("Accept", "application/json")
+      .set("Authorization", `Bearer ${jwtAuthToken}`)
+      .send(fakeGranule)
+      .expect(201);
+
+    const fakePgGranule = await t.context.granulePgModel.get(knex, {
+      granule_id: fakeGranule.granuleId,
+      collection_cumulus_id: t.context.collectionCumulusId,
+    });
+
+    const fakeEsRecord = await t.context.esGranulesClient.get(
+      fakeGranule.granuleId
+    );
+
+    t.is(fakePgGranule.published, false);
+    t.is(fakeEsRecord.published, false);
+  }
+);
+
+test.serial(
+  "PATCH replaces an existing granule in all data stores with correct timestamps",
+  async (t) => {
+    const { esClient, executionUrl, knex } = t.context;
+    const { newPgGranule } = await createGranuleAndFiles({
+      dbClient: knex,
+      esClient,
+      granuleParams: {
+        status: "running",
+        createdAt: Date.now(),
+        updatedAt: Date.now(),
+        execution: executionUrl,
+      },
+    });
+
+    const newApiGranule = await translatePostgresGranuleToApiGranule({
+      granulePgRecord: newPgGranule,
+      knexOrTransaction: knex,
+    });
+
+    const updatedGranule = {
+      ...newApiGranule,
+      updatedAt: Date.now(),
+      status: "completed",
+    };
+
+    await request(app)
+      .patch(`/granules/${newApiGranule.granuleId}`)
+      .set("Accept", "application/json")
+      .set("Authorization", `Bearer ${jwtAuthToken}`)
+      .send(updatedGranule)
+      .expect(200);
+
+    const actualPgGranule = await t.context.granulePgModel.get(t.context.knex, {
+      cumulus_id: newPgGranule.cumulus_id,
+    });
+    const updatedEsRecord = await t.context.esGranulesClient.get(
+      newApiGranule.granuleId
+    );
+
+    // createdAt timestamp from original record should have been preserved
+    t.is(actualPgGranule.createdAt, newPgGranule.createdAt);
+    // PG and ES records have the same timestamps
+    t.is(actualPgGranule.created_at.getTime(), updatedEsRecord.createdAt);
+    t.is(actualPgGranule.updated_at.getTime(), updatedEsRecord.updatedAt);
+  }
+);
+
+test.serial(
+  "PATCH replaces an existing granule in all datastores with a granule that violates message-path write constraints, ignoring message write constraints and field selection",
+  async (t) => {
+    const { esClient, executionUrl, knex } = t.context;
+    const { newPgGranule, apiGranule } = await createGranuleAndFiles({
+      dbClient: knex,
+      esClient,
+      granuleParams: {
+        status: "completed",
+        createdAt: Date.now(),
+        updatedAt: Date.now(),
+        execution: executionUrl,
+      },
+    });
+
+    const updatedGranule = {
+      ...apiGranule,
+      updatedAt: 1,
+      createdAt: 1,
+      duration: 100,
+      cmrLink: "updatedLink",
+      status: "running",
+    };
+
+    await request(app)
+      .patch(`/granules/${apiGranule.granuleId}`)
+      .set("Accept", "application/json")
+      .set("Authorization", `Bearer ${jwtAuthToken}`)
+      .send(updatedGranule)
+      .expect(200);
+
+    const actualPgGranule = await t.context.granulePgModel.get(t.context.knex, {
+      cumulus_id: newPgGranule.cumulus_id,
+    });
+
+    const updatedEsRecord = await t.context.esGranulesClient.get(
+      apiGranule.granuleId
+    );
+
+    t.is(updatedEsRecord.updatedAt, updatedGranule.updatedAt);
+    t.is(updatedEsRecord.createdAt, updatedGranule.createdAt);
+    // PG and ES records have the same timestamps
+    t.is(actualPgGranule.created_at.getTime(), updatedEsRecord.createdAt);
+    t.is(actualPgGranule.updated_at.getTime(), updatedEsRecord.updatedAt);
+
+    t.is(actualPgGranule.cmr_link, updatedGranule.cmrLink);
+    t.is(updatedEsRecord.cmrLink, updatedGranule.cmrLink);
+
+    t.is(actualPgGranule.duration, updatedGranule.duration);
+    t.is(updatedEsRecord.duration, updatedGranule.duration);
+  }
+);
+
+test.serial(
+  "PATCH publishes an SNS message after a successful granule update",
+  async (t) => {
+    const { collectionCumulusId, esClient, executionUrl, knex } = t.context;
+    const { newPgGranule } = await createGranuleAndFiles({
+      dbClient: knex,
+      esClient,
+      granuleParams: {
+        status: "running",
+        createdAt: Date.now(),
+        updatedAt: Date.now(),
+        execution: executionUrl,
+      },
+      collection_cumulus_id: collectionCumulusId,
+    });
+
+    const newApiGranule = await translatePostgresGranuleToApiGranule({
+      granulePgRecord: newPgGranule,
+      knexOrTransaction: knex,
+    });
+
+    const updatedGranule = {
+      ...newApiGranule,
+      updatedAt: Date.now(),
       createdAt: Date.now(),
-      updatedAt: Date.now(),
-      execution: executionUrl,
-    },
-  });
-
-  const newApiGranule = await translatePostgresGranuleToApiGranule({
-    granulePgRecord: newPgGranule,
-    knexOrTransaction: knex,
-  });
-
-  const updatedGranule = {
-    ...newApiGranule,
-    updatedAt: Date.now(),
-    status: 'completed',
-  };
-
-  await request(app)
-    .patch(`/granules/${newApiGranule.granuleId}`)
-    .set('Accept', 'application/json')
-    .set('Authorization', `Bearer ${jwtAuthToken}`)
-    .send(updatedGranule)
-    .expect(200);
-
-  const actualPgGranule = await t.context.granulePgModel.get(t.context.knex, {
-    cumulus_id: newPgGranule.cumulus_id,
-  });
-  const updatedEsRecord = await t.context.esGranulesClient.get(newApiGranule.granuleId);
-
-  // createdAt timestamp from original record should have been preserved
-  t.is(actualPgGranule.createdAt, newPgGranule.createdAt);
-  // PG and ES records have the same timestamps
-  t.is(actualPgGranule.created_at.getTime(), updatedEsRecord.createdAt);
-  t.is(actualPgGranule.updated_at.getTime(), updatedEsRecord.updatedAt);
-});
-
-test.serial('PATCH replaces an existing granule in all datastores with a granule that violates message-path write constraints, ignoring message write constraints and field selection', async (t) => {
-  const { esClient, executionUrl, knex } = t.context;
-  const { newPgGranule, apiGranule } = await createGranuleAndFiles({
-    dbClient: knex,
-    esClient,
-    granuleParams: {
-      status: 'completed',
-      createdAt: Date.now(),
-      updatedAt: Date.now(),
-      execution: executionUrl,
-    },
-  });
-
-  const updatedGranule = {
-    ...apiGranule,
-    updatedAt: 1,
-    createdAt: 1,
-    duration: 100,
-    cmrLink: 'updatedLink',
-    status: 'running',
-  };
-
-  await request(app)
-    .patch(`/granules/${apiGranule.granuleId}`)
-    .set('Accept', 'application/json')
-    .set('Authorization', `Bearer ${jwtAuthToken}`)
-    .send(updatedGranule)
-    .expect(200);
-
-  const actualPgGranule = await t.context.granulePgModel.get(t.context.knex, {
-    cumulus_id: newPgGranule.cumulus_id,
-  });
-
-  const updatedEsRecord = await t.context.esGranulesClient.get(apiGranule.granuleId);
-
-  t.is(updatedEsRecord.updatedAt, updatedGranule.updatedAt);
-  t.is(updatedEsRecord.createdAt, updatedGranule.createdAt);
-  // PG and ES records have the same timestamps
-  t.is(actualPgGranule.created_at.getTime(), updatedEsRecord.createdAt);
-  t.is(actualPgGranule.updated_at.getTime(), updatedEsRecord.updatedAt);
-
-  t.is(actualPgGranule.cmr_link, updatedGranule.cmrLink);
-  t.is(updatedEsRecord.cmrLink, updatedGranule.cmrLink);
-
-  t.is(actualPgGranule.duration, updatedGranule.duration);
-  t.is(updatedEsRecord.duration, updatedGranule.duration);
-});
-
-test.serial('PATCH publishes an SNS message after a successful granule update', async (t) => {
-  const { collectionCumulusId, esClient, executionUrl, knex } = t.context;
-  const { newPgGranule } = await createGranuleAndFiles({
-    dbClient: knex,
-    esClient,
-    granuleParams: {
-      status: 'running',
-      createdAt: Date.now(),
-      updatedAt: Date.now(),
-      execution: executionUrl,
-    },
-    collection_cumulus_id: collectionCumulusId,
-  });
-
-  const newApiGranule = await translatePostgresGranuleToApiGranule({
-    granulePgRecord: newPgGranule,
-    knexOrTransaction: knex,
-  });
-
-  const updatedGranule = {
-    ...newApiGranule,
-    updatedAt: Date.now(),
-    createdAt: Date.now(),
-  };
-
-  await request(app)
-    .patch(`/granules/${newApiGranule.granuleId}`)
-    .set('Accept', 'application/json')
-    .set('Authorization', `Bearer ${jwtAuthToken}`)
-    .send(updatedGranule)
-    .expect(200);
-
-  const actualPgGranule = await t.context.granulePgModel.get(t.context.knex, {
-    cumulus_id: newPgGranule.cumulus_id,
-  });
-  const translatedGranule = await translatePostgresGranuleToApiGranule({
-    granulePgRecord: actualPgGranule,
-    knexOrTransaction: knex,
-  });
-
-  const { Messages } = await sqs()
-    .receiveMessage({
-      QueueUrl: t.context.QueueUrl,
-      WaitTimeSeconds: 10,
-    })
-    .promise();
-  const snsMessageBody = JSON.parse(Messages[0].Body);
-  const publishedMessage = JSON.parse(snsMessageBody.Message);
-
-  t.deepEqual(publishedMessage.record, translatedGranule);
-  t.is(publishedMessage.event, 'Update');
-});
-
-test.serial("create() sets a default createdAt value for passed granule if it's not set by the user", async (t) => {
-  const { esClient, executionUrl, knex } = t.context;
-
-  const { apiGranule } = await createGranuleAndFiles({
-    dbClient: knex,
-    esClient,
-    granuleParams: {
-      status: 'running',
-      execution: executionUrl,
-    },
-  });
-
-  const newGranuleId = randomId('granule');
-  const createGranuleFromApiMethodStub = sinon.stub();
-  const updatedGranule = {
-    ...apiGranule,
-    granuleId: newGranuleId,
-  };
-  delete updatedGranule.createdAt;
-  const expressRequest = {
-    params: {
-      granuleName: updatedGranule.granuleId,
-    },
-    body: updatedGranule,
-    testContext: {
-      knex,
-      createGranuleFromApiMethod: createGranuleFromApiMethodStub,
-    },
-  };
-  const response = buildFakeExpressResponse();
-  await create(expressRequest, response);
-
-  t.truthy(createGranuleFromApiMethodStub.getCalls()[0].args[0].createdAt);
-});
-
-test.serial("patchGranule() sets a default createdAt value for new granule if it's not set by the user", async (t) => {
-  const { esClient, executionUrl, knex } = t.context;
-
-  const { apiGranule } = await createGranuleAndFiles({
-    dbClient: knex,
-    esClient,
-    granuleParams: {
-      status: 'running',
-      execution: executionUrl,
-    },
-  });
-
-  const newGranuleId = randomId('granule');
-  const updateGranuleFromApiMethodStub = sinon.stub();
-  const updatedGranule = {
-    ...apiGranule,
-    granuleId: newGranuleId,
-  };
-  delete updatedGranule.createdAt;
-  const expressRequest = {
-    params: {
-      granuleName: updatedGranule.granuleId,
-    },
-    body: updatedGranule,
-    testContext: {
-      knex,
-      updateGranuleFromApiMethod: updateGranuleFromApiMethodStub,
-    },
-  };
-  const response = buildFakeExpressResponse();
-  await patchGranule(expressRequest, response);
-
-  t.truthy(updateGranuleFromApiMethodStub.getCalls()[0].args[0].createdAt);
-});
-
-test.serial('PATCH does not write to Elasticsearch/SNS if writing to PostgreSQL fails', async (t) => {
-  const { esClient, executionUrl, knex } = t.context;
-  const { newPgGranule, esRecord } = await createGranuleAndFiles({
-    dbClient: knex,
-    esClient,
-    granuleParams: {
-      status: 'running',
-      execution: executionUrl,
+    };
+
+    await request(app)
+      .patch(`/granules/${newApiGranule.granuleId}`)
+      .set("Accept", "application/json")
+      .set("Authorization", `Bearer ${jwtAuthToken}`)
+      .send(updatedGranule)
+      .expect(200);
+
+    const actualPgGranule = await t.context.granulePgModel.get(t.context.knex, {
+      cumulus_id: newPgGranule.cumulus_id,
+    });
+    const translatedGranule = await translatePostgresGranuleToApiGranule({
+      granulePgRecord: actualPgGranule,
+      knexOrTransaction: knex,
+    });
+
+    const { Messages } = await sqs()
+      .receiveMessage({
+        QueueUrl: t.context.QueueUrl,
+        WaitTimeSeconds: 10,
+      })
+      .promise();
+    const snsMessageBody = JSON.parse(Messages[0].Body);
+    const publishedMessage = JSON.parse(snsMessageBody.Message);
+
+    t.deepEqual(publishedMessage.record, translatedGranule);
+    t.is(publishedMessage.event, "Update");
+  }
+);
+
+test.serial(
+  "create() sets a default createdAt value for passed granule if it's not set by the user",
+  async (t) => {
+    const { esClient, executionUrl, knex } = t.context;
+
+    const { apiGranule } = await createGranuleAndFiles({
+      dbClient: knex,
+      esClient,
+      granuleParams: {
+        status: "running",
+        execution: executionUrl,
+      },
+    });
+
+    const newGranuleId = randomId("granule");
+    const createGranuleFromApiMethodStub = sinon.stub();
+    const updatedGranule = {
+      ...apiGranule,
+      granuleId: newGranuleId,
+    };
+    delete updatedGranule.createdAt;
+    const expressRequest = {
+      params: {
+        granuleName: updatedGranule.granuleId,
+      },
+      body: updatedGranule,
+      testContext: {
+        knex,
+        createGranuleFromApiMethod: createGranuleFromApiMethodStub,
+      },
+    };
+    const response = buildFakeExpressResponse();
+    await create(expressRequest, response);
+
+    t.truthy(createGranuleFromApiMethodStub.getCalls()[0].args[0].createdAt);
+  }
+);
+
+test.serial(
+  "patchGranule() sets a default createdAt value for new granule if it's not set by the user",
+  async (t) => {
+    const { esClient, executionUrl, knex } = t.context;
+
+    const { apiGranule } = await createGranuleAndFiles({
+      dbClient: knex,
+      esClient,
+      granuleParams: {
+        status: "running",
+        execution: executionUrl,
+      },
+    });
+
+    const newGranuleId = randomId("granule");
+    const updateGranuleFromApiMethodStub = sinon.stub();
+    const updatedGranule = {
+      ...apiGranule,
+      granuleId: newGranuleId,
+    };
+    delete updatedGranule.createdAt;
+    const expressRequest = {
+      params: {
+        granuleName: updatedGranule.granuleId,
+      },
+      body: updatedGranule,
+      testContext: {
+        knex,
+        updateGranuleFromApiMethod: updateGranuleFromApiMethodStub,
+      },
+    };
+    const response = buildFakeExpressResponse();
+    await patchGranule(expressRequest, response);
+
+    t.truthy(updateGranuleFromApiMethodStub.getCalls()[0].args[0].createdAt);
+  }
+);
+
+test.serial(
+  "PATCH does not write to Elasticsearch/SNS if writing to PostgreSQL fails",
+  async (t) => {
+    const { esClient, executionUrl, knex } = t.context;
+    const { newPgGranule, esRecord } = await createGranuleAndFiles({
+      dbClient: knex,
+      esClient,
+      granuleParams: {
+        status: "running",
+        execution: executionUrl,
+        collectionId: t.context.collectionId,
+      },
+    });
+
+    const fakeGranulePgModel = {
+      upsert: () => {
+        throw new Error("something bad");
+      },
+      search: () => [
+        {
+          created_at: new Date(),
+        },
+      ],
+      get: () => ({}),
+    };
+
+    const apiGranule = await translatePostgresGranuleToApiGranule({
+      granulePgRecord: newPgGranule,
+      knexOrTransaction: knex,
+    });
+
+    const updatedGranule = {
+      ...apiGranule,
+      status: "completed",
+      granulePgModel: fakeGranulePgModel,
+    };
+
+    const expressRequest = {
+      params: {
+        collectionId: t.context.collectionId,
+        granuleName: apiGranule.granuleId,
+      },
+      body: updatedGranule,
+      testContext: {
+        knex,
+        granulePgModel: fakeGranulePgModel,
+      },
+    };
+
+    const response = buildFakeExpressResponse();
+    await patch(expressRequest, response);
+    t.true(response.boom.badRequest.calledWithMatch("something bad"));
+
+    const actualPgGranule = await t.context.granulePgModel.get(t.context.knex, {
+      cumulus_id: newPgGranule.cumulus_id,
+    });
+
+    const actualApiGranule = await translatePostgresGranuleToApiGranule({
+      granulePgRecord: actualPgGranule,
+      knexOrTransaction: knex,
+    });
+
+    t.deepEqual(
+      await t.context.granulePgModel.get(t.context.knex, {
+        cumulus_id: newPgGranule.cumulus_id,
+      }),
+      newPgGranule
+    );
+    t.deepEqual(
+      await t.context.esGranulesClient.get(actualApiGranule.granuleId),
+      esRecord
+    );
+
+    const { Messages } = await sqs()
+      .receiveMessage({
+        QueueUrl: t.context.QueueUrl,
+        WaitTimeSeconds: 10,
+      })
+      .promise();
+    t.is(Messages, undefined);
+  }
+);
+
+test.serial(
+  "PATCH rolls back PostgreSQL records and does not write to SNS if writing to Elasticsearch fails",
+  async (t) => {
+    const { esClient, executionUrl, knex } = t.context;
+    const { newPgGranule, esRecord } = await createGranuleAndFiles({
+      dbClient: knex,
+      esClient,
+      granuleParams: {
+        collectionId: t.context.collectionId,
+        status: "running",
+        execution: executionUrl,
+      },
+    });
+
+    const fakeEsClient = {
+      update: () => {
+        throw new Error("something bad");
+      },
+      delete: () => Promise.resolve(),
+    };
+    const apiGranule = await translatePostgresGranuleToApiGranule({
+      granulePgRecord: newPgGranule,
+      knexOrTransaction: knex,
+    });
+
+    const updatedGranule = {
+      ...apiGranule,
+      status: "completed",
+    };
+
+    const expressRequest = {
+      params: {
+        collectionId: t.context.collectionId,
+        granuleName: apiGranule.granuleId,
+      },
+      body: updatedGranule,
+      testContext: {
+        knex,
+        esClient: fakeEsClient,
+      },
+    };
+
+    const response = buildFakeExpressResponse();
+
+    await patch(expressRequest, response);
+    t.true(response.boom.badRequest.calledWithMatch("something bad"));
+
+    const actualPgGranule = await t.context.granulePgModel.get(t.context.knex, {
+      cumulus_id: newPgGranule.cumulus_id,
+    });
+    t.deepEqual(actualPgGranule, newPgGranule);
+    t.deepEqual(
+      await t.context.esGranulesClient.get(apiGranule.granuleId),
+      esRecord
+    );
+
+    const { Messages } = await sqs()
+      .receiveMessage({
+        QueueUrl: t.context.QueueUrl,
+        WaitTimeSeconds: 10,
+      })
+      .promise();
+    t.is(Messages, undefined);
+  }
+);
+
+test.serial(
+  "PATCH adds granule if it does not exist and returns a 201 status",
+  async (t) => {
+    const newGranule = fakeGranuleFactoryV2({
       collectionId: t.context.collectionId,
-    },
-  });
-
-  const fakeGranulePgModel = {
-    upsert: () => {
-      throw new Error('something bad');
-    },
-    search: () => [
-      {
-        created_at: new Date(),
-      },
-    ],
-    get: () => ({}),
-  };
-
-  const apiGranule = await translatePostgresGranuleToApiGranule({
-    granulePgRecord: newPgGranule,
-    knexOrTransaction: knex,
-  });
-
-  const updatedGranule = {
-    ...apiGranule,
-    status: 'completed',
-    granulePgModel: fakeGranulePgModel,
-  };
-
-  const expressRequest = {
-    params: {
-      collectionId: t.context.collectionId,
-      granuleName: apiGranule.granuleId,
-    },
-    body: updatedGranule,
-    testContext: {
-      knex,
-      granulePgModel: fakeGranulePgModel,
-    },
-  };
-
-  const response = buildFakeExpressResponse();
-  await patch(expressRequest, response);
-  t.true(response.boom.badRequest.calledWithMatch('something bad'));
-
-  const actualPgGranule = await t.context.granulePgModel.get(t.context.knex, {
-    cumulus_id: newPgGranule.cumulus_id,
-  });
-
-  const actualApiGranule = await translatePostgresGranuleToApiGranule({
-    granulePgRecord: actualPgGranule,
-    knexOrTransaction: knex,
-  });
-
-  t.deepEqual(
-    await t.context.granulePgModel.get(t.context.knex, {
-      cumulus_id: newPgGranule.cumulus_id,
-    }),
-    newPgGranule
-  );
-  t.deepEqual(await t.context.esGranulesClient.get(actualApiGranule.granuleId), esRecord);
-
-  const { Messages } = await sqs()
-    .receiveMessage({
-      QueueUrl: t.context.QueueUrl,
-      WaitTimeSeconds: 10,
-    })
-    .promise();
-  t.is(Messages, undefined);
-});
-
-test.serial('PATCH rolls back PostgreSQL records and does not write to SNS if writing to Elasticsearch fails', async (t) => {
-  const { esClient, executionUrl, knex } = t.context;
-  const { newPgGranule, esRecord } = await createGranuleAndFiles({
-    dbClient: knex,
-    esClient,
-    granuleParams: {
-      collectionId: t.context.collectionId,
-      status: 'running',
-      execution: executionUrl,
-    },
-  });
-
-  const fakeEsClient = {
-    update: () => {
-      throw new Error('something bad');
-    },
-    delete: () => Promise.resolve(),
-  };
-  const apiGranule = await translatePostgresGranuleToApiGranule({
-    granulePgRecord: newPgGranule,
-    knexOrTransaction: knex,
-  });
-
-  const updatedGranule = {
-    ...apiGranule,
-    status: 'completed',
-  };
-
-  const expressRequest = {
-    params: {
-      collectionId: t.context.collectionId,
-      granuleName: apiGranule.granuleId,
-    },
-    body: updatedGranule,
-    testContext: {
-      knex,
-      esClient: fakeEsClient,
-    },
-  };
-
-  const response = buildFakeExpressResponse();
-
-  await patch(expressRequest, response);
-  t.true(response.boom.badRequest.calledWithMatch('something bad'));
-
-  const actualPgGranule = await t.context.granulePgModel.get(t.context.knex, {
-    cumulus_id: newPgGranule.cumulus_id,
-  });
-  t.deepEqual(actualPgGranule, newPgGranule);
-  t.deepEqual(await t.context.esGranulesClient.get(apiGranule.granuleId), esRecord);
-
-  const { Messages } = await sqs()
-    .receiveMessage({
-      QueueUrl: t.context.QueueUrl,
-      WaitTimeSeconds: 10,
-    })
-    .promise();
-  t.is(Messages, undefined);
-});
-
-test.serial('PATCH adds granule if it does not exist and returns a 201 status', async (t) => {
-  const newGranule = fakeGranuleFactoryV2({
-    collectionId: t.context.collectionId,
-    execution: undefined,
-  });
-
-  const response = await request(app)
-    .patch(`/granules/${newGranule.granuleId}`)
-    .set('Authorization', `Bearer ${jwtAuthToken}`)
-    .set('Accept', 'application/json')
-    .send(newGranule)
-    .expect(201);
-
-  t.deepEqual(JSON.parse(response.text), {
-    message: `Successfully wrote granule with Granule Id: ${newGranule.granuleId}, Collection Id: ${newGranule.collectionId}`,
-  });
-
-  const fetchedPostgresRecord = await granulePgModel.get(t.context.knex, {
-    granule_id: newGranule.granuleId,
-    collection_cumulus_id: t.context.collectionCumulusId,
-  });
-
-  t.is(fetchedPostgresRecord.granule_id, newGranule.granuleId);
-});
-
-test.serial('PATCH sets defaults and adds new granule', async (t) => {
+      execution: undefined,
+    });
+
+    const response = await request(app)
+      .patch(`/granules/${newGranule.granuleId}`)
+      .set("Authorization", `Bearer ${jwtAuthToken}`)
+      .set("Accept", "application/json")
+      .send(newGranule)
+      .expect(201);
+
+    t.deepEqual(JSON.parse(response.text), {
+      message: `Successfully wrote granule with Granule Id: ${newGranule.granuleId}, Collection Id: ${newGranule.collectionId}`,
+    });
+
+    const fetchedPostgresRecord = await granulePgModel.get(t.context.knex, {
+      granule_id: newGranule.granuleId,
+      collection_cumulus_id: t.context.collectionCumulusId,
+    });
+
+    t.is(fetchedPostgresRecord.granule_id, newGranule.granuleId);
+  }
+);
+
+test.serial("PATCH sets defaults and adds new granule", async (t) => {
   const newGranule = fakeGranuleFactoryV2({
     collectionId: t.context.collectionId,
     execution: undefined,
@@ -2942,8 +3375,8 @@
 
   const response = await request(app)
     .patch(`/granules/${newGranule.granuleId}`)
-    .set('Authorization', `Bearer ${jwtAuthToken}`)
-    .set('Accept', 'application/json')
+    .set("Authorization", `Bearer ${jwtAuthToken}`)
+    .set("Accept", "application/json")
     .send(newGranule)
     .expect(201);
 
@@ -2976,170 +3409,192 @@
   );
 });
 
-test.serial('PATCH returns an updated granule with an undefined execution', async (t) => {
-  const now = Date.now();
-  const newGranule = fakeGranuleFactoryV2({
-    collectionId: t.context.collectionId,
-    createdAt: now,
-    timestamp: now,
-    execution: undefined,
-  });
-
-  const response = await request(app)
-    .post('/granules')
-    .set('Authorization', `Bearer ${jwtAuthToken}`)
-    .set('Accept', 'application/json')
-    .send(newGranule)
-    .expect(200);
-
-  t.is(response.statusCode, 200);
-
-  const modifiedGranule = {
-    ...newGranule,
-    status: 'failed',
-    error: { some: 'error' },
-  };
-
-  const modifiedResponse = await request(app)
-    .patch(`/granules/${newGranule.granuleId}`)
-    .set('Authorization', `Bearer ${jwtAuthToken}`)
-    .set('Accept', 'application/json')
-    .send(modifiedGranule)
-    .expect(200);
-
-  t.is(modifiedResponse.statusCode, 200);
-
-  const fetchedPostgresRecord = await granulePgModel.get(t.context.knex, {
-    granule_id: newGranule.granuleId,
-    collection_cumulus_id: t.context.collectionCumulusId,
-  });
-
-  t.deepEqual(JSON.parse(modifiedResponse.text), {
-    message: `Successfully updated granule with Granule Id: ${newGranule.granuleId}, Collection Id: ${newGranule.collectionId}`,
-  });
-
-  t.is(fetchedPostgresRecord.status, 'failed');
-  t.deepEqual(fetchedPostgresRecord.error, { some: 'error' });
-});
-
-test.serial('PATCH returns an updated granule with associated execution', async (t) => {
-  const timestamp = Date.now();
-  const createdAt = timestamp - 1000000;
-  const newGranule = fakeGranuleFactoryV2({
-    collectionId: t.context.collectionId,
-    createdAt,
-    timestamp,
-    execution: undefined,
-  });
-
-  const response = await request(app)
-    .post('/granules')
-    .set('Authorization', `Bearer ${jwtAuthToken}`)
-    .set('Accept', 'application/json')
-    .send(newGranule)
-    .expect(200);
-
-  t.is(response.statusCode, 200);
-
-  const modifiedGranule = {
-    ...newGranule,
-    execution: t.context.executionUrl,
-    status: 'failed',
-    error: { some: 'error' },
-  };
-
-  const modifiedResponse = await request(app)
-    .patch(`/granules/${newGranule.granuleId}`)
-    .set('Authorization', `Bearer ${jwtAuthToken}`)
-    .set('Accept', 'application/json')
-    .send(modifiedGranule)
-    .expect(200);
-
-  t.is(modifiedResponse.statusCode, 200);
-
-  const fetchedPostgresRecord = await granulePgModel.get(t.context.knex, {
-    granule_id: newGranule.granuleId,
-    collection_cumulus_id: t.context.collectionCumulusId,
-  });
-
-  // get execution for this record.
-  const granuleCumulusId = await granulePgModel.getRecordCumulusId(t.context.knex, {
-    granule_id: newGranule.granuleId,
-    collection_cumulus_id: t.context.collectionCumulusId,
-  });
-
-  const granulesExecutionsPgRecord = await granulesExecutionsPgModel.search(t.context.knex, {
-    granule_cumulus_id: granuleCumulusId,
-  });
-
-  const executionPgRecord = await executionPgModel.searchByCumulusIds(
-    t.context.knex,
-    granulesExecutionsPgRecord[0].execution_cumulus_id
-  );
-
-  t.deepEqual(JSON.parse(modifiedResponse.text), {
-    message: `Successfully updated granule with Granule Id: ${newGranule.granuleId}, Collection Id: ${newGranule.collectionId}`,
-  });
-
-  t.is(fetchedPostgresRecord.status, 'failed');
-  t.deepEqual(fetchedPostgresRecord.error, { some: 'error' });
-  t.is(executionPgRecord[0].url, modifiedGranule.execution);
-});
-
-test.serial('PATCH returns bad request when the path param granuleName does not match the json granuleId', async (t) => {
-  const newGranule = fakeGranuleFactoryV2({
-    collectionId: t.context.collectionId,
-  });
-  const granuleName = `granuleName_${cryptoRandomString({ length: 10 })}`;
-
-  const { body } = await request(app)
-    .patch(`/granules/${newGranule.collectionId}/${granuleName}`)
-    .set('Authorization', `Bearer ${jwtAuthToken}`)
-    .set('Accept', 'application/json')
-    .send(newGranule)
-    .expect(400);
-
-  t.is(body.statusCode, 400);
-  t.is(body.error, 'Bad Request');
-  t.is(
-    body.message,
-    `inputs :granuleName and :collectionId (${granuleName} and ${newGranule.collectionId}) must match body's granuleId and collectionId (${newGranule.granuleId} and ${newGranule.collectionId})`
-  );
-});
-
-test.serial('PUT returns bad request when the path param collectionId does not match the json collectionId', async (t) => {
-  const newGranule = fakeGranuleFactoryV2({
-    collectionId: t.context.collectionId,
-  });
-
-  const fakeCollectionId = `collection___${cryptoRandomString({ length: 6 })}`;
-
-  const { body } = await request(app)
-    .put(`/granules/${fakeCollectionId}/${newGranule.granuleId}`)
-    .set('Authorization', `Bearer ${jwtAuthToken}`)
-    .set('Accept', 'application/json')
-    .send(newGranule)
-    .expect(400);
-
-  t.is(body.statusCode, 400);
-  t.is(body.error, 'Bad Request');
-  t.is(
-    body.message,
-    `inputs :granuleName and :collectionId (${newGranule.granuleId} and ${fakeCollectionId}) must match body's granuleId and collectionId (${newGranule.granuleId} and ${newGranule.collectionId})`
-  );
-});
-
-test.serial('PUT can set running granule status to queued', async (t) => {
+test.serial(
+  "PATCH returns an updated granule with an undefined execution",
+  async (t) => {
+    const now = Date.now();
+    const newGranule = fakeGranuleFactoryV2({
+      collectionId: t.context.collectionId,
+      createdAt: now,
+      timestamp: now,
+      execution: undefined,
+    });
+
+    const response = await request(app)
+      .post("/granules")
+      .set("Authorization", `Bearer ${jwtAuthToken}`)
+      .set("Accept", "application/json")
+      .send(newGranule)
+      .expect(200);
+
+    t.is(response.statusCode, 200);
+
+    const modifiedGranule = {
+      ...newGranule,
+      status: "failed",
+      error: { some: "error" },
+    };
+
+    const modifiedResponse = await request(app)
+      .patch(`/granules/${newGranule.granuleId}`)
+      .set("Authorization", `Bearer ${jwtAuthToken}`)
+      .set("Accept", "application/json")
+      .send(modifiedGranule)
+      .expect(200);
+
+    t.is(modifiedResponse.statusCode, 200);
+
+    const fetchedPostgresRecord = await granulePgModel.get(t.context.knex, {
+      granule_id: newGranule.granuleId,
+      collection_cumulus_id: t.context.collectionCumulusId,
+    });
+
+    t.deepEqual(JSON.parse(modifiedResponse.text), {
+      message: `Successfully updated granule with Granule Id: ${newGranule.granuleId}, Collection Id: ${newGranule.collectionId}`,
+    });
+
+    t.is(fetchedPostgresRecord.status, "failed");
+    t.deepEqual(fetchedPostgresRecord.error, { some: "error" });
+  }
+);
+
+test.serial(
+  "PATCH returns an updated granule with associated execution",
+  async (t) => {
+    const timestamp = Date.now();
+    const createdAt = timestamp - 1000000;
+    const newGranule = fakeGranuleFactoryV2({
+      collectionId: t.context.collectionId,
+      createdAt,
+      timestamp,
+      execution: undefined,
+    });
+
+    const response = await request(app)
+      .post("/granules")
+      .set("Authorization", `Bearer ${jwtAuthToken}`)
+      .set("Accept", "application/json")
+      .send(newGranule)
+      .expect(200);
+
+    t.is(response.statusCode, 200);
+
+    const modifiedGranule = {
+      ...newGranule,
+      execution: t.context.executionUrl,
+      status: "failed",
+      error: { some: "error" },
+    };
+
+    const modifiedResponse = await request(app)
+      .patch(`/granules/${newGranule.granuleId}`)
+      .set("Authorization", `Bearer ${jwtAuthToken}`)
+      .set("Accept", "application/json")
+      .send(modifiedGranule)
+      .expect(200);
+
+    t.is(modifiedResponse.statusCode, 200);
+
+    const fetchedPostgresRecord = await granulePgModel.get(t.context.knex, {
+      granule_id: newGranule.granuleId,
+      collection_cumulus_id: t.context.collectionCumulusId,
+    });
+
+    // get execution for this record.
+    const granuleCumulusId = await granulePgModel.getRecordCumulusId(
+      t.context.knex,
+      {
+        granule_id: newGranule.granuleId,
+        collection_cumulus_id: t.context.collectionCumulusId,
+      }
+    );
+
+    const granulesExecutionsPgRecord = await granulesExecutionsPgModel.search(
+      t.context.knex,
+      {
+        granule_cumulus_id: granuleCumulusId,
+      }
+    );
+
+    const executionPgRecord = await executionPgModel.searchByCumulusIds(
+      t.context.knex,
+      granulesExecutionsPgRecord[0].execution_cumulus_id
+    );
+
+    t.deepEqual(JSON.parse(modifiedResponse.text), {
+      message: `Successfully updated granule with Granule Id: ${newGranule.granuleId}, Collection Id: ${newGranule.collectionId}`,
+    });
+
+    t.is(fetchedPostgresRecord.status, "failed");
+    t.deepEqual(fetchedPostgresRecord.error, { some: "error" });
+    t.is(executionPgRecord[0].url, modifiedGranule.execution);
+  }
+);
+
+test.serial(
+  "PATCH returns bad request when the path param granuleName does not match the json granuleId",
+  async (t) => {
+    const newGranule = fakeGranuleFactoryV2({
+      collectionId: t.context.collectionId,
+    });
+    const granuleName = `granuleName_${cryptoRandomString({ length: 10 })}`;
+
+    const { body } = await request(app)
+      .patch(`/granules/${newGranule.collectionId}/${granuleName}`)
+      .set("Authorization", `Bearer ${jwtAuthToken}`)
+      .set("Accept", "application/json")
+      .send(newGranule)
+      .expect(400);
+
+    t.is(body.statusCode, 400);
+    t.is(body.error, "Bad Request");
+    t.is(
+      body.message,
+      `inputs :granuleName and :collectionId (${granuleName} and ${newGranule.collectionId}) must match body's granuleId and collectionId (${newGranule.granuleId} and ${newGranule.collectionId})`
+    );
+  }
+);
+
+test.serial(
+  "PUT returns bad request when the path param collectionId does not match the json collectionId",
+  async (t) => {
+    const newGranule = fakeGranuleFactoryV2({
+      collectionId: t.context.collectionId,
+    });
+
+    const fakeCollectionId = `collection___${cryptoRandomString({
+      length: 6,
+    })}`;
+
+    const { body } = await request(app)
+      .put(`/granules/${fakeCollectionId}/${newGranule.granuleId}`)
+      .set("Authorization", `Bearer ${jwtAuthToken}`)
+      .set("Accept", "application/json")
+      .send(newGranule)
+      .expect(400);
+
+    t.is(body.statusCode, 400);
+    t.is(body.error, "Bad Request");
+    t.is(
+      body.message,
+      `inputs :granuleName and :collectionId (${newGranule.granuleId} and ${fakeCollectionId}) must match body's granuleId and collectionId (${newGranule.granuleId} and ${newGranule.collectionId})`
+    );
+  }
+);
+
+test.serial("PUT can set running granule status to queued", async (t) => {
   const granuleId = cryptoRandomString({ length: 6 });
   const runningGranule = fakeGranuleRecordFactory({
     granule_id: granuleId,
-    status: 'running',
+    status: "running",
     collection_cumulus_id: t.context.collectionCumulusId,
   });
 
   granulesExecutionsPgModel = new GranulesExecutionsPgModel();
 
-  const pgGranule = (await t.context.granulePgModel.create(t.context.knex, runningGranule))[0];
+  const pgGranule = (
+    await t.context.granulePgModel.create(t.context.knex, runningGranule)
+  )[0];
   await granulesExecutionsPgModel.create(t.context.knex, {
     granule_cumulus_id: pgGranule.cumulus_id,
     execution_cumulus_id: t.context.testExecutionCumulusId,
@@ -3147,11 +3602,11 @@
 
   const response = await request(app)
     .patch(`/granules/${granuleId}`)
-    .set('Accept', 'application/json')
-    .set('Authorization', `Bearer ${jwtAuthToken}`)
+    .set("Accept", "application/json")
+    .set("Authorization", `Bearer ${jwtAuthToken}`)
     .send({
       granuleId: granuleId,
-      status: 'queued',
+      status: "queued",
       collectionId: t.context.collectionId,
     });
 
@@ -3161,15 +3616,15 @@
   });
 });
 
-test.serial('PATCH will set completed status to queued', async (t) => {
+test.serial("PATCH will set completed status to queued", async (t) => {
   const granuleId = t.context.fakePGGranules[0].granule_id;
   const response = await request(app)
     .patch(`/granules/${granuleId}`)
-    .set('Accept', 'application/json')
-    .set('Authorization', `Bearer ${jwtAuthToken}`)
+    .set("Accept", "application/json")
+    .set("Authorization", `Bearer ${jwtAuthToken}`)
     .send({
       granuleId: granuleId,
-      status: 'queued',
+      status: "queued",
       collectionId: t.context.collectionId,
       execution: t.context.executionUrl,
     });
@@ -3183,45 +3638,48 @@
     collection_cumulus_id: t.context.collectionCumulusId,
   });
 
-  t.is(fetchedRecord.status, 'queued');
+  t.is(fetchedRecord.status, "queued");
 });
 
-test.serial('PUT will not set completed status to queued when queued created at is older', async (t) => {
-  const { fakePGGranules, knex, collectionCumulusId } = t.context;
-  const granuleId = fakePGGranules[0].granule_id;
+test.serial(
+  "PUT will not set completed status to queued when queued created at is older",
+  async (t) => {
+    const { fakePGGranules, knex, collectionCumulusId } = t.context;
+    const granuleId = fakePGGranules[0].granule_id;
+    const response = await request(app)
+      .put(`/granules/${granuleId}`)
+      .set("Accept", "application/json")
+      .set("Authorization", `Bearer ${jwtAuthToken}`)
+      .send({
+        granuleId: granuleId,
+        status: "queued",
+        collectionId: t.context.collectionId,
+        execution: t.context.executionUrl,
+        createdAt: Date.now() - 100000,
+      });
+
+    t.is(response.status, 200);
+    t.deepEqual(JSON.parse(response.text), {
+      message: `Successfully updated granule with Granule Id: ${granuleId}, Collection Id: ${t.context.collectionId}`,
+    });
+    const fetchedRecord = await granulePgModel.get(knex, {
+      granule_id: granuleId,
+      collection_cumulus_id: collectionCumulusId,
+    });
+
+    t.is(fetchedRecord.status, "queued");
+  }
+);
+
+test.serial("PATCH can create a new granule with status queued", async (t) => {
+  const granuleId = randomId("new-granule");
   const response = await request(app)
-    .put(`/granules/${granuleId}`)
-    .set('Accept', 'application/json')
-    .set('Authorization', `Bearer ${jwtAuthToken}`)
+    .patch(`/granules/${granuleId}`)
+    .set("Accept", "application/json")
+    .set("Authorization", `Bearer ${jwtAuthToken}`)
     .send({
       granuleId: granuleId,
-      status: 'queued',
-      collectionId: t.context.collectionId,
-      execution: t.context.executionUrl,
-      createdAt: Date.now() - 100000,
-    });
-
-  t.is(response.status, 200);
-  t.deepEqual(JSON.parse(response.text), {
-    message: `Successfully updated granule with Granule Id: ${granuleId}, Collection Id: ${t.context.collectionId}`,
-  });
-  const fetchedRecord = await granulePgModel.get(knex, {
-    granule_id: granuleId,
-    collection_cumulus_id: collectionCumulusId,
-  });
-
-  t.is(fetchedRecord.status, 'queued');
-});
-
-test.serial('PATCH can create a new granule with status queued', async (t) => {
-  const granuleId = randomId('new-granule');
-  const response = await request(app)
-    .patch(`/granules/${granuleId}`)
-    .set('Accept', 'application/json')
-    .set('Authorization', `Bearer ${jwtAuthToken}`)
-    .send({
-      granuleId: granuleId,
-      status: 'queued',
+      status: "queued",
       collectionId: t.context.collectionId,
     });
 
@@ -3231,304 +3689,343 @@
   });
 });
 
-test.serial('PATCH throws conflict error when trying to update the collectionId of a granule', async (t) => {
-  const { collectionId, collectionPgModel, knex } = t.context;
-  const newGranule = fakeGranuleFactoryV2({
-    collectionId: collectionId,
-    execution: undefined,
-  });
-
-  // Create granule
-  await request(app)
-    .post('/granules')
-    .set('Authorization', `Bearer ${jwtAuthToken}`)
-    .set('Accept', 'application/json')
-    .send(newGranule)
-    .expect(200);
-
-  const newCollection = fakeCollectionRecordFactory();
-  await collectionPgModel.create(knex, newCollection);
-  const newCollectionId = constructCollectionId(newCollection.name, newCollection.version);
-
-  const updatedGranule = {
-    ...newGranule,
-    collectionId: newCollectionId,
-  };
-
-  const { body } = await request(app)
-    .patch(`/granules/${newGranule.granuleId}`)
-    .set('Accept', 'application/json')
-    .set('Authorization', `Bearer ${jwtAuthToken}`)
-    .send(updatedGranule)
-    .expect(409);
-
-  t.is(body.error, 'Conflict');
-  t.is(
-    body.message,
-    `Modifying collectionId for a granule is not allowed. Write for granuleId: ${newGranule.granuleId} failed.`
-  );
-});
-
-test.serial('associateExecution (POST) returns bad request if fields are missing in payload', async (t) => {
-  const response = await request(app)
-    .post(`/granules/${randomId('granuleId')}/executions`)
-    .set('Authorization', `Bearer ${jwtAuthToken}`)
-    .set('Accept', 'application/json')
-    .expect(400);
-
-  t.is(response.body.error, 'Bad Request');
-  t.is(
-    response.body.message,
-    'Field granuleId, collectionId or executionArn is missing from request body'
-  );
-});
-
-test.serial('associateExecution (POST) returns bad request when the path param granuleName does not match the granuleId in payload', async (t) => {
-  const granuleIdInPath = randomId('granuleIdInPath');
-  const granuleIdInRquest = randomId('granuleIdInRquest');
-
-  const requestPayload = {
-    collectionId: t.context.collectionId,
-    executionArn: t.context.executionArn,
-    granuleId: granuleIdInRquest,
-  };
-  const response = await request(app)
-    .post(`/granules/${granuleIdInPath}/executions`)
-    .set('Authorization', `Bearer ${jwtAuthToken}`)
-    .set('Accept', 'application/json')
-    .send(requestPayload)
-    .expect(400);
-
-  t.is(response.body.error, 'Bad Request');
-  t.is(
-    response.body.message,
-    `Expected granuleId to be ${granuleIdInPath} but found ${granuleIdInRquest} in payload`
-  );
-});
-
-test.serial('associateExecution (POST) returns Not Found if granule does not exist', async (t) => {
-  const granuleId = randomId('granuleId');
-  const requestPayload = {
-    collectionId: t.context.collectionId,
-    executionArn: t.context.executionArn,
-    granuleId,
-  };
-
-  const response = await request(app)
-    .post(`/granules/${granuleId}/executions`)
-    .set('Authorization', `Bearer ${jwtAuthToken}`)
-    .set('Accept', 'application/json')
-    .send(requestPayload)
-    .expect(404);
-
-  t.is(response.body.error, 'Not Found');
-  t.is(
-    response.body.message,
-    `No granule found to associate execution with for granuleId ${granuleId} and collectionId: ${t.context.collectionId}`
-  );
-});
-
-test.serial('associateExecution (POST) associates an execution with a granule created without a createdAt timestamp', async (t) => {
-  const timestamp = Date.now();
-  const newGranule = fakeGranuleFactoryV2({
-    collectionId: t.context.collectionId,
-    timestamp,
-    execution: undefined,
-  });
-
-  delete newGranule.createdAt;
-
-  await request(app)
-    .post('/granules')
-    .set('Authorization', `Bearer ${jwtAuthToken}`)
-    .set('Accept', 'application/json')
-    .send(newGranule)
-    .expect(200);
-
-  const requestPayload = {
-    collectionId: t.context.collectionId,
-    executionArn: t.context.executionArn,
-    granuleId: newGranule.granuleId,
-  };
-
-  const response = await request(app)
-    .post(`/granules/${newGranule.granuleId}/executions`)
-    .set('Authorization', `Bearer ${jwtAuthToken}`)
-    .set('Accept', 'application/json')
-    .send(requestPayload)
-    .expect(200);
-
-  const fetchedPostgresRecord = await granulePgModel.get(t.context.knex, {
-    granule_id: newGranule.granuleId,
-    collection_cumulus_id: t.context.collectionCumulusId,
-  });
-
-  const apiRecord = await translatePostgresGranuleToApiGranule({
-    knexOrTransaction: t.context.knex,
-    granulePgRecord: fetchedPostgresRecord,
-  });
-
-  // get execution for this record.
-  const granuleCumulusId = await granulePgModel.getRecordCumulusId(t.context.knex, {
-    granule_id: newGranule.granuleId,
-    collection_cumulus_id: t.context.collectionCumulusId,
-  });
-
-  const granulesExecutionsPgRecord = await granulesExecutionsPgModel.search(t.context.knex, {
-    granule_cumulus_id: granuleCumulusId,
-  });
-
-  const executionPgRecord = await executionPgModel.searchByCumulusIds(
-    t.context.knex,
-    granulesExecutionsPgRecord[0].execution_cumulus_id
-  );
-
-  t.deepEqual(JSON.parse(response.text), {
-    message: `Successfully associated execution ${requestPayload.executionArn} with granule granuleId ${requestPayload.granuleId} collectionId ${requestPayload.collectionId}`,
-  });
-
-  t.is(apiRecord.execution, t.context.executionUrl);
-  t.is(executionPgRecord[0].arn, requestPayload.executionArn);
-});
-
-test.serial('associateExecution (POST) associates an execution with a granule', async (t) => {
-  const timestamp = Date.now();
-  const createdAt = timestamp - 1000000;
-  const newGranule = fakeGranuleFactoryV2({
-    collectionId: t.context.collectionId,
-    createdAt,
-    timestamp,
-    execution: undefined,
-  });
-
-  await request(app)
-    .post('/granules')
-    .set('Authorization', `Bearer ${jwtAuthToken}`)
-    .set('Accept', 'application/json')
-    .send(newGranule)
-    .expect(200);
-
-  const requestPayload = {
-    collectionId: t.context.collectionId,
-    executionArn: t.context.executionArn,
-    granuleId: newGranule.granuleId,
-  };
-
-  const response = await request(app)
-    .post(`/granules/${newGranule.granuleId}/executions`)
-    .set('Authorization', `Bearer ${jwtAuthToken}`)
-    .set('Accept', 'application/json')
-    .send(requestPayload)
-    .expect(200);
-
-  // get execution for this record.
-  const granuleCumulusId = await granulePgModel.getRecordCumulusId(t.context.knex, {
-    granule_id: newGranule.granuleId,
-    collection_cumulus_id: t.context.collectionCumulusId,
-  });
-
-  const granulesExecutionsPgRecord = await granulesExecutionsPgModel.search(t.context.knex, {
-    granule_cumulus_id: granuleCumulusId,
-  });
-
-  const executionPgRecord = await executionPgModel.searchByCumulusIds(
-    t.context.knex,
-    granulesExecutionsPgRecord[0].execution_cumulus_id
-  );
-
-  t.deepEqual(JSON.parse(response.text), {
-    message: `Successfully associated execution ${requestPayload.executionArn} with granule granuleId ${requestPayload.granuleId} collectionId ${requestPayload.collectionId}`,
-  });
-  t.is(executionPgRecord[0].arn, requestPayload.executionArn);
-});
-
-test.serial('associateExecution (POST) returns Not Found if execution does not exist', async (t) => {
-  const newGranule = fakeGranuleFactoryV2({
-    collectionId: t.context.collectionId,
-    execution: undefined,
-  });
-
-  await request(app)
-    .post('/granules')
-    .set('Authorization', `Bearer ${jwtAuthToken}`)
-    .set('Accept', 'application/json')
-    .send(newGranule)
-    .expect(200);
-
-  const executionArn = randomId('executionArn');
-  const requestPayload = {
-    collectionId: t.context.collectionId,
-    executionArn,
-    granuleId: newGranule.granuleId,
-  };
-
-  const response = await request(app)
-    .post(`/granules/${newGranule.granuleId}/executions`)
-    .set('Authorization', `Bearer ${jwtAuthToken}`)
-    .set('Accept', 'application/json')
-    .send(requestPayload)
-    .expect(404);
-
-  t.is(response.body.error, 'Not Found');
-  t.is(
-    response.body.message,
-    `No execution found to associate granule with for executionArn ${executionArn}`
-  );
-});
-
-test.serial('associateExecution (POST) returns Not Found if collectionId in payload does not match the granule record', async (t) => {
-  const newGranule = fakeGranuleFactoryV2({
-    collectionId: t.context.collectionId,
-    execution: undefined,
-  });
-
-  await request(app)
-    .post('/granules')
-    .set('Authorization', `Bearer ${jwtAuthToken}`)
-    .set('Accept', 'application/json')
-    .send(newGranule)
-    .expect(200);
-
-  const collectionId = `fake_collection___${randomId('collectionId')}`;
-  const requestPayload = {
-    collectionId,
-    executionArn: t.context.executionArn,
-    granuleId: newGranule.granuleId,
-  };
-
-  const response = await request(app)
-    .post(`/granules/${newGranule.granuleId}/executions`)
-    .set('Authorization', `Bearer ${jwtAuthToken}`)
-    .set('Accept', 'application/json')
-    .send(requestPayload)
-    .expect(404);
-
-  t.is(response.body.error, 'Not Found');
-  t.true(
-    response.body.message.includes(
-      `No collection found to associate execution with for collectionId ${collectionId}`
-    )
-  );
-});
-
-test.serial('PUT throws not implemented error', async (t) => {
+test.serial(
+  "PATCH throws conflict error when trying to update the collectionId of a granule",
+  async (t) => {
+    const { collectionId, collectionPgModel, knex } = t.context;
+    const newGranule = fakeGranuleFactoryV2({
+      collectionId: collectionId,
+      execution: undefined,
+    });
+
+    // Create granule
+    await request(app)
+      .post("/granules")
+      .set("Authorization", `Bearer ${jwtAuthToken}`)
+      .set("Accept", "application/json")
+      .send(newGranule)
+      .expect(200);
+
+    const newCollection = fakeCollectionRecordFactory();
+    await collectionPgModel.create(knex, newCollection);
+    const newCollectionId = constructCollectionId(
+      newCollection.name,
+      newCollection.version
+    );
+
+    const updatedGranule = {
+      ...newGranule,
+      collectionId: newCollectionId,
+    };
+
+    const { body } = await request(app)
+      .patch(`/granules/${newGranule.granuleId}`)
+      .set("Accept", "application/json")
+      .set("Authorization", `Bearer ${jwtAuthToken}`)
+      .send(updatedGranule)
+      .expect(409);
+
+    t.is(body.error, "Conflict");
+    t.is(
+      body.message,
+      `Modifying collectionId for a granule is not allowed. Write for granuleId: ${newGranule.granuleId} failed.`
+    );
+  }
+);
+
+test.serial(
+  "associateExecution (POST) returns bad request if fields are missing in payload",
+  async (t) => {
+    const response = await request(app)
+      .post(`/granules/${randomId("granuleId")}/executions`)
+      .set("Authorization", `Bearer ${jwtAuthToken}`)
+      .set("Accept", "application/json")
+      .expect(400);
+
+    t.is(response.body.error, "Bad Request");
+    t.is(
+      response.body.message,
+      "Field granuleId, collectionId or executionArn is missing from request body"
+    );
+  }
+);
+
+test.serial(
+  "associateExecution (POST) returns bad request when the path param granuleName does not match the granuleId in payload",
+  async (t) => {
+    const granuleIdInPath = randomId("granuleIdInPath");
+    const granuleIdInRquest = randomId("granuleIdInRquest");
+
+    const requestPayload = {
+      collectionId: t.context.collectionId,
+      executionArn: t.context.executionArn,
+      granuleId: granuleIdInRquest,
+    };
+    const response = await request(app)
+      .post(`/granules/${granuleIdInPath}/executions`)
+      .set("Authorization", `Bearer ${jwtAuthToken}`)
+      .set("Accept", "application/json")
+      .send(requestPayload)
+      .expect(400);
+
+    t.is(response.body.error, "Bad Request");
+    t.is(
+      response.body.message,
+      `Expected granuleId to be ${granuleIdInPath} but found ${granuleIdInRquest} in payload`
+    );
+  }
+);
+
+test.serial(
+  "associateExecution (POST) returns Not Found if granule does not exist",
+  async (t) => {
+    const granuleId = randomId("granuleId");
+    const requestPayload = {
+      collectionId: t.context.collectionId,
+      executionArn: t.context.executionArn,
+      granuleId,
+    };
+
+    const response = await request(app)
+      .post(`/granules/${granuleId}/executions`)
+      .set("Authorization", `Bearer ${jwtAuthToken}`)
+      .set("Accept", "application/json")
+      .send(requestPayload)
+      .expect(404);
+
+    t.is(response.body.error, "Not Found");
+    t.is(
+      response.body.message,
+      `No granule found to associate execution with for granuleId ${granuleId} and collectionId: ${t.context.collectionId}`
+    );
+  }
+);
+
+test.serial(
+  "associateExecution (POST) associates an execution with a granule created without a createdAt timestamp",
+  async (t) => {
+    const timestamp = Date.now();
+    const newGranule = fakeGranuleFactoryV2({
+      collectionId: t.context.collectionId,
+      timestamp,
+      execution: undefined,
+    });
+
+    delete newGranule.createdAt;
+
+    await request(app)
+      .post("/granules")
+      .set("Authorization", `Bearer ${jwtAuthToken}`)
+      .set("Accept", "application/json")
+      .send(newGranule)
+      .expect(200);
+
+    const requestPayload = {
+      collectionId: t.context.collectionId,
+      executionArn: t.context.executionArn,
+      granuleId: newGranule.granuleId,
+    };
+
+    const response = await request(app)
+      .post(`/granules/${newGranule.granuleId}/executions`)
+      .set("Authorization", `Bearer ${jwtAuthToken}`)
+      .set("Accept", "application/json")
+      .send(requestPayload)
+      .expect(200);
+
+    const fetchedPostgresRecord = await granulePgModel.get(t.context.knex, {
+      granule_id: newGranule.granuleId,
+      collection_cumulus_id: t.context.collectionCumulusId,
+    });
+
+    const apiRecord = await translatePostgresGranuleToApiGranule({
+      knexOrTransaction: t.context.knex,
+      granulePgRecord: fetchedPostgresRecord,
+    });
+
+    // get execution for this record.
+    const granuleCumulusId = await granulePgModel.getRecordCumulusId(
+      t.context.knex,
+      {
+        granule_id: newGranule.granuleId,
+        collection_cumulus_id: t.context.collectionCumulusId,
+      }
+    );
+
+    const granulesExecutionsPgRecord = await granulesExecutionsPgModel.search(
+      t.context.knex,
+      {
+        granule_cumulus_id: granuleCumulusId,
+      }
+    );
+
+    const executionPgRecord = await executionPgModel.searchByCumulusIds(
+      t.context.knex,
+      granulesExecutionsPgRecord[0].execution_cumulus_id
+    );
+
+    t.deepEqual(JSON.parse(response.text), {
+      message: `Successfully associated execution ${requestPayload.executionArn} with granule granuleId ${requestPayload.granuleId} collectionId ${requestPayload.collectionId}`,
+    });
+
+    t.is(apiRecord.execution, t.context.executionUrl);
+    t.is(executionPgRecord[0].arn, requestPayload.executionArn);
+  }
+);
+
+test.serial(
+  "associateExecution (POST) associates an execution with a granule",
+  async (t) => {
+    const timestamp = Date.now();
+    const createdAt = timestamp - 1000000;
+    const newGranule = fakeGranuleFactoryV2({
+      collectionId: t.context.collectionId,
+      createdAt,
+      timestamp,
+      execution: undefined,
+    });
+
+    await request(app)
+      .post("/granules")
+      .set("Authorization", `Bearer ${jwtAuthToken}`)
+      .set("Accept", "application/json")
+      .send(newGranule)
+      .expect(200);
+
+    const requestPayload = {
+      collectionId: t.context.collectionId,
+      executionArn: t.context.executionArn,
+      granuleId: newGranule.granuleId,
+    };
+
+    const response = await request(app)
+      .post(`/granules/${newGranule.granuleId}/executions`)
+      .set("Authorization", `Bearer ${jwtAuthToken}`)
+      .set("Accept", "application/json")
+      .send(requestPayload)
+      .expect(200);
+
+    // get execution for this record.
+    const granuleCumulusId = await granulePgModel.getRecordCumulusId(
+      t.context.knex,
+      {
+        granule_id: newGranule.granuleId,
+        collection_cumulus_id: t.context.collectionCumulusId,
+      }
+    );
+
+    const granulesExecutionsPgRecord = await granulesExecutionsPgModel.search(
+      t.context.knex,
+      {
+        granule_cumulus_id: granuleCumulusId,
+      }
+    );
+
+    const executionPgRecord = await executionPgModel.searchByCumulusIds(
+      t.context.knex,
+      granulesExecutionsPgRecord[0].execution_cumulus_id
+    );
+
+    t.deepEqual(JSON.parse(response.text), {
+      message: `Successfully associated execution ${requestPayload.executionArn} with granule granuleId ${requestPayload.granuleId} collectionId ${requestPayload.collectionId}`,
+    });
+    t.is(executionPgRecord[0].arn, requestPayload.executionArn);
+  }
+);
+
+test.serial(
+  "associateExecution (POST) returns Not Found if execution does not exist",
+  async (t) => {
+    const newGranule = fakeGranuleFactoryV2({
+      collectionId: t.context.collectionId,
+      execution: undefined,
+    });
+
+    await request(app)
+      .post("/granules")
+      .set("Authorization", `Bearer ${jwtAuthToken}`)
+      .set("Accept", "application/json")
+      .send(newGranule)
+      .expect(200);
+
+    const executionArn = randomId("executionArn");
+    const requestPayload = {
+      collectionId: t.context.collectionId,
+      executionArn,
+      granuleId: newGranule.granuleId,
+    };
+
+    const response = await request(app)
+      .post(`/granules/${newGranule.granuleId}/executions`)
+      .set("Authorization", `Bearer ${jwtAuthToken}`)
+      .set("Accept", "application/json")
+      .send(requestPayload)
+      .expect(404);
+
+    t.is(response.body.error, "Not Found");
+    t.is(
+      response.body.message,
+      `No execution found to associate granule with for executionArn ${executionArn}`
+    );
+  }
+);
+
+test.serial(
+  "associateExecution (POST) returns Not Found if collectionId in payload does not match the granule record",
+  async (t) => {
+    const newGranule = fakeGranuleFactoryV2({
+      collectionId: t.context.collectionId,
+      execution: undefined,
+    });
+
+    await request(app)
+      .post("/granules")
+      .set("Authorization", `Bearer ${jwtAuthToken}`)
+      .set("Accept", "application/json")
+      .send(newGranule)
+      .expect(200);
+
+    const collectionId = `fake_collection___${randomId("collectionId")}`;
+    const requestPayload = {
+      collectionId,
+      executionArn: t.context.executionArn,
+      granuleId: newGranule.granuleId,
+    };
+
+    const response = await request(app)
+      .post(`/granules/${newGranule.granuleId}/executions`)
+      .set("Authorization", `Bearer ${jwtAuthToken}`)
+      .set("Accept", "application/json")
+      .send(requestPayload)
+      .expect(404);
+
+    t.is(response.body.error, "Not Found");
+    t.true(
+      response.body.message.includes(
+        `No collection found to associate execution with for collectionId ${collectionId}`
+      )
+    );
+  }
+);
+
+test.serial("PUT throws not implemented error", async (t) => {
   const { esClient, executionUrl, knex } = t.context;
   const { newDynamoGranule } = await createGranuleAndFiles({
     dbClient: knex,
     esClient,
-    granuleParams: { status: 'running', execution: executionUrl },
+    granuleParams: { status: "running", execution: executionUrl },
   });
 
   const fakeEsClient = {
     update: () => {
-      throw new Error('something bad');
+      throw new Error("something bad");
     },
     delete: () => Promise.resolve(),
   };
 
   const updatedGranule = {
     ...newDynamoGranule,
-    status: 'completed',
+    status: "completed",
   };
 
   const expressRequest = {
@@ -3545,5 +4042,7 @@
 
   put(expressRequest, response);
 
-  t.true(response.boom.badRequest.calledWithMatch('put method not implemented'));
+  t.true(
+    response.boom.badRequest.calledWithMatch("put method not implemented")
+  );
 });