--- conflicted
+++ resolved
@@ -22,11 +22,6 @@
     variables = {
       CMR_ENVIRONMENT            = var.cmr_environment
       CMR_HOST                   = var.cmr_custom_host
-<<<<<<< HEAD
-      ExecutionsTable            = var.dynamo_tables.executions.name
-=======
-      CollectionsTable           = var.dynamo_tables.collections.name
->>>>>>> 362c4c60
       AsyncOperationsTable       = var.dynamo_tables.async_operations.name
       GranulesTable              = var.dynamo_tables.granules.name
       PdrsTable                  = var.dynamo_tables.pdrs.name
