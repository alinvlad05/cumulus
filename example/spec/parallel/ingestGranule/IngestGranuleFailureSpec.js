--- conflicted
+++ resolved
@@ -1,12 +1,8 @@
 'use strict';
 
 const fs = require('fs-extra');
-<<<<<<< HEAD
 const { models: { Granule } } = require('@cumulus/api');
-=======
-const { models: { Execution, Granule } } = require('@cumulus/api');
 const { deleteGranule, getGranule } = require('@cumulus/api-client/granules');
->>>>>>> 1e4b03e6
 const {
   addCollections,
   addProviders,
