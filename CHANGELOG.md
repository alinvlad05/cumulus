# Changelog

All notable changes to this project will be documented in this file.

The format is based on [Keep a Changelog](http://keepachangelog.com/en/1.0.0/).

## [Unreleased]

### BREAKING CHANGES

- `@cumulus/api-client/granules.getGranule` now returns the granule record from the GET `/granules/<granuleId>` endpoint, not the raw endpoint response

### Fixed

- **CUMULUS-2520**
  - Fixed error that prevented `/elasticsearch/index-from-database` from starting.
- **CUMULUS-2532**
  - Fixed integration tests to have granule deletion occur before provider and
    collection deletion in test cleanup.
- **CUMULUS-2558**
  - Fixed issue where executions original_payload would not be retained on successful execution

### Added

- `@cumulus/api-client/granules.getGranuleResponse` to return the raw endpoint response from the GET `/granules/<granuleId>` endpoint
- **CUMULUS-2311** - RDS Migration Epic Phase 2
  - **CUMULUS-2306**
    - Updated API execution GET endpoint to read individual execution records
      from PostgreSQL database instead of DynamoDB
    - Updated API execution-status endpoint to read execution records from
      PostgreSQL database instead of DynamoDB

### Changed

- **CUMULUS-2311** - RDS Migration Epic Phase 2
  - **CUMULUS-2208**
    - Moved all `@cumulus/api/es/*` code to new `@cumulus/es-client` package
    - Updated logic for collections API POST/PUT/DELETE to create/update/delete records directly in Elasticsearch in parallel with updates to DynamoDb/PostgreSQL
    - Updated logic for rules API POST/PUT/DELETE to create/update/delete records directly in Elasticsearch in parallel with updates to DynamoDb/PostgreSQL
    - Updated logic for providers API POST/PUT/DELETE to create/update/delete records directly in Elasticsearch in parallel with updates to DynamoDb/PostgreSQL
    - Updated logic for PDRs API DELETE to delete records directly in Elasticsearch in parallel with deletes to DynamoDB/PostgreSQL
  - **CUMULUS-2306**
    - Updated API local serve (`api/bin/serve.js`) setup code to add cleanup/executions
    related records
    - Updated @cumulus/db/models/granules-executions to add a delete method in
      support of local cleanup
    - Add spec/helpers/apiUtils/waitForApiStatus integration helper to retry API
      record retrievals on status in lieu of using `waitForModelStatus`
- **CUMULUS-2532**
  - Changed integration tests to use `api-client/granules` functions as opposed
    to `granulesApi` from `@cumulus/integration-tests`.

### Removed

- **CUMULUS-2311** - RDS Migration Epic Phase 2
  - **CUMULUS-2208**
    - Removed trigger for `dbIndexer` Lambda for DynamoDB tables:
      - `<prefix>-CollectionsTable`
      - `<prefix>-PdrsTable`
      - `<prefix>-ProvidersTable`
      - `<prefix>-RulesTable`

## [v9.1.0] 2021-06-03

### BREAKING CHANGES

- **CUMULUS-2434**
  - To use the updated `update-granules-cmr-metadata-file-links` task, the
    granule  UMM-G metadata should have version 1.6.2 or later, since CMR s3
    link type 'GET DATA VIA DIRECT ACCESS' is not valid until UMM-G version
    [1.6.2](https://cdn.earthdata.nasa.gov/umm/granule/v1.6.2/umm-g-json-schema.json)
- **CUMULUS-2488**
  - Removed all EMS reporting including lambdas, endpoints, params, etc as all
    reporting is now handled through Cloud Metrics
- **CUMULUS-2472**
  - Moved existing `EarthdataLoginClient` to
    `@cumulus/oauth-client/EarthdataLoginClient` and updated all references in
    Cumulus Core.
  - Rename `EarthdataLoginClient` property from `earthdataLoginUrl` to
    `loginUrl for consistency with new OAuth clients. See example in
    [oauth-client
    README](https://github.com/nasa/cumulus/blob/master/packages/oauth-client/README.md)

### Added

<<<<<<< HEAD
- **CUMULUS-2311** - RDS Migration Epic Phase 2
  - **CUMULUS-2306**
    - Updated API execution GET endpoint to read individual execution records
      from PostgreSQL database instead of DynamoDB
    - Updated API execution-status endpoint to read execution records from
      PostgreSQL database instead of DynamoDB
    - Add translatePostgresExecutionToApiProvider method to `@cumulus/db/translate/executions`
  - **CUMULUS-2303**
    - Update API provider GET endpoint to read individual provider records from
      PostgreSQL database instead of DynamoDB
    - Update sf-scheduler lambda to utilize API endpoint to get provider record
      from database via Private API lambda
    - Add translatePostgresProviderToApiProvider method to `@cumulus/db/translate/providers`
=======
>>>>>>> ebe0cd5a
- **HYRAX-439** - Corrected README.md according to a new Hyrax URL format.
- **CUMULUS-2354**
  - Adds configuration options to allow `/s3credentials` endpoint to distribute
    same-region read-only tokens based on a user's CMR ACLs.
  - Configures the example deployment to enable this feature.
- **CUMULUS-2442**
  - Adds option to generate cloudfront URL to lzards-backup task. This will
    require a few new task config options that have been documented in the
    [task
    README](https://github.com/nasa/cumulus/blob/master/tasks/lzards-backup/README.md).
- **CUMULUS-2471**
  - Add `/s3credentialsREADME` endpoint to distribution API
- **CUMULUS-2473**
  - Updated `tf-modules/cumulus_distribution` module to take earthdata or cognito credentials
  - Configured `example/cumulus-tf/cumulus_distribution.tf` to use CSDAP credentials
- **CUMULUS-2474**
  - Add `S3ObjectStore` to `aws-client`. This class allows for interaction with the S3 object store.
  - Add `object-store` package which contains abstracted object store functions
    for working with various  cloud providers
- **CUMULUS-2470**
  - Added `/s3credentials` endpoint for distribution API
- **CUMULUS-2477**
  - Added `/`, `/login` and `/logout` endpoints to cumulus distribution api
- **CUMULUS-2479**
  - Adds /version endpoint to distribution API
- **CUMULUS-2497**
  - Created `isISOFile()` to check if a CMR file is a CMR ISO file.
- **CUMULUS-2371**
  - Added helpers to `@cumulus/ingest/sqs`:
    - `archiveSqsMessageToS3` - archives an incoming SQS message to S3
    - `deleteArchivedMessageFromS3` - deletes a processed SQS message from S3
  - Added call to `archiveSqsMessageToS3` to `sqs-message-consumer` which
    archives all incoming SQS messages to S3.
  - Added call to `deleteArchivedMessageFrom` to `sqs-message-remover` which
    deletes archived SQS message from S3 once it has been processed.

### Changed

- **[PR2224](https://github.com/nasa/cumulus/pull/2244)**
  - Changed timeout on `sfEventSqsToDbRecords` Lambda to 60 seconds to match
    timeout for Knex library to acquire dataase connections
- **CUMULUS-2517**
  - Updated postgres-migration-count-tool default concurrency to '1'
- **CUMULUS-2489**
  - Updated docs for Terraform references in FAQs, glossary, and in Deployment sections
- **CUMULUS-2434**
  - Updated `@cumulus/cmrjs` `updateCMRMetadata` and related functions to add
    both HTTPS URLS and S3 URIs to CMR metadata.
  - Updated `update-granules-cmr-metadata-file-links` task to add both HTTPS
    URLs and S3 URIs to the OnlineAccessURLs field of CMR metadata. The task
    configuration parameter `cmrGranuleUrlType` now has default value `both`.
  - To use the updated `update-granules-cmr-metadata-file-links` task, the
    granule UMM-G metadata should have version 1.6.2 or later, since CMR s3 link
    type 'GET DATA VIA DIRECT ACCESS' is not valid until UMM-G version
    [1.6.2](https://cdn.earthdata.nasa.gov/umm/granule/v1.6.2/umm-g-json-schema.json)
- **CUMULUS-2472**
  - Renamed `@cumulus/earthdata-login-client` to more generic
    `@cumulus/oauth-client` as a parnt  class for new OAuth clients.
  - Added `@cumulus/oauth-client/CognitoClient` to interface with AWS cognito login service.
- **CUMULUS-2497**
  - Changed the `@cumulus/cmrjs` package:
    - Updated `@cumulus/cmrjs/cmr-utils.getGranuleTemporalInfo()` so it now
      returns temporal info for CMR ISO 19115 SMAP XML files.
    - Updated `@cumulus/cmrjs/cmr-utils.isCmrFilename()` to include
      `isISOFile()`.

### Fixed

- **CUMULUS-2519**
  - Update @cumulus/integration-tests.buildWorkflow to fail if provider/collection API response is not successful
- **CUMULUS-2518**
  - Update sf-event-sqs-to-db-records to not throw if a collection is not
    defined on a payload that has no granules/an empty granule payload object
- **CUMULUS-2512**
  - Updated ingest package S3 provider client to take additional parameter
    `remoteAltBucket` on `download` method to allow for per-file override of
    provider bucket for checksum
  - Updated @cumulus/ingest.fetchTextFile's signature to be parameterized and
    added `remoteAltBucket`to allow for an override of the passed in provider
    bucket for the source file
  - Update "eslint-plugin-import" to be pinned to 2.22.1
- **CUMULUS-2520**
  - Fixed error that prevented `/elasticsearch/index-from-database` from starting.
- **[2231](https://github.com/nasa/cumulus/issues/2231)**
  - Fixes broken relative path links in `docs/README.md`

### Removed

- **CUMULUS-2502**
  - Removed outdated documenation regarding Kibana index patterns for metrics.

## [v9.0.1] 2021-05-07

### Migration Steps

Please review the migration steps for 9.0.0 as this release is only a patch to
correct a failure in our build script and push out corrected release artifacts. The previous migration steps still apply.

### Changed

- Corrected `@cumulus/db` configuration to correctly build package.

## [v9.0.0] 2021-05-03

### Migration steps

- This release of Cumulus enables integration with a PostgreSQL database for archiving Cumulus data. There are several upgrade steps involved, **some of which need to be done before redeploying Cumulus**. See the [documentation on upgrading to the RDS release](https://nasa.github.io/cumulus/docs/upgrade-notes/upgrade-rds).

### BREAKING CHANGES

- **CUMULUS-2185** - RDS Migration Epic
  - **CUMULUS-2191**
    - Removed the following from the `@cumulus/api/models.asyncOperation` class in
      favor of the added `@cumulus/async-operations` module:
      - `start`
      - `startAsyncOperations`
  - **CUMULUS-2187**
    - The `async-operations` endpoint will now omit `output` instead of
      returning `none` when the operation did not return output.
  - **CUMULUS-2309**
    - Removed `@cumulus/api/models/granule.unpublishAndDeleteGranule` in favor
      of `@cumulus/api/lib/granule-remove-from-cmr.unpublishGranule` and
      `@cumulus/api/lib/granule-delete.deleteGranuleAndFiles`.
  - **CUMULUS-2385**
    - Updated `sf-event-sqs-to-db-records` to write a granule's files to
      PostgreSQL only after the workflow has exited the `Running` status.
      Please note that any workflow that uses `sf_sqs_report_task` for
      mid-workflow updates will be impacted.
    - Changed PostgreSQL `file` schema and TypeScript type definition to require
      `bucket` and `key` fields.
    - Updated granule/file write logic to mark a granule's status as "failed"
  - **CUMULUS-2455**
    - API `move granule` endpoint now moves granule files on a per-file basis
    - API `move granule` endpoint on granule file move failure will retain the
      file at it's original location, but continue to move any other granule
      files.
    - Removed the `move` method from the `@cumulus/api/models.granule` class.
      logic is now handled in `@cumulus/api/endpoints/granules` and is
      accessible via the Core API.

### Added

- **CUMULUS-2185** - RDS Migration Epic
  - **CUMULUS-2130**
    - Added postgres-migration-count-tool lambda/ECS task to allow for
      evaluation of database state
    - Added /migrationCounts api endpoint that allows running of the
      postgres-migration-count-tool as an asyncOperation
  - **CUMULUS-2394**
    - Updated PDR and Granule writes to check the step function
      workflow_start_time against the createdAt field for each record to ensure
      old records do not overwrite newer ones for legacy Dynamo and PostgreSQL
      writes
  - **CUMULUS-2188**
    - Added `data-migration2` Lambda to be run after `data-migration1`
    - Added logic to `data-migration2` Lambda for migrating execution records
      from DynamoDB to PostgreSQL
  - **CUMULUS-2191**
    - Added `@cumulus/async-operations` to core packages, exposing
      `startAsyncOperation` which will handle starting an async operation and
      adding an entry to both PostgreSQL and DynamoDb
  - **CUMULUS-2127**
    - Add schema migration for `collections` table
  - **CUMULUS-2129**
    - Added logic to `data-migration1` Lambda for migrating collection records
      from Dynamo to PostgreSQL
  - **CUMULUS-2157**
    - Add schema migration for `providers` table
    - Added logic to `data-migration1` Lambda for migrating provider records
      from Dynamo to PostgreSQL
  - **CUMULUS-2187**
    - Added logic to `data-migration1` Lambda for migrating async operation
      records from Dynamo to PostgreSQL
  - **CUMULUS-2198**
    - Added logic to `data-migration1` Lambda for migrating rule records from
      DynamoDB to PostgreSQL
  - **CUMULUS-2182**
    - Add schema migration for PDRs table
  - **CUMULUS-2230**
    - Add schema migration for `rules` table
  - **CUMULUS-2183**
    - Add schema migration for `asyncOperations` table
  - **CUMULUS-2184**
    - Add schema migration for `executions` table
  - **CUMULUS-2257**
    - Updated PostgreSQL table and column names to snake_case
    - Added `translateApiAsyncOperationToPostgresAsyncOperation` function to `@cumulus/db`
  - **CUMULUS-2186**
    - Added logic to `data-migration2` Lambda for migrating PDR records from
      DynamoDB to PostgreSQL
  - **CUMULUS-2235**
    - Added initial ingest load spec test/utility
  - **CUMULUS-2167**
    - Added logic to `data-migration2` Lambda for migrating Granule records from
      DynamoDB to PostgreSQL and parse Granule records to store File records in
      RDS.
  - **CUMULUS-2367**
    - Added `granules_executions` table to PostgreSQL schema to allow for a
      many-to-many relationship between granules and executions
      - The table refers to granule and execution records using foreign keys
        defined with ON CASCADE DELETE, which means that any time a granule or
        execution record is deleted, all of the records in the
        `granules_executions` table referring to that record will also be
        deleted.
    - Added `upsertGranuleWithExecutionJoinRecord` helper to `@cumulus/db` to
      allow for upserting a granule record and its corresponding
      `granules_execution` record
  - **CUMULUS-2128**
    - Added helper functions:
      - `@cumulus/db/translate/file/translateApiFiletoPostgresFile`
      - `@cumulus/db/translate/file/translateApiGranuletoPostgresGranule`
      - `@cumulus/message/Providers/getMessageProvider`
  - **CUMULUS-2190**
    - Added helper functions:
      - `@cumulus/message/Executions/getMessageExecutionOriginalPayload`
      - `@cumulus/message/Executions/getMessageExecutionFinalPayload`
      - `@cumulus/message/workflows/getMessageWorkflowTasks`
      - `@cumulus/message/workflows/getMessageWorkflowStartTime`
      - `@cumulus/message/workflows/getMessageWorkflowStopTime`
      - `@cumulus/message/workflows/getMessageWorkflowName`
  - **CUMULUS-2192**
    - Added helper functions:
      - `@cumulus/message/PDRs/getMessagePdrRunningExecutions`
      - `@cumulus/message/PDRs/getMessagePdrCompletedExecutions`
      - `@cumulus/message/PDRs/getMessagePdrFailedExecutions`
      - `@cumulus/message/PDRs/getMessagePdrStats`
      - `@cumulus/message/PDRs/getPdrPercentCompletion`
      - `@cumulus/message/workflows/getWorkflowDuration`
  - **CUMULUS-2199**
    - Added `translateApiRuleToPostgresRule` to `@cumulus/db` to translate API
      Rule to conform to Postgres Rule definition.
  - **CUMUlUS-2128**
    - Added "upsert" logic to the `sfEventSqsToDbRecords` Lambda for granule and
      file writes to the core PostgreSQL database
  - **CUMULUS-2199**
    - Updated Rules endpoint to write rules to core PostgreSQL database in
      addition to DynamoDB and to delete rules from the PostgreSQL database in
      addition to DynamoDB.
    - Updated `create` in Rules Model to take in optional `createdAt` parameter
      which sets the value of createdAt if not specified during function call.
  - **CUMULUS-2189**
    - Updated Provider endpoint logic to write providers in parallel to Core
      PostgreSQL database
    - Update integration tests to utilize API calls instead of direct
      api/model/Provider calls
  - **CUMULUS-2191**
    - Updated cumuluss/async-operation task to write async-operations to the
      PostgreSQL database.
  - **CUMULUS-2228**
    - Added logic to the `sfEventSqsToDbRecords` Lambda to write execution, PDR,
      and granule records to the core PostgreSQL database in parallel with
      writes to DynamoDB
  - **CUMUlUS-2190**
    - Added "upsert" logic to the `sfEventSqsToDbRecords` Lambda for PDR writes
      to the core PostgreSQL database
  - **CUMUlUS-2192**
    - Added "upsert" logic to the `sfEventSqsToDbRecords` Lambda for execution
      writes to the core PostgreSQL database
  - **CUMULUS-2187**
    - The `async-operations` endpoint will now omit `output` instead of
      returning `none` when the operation did not return output.
  - **CUMULUS-2167**
    - Change PostgreSQL schema definition for `files` to remove `filename` and
      `name` and only support `file_name`.
    - Change PostgreSQL schema definition for `files` to remove `size` to only
      support `file_size`.
    - Change `PostgresFile` to remove duplicate fields `filename` and `name` and
      rename `size` to `file_size`.
  - **CUMULUS-2266**
    - Change `sf-event-sqs-to-db-records` behavior to discard and not throw an
      error on an out-of-order/delayed message so as not to have it be sent to
      the DLQ.
  - **CUMULUS-2305**
    - Changed `DELETE /pdrs/{pdrname}` API behavior to also delete record from
      PostgreSQL database.
  - **CUMULUS-2309**
    - Changed `DELETE /granules/{granuleName}` API behavior to also delete
      record from PostgreSQL database.
    - Changed `Bulk operation BULK_GRANULE_DELETE` API behavior to also delete
      records from PostgreSQL database.
  - **CUMULUS-2367**
    - Updated `granule_cumulus_id` foreign key to granule in PostgreSQL `files`
      table to use a CASCADE delete, so records in the files table are
      automatically deleted by the database when the corresponding granule is
      deleted.
  - **CUMULUS-2407**
    - Updated data-migration1 and data-migration2 Lambdas to use UPSERT instead
      of UPDATE when migrating dynamoDB records to PostgreSQL.
    - Changed data-migration1 and data-migration2 logic to only update already
      migrated records if the incoming record update has a newer timestamp
  - **CUMULUS-2329**
    - Add `write-db-dlq-records-to-s3` lambda.
    - Add terraform config to automatically write db records DLQ messages to an
      s3 archive on the system bucket.
    - Add unit tests and a component spec test for the above.
  - **CUMULUS-2380**
    - Add `process-dead-letter-archive` lambda to pick up and process dead letters in the S3 system bucket dead letter archive.
    - Add `/deadLetterArchive/recoverCumulusMessages` endpoint to trigger an async operation to leverage this capability on demand.
    - Add unit tests and integration test for all of the above.
  - **CUMULUS-2406**
    - Updated parallel write logic to ensure that updatedAt/updated_at
      timestamps are the same in Dynamo/PG on record write for the following
      data types:
      - async operations
      - granules
      - executions
      - PDRs
  - **CUMULUS-2446**
    - Remove schema validation check against DynamoDB table for collections when
      migrating records from DynamoDB to core PostgreSQL database.
  - **CUMULUS-2447**
    - Changed `translateApiAsyncOperationToPostgresAsyncOperation` to call
      `JSON.stringify` and then `JSON.parse` on output.
  - **CUMULUS-2313**
    - Added `postgres-migration-async-operation` lambda to start an ECS task to
      run a the `data-migration2` lambda.
    - Updated `async_operations` table to include `Data Migration 2` as a new
      `operation_type`.
    - Updated `cumulus-tf/variables.tf` to include `optional_dynamo_tables` that
      will be merged with `dynamo_tables`.
  - **CUMULUS-2451**
    - Added summary type file `packages/db/src/types/summary.ts` with
      `MigrationSummary` and `DataMigration1` and `DataMigration2` types.
    - Updated `data-migration1` and `data-migration2` lambdas to return
      `MigrationSummary` objects.
    - Added logging for every batch of 100 records processed for executions,
      granules and files, and PDRs.
    - Removed `RecordAlreadyMigrated` logs in `data-migration1` and
      `data-migration2`
  - **CUMULUS-2452**
    - Added support for only migrating certain granules by specifying the
      `granuleSearchParams.granuleId` or `granuleSearchParams.collectionId`
      properties in the payload for the
      `<prefix>-postgres-migration-async-operation` Lambda
    - Added support for only running certain migrations for data-migration2 by
      specifying the `migrationsList` property in the payload for the
      `<prefix>-postgres-migration-async-operation` Lambda
  - **CUMULUS-2453**
    - Created `storeErrors` function which stores errors in system bucket.
    - Updated `executions` and `granulesAndFiles` data migrations to call `storeErrors` to store migration errors.
    - Added `system_bucket` variable to `data-migration2`.
  - **CUMULUS-2455**
    - Move granules API endpoint records move updates for migrated granule files
      if writing any of the granule files fails.
  - **CUMULUS-2468**
    - Added support for doing [DynamoDB parallel scanning](https://docs.aws.amazon.com/amazondynamodb/latest/developerguide/Scan.html#Scan.ParallelScan) for `executions` and `granules` migrations to improve performance. The behavior of the parallel scanning and writes can be controlled via the following properties on the event input to the `<prefix>-postgres-migration-async-operation` Lambda:
      - `granuleMigrationParams.parallelScanSegments`: How many segments to divide your granules DynamoDB table into for parallel scanning
      - `granuleMigrationParams.parallelScanLimit`: The maximum number of granule records to evaluate for each parallel scanning segment of the DynamoDB table
      - `granuleMigrationParams.writeConcurrency`: The maximum number of concurrent granule/file writes to perform to the PostgreSQL database across all DynamoDB segments
      - `executionMigrationParams.parallelScanSegments`: How many segments to divide your executions DynamoDB table into for parallel scanning
      - `executionMigrationParams.parallelScanLimit`: The maximum number of execution records to evaluate for each parallel scanning segment of the DynamoDB table
      - `executionMigrationParams.writeConcurrency`: The maximum number of concurrent execution writes to perform to the PostgreSQL database across all DynamoDB segments
  - **CUMULUS-2468** - Added `@cumulus/aws-client/DynamoDb.parallelScan` helper to perform [parallel scanning on DynamoDb tables](https://docs.aws.amazon.com/amazondynamodb/latest/developerguide/Scan.html#Scan.ParallelScan)
  - **CUMULUS-2507**
    - Updated granule record write logic to set granule status to `failed` in both Postgres and DynamoDB if any/all of its files fail to write to the database.

### Deprecated

- **CUMULUS-2185** - RDS Migration Epic
  - **CUMULUS-2455**
    - `@cumulus/ingest/moveGranuleFiles`

## [v8.1.0] 2021-04-29

### Added

- **CUMULUS-2348**
  - The `@cumulus/api` `/granules` and `/granules/{granuleId}` endpoints now take `getRecoveryStatus` parameter
  to include recoveryStatus in result granule(s)
  - The `@cumulus/api-client.granules.getGranule` function takes a `query` parameter which can be used to
  request additional granule information.
  - Published `@cumulus/api@7.2.1-alpha.0` for dashboard testing
- **CUMULUS-2469**
  - Added `tf-modules/cumulus_distribution` module to standup a skeleton
    distribution api

## [v8.0.0] 2021-04-08

### BREAKING CHANGES

- **CUMULUS-2428**
  - Changed `/granules/bulk` to use `queueUrl` property instead of a `queueName` property for setting the queue to use for scheduling bulk granule workflows

### Notable changes

- Bulk granule operations endpoint now supports setting a custom queue for scheduling workflows via the `queueUrl` property in the request body. If provided, this value should be the full URL for an SQS queue.

### Added

- **CUMULUS-2374**
  - Add cookbok entry for queueing PostToCmr step
  - Add example workflow to go with cookbook
- **CUMULUS-2421**
  - Added **experimental** `ecs_include_docker_cleanup_cronjob` boolean variable to the Cumulus module to enable cron job to clean up docker root storage blocks in ECS cluster template for non-`device-mapper` storage drivers. Default value is `false`. This fulfills a specific user support request. This feature is otherwise untested and will remain so until we can iterate with a better, more general-purpose solution. Use of this feature is **NOT** recommended unless you are certain you need it.

- **CUMULUS-1808**
  - Add additional error messaging in `deleteSnsTrigger` to give users more context about where to look to resolve ResourceNotFound error when disabling or deleting a rule.

### Fixed

- **CUMULUS-2281**
  - Changed discover-granules task to write discovered granules directly to
    logger, instead of via environment variable. This fixes a problem where a
    large number of found granules prevents this lambda from running as an
    activity with an E2BIG error.

## [v7.2.0] 2021-03-23

### Added

- **CUMULUS-2346**
  - Added orca API endpoint to `@cumulus/api` to get recovery status
  - Add `CopyToGlacier` step to [example IngestAndPublishGranuleWithOrca workflow](https://github.com/nasa/cumulus/blob/master/example/cumulus-tf/ingest_and_publish_granule_with_orca_workflow.tf)

### Changed

- **HYRAX-357**
  - Format of NGAP OPeNDAP URL changed and by default now is referring to concept id and optionally can include short name and version of collection.
  - `addShortnameAndVersionIdToConceptId` field has been added to the config inputs of the `hyrax-metadata-updates` task

## [v7.1.0] 2021-03-12

### Notable changes

- `sync-granule` task will now properly handle syncing 0 byte files to S3
- SQS/Kinesis rules now support scheduling workflows to a custom queue via the `rule.queueUrl` property. If provided, this value should be the full URL for an SQS queue.

### Added

- `tf-modules/cumulus` module now supports a `cmr_custom_host` variable that can
  be used to set to an arbitray  host for making CMR requests (e.g.
  `https://custom-cmr-host.com`).
- Added `buckets` variable to `tf-modules/archive`
- **CUMULUS-2345**
  - Deploy ORCA with Cumulus, see `example/cumulus-tf/orca.tf` and `example/cumulus-tf/terraform.tfvars.example`
  - Add `CopyToGlacier` step to [example IngestAndPublishGranule workflow](https://github.com/nasa/cumulus/blob/master/example/cumulus-tf/ingest_and_publish_granule_workflow.asl.json)
- **CUMULUS-2424**
  - Added `childWorkflowMeta` to `queue-pdrs` config. An object passed to this config value will be merged into a child workflow message's `meta` object. For an example of how this can be used, see `example/cumulus-tf/discover_and_queue_pdrs_with_child_workflow_meta_workflow.asl.json`.
- **CUMULUS-2427**
  - Added support for using a custom queue with SQS and Kinesis rules. Whatever queue URL is set on the `rule.queueUrl` property will be used to schedule workflows for that rule. This change allows SQS/Kinesis rules to use [any throttled queues defined for a deployment](https://nasa.github.io/cumulus/docs/data-cookbooks/throttling-queued-executions).

### Fixed

- **CUMULUS-2394**
  - Updated PDR and Granule writes to check the step function `workflow_start_time` against
      the `createdAt` field  for each record to ensure old records do not
      overwrite newer ones

### Changed

- `<prefix>-lambda-api-gateway` IAM role used by API Gateway Lambda now
  supports accessing all buckets defined in your `buckets` variable except
  "internal" buckets
- Updated the default scroll duration used in ESScrollSearch and part of the
  reconcilation report functions as a result of testing and seeing timeouts
  at its current value of 2min.
- **CUMULUS-2355**
  - Added logic to disable `/s3Credentials` endpoint based upon value for
    environment variable `DISABLE_S3_CREDENTIALS`. If set to "true", the
    endpoint will not dispense S3 credentials and instead return a message
    indicating that the endpoint has been disabled.
- **CUMULUS-2397**
  - Updated `/elasticsearch` endpoint's `reindex` function to prevent
    reindexing when source and destination indices are the same.
- **CUMULUS-2420**
  - Updated test function `waitForAsyncOperationStatus` to take a retryObject
    and use exponential backoff.  Increased the total test duration for both
    AsycOperation specs and the ReconciliationReports tests.
  - Updated the default scroll duration used in ESScrollSearch and part of the
    reconcilation report functions as a result of testing and seeing timeouts
    at its current value of 2min.
- **CUMULUS-2427**
  - Removed `queueUrl` from the parameters object for `@cumulus/message/Build.buildQueueMessageFromTemplate`
  - Removed `queueUrl` from the parameters object for `@cumulus/message/Build.buildCumulusMeta`

### Fixed

- Fixed issue in `@cumulus/ingest/S3ProviderClient.sync()` preventing 0 byte files from being synced to S3.

### Removed

- Removed variables from `tf-modules/archive`:
  - `private_buckets`
  - `protected_buckets`
  - `public_buckets`

## [v7.0.0] 2021-02-22

### BREAKING CHANGES

- **CUMULUS-2362** - Endpoints for the logs (/logs) will now throw an error unless Metrics is set up

### Added

- **CUMULUS-2345**
  - Deploy ORCA with Cumulus, see `example/cumulus-tf/orca.tf` and `example/cumulus-tf/terraform.tfvars.example`
  - Add `CopyToGlacier` step to [example IngestAndPublishGranule workflow](https://github.com/nasa/cumulus/blob/master/example/cumulus-tf/ingest_and_publish_granule_workflow.asl.json)
- **CUMULUS-2376**
  - Added `cmrRevisionId` as an optional parameter to `post-to-cmr` that will be used when publishing metadata to CMR.
- **CUMULUS-2412**
  - Adds function `getCollectionsByShortNameAndVersion` to @cumulus/cmrjs that performs a compound query to CMR to retrieve collection information on a list of collections. This replaces a series of calls to the CMR for each collection with a single call on the `/collections` endpoint and should improve performance when CMR return times are increased.

### Changed

- **CUMULUS-2362**
  - Logs endpoints only work with Metrics set up
- **CUMULUS-2376**
  - Updated `publishUMMGJSON2CMR` to take in an optional `revisionId` parameter.
  - Updated `publishUMMGJSON2CMR` to throw an error if optional `revisionId` does not match resulting revision ID.
  - Updated `publishECHO10XML2CMR` to take in an optional `revisionId` parameter.
  - Updated `publishECHO10XML2CMR` to throw an error if optional `revisionId` does not match resulting revision ID.
  - Updated `publish2CMR` to take in optional `cmrRevisionId`.
  - Updated `getWriteHeaders` to take in an optional CMR Revision ID.
  - Updated `ingestGranule` to take in an optional CMR Revision ID to pass to `getWriteHeaders`.
  - Updated `ingestUMMGranule` to take in an optional CMR Revision ID to pass to `getWriteHeaders`.
- **CUMULUS-2350**
  - Updates the examples on the `/s3credentialsREADME`, to include Python and
    JavaScript code demonstrating how to refrsh  the s3credential for
    programatic access.
- **CUMULUS-2383**
  - PostToCMR task will return CMRInternalError when a `500` status is returned from CMR

## [v6.0.0] 2021-02-16

### MIGRATION NOTES

- **CUMULUS-2255** - Cumulus has upgraded its supported version of Terraform
  from **0.12.12** to **0.13.6**. Please see the [instructions to upgrade your
  deployments](https://github.com/nasa/cumulus/blob/master/docs/upgrade-notes/upgrading-tf-version-0.13.6.md).

- **CUMULUS-2350**
  - If the  `/s3credentialsREADME`, does not appear to be working after
    deploymnt, [manual redeployment](https://docs.aws.amazon.com/apigateway/latest/developerguide/how-to-deploy-api-with-console.html)
    of the API-gateway stage may be necessary to finish the deployment.

### BREAKING CHANGES

- **CUMULUS-2255** - Cumulus has upgraded its supported version of Terraform from **0.12.12** to **0.13.6**.

### Added

- **CUMULUS-2291**
  - Add provider filter to Granule Inventory Report
- **CUMULUS-2300**
  - Added `childWorkflowMeta` to `queue-granules` config. Object passed to this
    value will be merged into a child workflow message's  `meta` object. For an
    example of how this can be used, see
    `example/cumulus-tf/discover_granules_workflow.asl.json`.
- **CUMULUS-2350**
  - Adds an unprotected endpoint, `/s3credentialsREADME`, to the
    s3-credentials-endpoint that displays  information on how to use the
    `/s3credentials` endpoint
- **CUMULUS-2368**
  - Add QueueWorkflow task
- **CUMULUS-2391**
  - Add reportToEms to collections.files file schema
- **CUMULUS-2395**
  - Add Core module parameter `ecs_custom_sg_ids` to Cumulus module to allow for
    custom security group mappings
- **CUMULUS-2402**
  - Officially expose `sftp()` for use in `@cumulus/sftp-client`

### Changed

- **CUMULUS-2323**
  - The sync granules task when used with the s3 provider now uses the
    `source_bucket` key in `granule.files` objects.  If incoming payloads using
    this task have a `source_bucket` value for a file using the s3 provider, the
    task will attempt to sync from the bucket defined in the file's
    `source_bucket` key instead of the `provider`.
    - Updated `S3ProviderClient.sync` to allow for an optional bucket parameter
      in support of the changed behavior.
  - Removed `addBucketToFile` and related code from sync-granules task

- **CUMULUS-2255**
  - Updated Terraform deployment code syntax for compatibility with version 0.13.6
- **CUMULUS-2321**
  - Updated API endpoint GET `/reconciliationReports/{name}` to return the
    pre-signe s3 URL in addition to report data

### Fixed

- Updated `hyrax-metadata-updates` task so the opendap url has Type 'USE SERVICE API'

- **CUMULUS-2310**
  - Use valid filename for reconciliation report
- **CUMULUS-2351**
  - Inventory report no longer includes the File/Granule relation object in the
    okCountByGranules key of a report.  The information is only included when a
    'Granule Not Found' report is run.

### Removed

- **CUMULUS-2364**
  - Remove the internal Cumulus logging lambda (log2elasticsearch)

## [v5.0.1] 2021-01-27

### Changed

- **CUMULUS-2344**
  - Elasticsearch API now allows you to reindex to an index that already exists
  - If using the Change Index operation and the new index doesn't exist, it will be created
  - Regarding instructions for CUMULUS-2020, you can now do a change index
    operation before a reindex operation. This will
    ensure that new data will end up in the new index while Elasticsearch is reindexing.

- **CUMULUS-2351**
  - Inventory report no longer includes the File/Granule relation object in the okCountByGranules key of a report. The information is only included when a 'Granule Not Found' report is run.

### Removed

- **CUMULUS-2367**
  - Removed `execution_cumulus_id` column from granules RDS schema and data type

## [v5.0.0] 2021-01-12

### BREAKING CHANGES

- **CUMULUS-2020**
  - Elasticsearch data mappings have been updated to improve search and the API
    has been update to reflect those changes. See Migration notes on how to
    update the Elasticsearch mappings.

### Migration notes

- **CUMULUS-2020**
  - Elasticsearch data mappings have been updated to improve search. For
    example, case insensitive searching will now work (e.g. 'MOD' and 'mod' will
    return the same granule results). To use the improved Elasticsearch queries,
    [reindex](https://nasa.github.io/cumulus-api/#reindex) to create a new index
    with the correct types. Then perform a [change
    index](https://nasa.github.io/cumulus-api/#change-index) operation to use
    the new index.
- **CUMULUS-2258**
  - Because the `egress_lambda_log_group` and
    `egress_lambda_log_subscription_filter` resource were removed from the
    `cumulus` module, new definitions for these resources must be added to
    `cumulus-tf/main.tf`. For reference on how to define these resources, see
    [`example/cumulus-tf/thin_egress_app.tf`](https://github.com/nasa/cumulus/blob/master/example/cumulus-tf/thin_egress_app.tf).
  - The `tea_stack_name` variable being passed into the `cumulus` module should be removed
- **CUMULUS-2344**
  - Regarding instructions for CUMULUS-2020, you can now do a change index operation before a reindex operation. This will
    ensure that new data will end up in the new index while Elasticsearch is reindexing.

### BREAKING CHANGES

- **CUMULUS-2020**
  - Elasticsearch data mappings have been updated to improve search and the API has been updated to reflect those changes. See Migration notes on how to update the Elasticsearch mappings.

### Added

- **CUMULUS-2318**
  - Added`async_operation_image` as `cumulus` module variable to allow for override of the async_operation container image.  Users can optionally specify a non-default docker image for use with Core async operations.
- **CUMULUS-2219**
  - Added `lzards-backup` Core task to facilitate making LZARDS backup requests in Cumulus ingest workflows
- **CUMULUS-2092**
  - Add documentation for Granule Not Found Reports
- **HYRAX-320**
  - `@cumulus/hyrax-metadata-updates`Add component URI encoding for entry title id and granule ur to allow for values with special characters in them. For example, EntryTitleId 'Sentinel-6A MF/Jason-CS L2 Advanced Microwave Radiometer (AMR-C) NRT Geophysical Parameters' Now, URLs generated from such values will be encoded correctly and parsable by HyraxInTheCloud
- **CUMULUS-1370**
  - Add documentation for Getting Started section including FAQs
- **CUMULUS-2092**
  - Add documentation for Granule Not Found Reports
- **CUMULUS-2219**
  - Added `lzards-backup` Core task to facilitate making LZARDS backup requests in Cumulus ingest workflows
- **CUMULUS-2280**
  - In local api, retry to create tables if they fail to ensure localstack has had time to start fully.
- **CUMULUS-2290**
  - Add `queryFields` to granule schema, and this allows workflow tasks to add queryable data to granule record. For reference on how to add data to `queryFields` field, see [`example/cumulus-tf/kinesis_trigger_test_workflow.tf`](https://github.com/nasa/cumulus/blob/master/example/cumulus-tf/kinesis_trigger_test_workflow.tf).
- **CUMULUS-2318**
  - Added`async_operation_image` as `cumulus` module variable to allow for override of the async_operation container image.  Users can optionally specify a non-default docker image for use with Core async operations.

### Changed

- **CUMULUS-2020**
  - Updated Elasticsearch mappings to support case-insensitive search
- **CUMULUS-2124**
  - cumulus-rds-tf terraform module now takes engine_version as an input variable.
- **CUMULUS-2279**
  - Changed the formatting of granule CMR links: instead of a link to the `/search/granules.json` endpoint, now it is a direct link to `/search/concepts/conceptid.format`
- **CUMULUS-2296**
  - Improved PDR spec compliance of `parse-pdr` by updating `@cumulus/pvl` to parse fields in a manner more consistent with the PDR ICD, with respect to numbers and dates. Anything not matching the ICD expectations, or incompatible with Javascript parsing, will be parsed as a string instead.
- **CUMULUS-2344**
  - Elasticsearch API now allows you to reindex to an index that already exists
  - If using the Change Index operation and the new index doesn't exist, it will be created

### Removed

- **CUMULUS-2258**
  - Removed `tea_stack_name` variable from `tf-modules/distribution/variables.tf` and `tf-modules/cumulus/variables.tf`
  - Removed `egress_lambda_log_group` and `egress_lambda_log_subscription_filter` resources from `tf-modules/distribution/main.tf`

## [v4.0.0] 2020-11-20

### Migration notes

- Update the name of your `cumulus_message_adapter_lambda_layer_arn` variable for the `cumulus` module to `cumulus_message_adapter_lambda_layer_version_arn`. The value of the variable should remain the same (a layer version ARN of a Lambda layer for the [`cumulus-message-adapter`](https://github.com/nasa/cumulus-message-adapter/).
- **CUMULUS-2138** - Update all workflows using the `MoveGranules` step to add `UpdateGranulesCmrMetadataFileLinksStep`that runs after it. See the example [`IngestAndPublishWorkflow`](https://github.com/nasa/cumulus/blob/master/example/cumulus-tf/ingest_and_publish_granule_workflow.asl.json) for reference.
- **CUMULUS-2251**
  - Because it has been removed from the `cumulus` module, a new resource definition for `egress_api_gateway_log_subscription_filter` must be added to `cumulus-tf/main.tf`. For reference on how to define this resource, see [`example/cumulus-tf/main.tf`](https://github.com/nasa/cumulus/blob/master/example/cumulus-tf/main.tf).

### Added

- **CUMULUS-2248**
  - Updates Integration Tests README to point to new fake provider template.
- **CUMULUS-2239**
  - Add resource declaration to create a VPC endpoint in tea-map-cache module if `deploy_to_ngap` is false.
- **CUMULUS-2063**
  - Adds a new, optional query parameter to the `/collections[&getMMT=true]` and `/collections/active[&getMMT=true]` endpoints. When a user provides a value of `true` for `getMMT` in the query parameters, the endpoint will search CMR and update each collection's results with new key `MMTLink` containing a link to the MMT (Metadata Management Tool) if a CMR collection id is found.
- **CUMULUS-2170**
  - Adds ability to filter granule inventory reports
- **CUMULUS-2211**
  - Adds `granules/bulkReingest` endpoint to `@cumulus/api`
- **CUMULUS-2251**
  - Adds `log_api_gateway_to_cloudwatch` variable to `example/cumulus-tf/variables.tf`.
  - Adds `log_api_gateway_to_cloudwatch` variable to `thin_egress_app` module definition.

### Changed

- **CUMULUS-2216**
  - `/collection` and `/collection/active` endpoints now return collections without granule aggregate statistics by default. The original behavior is preserved and can be found by including a query param of `includeStats=true` on the request to the endpoint.
  - The `es/collections` Collection class takes a new parameter includeStats. It no longer appends granule aggregate statistics to the returned results by default. One must set the new parameter to any non-false value.
- **CUMULUS-2201**
  - Update `dbIndexer` lambda to process requests in serial
  - Fixes ingestPdrWithNodeNameSpec parsePdr provider error
- **CUMULUS-2251**
  - Moves Egress Api Gateway Log Group Filter from `tf-modules/distribution/main.tf` to `example/cumulus-tf/main.tf`

### Fixed

- **CUMULUS-2251**
  - This fixes a deployment error caused by depending on the `thin_egress_app` module output for a resource count.

### Removed

- **CUMULUS-2251**
  - Removes `tea_api_egress_log_group` variable from `tf-modules/distribution/variables.tf` and `tf-modules/cumulus/variables.tf`.

### BREAKING CHANGES

- **CUMULUS-2138** - CMR metadata update behavior has been removed from the `move-granules` task into a
new `update-granules-cmr-metadata-file-links` task.
- **CUMULUS-2216**
  - `/collection` and `/collection/active` endpoints now return collections without granule aggregate statistics by default. The original behavior is preserved and can be found by including a query param of `includeStats=true` on the request to the endpoint.  This is likely to affect the dashboard only but included here for the change of behavior.
- **[1956](https://github.com/nasa/cumulus/issues/1956)**
  - Update the name of the `cumulus_message_adapter_lambda_layer_arn` output from the `cumulus-message-adapter` module to `cumulus_message_adapter_lambda_layer_version_arn`. The output value has changed from being the ARN of the Lambda layer **without a version** to the ARN of the Lambda layer **with a version**.
  - Update the variable name in the `cumulus` and `ingest` modules from `cumulus_message_adapter_lambda_layer_arn` to `cumulus_message_adapter_lambda_layer_version_arn`

## [v3.0.1] 2020-10-21

- **CUMULUS-2203**
  - Update Core tasks to use
    [cumulus-message-adapter-js](https://github.com/nasa/cumulus-message-adapter-js)
    v2.0.0 to resolve memory leak/lambda ENOMEM constant failure issue.   This
    issue caused lambdas to slowly use all memory in the run environment and
    prevented AWS from halting/restarting warmed instances when task code was
    throwing consistent errors under load.

- **CUMULUS-2232**
  - Updated versions for `ajv`, `lodash`, `googleapis`, `archiver`, and
    `@cumulus/aws-client` to remediate vulnerabilities found in SNYK scan.

### Fixed

- **CUMULUS-2233**
  - Fixes /s3credentials bug where the expiration time on the cookie was set to a time that is always expired, so authentication was never being recognized as complete by the API. Consequently, the user would end up in a redirect loop and requests to /s3credentials would never complete successfully. The bug was caused by the fact that the code setting the expiration time for the cookie was expecting a time value in milliseconds, but was receiving the expirationTime from the EarthdataLoginClient in seconds. This bug has been fixed by converting seconds into milliseconds. Unit tests were added to test that the expiration time has been converted to milliseconds and checking that the cookie's expiration time is greater than the current time.

## [v3.0.0] 2020-10-7

### MIGRATION STEPS

- **CUMULUS-2099**
  - All references to `meta.queues` in workflow configuration must be replaced with references to queue URLs from Terraform resources. See the updated [data cookbooks](https://nasa.github.io/cumulus/docs/data-cookbooks/about-cookbooks) or example [Discover Granules workflow configuration](https://github.com/nasa/cumulus/blob/master/example/cumulus-tf/discover_granules_workflow.asl.json).
  - The steps for configuring queued execution throttling have changed. See the [updated documentation](https://nasa.github.io/cumulus/docs/data-cookbooks/throttling-queued-executions).
  - In addition to the configuration for execution throttling, the internal mechanism for tracking executions by queue has changed. As a result, you should **disable any rules or workflows scheduling executions via a throttled queue** before upgrading. Otherwise, you may be at risk of having **twice as many executions** as are configured for the queue while the updated tracking is deployed. You can re-enable these rules/workflows once the upgrade is complete.

- **CUMULUS-2111**
  - **Before you re-deploy your `cumulus-tf` module**, note that the [`thin-egress-app`][thin-egress-app] is no longer deployed by default as part of the `cumulus` module, so you must add the TEA module to your deployment and manually modify your Terraform state **to avoid losing your API gateway and impacting any Cloudfront endpoints pointing to those gateways**. If you don't care about losing your API gateway and impacting Cloudfront endpoints, you can ignore the instructions for manually modifying state.

    1. Add the [`thin-egress-app`][thin-egress-app] module to your `cumulus-tf` deployment as shown in the [Cumulus example deployment](https://github.com/nasa/cumulus/tree/master/example/cumulus-tf/main.tf).

         - Note that the values for `tea_stack_name` variable to the `cumulus` module and the `stack_name` variable to the `thin_egress_app` module **must match**
         - Also, if you are specifying the `stage_name` variable to the `thin_egress_app` module, **the value of the `tea_api_gateway_stage` variable to the `cumulus` module must match it**

    2. **If you want to preserve your existing `thin-egress-app` API gateway and avoid having to update your Cloudfront endpoint for distribution, then you must follow these instructions**: <https://nasa.github.io/cumulus/docs/upgrade-notes/migrate_tea_standalone>. Otherwise, you can re-deploy as usual.

  - If you provide your own custom bucket map to TEA as a standalone module, **you must ensure that your custom bucket map includes mappings for the `protected` and `public` buckets specified in your `cumulus-tf/terraform.tfvars`, otherwise Cumulus may not be able to determine the correct distribution URL for ingested files and you may encounter errors**

- **CUMULUS-2197**
  - EMS resources are now optional, and `ems_deploy` is set to `false` by default, which will delete your EMS resources.
  - If you would like to keep any deployed EMS resources, add the `ems_deploy` variable set to `true` in your `cumulus-tf/terraform.tfvars`

### BREAKING CHANGES

- **CUMULUS-2200**
  - Changes return from 303 redirect to 200 success for `Granule Inventory`'s
    `/reconciliationReport` returns.  The user (dashboard) must read the value
    of `url` from the return to get the s3SignedURL and then download the report.
- **CUMULUS-2099**
  - `meta.queues` has been removed from Cumulus core workflow messages.
  - `@cumulus/sf-sqs-report` workflow task no longer reads the reporting queue URL from `input.meta.queues.reporting` on the incoming event. Instead, it requires that the queue URL be set as the `reporting_queue_url` environment variable on the deployed Lambda.
- **CUMULUS-2111**
  - The deployment of the `thin-egress-app` module has be removed from `tf-modules/distribution`, which is a part of the `tf-modules/cumulus` module. Thus, the `thin-egress-app` module is no longer deployed for you by default. See the migration steps for details about how to add deployment for the `thin-egress-app`.
- **CUMULUS-2141**
  - The `parse-pdr` task has been updated to respect the `NODE_NAME` property in
    a PDR's `FILE_GROUP`. If a `NODE_NAME` is present, the task will query the
    Cumulus API for a provider with that host. If a provider is found, the
    output granule from the task will contain a `provider` property containing
    that provider. If `NODE_NAME` is set but a provider with that host cannot be
    found in the API, or if multiple providers are found with that same host,
    the task will fail.
  - The `queue-granules` task has been updated to expect an optional
    `granule.provider` property on each granule. If present, the granule will be
    enqueued using that provider. If not present, the task's `config.provider`
    will be used instead.
- **CUMULUS-2197**
  - EMS resources are now optional and will not be deployed by default. See migration steps for information
    about how to deploy EMS resources.

#### CODE CHANGES

- The `@cumulus/api-client.providers.getProviders` function now takes a
  `queryStringParameters` parameter which can be used to filter the providers
  which are returned
- The `@cumulus/aws-client/S3.getS3ObjectReadStreamAsync` function has been
  removed. It read the entire S3 object into memory before returning a read
  stream, which could cause Lambdas to run out of memory. Use
  `@cumulus/aws-client/S3.getObjectReadStream` instead.
- The `@cumulus/ingest/util.lookupMimeType` function now returns `undefined`
  rather than `null` if the mime type could not be found.
- The `@cumulus/ingest/lock.removeLock` function now returns `undefined`
- The `@cumulus/ingest/granule.generateMoveFileParams` function now returns
  `source: undefined` and `target :undefined` on the response object if either could not be
  determined. Previously, `null` had been returned.
- The `@cumulus/ingest/recursion.recursion` function must now be imported using
  `const { recursion } = require('@cumulus/ingest/recursion');`
- The `@cumulus/ingest/granule.getRenamedS3File` function has been renamed to
  `listVersionedObjects`
- `@cumulus/common.http` has been removed
- `@cumulus/common/http.download` has been removed

### Added

- **CUMULUS-1855**
  - Fixed SyncGranule task to return an empty granules list when given an empty
    (or absent) granules list on input, rather than throwing an exception
- **CUMULUS-1955**
  - Added `@cumulus/aws-client/S3.getObject` to get an AWS S3 object
  - Added `@cumulus/aws-client/S3.waitForObject` to get an AWS S3 object,
    retrying, if necessary
- **CUMULUS-1961**
  - Adds `startTimestamp` and `endTimestamp` parameters to endpoint
    `reconcilationReports`.  Setting these values will filter the returned
    report to cumulus data that falls within the timestamps. It also causes the
    report to be one directional, meaning cumulus is only reconciled with CMR,
    but not the other direction. The Granules will be filtered by their
    `updatedAt` values. Collections are filtered by the updatedAt time of their
    granules, i.e. Collections with granules that are updatedAt a time between
    the time parameters will be returned in the reconciliation reports.
  - Adds `startTimestamp` and `endTimestamp` parameters to create-reconciliation-reports
    lambda function. If either of these params is passed in with a value that can be
    converted to a date object, the inter-platform comparison between Cumulus and CMR will
    be one way.  That is, collections, granules, and files will be filtered by time for
    those found in Cumulus and only those compared to the CMR holdings. For the moment
    there is not enough information to change the internal consistency check, and S3 vs
    Cumulus comparisons are unchanged by the timestamps.
- **CUMULUS-1962**
  - Adds `location` as parameter to `/reconciliationReports` endpoint. Options are `S3`
    resulting in a S3 vs. Cumulus database search or `CMR` resulting in CMR vs. Cumulus database search.
- **CUMULUS-1963**
  - Adds `granuleId` as input parameter to `/reconcilationReports`
    endpoint. Limits inputs parameters to either `collectionId` or `granuleId`
    and will fail to create the report if both are provided.  Adding granuleId
    will find collections in Cumulus by granuleId and compare those one way
    with those in CMR.
  - `/reconciliationReports` now validates any input json before starting the
    async operation and the lambda handler no longer validates input
    parameters.
- **CUMULUS-1964**
  - Reports can now be filtered on provider
- **CUMULUS-1965**
  - Adds `collectionId` parameter to the `/reconcilationReports`
    endpoint. Setting this value will limit the scope of the reconcilation
    report to only the input collectionId when comparing Cumulus and
    CMR. `collectionId` is provided an array of strings e.g. `[shortname___version, shortname2___version2]`
- **CUMULUS-2107**
  - Added a new task, `update-cmr-access-constraints`, that will set access constraints in CMR Metadata.
    Currently supports UMMG-JSON and Echo10XML, where it will configure `AccessConstraints` and
    `RestrictionFlag/RestrictionComment`, respectively.
  - Added an operator doc on how to configure and run the access constraint update workflow, which will update the metadata using the new task, and then publish the updated metadata to CMR.
  - Added an operator doc on bulk operations.
- **CUMULUS-2111**
  - Added variables to `cumulus` module:
    - `tea_api_egress_log_group`
    - `tea_external_api_endpoint`
    - `tea_internal_api_endpoint`
    - `tea_rest_api_id`
    - `tea_rest_api_root_resource_id`
    - `tea_stack_name`
  - Added variables to `distribution` module:
    - `tea_api_egress_log_group`
    - `tea_external_api_endpoint`
    - `tea_internal_api_endpoint`
    - `tea_rest_api_id`
    - `tea_rest_api_root_resource_id`
    - `tea_stack_name`
- **CUMULUS-2112**
  - Added `@cumulus/api/lambdas/internal-reconciliation-report`, so create-reconciliation-report
    lambda can create `Internal` reconciliation report
- **CUMULUS-2116**
  - Added `@cumulus/api/models/granule.unpublishAndDeleteGranule` which
  unpublishes a granule from CMR and deletes it from Cumulus, but does not
  update the record to `published: false` before deletion
- **CUMULUS-2113**
  - Added Granule not found report to reports endpoint
  - Update reports to return breakdown by Granule of files both in DynamoDB and S3
- **CUMULUS-2123**
  - Added `cumulus-rds-tf` DB cluster module to `tf-modules` that adds a
    severless RDS Aurora/ PostgreSQL  database cluster to meet the PostgreSQL
    requirements for future releases.
  - Updated the default Cumulus module to take the following new required variables:
    - rds_user_access_secret_arn:
      AWS Secrets Manager secret ARN containing a JSON string of DB credentials
      (containing at least host, password, port as keys)
    - rds_security_group:
      RDS Security Group that provides connection access to the RDS cluster
  - Updated API lambdas and default ECS cluster to add them to the
    `rds_security_group` for database access
- **CUMULUS-2126**
  - The collections endpoint now writes to the RDS database
- **CUMULUS-2127**
  - Added migration to create collections relation for RDS database
- **CUMULUS-2129**
  - Added `data-migration1` Terraform module and Lambda to migrate data from Dynamo to RDS
    - Added support to Lambda for migrating collections data from Dynamo to RDS
- **CUMULUS-2155**
  - Added `rds_connection_heartbeat` to `cumulus` and `data-migration` tf
    modules.  If set to true, this diagnostic variable instructs Core's database
    code to fire off a connection 'heartbeat' query and log the timing/results
    for diagnostic purposes, and retry certain connection timeouts once.
    This option is disabled by default
- **CUMULUS-2156**
  - Support array inputs parameters for `Internal` reconciliation report
- **CUMULUS-2157**
  - Added support to `data-migration1` Lambda for migrating providers data from Dynamo to RDS
    - The migration process for providers will convert any credentials that are stored unencrypted or encrypted with an S3 keypair provider to be encrypted with a KMS key instead
- **CUMULUS-2161**
  - Rules now support an `executionNamePrefix` property. If set, any executions
    triggered as a result of that rule will use that prefix in the name of the
    execution.
  - The `QueueGranules` task now supports an `executionNamePrefix` property. Any
    executions queued by that task will use that prefix in the name of the
    execution. See the
    [example workflow](./example/cumulus-tf/discover_granules_with_execution_name_prefix_workflow.asl.json)
    for usage.
  - The `QueuePdrs` task now supports an `executionNamePrefix` config property.
    Any executions queued by that task will use that prefix in the name of the
    execution. See the
    [example workflow](./example/cumulus-tf/discover_and_queue_pdrs_with_execution_name_prefix_workflow.asl.json)
    for usage.
- **CUMULUS-2162**
  - Adds new report type to `/reconciliationReport` endpoint.  The new report
    is `Granule Inventory`. This report is a CSV file of all the granules in
    the Cumulus DB. This report will eventually replace the existing
    `granules-csv` endpoint which has been deprecated.
- **CUMULUS-2197**
  - Added `ems_deploy` variable to the `cumulus` module. This is set to false by default, except
    for our example deployment, where it is needed for integration tests.

### Changed

- Upgraded version of [TEA](https://github.com/asfadmin/thin-egress-app/) deployed with Cumulus to build 88.
- **CUMULUS-2107**
  - Updated the `applyWorkflow` functionality on the granules endpoint to take a `meta` property to pass into the workflow message.
  - Updated the `BULK_GRANULE` functionality on the granules endpoint to support the above `applyWorkflow` change.
- **CUMULUS-2111**
  - Changed `distribution_api_gateway_stage` variable for `cumulus` module to `tea_api_gateway_stage`
  - Changed `api_gateway_stage` variable for `distribution` module to `tea_api_gateway_stage`
- **CUMULUS-2224**
  - Updated `/reconciliationReport`'s file reconciliation to include `"EXTENDED METADATA"` as a valid CMR relatedUrls Type.

### Fixed

- **CUMULUS-2168**
  - Fixed issue where large number of documents (generally logs) in the
    `cumulus` elasticsearch index results in the collection granule stats
    queries failing for the collections list api endpoint
- **CUMULUS-1955**
  - Due to AWS's eventual consistency model, it was possible for PostToCMR to
    publish an earlier version of a CMR metadata file, rather than the latest
    version created in a workflow.  This fix guarantees that the latest version
    is published, as expected.
- **CUMULUS-1961**
  - Fixed `activeCollections` query only returning 10 results
- **CUMULUS-2201**
  - Fix Reconciliation Report integration test failures by waiting for collections appear
    in es list and ingesting a fake granule xml file to CMR
- **CUMULUS-2015**
  - Reduced concurrency of `QueueGranules` task. That task now has a
    `config.concurrency` option that defaults to `3`.
- **CUMULUS-2116**
  - Fixed a race condition with bulk granule delete causing deleted granules to still appear in Elasticsearch. Granules removed via bulk delete should now be removed from Elasticsearch.
- **CUMULUS-2163**
  - Remove the `public-read` ACL from the `move-granules` task
- **CUMULUS-2164**
  - Fix issue where `cumulus` index is recreated and attached to an alias if it has been previously deleted
- **CUMULUS-2195**
  - Fixed issue with redirect from `/token` not working when using a Cloudfront endpoint to access the Cumulus API with Launchpad authentication enabled. The redirect should now work properly whether you are using a plain API gateway URL or a Cloudfront endpoint pointing at an API gateway URL.
- **CUMULUS-2200**
  - Fixed issue where __in and __not queries were stripping spaces from values

### Deprecated

- **CUMULUS-1955**
  - `@cumulus/aws-client/S3.getS3Object()`
  - `@cumulus/message/Queue.getQueueNameByUrl()`
  - `@cumulus/message/Queue.getQueueName()`
- **CUMULUS-2162**
  - `@cumulus/api/endpoints/granules-csv/list()`

### Removed

- **CUMULUS-2111**
  - Removed `distribution_url` and `distribution_redirect_uri` outputs from the `cumulus` module
  - Removed variables from the `cumulus` module:
    - `distribution_url`
    - `log_api_gateway_to_cloudwatch`
    - `thin_egress_cookie_domain`
    - `thin_egress_domain_cert_arn`
    - `thin_egress_download_role_in_region_arn`
    - `thin_egress_jwt_algo`
    - `thin_egress_jwt_secret_name`
    - `thin_egress_lambda_code_dependency_archive_key`
    - `thin_egress_stack_name`
  - Removed outputs from the `distribution` module:
    - `distribution_url`
    - `internal_tea_api`
    - `rest_api_id`
    - `thin_egress_app_redirect_uri`
  - Removed variables from the `distribution` module:
    - `bucket_map_key`
    - `distribution_url`
    - `log_api_gateway_to_cloudwatch`
    - `thin_egress_cookie_domain`
    - `thin_egress_domain_cert_arn`
    - `thin_egress_download_role_in_region_arn`
    - `thin_egress_jwt_algo`
    - `thin_egress_jwt_secret_name`
    - `thin_egress_lambda_code_dependency_archive_key`
- **CUMULUS-2157**
  - Removed `providerSecretsMigration` and `verifyProviderSecretsMigration` lambdas
- Removed deprecated `@cumulus/sf-sns-report` task
- Removed code:
  - `@cumulus/aws-client/S3.calculateS3ObjectChecksum`
  - `@cumulus/aws-client/S3.getS3ObjectReadStream`
  - `@cumulus/cmrjs.getFullMetadata`
  - `@cumulus/cmrjs.getMetadata`
  - `@cumulus/common/util.isNil`
  - `@cumulus/common/util.isNull`
  - `@cumulus/common/util.isUndefined`
  - `@cumulus/common/util.lookupMimeType`
  - `@cumulus/common/util.mkdtempSync`
  - `@cumulus/common/util.negate`
  - `@cumulus/common/util.noop`
  - `@cumulus/common/util.omit`
  - `@cumulus/common/util.renameProperty`
  - `@cumulus/common/util.sleep`
  - `@cumulus/common/util.thread`
  - `@cumulus/ingest/granule.copyGranuleFile`
  - `@cumulus/ingest/granule.moveGranuleFile`
  - `@cumulus/integration-tests/api/rules.deleteRule`
  - `@cumulus/integration-tests/api/rules.getRule`
  - `@cumulus/integration-tests/api/rules.listRules`
  - `@cumulus/integration-tests/api/rules.postRule`
  - `@cumulus/integration-tests/api/rules.rerunRule`
  - `@cumulus/integration-tests/api/rules.updateRule`
  - `@cumulus/integration-tests/sfnStep.parseStepMessage`
  - `@cumulus/message/Queue.getQueueName`
  - `@cumulus/message/Queue.getQueueNameByUrl`

## v2.0.2+ Backport releases

Release v2.0.1 was the last release on the 2.0.x release series.

Changes after this version on the 2.0.x release series are limited
security/requested feature patches and will not be ported forward to future
releases unless there is a corresponding CHANGELOG entry.

For up-to-date CHANGELOG for the maintenance release branch see
[CHANGELOG.md](https://github.com/nasa/cumulus/blob/release-2.0.x/CHANGELOG.md)
from the 2.0.x branch.

For the most recent release information for the maintenance branch please see
the [release page](https://github.com/nasa/cumulus/releases)

## [v2.0.7] 2020-10-1 - [BACKPORT]

### Fixed

- CVE-2020-7720
  - Updated common `node-forge` dependency to 0.10.0 to address CVE finding

### [v2.0.6] 2020-09-25 - [BACKPORT]

### Fixed

- **CUMULUS-2168**
  - Fixed issue where large number of documents (generally logs) in the
    `cumulus` elasticsearch index results in the collection granule stats
    queries failing for the collections list api endpoint

### [v2.0.5] 2020-09-15 - [BACKPORT]

#### Added

- Added `thin_egress_stack_name` variable to `cumulus` and `distribution` Terraform modules to allow overriding the default Cloudformation stack name used for the `thin-egress-app`. **Please note that if you change/set this value for an existing deployment, it will destroy and re-create your API gateway for the `thin-egress-app`.**

#### Fixed

- Fix collection list queries. Removed fixes to collection stats, which break queries for a large number of granules.

### [v2.0.4] 2020-09-08 - [BACKPORT]

#### Changed

- Upgraded version of [TEA](https://github.com/asfadmin/thin-egress-app/) deployed with Cumulus to build 88.

### [v2.0.3] 2020-09-02 - [BACKPORT]

#### Fixed

- **CUMULUS-1961**
  - Fixed `activeCollections` query only returning 10 results

- **CUMULUS-2039**
  - Fix issue causing SyncGranules task to run out of memory on large granules

#### CODE CHANGES

- The `@cumulus/aws-client/S3.getS3ObjectReadStreamAsync` function has been
  removed. It read the entire S3 object into memory before returning a read
  stream, which could cause Lambdas to run out of memory. Use
  `@cumulus/aws-client/S3.getObjectReadStream` instead.

### [v2.0.2] 2020-08-17 - [BACKPORT]

#### CODE CHANGES

- The `@cumulus/ingest/util.lookupMimeType` function now returns `undefined`
  rather than `null` if the mime type could not be found.
- The `@cumulus/ingest/lock.removeLock` function now returns `undefined`

#### Added

- **CUMULUS-2116**
  - Added `@cumulus/api/models/granule.unpublishAndDeleteGranule` which
  unpublishes a granule from CMR and deletes it from Cumulus, but does not
  update the record to `published: false` before deletion

### Fixed

- **CUMULUS-2116**
  - Fixed a race condition with bulk granule delete causing deleted granules to still appear in Elasticsearch. Granules removed via bulk delete should now be removed from Elasticsearch.

## [v2.0.1] 2020-07-28

### Added

- **CUMULUS-1886**
  - Added `multiple sort keys` support to `@cumulus/api`
- **CUMULUS-2099**
  - `@cumulus/message/Queue.getQueueUrl` to get the queue URL specified in a Cumulus workflow message, if any.

### Fixed

- **[PR 1790](https://github.com/nasa/cumulus/pull/1790)**
  - Fixed bug with request headers in `@cumulus/launchpad-auth` causing Launchpad token requests to fail

## [v2.0.0] 2020-07-23

### BREAKING CHANGES

- Changes to the `@cumulus/api-client` package
  - The `CumulusApiClientError` class must now be imported using
    `const { CumulusApiClientError } = require('@cumulus/api-client/CumulusApiClientError')`
- The `@cumulus/sftp-client/SftpClient` class must now be imported using
  `const { SftpClient } = require('@cumulus/sftp-client');`
- Instances of `@cumulus/ingest/SftpProviderClient` no longer implicitly connect
  when `download`, `list`, or `sync` are called. You must call `connect` on the
  provider client before issuing one of those calls. Failure to do so will
  result in a "Client not connected" exception being thrown.
- Instances of `@cumulus/ingest/SftpProviderClient` no longer implicitly
  disconnect from the SFTP server when `list` is called.
- Instances of `@cumulus/sftp-client/SftpClient` must now be expclicitly closed
  by calling `.end()`
- Instances of `@cumulus/sftp-client/SftpClient` no longer implicitly connect to
  the server when `download`, `unlink`, `syncToS3`, `syncFromS3`, and `list` are
  called. You must explicitly call `connect` before calling one of those
  methods.
- Changes to the `@cumulus/common` package
  - `cloudwatch-event.getSfEventMessageObject()` now returns `undefined` if the
    message could not be found or could not be parsed. It previously returned
    `null`.
  - `S3KeyPairProvider.decrypt()` now throws an exception if the bucket
    containing the key cannot be determined.
  - `S3KeyPairProvider.decrypt()` now throws an exception if the stack cannot be
    determined.
  - `S3KeyPairProvider.encrypt()` now throws an exception if the bucket
    containing the key cannot be determined.
  - `S3KeyPairProvider.encrypt()` now throws an exception if the stack cannot be
    determined.
  - `sns-event.getSnsEventMessageObject()` now returns `undefined` if it could
    not be parsed. It previously returned `null`.
  - The `aws` module has been removed.
  - The `BucketsConfig.buckets` property is now read-only and private
  - The `test-utils.validateConfig()` function now resolves to `undefined`
    rather than `true`.
  - The `test-utils.validateInput()` function now resolves to `undefined` rather
    than `true`.
  - The `test-utils.validateOutput()` function now resolves to `undefined`
    rather than `true`.
  - The static `S3KeyPairProvider.retrieveKey()` function has been removed.
- Changes to the `@cumulus/cmrjs` package
  - `@cumulus/cmrjs.constructOnlineAccessUrl()` and
    `@cumulus/cmrjs/cmr-utils.constructOnlineAccessUrl()` previously took a
    `buckets` parameter, which was an instance of
    `@cumulus/common/BucketsConfig`. They now take a `bucketTypes` parameter,
    which is a simple object mapping bucket names to bucket types. Example:
    `{ 'private-1': 'private', 'public-1': 'public' }`
  - `@cumulus/cmrjs.reconcileCMRMetadata()` and
    `@cumulus/cmrjs/cmr-utils.reconcileCMRMetadata()` now take a **required**
    `bucketTypes` parameter, which is a simple object mapping bucket names to
    bucket types. Example: `{ 'private-1': 'private', 'public-1': 'public' }`
  - `@cumulus/cmrjs.updateCMRMetadata()` and
    `@cumulus/cmrjs/cmr-utils.updateCMRMetadata()` previously took an optional
    `inBuckets` parameter, which was an instance of
    `@cumulus/common/BucketsConfig`. They now take a **required** `bucketTypes`
    parameter, which is a simple object mapping bucket names to bucket types.
    Example: `{ 'private-1': 'private', 'public-1': 'public' }`
- The minimum supported version of all published Cumulus packages is now Node
  12.18.0
  - Tasks using the `cumuluss/cumulus-ecs-task` Docker image must be updated to
    `cumuluss/cumulus-ecs-task:1.7.0`. This can be done by updating the `image`
    property of any tasks defined using the `cumulus_ecs_service` Terraform
    module.
- Changes to `@cumulus/aws-client/S3`
  - The signature of the `getObjectSize` function has changed. It now takes a
    params object with three properties:
    - **s3**: an instance of an AWS.S3 object
    - **bucket**
    - **key**
  - The `getObjectSize` function will no longer retry if the object does not
    exist
- **CUMULUS-1861**
  - `@cumulus/message/Collections.getCollectionIdFromMessage` now throws a
    `CumulusMessageError` if `collectionName` and `collectionVersion` are missing
    from `meta.collection`.   Previously this method would return
    `'undefined___undefined'` instead
  - `@cumulus/integration-tests/addCollections` now returns an array of collections that
    were added rather than the count of added collections
- **CUMULUS-1930**
  - The `@cumulus/common/util.uuid()` function has been removed
- **CUMULUS-1955**
  - `@cumulus/aws-client/S3.multipartCopyObject` now returns an object with the
    AWS `etag` of the destination object
  - `@cumulus/ingest/S3ProviderClient.list` now sets a file object's `path`
    property to `undefined` instead of `null` when the file is at the top level
    of its bucket
  - The `sync` methods of the following classes in the `@cumulus/ingest` package
    now return an object with the AWS `s3uri` and `etag` of the destination file
    (they previously returned only a string representing the S3 URI)
    - `FtpProviderClient`
    - `HttpProviderClient`
    - `S3ProviderClient`
    - `SftpProviderClient`
- **CUMULUS-1958**
  - The following methods exported from `@cumulus/cmr-js/cmr-utils` were made
    async, and added distributionBucketMap as a parameter:
    - constructOnlineAccessUrl
    - generateFileUrl
    - reconcileCMRMetadata
    - updateCMRMetadata
- **CUMULUS-1969**
  - The `DiscoverPdrs` task now expects `provider_path` to be provided at
    `event.config.provider_path`, not `event.config.collection.provider_path`
  - `event.config.provider_path` is now a required parameter of the
    `DiscoverPdrs` task
  - `event.config.collection` is no longer a parameter to the `DiscoverPdrs`
    task
  - Collections no longer support the `provider_path` property. The tasks that
    relied on that property are now referencing `config.meta.provider_path`.
    Workflows should be updated accordingly.
- **CUMULUS-1977**
  - Moved bulk granule deletion endpoint from `/bulkDelete` to
    `/granules/bulkDelete`
- **CUMULUS-1991**
  - Updated CMR metadata generation to use "Download file.hdf" (where `file.hdf` is the filename of the given resource) as the resource description instead of "File to download"
  - CMR metadata updates now respect changes to resource descriptions (previously only changes to resource URLs were respected)

### MIGRATION STEPS

- Due to an issue with the AWS API Gateway and how the Thin Egress App Cloudformation template applies updates, you may need to redeploy your
  `thin-egress-app-EgressGateway` manually as a one time migration step.    If your deployment fails with an
  error similar to:

  ```bash
  Error: Lambda function (<stack>-tf-TeaCache) returned error: ({"errorType":"HTTPError","errorMessage":"Response code 404 (Not Found)"})
  ```

  Then follow the [AWS
  instructions](https://docs.aws.amazon.com/apigateway/latest/developerguide/how-to-deploy-api-with-console.html)
  to `Redeploy a REST API to a stage` for your egress API and re-run `terraform
  apply`.

### Added

- **CUMULUS-2081**
  - Add Integrator Guide section for onboarding
  - Add helpful tips documentation

- **CUMULUS-1902**
  - Add Common Use Cases section under Operator Docs

- **CUMULUS-2058**
  - Added `lambda_processing_role_name` as an output from the `cumulus` module
    to provide the processing role name
- **CUMULUS-1417**
  - Added a `checksumFor` property to collection `files` config. Set this
    property on a checksum file's definition matching the `regex` of the target
    file. More details in the ['Data Cookbooks
    Setup'](https://nasa.github.io/cumulus/docs/next/data-cookbooks/setup)
    documentation.
  - Added `checksumFor` validation to collections model.
- **CUMULUS-1956**
  - Added `@cumulus/earthata-login-client` package
  - The `/s3credentials` endpoint that is deployed as part of distribution now
    supports authentication using tokens created by a different application. If
    a request contains the `EDL-ClientId` and `EDL-Token` headers,
    authentication will be handled using that token rather than attempting to
    use OAuth.
  - `@cumulus/earthata-login-client.getTokenUsername()` now accepts an
    `xRequestId` argument, which will be included as the `X-Request-Id` header
    when calling Earthdata Login.
  - If the `s3Credentials` endpoint is invoked with an EDL token and an
    `X-Request-Id` header, that `X-Request-Id` header will be forwarded to
    Earthata Login.
- **CUMULUS-1957**
  - If EDL token authentication is being used, and the `EDL-Client-Name` header
    is set, `@the-client-name` will be appended to the end of the Earthdata
    Login username that is used as the `RoleSessionName` of the temporary IAM
    credentials. This value will show up in the AWS S3 server access logs.
- **CUMULUS-1958**
  - Add the ability for users to specify a `bucket_map_key` to the `cumulus`
    terraform module as an override for the default .yaml values that are passed
    to TEA by Core.    Using this option *requires* that each configured
    Cumulus 'distribution' bucket (e.g. public/protected buckets) have a single
    TEA mapping.  Multiple maps per bucket are not supported.
  - Updated Generating a distribution URL, the MoveGranules task and all CMR
    reconciliation functionality to utilize the TEA bucket map override.
  - Updated deploy process to utilize a bootstrap 'tea-map-cache' lambda that
    will, after deployment of Cumulus Core's TEA instance, query TEA for all
    protected/public buckets and generate a mapping configuration used
    internally by Core.  This object is also exposed as an output of the Cumulus
    module as `distribution_bucket_map`.
- **CUMULUS-1961**
  - Replaces DynamoDB for Elasticsearch for reconciliationReportForCumulusCMR
    comparisons between Cumulus and CMR.
- **CUMULUS-1970**
  - Created the `add-missing-file-checksums` workflow task
  - Added `@cumulus/aws-client/S3.calculateObjectHash()` function
  - Added `@cumulus/aws-client/S3.getObjectReadStream()` function
- **CUMULUS-1887**
  - Add additional fields to the granule CSV download file
- **CUMULUS-2019**
  - Add `infix` search to es query builder `@cumulus/api/es/es/queries` to
    support partial matching of the keywords

### Changed

- **CUMULUS-2032**
  - Updated @cumulus/ingest/HttpProviderClient to utilize a configuration key
    `httpListTimeout` to set the default timeout for discovery HTTP/HTTPS
    requests, and updates the default for the provider to 5 minutes (300 seconds).
  - Updated the DiscoverGranules and DiscoverPDRs tasks to utilize the updated
    configuration value if set via workflow config, and updates the default for
    these tasks to 5 minutes (300 seconds).

- **CUMULUS-176**
  - The API will now respond with a 400 status code when a request body contains
    invalid JSON. It had previously returned a 500 status code.
- **CUMULUS-1861**
  - Updates Rule objects to no longer require a collection.
  - Changes the DLQ behavior for `sfEventSqsToDbRecords` and
    `sfEventSqsToDbRecordsInputQueue`. Previously failure to write a database
    record would result in lambda success, and an error log in the CloudWatch
    logs.   The lambda has been updated to manually add a record to
    the `sfEventSqsToDbRecordsDeadLetterQueue` if the granule, execution, *or*
    pdr record fails to write, in addition to the previous error logging.
- **CUMULUS-1956**
  - The `/s3credentials` endpoint that is deployed as part of distribution now
    supports authentication using tokens created by a different application. If
    a request contains the `EDL-ClientId` and `EDL-Token` headers,
    authentication will be handled using that token rather than attempting to
    use OAuth.
- **CUMULUS-1977**
  - API endpoint POST `/granules/bulk` now returns a 202 status on a successful
    response instead of a 200 response
  - API endpoint DELETE `/granules/<granule-id>` now returns a 404 status if the
    granule record was already deleted
  - `@cumulus/api/models/Granule.update()` now returns the updated granule
    record
  - Implemented POST `/granules/bulkDelete` API endpoint to support deleting
    granules specified by ID or returned by the provided query in the request
    body. If the request is successful, the endpoint returns the async operation
    ID that has been started to remove the granules.
    - To use a query in the request body, your deployment must be
      [configured to access the Elasticsearch host for ESDIS metrics](https://nasa.github.io/cumulus/docs/additional-deployment-options/cloudwatch-logs-delivery#esdis-metrics)
      in your environment
  - Added `@cumulus/api/models/Granule.getRecord()` method to return raw record
    from DynamoDB
  - Added `@cumulus/api/models/Granule.delete()` method which handles deleting
    the granule record from DynamoDB and the granule files from S3
- **CUMULUS-1982**
  - The `globalConnectionLimit` property of providers is now optional and
    defaults to "unlimited"
- **CUMULUS-1997**
  - Added optional `launchpad` configuration to `@cumulus/hyrax-metadata-updates` task config schema.
- **CUMULUS-1991**
  - `@cumulus/cmrjs/src/cmr-utils/constructOnlineAccessUrls()` now throws an error if `cmrGranuleUrlType = "distribution"` and no distribution endpoint argument is provided
- **CUMULUS-2011**
  - Reconciliation reports are now generated within an AsyncOperation
- **CUMULUS-2016**
  - Upgrade TEA to version 79

### Fixed

- **CUMULUS-1991**
  - Added missing `DISTRIBUTION_ENDPOINT` environment variable for API lambdas. This environment variable is required for API requests to move granules.

- **CUMULUS-1961**
  - Fixed granules and executions query params not getting sent to API in granule list operation in `@cumulus/api-client`

### Deprecated

- `@cumulus/aws-client/S3.calculateS3ObjectChecksum()`
- `@cumulus/aws-client/S3.getS3ObjectReadStream()`
- `@cumulus/common/log.convertLogLevel()`
- `@cumulus/collection-config-store`
- `@cumulus/common/util.sleep()`

- **CUMULUS-1930**
  - `@cumulus/common/log.convertLogLevel()`
  - `@cumulus/common/util.isNull()`
  - `@cumulus/common/util.isUndefined()`
  - `@cumulus/common/util.negate()`
  - `@cumulus/common/util.noop()`
  - `@cumulus/common/util.isNil()`
  - `@cumulus/common/util.renameProperty()`
  - `@cumulus/common/util.lookupMimeType()`
  - `@cumulus/common/util.thread()`
  - `@cumulus/common/util.mkdtempSync()`

### Removed

- The deprecated `@cumulus/common.bucketsConfigJsonObject` function has been
  removed
- The deprecated `@cumulus/common.CollectionConfigStore` class has been removed
- The deprecated `@cumulus/common.concurrency` module has been removed
- The deprecated `@cumulus/common.constructCollectionId` function has been
  removed
- The deprecated `@cumulus/common.launchpad` module has been removed
- The deprecated `@cumulus/common.LaunchpadToken` class has been removed
- The deprecated `@cumulus/common.Semaphore` class has been removed
- The deprecated `@cumulus/common.stringUtils` module has been removed
- The deprecated `@cumulus/common/aws.cloudwatchlogs` function has been removed
- The deprecated `@cumulus/common/aws.deleteS3Files` function has been removed
- The deprecated `@cumulus/common/aws.deleteS3Object` function has been removed
- The deprecated `@cumulus/common/aws.dynamodb` function has been removed
- The deprecated `@cumulus/common/aws.dynamodbDocClient` function has been
  removed
- The deprecated `@cumulus/common/aws.getExecutionArn` function has been removed
- The deprecated `@cumulus/common/aws.headObject` function has been removed
- The deprecated `@cumulus/common/aws.listS3ObjectsV2` function has been removed
- The deprecated `@cumulus/common/aws.parseS3Uri` function has been removed
- The deprecated `@cumulus/common/aws.promiseS3Upload` function has been removed
- The deprecated `@cumulus/common/aws.recursivelyDeleteS3Bucket` function has
  been removed
- The deprecated `@cumulus/common/aws.s3CopyObject` function has been removed
- The deprecated `@cumulus/common/aws.s3ObjectExists` function has been removed
- The deprecated `@cumulus/common/aws.s3PutObject` function has been removed
- The deprecated `@cumulus/common/bucketsConfigJsonObject` function has been
  removed
- The deprecated `@cumulus/common/CloudWatchLogger` class has been removed
- The deprecated `@cumulus/common/collection-config-store.CollectionConfigStore`
  class has been removed
- The deprecated `@cumulus/common/collection-config-store.constructCollectionId`
  function has been removed
- The deprecated `@cumulus/common/concurrency.limit` function has been removed
- The deprecated `@cumulus/common/concurrency.mapTolerant` function has been
  removed
- The deprecated `@cumulus/common/concurrency.promiseUrl` function has been
  removed
- The deprecated `@cumulus/common/concurrency.toPromise` function has been
  removed
- The deprecated `@cumulus/common/concurrency.unless` function has been removed
- The deprecated `@cumulus/common/config.parseConfig` function has been removed
- The deprecated `@cumulus/common/config.resolveResource` function has been
  removed
- The deprecated `@cumulus/common/DynamoDb.get` function has been removed
- The deprecated `@cumulus/common/DynamoDb.scan` function has been removed
- The deprecated `@cumulus/common/FieldPattern` class has been removed
- The deprecated `@cumulus/common/launchpad.getLaunchpadToken` function has been
  removed
- The deprecated `@cumulus/common/launchpad.validateLaunchpadToken` function has
  been removed
- The deprecated `@cumulus/common/LaunchpadToken` class has been removed
- The deprecated `@cumulus/common/message.buildCumulusMeta` function has been
  removed
- The deprecated `@cumulus/common/message.buildQueueMessageFromTemplate`
  function has been removed
- The deprecated `@cumulus/common/message.getCollectionIdFromMessage` function
  has been removed
- The deprecated `@cumulus/common/message.getMaximumExecutions` function has
  been removed
- The deprecated `@cumulus/common/message.getMessageExecutionArn` function has
  been removed
- The deprecated `@cumulus/common/message.getMessageExecutionName` function has
  been removed
- The deprecated `@cumulus/common/message.getMessageFromTemplate` function has
  been removed
- The deprecated `@cumulus/common/message.getMessageGranules` function has been
  removed
- The deprecated `@cumulus/common/message.getMessageStateMachineArn` function
  has been removed
- The deprecated `@cumulus/common/message.getQueueName` function has been
  removed
- The deprecated `@cumulus/common/message.getQueueNameByUrl` function has been
  removed
- The deprecated `@cumulus/common/message.hasQueueAndExecutionLimit` function
  has been removed
- The deprecated `@cumulus/common/Semaphore` class has been removed
- The deprecated `@cumulus/common/string.globalReplace` functon has been removed
- The deprecated `@cumulus/common/string.isNonEmptyString` functon has been
  removed
- The deprecated `@cumulus/common/string.isValidHostname` functon has been
  removed
- The deprecated `@cumulus/common/string.match` functon has been removed
- The deprecated `@cumulus/common/string.matches` functon has been removed
- The deprecated `@cumulus/common/string.replace` functon has been removed
- The deprecated `@cumulus/common/string.toLower` functon has been removed
- The deprecated `@cumulus/common/string.toUpper` functon has been removed
- The deprecated `@cumulus/common/testUtils.getLocalstackEndpoint` function has been removed
- The deprecated `@cumulus/common/util.setErrorStack` function has been removed
- The `@cumulus/common/util.uuid` function has been removed
- The deprecated `@cumulus/common/workflows.getWorkflowArn` function has been
  removed
- The deprecated `@cumulus/common/workflows.getWorkflowFile` function has been
  removed
- The deprecated `@cumulus/common/workflows.getWorkflowList` function has been
  removed
- The deprecated `@cumulus/common/workflows.getWorkflowTemplate` function has
  been removed
- `@cumulus/aws-client/StepFunctions.toSfnExecutionName()`
- `@cumulus/aws-client/StepFunctions.fromSfnExecutionName()`
- `@cumulus/aws-client/StepFunctions.getExecutionArn()`
- `@cumulus/aws-client/StepFunctions.getExecutionUrl()`
- `@cumulus/aws-client/StepFunctions.getStateMachineArn()`
- `@cumulus/aws-client/StepFunctions.pullStepFunctionEvent()`
- `@cumulus/common/test-utils/throttleOnce()`
- `@cumulus/integration-tests/api/distribution.invokeApiDistributionLambda()`
- `@cumulus/integration-tests/api/distribution.getDistributionApiRedirect()`
- `@cumulus/integration-tests/api/distribution.getDistributionApiFileStream()`

## [v1.24.0] 2020-06-03

### BREAKING CHANGES

- **CUMULUS-1969**
  - The `DiscoverPdrs` task now expects `provider_path` to be provided at
    `event.config.provider_path`, not `event.config.collection.provider_path`
  - `event.config.provider_path` is now a required parameter of the
    `DiscoverPdrs` task
  - `event.config.collection` is no longer a parameter to the `DiscoverPdrs`
    task
  - Collections no longer support the `provider_path` property. The tasks that
    relied on that property are now referencing `config.meta.provider_path`.
    Workflows should be updated accordingly.

- **CUMULUS-1997**
  - `@cumulus/cmr-client/CMRSearchConceptQueue` parameters have been changed to take a `cmrSettings` object containing clientId, provider, and auth information. This can be generated using `@cumulus/cmrjs/cmr-utils/getCmrSettings`. The `cmrEnvironment` variable has been removed.

### Added

- **CUMULUS-1800**
  - Added task configuration setting named `syncChecksumFiles` to the
    SyncGranule task. This setting is `false` by default, but when set to
    `true`, all checksum files associated with data files that are downloaded
    will be downloaded as well.
- **CUMULUS-1952**
  - Updated HTTP(S) provider client to accept username/password for Basic authorization. This change adds support for Basic Authorization such as Earthdata login redirects to ingest (i.e. as implemented in SyncGranule), but not to discovery (i.e. as implemented in DiscoverGranules). Discovery still expects the provider's file system to be publicly accessible, but not the individual files and their contents.
  - **NOTE**: Using this in combination with the HTTP protocol may expose usernames and passwords to intermediary network entities. HTTPS is highly recommended.
- **CUMULUS-1997**
  - Added optional `launchpad` configuration to `@cumulus/hyrax-metadata-updates` task config schema.

### Fixed

- **CUMULUS-1997**
  - Updated all CMR operations to use configured authentication scheme
- **CUMULUS-2010**
  - Updated `@cumulus/api/launchpadSaml` to support multiple userGroup attributes from the SAML response

## [v1.23.2] 2020-05-22

### BREAKING CHANGES

- Updates to the Cumulus archive API:
  - All endpoints now return a `401` response instead of a `403` for any request where the JWT passed as a Bearer token is invalid.
  - POST `/refresh` and DELETE `/token/<token>` endpoints now return a `401` response for requests with expired tokens

- **CUMULUS-1894**
  - `@cumulus/ingest/granule.handleDuplicateFile()`
    - The `copyOptions` parameter has been removed
    - An `ACL` parameter has been added
  - `@cumulus/ingest/granule.renameS3FileWithTimestamp()`
    - Now returns `undefined`

- **CUMULUS-1896**
  Updated all Cumulus core lambdas to utilize the new message adapter streaming interface via [cumulus-message-adapter-js v1.2.0](https://github.com/nasa/cumulus-message-adapter-js/releases/tag/v1.2.0).   Users of this version of Cumulus (or later) must utilize version 1.3.0 or greater of the [cumulus-message-adapter](https://github.com/nasa/cumulus-message-adapter) to support core lambdas.

- **CUMULUS-1912**
  - `@cumulus/api` reconciliationReports list endpoint returns a list of reconciliationReport records instead of S3Uri.

- **CUMULUS-1969**
  - The `DiscoverGranules` task now expects `provider_path` to be provided at
    `event.config.provider_path`, not `event.config.collection.provider_path`
  - `config.provider_path` is now a required parameter of the `DiscoverGranules`
    task

### MIGRATION STEPS

- To take advantage of the new TTL-based access token expiration implemented in CUMULUS-1777 (see notes below) and clear out existing records in your access tokens table, do the following:
  1. Log out of any active dashboard sessions
  2. Use the AWS console or CLI to delete your `<prefix>-AccessTokensTable` DynamoDB table
  3. [Re-deploy your `data-persistence` module](https://nasa.github.io/cumulus/docs/deployment/upgrade-readme#update-data-persistence-resources), which should re-create the `<prefix>-AccessTokensTable` DynamoDB table
  4. Return to using the Cumulus API/dashboard as normal
- This release requires the Cumulus Message Adapter layer deployed with Cumulus Core to be at least 1.3.0, as the core lambdas have updated to [cumulus-message-adapter-js v1.2.0](https://github.com/nasa/cumulus-message-adapter-js/releases/tag/v1.2.0) and the new CMA interface.  As a result, users should:
  1. Follow the [Cumulus Message Adapter (CMA) deployment instructions](https://nasa.github.io/cumulus/docs/deployment/deployment-readme#deploy-the-cumulus-message-adapter-layer) and install a CMA layer version >=1.3.0
  2. If you are using any custom Node.js Lambdas in your workflows **and** the Cumulus CMA layer/`cumulus-message-adapter-js`, you must update your lambda to use [cumulus-message-adapter-js v1.2.0](https://github.com/nasa/cumulus-message-adapter-js/releases/tag/v1.2.0) and follow the migration instructions in the release notes. Prior versions of `cumulus-message-adapter-js` are not compatible with CMA >= 1.3.0.
- Migrate existing s3 reconciliation report records to database (CUMULUS-1911):
  - After update your `data persistence` module and Cumulus resources, run the command:

  ```bash
  ./node_modules/.bin/cumulus-api migrate --stack `<your-terraform-deployment-prefix>` --migrationVersion migration5
  ```

### Added

- Added a limit for concurrent Elasticsearch requests when doing an index from database operation
- Added the `es_request_concurrency` parameter to the archive and cumulus Terraform modules

- **CUMULUS-1995**
  - Added the `es_index_shards` parameter to the archive and cumulus Terraform modules to configure the number of shards for the ES index
    - If you have an existing ES index, you will need to [reindex](https://nasa.github.io/cumulus-api/#reindex) and then [change index](https://nasa.github.io/cumulus-api/#change-index) to take advantage of shard updates

- **CUMULUS-1894**
  - Added `@cumulus/aws-client/S3.moveObject()`

- **CUMULUS-1911**
  - Added ReconciliationReports table
  - Updated CreateReconciliationReport lambda to save Reconciliation Report records to database
  - Updated dbIndexer and IndexFromDatabase lambdas to index Reconciliation Report records to Elasticsearch
  - Added migration_5 to migrate existing s3 reconciliation report records to database and Elasticsearch
  - Updated `@cumulus/api` package, `tf-modules/archive` and `tf-modules/data-persistence` Terraform modules

- **CUMULUS-1916**
  - Added util function for seeding reconciliation reports when running API locally in dashboard

### Changed

- **CUMULUS-1777**
  - The `expirationTime` property is now a **required field** of the access tokens model.
  - Updated the `AccessTokens` table to set a [TTL](https://docs.aws.amazon.com/amazondynamodb/latest/developerguide/howitworks-ttl.html) on the `expirationTime` field in `tf-modules/data-persistence/dynamo.tf`. As a result, access token records in this table whose `expirationTime` has passed should be **automatically deleted by DynamoDB**.
  - Updated all code creating access token records in the Dynamo `AccessTokens` table to set the `expirationTime` field value in seconds from the epoch.
- **CUMULUS-1912**
  - Updated reconciliationReports endpoints to query against Elasticsearch, delete report from both database and s3
  - Added `@cumulus/api-client/reconciliationReports`
- **CUMULUS-1999**
  - Updated `@cumulus/common/util.deprecate()` so that only a single deprecation notice is printed for each name/version combination

### Fixed

- **CUMULUS-1894**
  - The `SyncGranule` task can now handle files larger than 5 GB
- **CUMULUS-1987**
  - `Remove granule from CMR` operation in `@cumulus/api` now passes token to CMR when fetching granule metadata, allowing removal of private granules
- **CUMULUS-1993**
  - For a given queue, the `sqs-message-consumer` Lambda will now only schedule workflows for rules matching the queue **and the collection information in each queue message (if any)**
    - The consumer also now only reads each queue message **once per Lambda invocation**, whereas previously each message was read **once per queue rule per Lambda invocation**
  - Fixed bug preventing the deletion of multiple SNS rules that share the same SNS topic

### Deprecated

- **CUMULUS-1894**
  - `@cumulus/ingest/granule.copyGranuleFile()`
  - `@cumulus/ingest/granule.moveGranuleFile()`

- **CUMULUS-1987** - Deprecated the following functions:
  - `@cumulus/cmrjs/getMetadata(cmrLink)` -> `@cumulus/cmr-client/CMR.getGranuleMetadata(cmrLink)`
  - `@cumulus/cmrjs/getFullMetadata(cmrLink)`

## [v1.22.1] 2020-05-04

**Note**: v1.22.0 was not released as a package due to npm/release concerns.  Users upgrading to 1.22.x should start with 1.22.1

### Added

- **CUMULUS-1894**
  - Added `@cumulus/aws-client/S3.multipartCopyObject()`
- **CUMULUS-408**
  - Added `certificateUri` field to provider schema. This optional field allows operators to specify an S3 uri to a CA bundle to use for HTTPS requests.
- **CUMULUS-1787**
  - Added `collections/active` endpoint for returning collections with active granules in `@cumulus/api`
- **CUMULUS-1799**
  - Added `@cumulus/common/stack.getBucketsConfigKey()` to return the S3 key for the buckets config object
  - Added `@cumulus/common/workflows.getWorkflowFileKey()` to return the S3 key for a workflow definition object
  - Added `@cumulus/common/workflows.getWorkflowsListKeyPrefix()` to return the S3 key prefix for objects containing workflow definitions
  - Added `@cumulus/message` package containing utilities for building and parsing Cumulus messages
- **CUMULUS-1850**
  - Added `@cumulus/aws-client/Kinesis.describeStream()` to get a Kinesis stream description
- **CUMULUS-1853**
  - Added `@cumulus/integration-tests/collections.createCollection()`
  - Added `@cumulus/integration-tests/executions.findExecutionArn()`
  - Added `@cumulus/integration-tests/executions.getExecutionWithStatus()`
  - Added `@cumulus/integration-tests/granules.getGranuleWithStatus()`
  - Added `@cumulus/integration-tests/providers.createProvider()`
  - Added `@cumulus/integration-tests/rules.createOneTimeRule()`

### Changed

- **CUMULUS-1682**
  - Moved all `@cumulus/ingest/parse-pdr` code into the `parse-pdr` task as it had become tightly coupled with that task's handler and was not used anywhere else. Unit tests also restored.
- **CUMULUS-1820**
  - Updated the Thin Egress App module used in `tf-modules/distribution/main.tf` to build 74. [See the release notes](https://github.com/asfadmin/thin-egress-app/releases/tag/tea-build.74).
- **CUMULUS-1852**
  - Updated POST endpoints for `/collections`, `/providers`, and `/rules` to log errors when returning a 500 response
  - Updated POST endpoint for `/collections`:
    - Return a 400 response when the `name` or `version` fields are missing
    - Return a 409 response if the collection already exists
    - Improved error messages to be more explicit
  - Updated POST endpoint for `/providers`:
    - Return a 400 response if the `host` field value is invalid
    - Return a 409 response if the provider already exists
  - Updated POST endpoint for `/rules`:
    - Return a 400 response if rule `name` is invalid
    - Return a 400 response if rule `type` is invalid
- **CUMULUS-1891**
  - Updated the following endpoints using async operations to return a 503 error if the ECS task  cannot be started and a 500 response for a non-specific error:
    - POST `/replays`
    - POST `/bulkDelete`
    - POST `/elasticsearch/index-from-database`
    - POST `/granules/bulk`

### Fixed

- **CUMULUS-408**
  - Fixed HTTPS discovery and ingest.

- **CUMULUS-1850**
  - Fixed a bug in Kinesis event processing where the message consumer would not properly filter available rules based on the collection information in the event and the Kinesis stream ARN

- **CUMULUS-1853**
  - Fixed a bug where attempting to create a rule containing a payload property
    would fail schema validation.

- **CUMULUS-1854**
  - Rule schema is validated before starting workflows or creating event source mappings

- **CUMULUS-1974**
  - Fixed @cumulus/api webpack config for missing underscore object due to underscore update

- **CUMULUS-2210**
  - Fixed `cmr_oauth_provider` variable not being propogated to reconciliation reports

### Deprecated

- **CUMULUS-1799** - Deprecated the following code. For cases where the code was moved into another package, the new code location is noted:
  - `@cumulus/aws-client/StepFunctions.fromSfnExecutionName()`
  - `@cumulus/aws-client/StepFunctions.toSfnExecutionName()`
  - `@cumulus/aws-client/StepFunctions.getExecutionArn()` -> `@cumulus/message/Executions.buildExecutionArn()`
  - `@cumulus/aws-client/StepFunctions.getExecutionUrl()` -> `@cumulus/message/Executions.getExecutionUrlFromArn()`
  - `@cumulus/aws-client/StepFunctions.getStateMachineArn()` -> `@cumulus/message/Executions.getStateMachineArnFromExecutionArn()`
  - `@cumulus/aws-client/StepFunctions.pullStepFunctionEvent()` -> `@cumulus/message/StepFunctions.pullStepFunctionEvent()`
  - `@cumulus/common/bucketsConfigJsonObject()`
  - `@cumulus/common/CloudWatchLogger`
  - `@cumulus/common/collection-config-store/CollectionConfigStore` -> `@cumulus/collection-config-store`
  - `@cumulus/common/collection-config-store.constructCollectionId()` -> `@cumulus/message/Collections.constructCollectionId`
  - `@cumulus/common/concurrency.limit()`
  - `@cumulus/common/concurrency.mapTolerant()`
  - `@cumulus/common/concurrency.promiseUrl()`
  - `@cumulus/common/concurrency.toPromise()`
  - `@cumulus/common/concurrency.unless()`
  - `@cumulus/common/config.buildSchema()`
  - `@cumulus/common/config.parseConfig()`
  - `@cumulus/common/config.resolveResource()`
  - `@cumulus/common/config.resourceToArn()`
  - `@cumulus/common/FieldPattern`
  - `@cumulus/common/launchpad.getLaunchpadToken()` -> `@cumulus/launchpad-auth/index.getLaunchpadToken()`
  - `@cumulus/common/LaunchpadToken` -> `@cumulus/launchpad-auth/LaunchpadToken`
  - `@cumulus/common/launchpad.validateLaunchpadToken()` -> `@cumulus/launchpad-auth/index.validateLaunchpadToken()`
  - `@cumulus/common/message.buildCumulusMeta()` -> `@cumulus/message/Build.buildCumulusMeta()`
  - `@cumulus/common/message.buildQueueMessageFromTemplate()` -> `@cumulus/message/Build.buildQueueMessageFromTemplate()`
  - `@cumulus/common/message.getCollectionIdFromMessage()` -> `@cumulus/message/Collections.getCollectionIdFromMessage()`
  - `@cumulus/common/message.getMessageExecutionArn()` -> `@cumulus/message/Executions.getMessageExecutionArn()`
  - `@cumulus/common/message.getMessageExecutionName()` -> `@cumulus/message/Executions.getMessageExecutionName()`
  - `@cumulus/common/message.getMaximumExecutions()` -> `@cumulus/message/Queue.getMaximumExecutions()`
  - `@cumulus/common/message.getMessageFromTemplate()`
  - `@cumulus/common/message.getMessageStateMachineArn()` -> `@cumulus/message/Executions.getMessageStateMachineArn()`)
  - `@cumulus/common/message.getMessageGranules()` -> `@cumulus/message/Granules.getMessageGranules()`
  - `@cumulus/common/message.getQueueNameByUrl()` -> `@cumulus/message/Queue.getQueueNameByUrl()`
  - `@cumulus/common/message.getQueueName()` -> `@cumulus/message/Queue.getQueueName()`)
  - `@cumulus/common/message.hasQueueAndExecutionLimit()` -> `@cumulus/message/Queue.hasQueueAndExecutionLimit()`
  - `@cumulus/common/Semaphore`
  - `@cumulus/common/test-utils.throttleOnce()`
  - `@cumulus/common/workflows.getWorkflowArn()`
  - `@cumulus/common/workflows.getWorkflowFile()`
  - `@cumulus/common/workflows.getWorkflowList()`
  - `@cumulus/common/workflows.getWorkflowTemplate()`
  - `@cumulus/integration-tests/sfnStep/SfnStep.parseStepMessage()` -> `@cumulus/message/StepFunctions.parseStepMessage()`
- **CUMULUS-1858** - Deprecated the following functions.
  - `@cumulus/common/string.globalReplace()`
  - `@cumulus/common/string.isNonEmptyString()`
  - `@cumulus/common/string.isValidHostname()`
  - `@cumulus/common/string.match()`
  - `@cumulus/common/string.matches()`
  - `@cumulus/common/string.replace()`
  - `@cumulus/common/string.toLower()`
  - `@cumulus/common/string.toUpper()`

### Removed

- **CUMULUS-1799**: Deprecated code removals:
  - Removed from `@cumulus/common/aws`:
    - `pullStepFunctionEvent()`
  - Removed `@cumulus/common/sfnStep`
  - Removed `@cumulus/common/StepFunctions`

## [v1.21.0] 2020-03-30

### PLEASE NOTE

- **CUMULUS-1762**: the `messageConsumer` for `sns` and `kinesis`-type rules now fetches
  the collection information from the message. You should ensure that your rule's collection
  name and version match what is in the message for these ingest messages to be processed.
  If no matching rule is found, an error will be thrown and logged in the
  `messageConsumer` Lambda function's log group.

### Added

- **CUMULUS-1629**`
  - Updates discover-granules task to respect/utilize duplicateHandling configuration such that
    - skip:               Duplicates will be filtered from the granule list
    - error:              Duplicates encountered will result in step failure
    - replace, version:   Duplicates will be ignored and handled as normal.
  - Adds a new copy of the API lambda `PrivateApiLambda()` which is configured to not require authentication. This Lambda is not connected to an API gateway
  - Adds `@cumulus/api-client` with functions for use by workflow lambdas to call the API when needed

- **CUMULUS-1732**
  - Added Python task/activity workflow and integration test (`PythonReferenceSpec`) to test `cumulus-message-adapter-python`and `cumulus-process-py` integration.
- **CUMULUS-1795**
  - Added an IAM policy on the Cumulus EC2 creation to enable SSM when the `deploy_to_ngap` flag is true

### Changed

- **CUMULUS-1762**
  - the `messageConsumer` for `sns` and `kinesis`-type rules now fetches the collection
    information from the message.

### Deprecated

- **CUMULUS-1629**
  - Deprecate `granulesApi`, `rulesApi`, `emsApi`, `executionsAPI` from `@cumulus/integration-test/api` in favor of code moved to `@cumulus/api-client`

### Removed

- **CUMULUS-1799**: Deprecated code removals
  - Removed deprecated method `@cumulus/api/models/Granule.createGranulesFromSns()`
  - Removed deprecated method `@cumulus/api/models/Granule.removeGranuleFromCmr()`
  - Removed from `@cumulus/common/aws`:
    - `apigateway()`
    - `buildS3Uri()`
    - `calculateS3ObjectChecksum()`
    - `cf()`
    - `cloudwatch()`
    - `cloudwatchevents()`
    - `cloudwatchlogs()`
    - `createAndWaitForDynamoDbTable()`
    - `createQueue()`
    - `deleteSQSMessage()`
    - `describeCfStackResources()`
    - `downloadS3File()`
    - `downloadS3Files()`
    - `DynamoDbSearchQueue` class
    - `dynamodbstreams()`
    - `ec2()`
    - `ecs()`
    - `fileExists()`
    - `findResourceArn()`
    - `fromSfnExecutionName()`
    - `getFileBucketAndKey()`
    - `getJsonS3Object()`
    - `getQueueUrl()`
    - `getObjectSize()`
    - `getS3ObjectReadStream()`
    - `getSecretString()`
    - `getStateMachineArn()`
    - `headObject()`
    - `isThrottlingException()`
    - `kinesis()`
    - `lambda()`
    - `listS3Objects()`
    - `promiseS3Upload()`
    - `publishSnsMessage()`
    - `putJsonS3Object()`
    - `receiveSQSMessages()`
    - `s3CopyObject()`
    - `s3GetObjectTagging()`
    - `s3Join()`
    - `S3ListObjectsV2Queue` class
    - `s3TagSetToQueryString()`
    - `s3PutObjectTagging()`
    - `secretsManager()`
    - `sendSQSMessage()`
    - `sfn()`
    - `sns()`
    - `sqs()`
    - `sqsQueueExists()`
    - `toSfnExecutionName()`
    - `uploadS3FileStream()`
    - `uploadS3Files()`
    - `validateS3ObjectChecksum()`
  - Removed `@cumulus/common/CloudFormationGateway` class
  - Removed `@cumulus/common/concurrency/Mutex` class
  - Removed `@cumulus/common/errors`
  - Removed `@cumulus/common/sftp`
  - Removed `@cumulus/common/string.unicodeEscape`
  - Removed `@cumulus/cmrjs/cmr-utils.getGranuleId()`
  - Removed `@cumulus/cmrjs/cmr-utils.getCmrFiles()`
  - Removed `@cumulus/cmrjs/cmr/CMR` class
  - Removed `@cumulus/cmrjs/cmr/CMRSearchConceptQueue` class
  - Removed `@cumulus/cmrjs/utils.getHost()`
  - Removed `@cumulus/cmrjs/utils.getIp()`
  - Removed `@cumulus/cmrjs/utils.hostId()`
  - Removed `@cumulus/cmrjs/utils/ummVersion()`
  - Removed `@cumulus/cmrjs/utils.updateToken()`
  - Removed `@cumulus/cmrjs/utils.validateUMMG()`
  - Removed `@cumulus/ingest/aws.getEndpoint()`
  - Removed `@cumulus/ingest/aws.getExecutionUrl()`
  - Removed `@cumulus/ingest/aws/invoke()`
  - Removed `@cumulus/ingest/aws/CloudWatch` class
  - Removed `@cumulus/ingest/aws/ECS` class
  - Removed `@cumulus/ingest/aws/Events` class
  - Removed `@cumulus/ingest/aws/SQS` class
  - Removed `@cumulus/ingest/aws/StepFunction` class
  - Removed `@cumulus/ingest/util.normalizeProviderPath()`
  - Removed `@cumulus/integration-tests/index.listCollections()`
  - Removed `@cumulus/integration-tests/index.listProviders()`
  - Removed `@cumulus/integration-tests/index.rulesList()`
  - Removed `@cumulus/integration-tests/api/api.addCollectionApi()`

## [v1.20.0] 2020-03-12

### BREAKING CHANGES

- **CUMULUS-1714**
  - Changed the format of the message sent to the granule SNS Topic. Message includes the granule record under `record` and the type of event under `event`. Messages with `deleted` events will have the record that was deleted with a `deletedAt` timestamp. Options for `event` are `Create | Update | Delete`
- **CUMULUS-1769** - `deploy_to_ngap` is now a **required** variable for the `tf-modules/cumulus` module. **For those deploying to NGAP environments, this variable should always be set to `true`.**

### Notable changes

- **CUMULUS-1739** - You can now exclude Elasticsearch from your `tf-modules/data-persistence` deployment (via `include_elasticsearch = false`) and your `tf-modules/cumulus` module will still deploy successfully.

- **CUMULUS-1769** - If you set `deploy_to_ngap = true` for the `tf-modules/archive` Terraform module, **you can only deploy your archive API gateway as `PRIVATE`**, not `EDGE`.

### Added

- Added `@cumulus/aws-client/S3.getS3ObjectReadStreamAsync()` to deal with S3 eventual consistency issues by checking for the existence an S3 object with retries before getting a readable stream for that object.
- **CUMULUS-1769**
  - Added `deploy_to_ngap` boolean variable for the `tf-modules/cumulus` and `tf-modules/archive` Terraform modules. This variable is required. **For those deploying to NGAP environments, this variable should always be set to `true`.**
- **HYRAX-70**
  - Add the hyrax-metadata-update task

### Changed

- [`AccessToken.get()`](https://github.com/nasa/cumulus/blob/master/packages/api/models/access-tokens.js) now enforces [strongly consistent reads from DynamoDB](https://docs.aws.amazon.com/amazondynamodb/latest/developerguide/HowItWorks.ReadConsistency.html)
- **CUMULUS-1739**
  - Updated `tf-modules/data-persistence` to make Elasticsearch alarm resources and outputs conditional on the `include_elasticsearch` variable
  - Updated `@cumulus/aws-client/S3.getObjectSize` to include automatic retries for any failures from `S3.headObject`
- **CUMULUS-1784**
  - Updated `@cumulus/api/lib/DistributionEvent.remoteIP()` to parse the IP address in an S3 access log from the `A-sourceip` query parameter if present, otherwise fallback to the original parsing behavior.
- **CUMULUS-1768**
  - The `stats/summary` endpoint reports the distinct collections for the number of granules reported

### Fixed

- **CUMULUS-1739** - Fixed the `tf-modules/cumulus` and `tf-modules/archive` modules to make these Elasticsearch variables truly optional:
  - `elasticsearch_domain_arn`
  - `elasticsearch_hostname`
  - `elasticsearch_security_group_id`

- **CUMULUS-1768**
  - Fixed the `stats/` endpoint so that data is correctly filtered by timestamp and `processingTime` is calculated correctly.

- **CUMULUS-1769**
  - In the `tf-modules/archive` Terraform module, the `lifecycle` block ignoring changes to the `policy` of the archive API gateway is now only enforced if `deploy_to_ngap = true`. This fixes a bug where users deploying outside of NGAP could not update their API gateway's resource policy when going from `PRIVATE` to `EDGE`, preventing their API from being accessed publicly.

- **CUMULUS-1775**
  - Fix/update api endpoint to use updated google auth endpoints such that it will work with new accounts

### Removed

- **CUMULUS-1768**
  - Removed API endpoints `stats/histogram` and `stats/average`. All advanced stats needs should be acquired from Cloud Metrics or similarly configured ELK stack.

## [v1.19.0] 2020-02-28

### BREAKING CHANGES

- **CUMULUS-1736**
  - The `@cumulus/discover-granules` task now sets the `dataType` of discovered
    granules based on the `name` of the configured collection, not the
    `dataType`.
  - The config schema of the `@cumulus/discover-granules` task now requires that
    collections contain a `version`.
  - The `@cumulus/sync-granule` task will set the `dataType` and `version` of a
    granule based on the configured collection if those fields are not already
    set on the granule. Previously it was using the `dataType` field of the
    configured collection, then falling back to the `name` field of the
    collection. This update will just use the `name` field of the collection to
    set the `dataType` field of the granule.

- **CUMULUS-1446**
  - Update the `@cumulus/integration-tests/api/executions.getExecution()`
    function to parse the response and return the execution, rather than return
    the full API response.

- **CUMULUS-1672**
  - The `cumulus` Terraform module in previous releases set a
    `Deployment = var.prefix` tag on all resources that it managed. In this
    release, a `tags` input variable has been added to the `cumulus` Terraform
    module to allow resource tagging to be customized. No default tags will be
    applied to Cumulus-managed resources. To replicate the previous behavior,
    set `tags = { Deployment: var.prefix }` as an input variable for the
    `cumulus` Terraform module.

- **CUMULUS-1684 Migration Instructions**
  - In previous releases, a provider's username and password were encrypted
    using a custom encryption library. That has now been updated to use KMS.
    This release includes a Lambda function named
    `<prefix>-ProviderSecretsMigration`, which will re-encrypt existing
    provider credentials to use KMS. After this release has been deployed, you
    will need to manually invoke that Lambda function using either the AWS CLI
    or AWS Console. It should only need to be successfully run once.
  - Future releases of Cumulus will invoke a
    `<prefix>-VerifyProviderSecretsMigration` Lambda function as part of the
    deployment, which will cause the deployment to fail if the migration
    Lambda has not been run.

- **CUMULUS-1718**
  - The `@cumulus/sf-sns-report` task for reporting mid-workflow updates has been retired.
  This task was used as the `PdrStatusReport` task in our ParsePdr example workflow.
  If you have a ParsePdr or other workflow using this task, use `@cumulus/sf-sqs-report` instead.
  Trying to deploy the old task will result in an error as the cumulus module no longer exports `sf_sns_report_task`.
  - Migration instruction: In your workflow definition, for each step using the old task change:
  `"Resource": "${module.cumulus.sf_sns_report_task.task_arn}"`
  to
  `"Resource": "${module.cumulus.sf_sqs_report_task.task_arn}"`

- **CUMULUS-1755**
  - The `thin_egress_jwt_secret_name` variable for the `tf-modules/cumulus` Terraform module is now **required**. This variable is passed on to the Thin Egress App in `tf-modules/distribution/main.tf`, which uses the keys stored in the secret to sign JWTs. See the [Thin Egress App documentation on how to create a value for this secret](https://github.com/asfadmin/thin-egress-app#setting-up-the-jwt-cookie-secrets).

### Added

- **CUMULUS-1446**
  - Add `@cumulus/common/FileUtils.readJsonFile()` function
  - Add `@cumulus/common/FileUtils.readTextFile()` function
  - Add `@cumulus/integration-tests/api/collections.createCollection()` function
  - Add `@cumulus/integration-tests/api/collections.deleteCollection()` function
  - Add `@cumulus/integration-tests/api/collections.getCollection()` function
  - Add `@cumulus/integration-tests/api/providers.getProvider()` function
  - Add `@cumulus/integration-tests/index.getExecutionOutput()` function
  - Add `@cumulus/integration-tests/index.loadCollection()` function
  - Add `@cumulus/integration-tests/index.loadProvider()` function
  - Add `@cumulus/integration-tests/index.readJsonFilesFromDir()` function

- **CUMULUS-1672**
  - Add a `tags` input variable to the `archive` Terraform module
  - Add a `tags` input variable to the `cumulus` Terraform module
  - Add a `tags` input variable to the `cumulus_ecs_service` Terraform module
  - Add a `tags` input variable to the `data-persistence` Terraform module
  - Add a `tags` input variable to the `distribution` Terraform module
  - Add a `tags` input variable to the `ingest` Terraform module
  - Add a `tags` input variable to the `s3-replicator` Terraform module

- **CUMULUS-1707**
  - Enable logrotate on ECS cluster

- **CUMULUS-1684**
  - Add a `@cumulus/aws-client/KMS` library of KMS-related functions
  - Add `@cumulus/aws-client/S3.getTextObject()`
  - Add `@cumulus/sftp-client` package
  - Create `ProviderSecretsMigration` Lambda function
  - Create `VerifyProviderSecretsMigration` Lambda function

- **CUMULUS-1548**
  - Add ability to put default Cumulus logs in Metrics' ELK stack
  - Add ability to add custom logs to Metrics' ELK Stack

- **CUMULUS-1702**
  - When logs are sent to Metrics' ELK stack, the logs endpoints will return results from there

- **CUMULUS-1459**
  - Async Operations are indexed in Elasticsearch
  - To index any existing async operations you'll need to perform an index from
    database function.

- **CUMULUS-1717**
  - Add `@cumulus/aws-client/deleteAndWaitForDynamoDbTableNotExists`, which
    deletes a DynamoDB table and waits to ensure the table no longer exists
  - Added `publishGranules` Lambda to handle publishing granule messages to SNS when granule records are written to DynamoDB
  - Added `@cumulus/api/models/Granule.storeGranulesFromCumulusMessage` to store granules from a Cumulus message to DynamoDB

- **CUMULUS-1718**
  - Added `@cumulus/sf-sqs-report` task to allow mid-workflow reporting updates.
  - Added `stepfunction_event_reporter_queue_url` and `sf_sqs_report_task` outputs to the `cumulus` module.
  - Added `publishPdrs` Lambda to handle publishing PDR messages to SNS when PDR records are written to DynamoDB.
  - Added `@cumulus/api/models/Pdr.storePdrFromCumulusMessage` to store PDRs from a Cumulus message to DynamoDB.
  - Added `@cumulus/aws-client/parseSQSMessageBody` to parse an SQS message body string into an object.

- **Ability to set custom backend API url in the archive module**
  - Add `api_url` definition in `tf-modules/cumulus/archive.tf`
  - Add `archive_api_url` variable in `tf-modules/cumulus/variables.tf`

- **CUMULUS-1741**
  - Added an optional `elasticsearch_security_group_ids` variable to the
    `data-persistence` Terraform module to allow additional security groups to
    be assigned to the Elasticsearch Domain.

- **CUMULUS-1752**
  - Added `@cumulus/integration-tests/api/distribution.invokeTEADistributionLambda` to simulate a request to the [Thin Egress App](https://github.com/asfadmin/thin-egress-app) by invoking the Lambda and getting a response payload.
  - Added `@cumulus/integration-tests/api/distribution.getTEARequestHeaders` to generate necessary request headers for a request to the Thin Egress App
  - Added `@cumulus/integration-tests/api/distribution.getTEADistributionApiFileStream` to get a response stream for a file served by Thin Egress App
  - Added `@cumulus/integration-tests/api/distribution.getTEADistributionApiRedirect` to get a redirect response from the Thin Egress App

- **CUMULUS-1755**
  - Added `@cumulus/aws-client/CloudFormation.describeCfStack()` to describe a Cloudformation stack
  - Added `@cumulus/aws-client/CloudFormation.getCfStackParameterValues()` to get multiple parameter values for a Cloudformation stack

### Changed

- **CUMULUS-1725**
  - Moved the logic that updates the granule files cache Dynamo table into its
    own Lambda function called `granuleFilesCacheUpdater`.

- **CUMULUS-1736**
  - The `collections` model in the API package now determines the name of a
    collection based on the `name` property, rather than using `dataType` and
    then falling back to `name`.
  - The `@cumulus/integration-tests.loadCollection()` function no longer appends
    the postfix to the end of the collection's `dataType`.
  - The `@cumulus/integration-tests.addCollections()` function no longer appends
    the postfix to the end of the collection's `dataType`.

- **CUMULUS-1672**
  - Add a `retryOptions` parameter to the `@cumulus/aws-client/S3.headObject`
     function, which will retry if the object being queried does not exist.

- **CUMULUS-1446**
  - Mark the `@cumulus/integration-tests/api.addCollectionApi()` function as
    deprecated
  - Mark the `@cumulus/integration-tests/index.listCollections()` function as
    deprecated
  - Mark the `@cumulus/integration-tests/index.listProviders()` function as
    deprecated
  - Mark the `@cumulus/integration-tests/index.rulesList()` function as
    deprecated

- **CUMULUS-1672**
  - Previously, the `cumulus` module defaulted to setting a
    `Deployment = var.prefix` tag on all resources that it managed. In this
    release, the `cumulus` module will now accept a `tags` input variable that
    defines the tags to be assigned to all resources that it manages.
  - Previously, the `data-persistence` module defaulted to setting a
    `Deployment = var.prefix` tag on all resources that it managed. In this
    release, the `data-persistence` module will now accept a `tags` input
    variable that defines the tags to be assigned to all resources that it
    manages.
  - Previously, the `distribution` module defaulted to setting a
    `Deployment = var.prefix` tag on all resources that it managed. In this
    release, the `distribution` module will now accept a `tags` input variable
    that defines the tags to be assigned to all resources that it manages.
  - Previously, the `ingest` module defaulted to setting a
    `Deployment = var.prefix` tag on all resources that it managed. In this
    release, the `ingest` module will now accept a `tags` input variable that
    defines the tags to be assigned to all resources that it manages.
  - Previously, the `s3-replicator` module defaulted to setting a
    `Deployment = var.prefix` tag on all resources that it managed. In this
    release, the `s3-replicator` module will now accept a `tags` input variable
    that defines the tags to be assigned to all resources that it manages.

- **CUMULUS-1684**
  - Update the API package to encrypt provider credentials using KMS instead of
    using RSA keys stored in S3

- **CUMULUS-1717**
  - Changed name of `cwSfExecutionEventToDb` Lambda to `cwSfEventToDbRecords`
  - Updated `cwSfEventToDbRecords` to write granule records to DynamoDB from the incoming Cumulus message

- **CUMULUS-1718**
  - Renamed `cwSfEventToDbRecords` to `sfEventSqsToDbRecords` due to architecture change to being a consumer of an SQS queue of Step Function Cloudwatch events.
  - Updated `sfEventSqsToDbRecords` to write PDR records to DynamoDB from the incoming Cumulus message
  - Moved `data-cookbooks/sns.md` to `data-cookbooks/ingest-notifications.md` and updated it to reflect recent changes.

- **CUMULUS-1748**
  - (S)FTP discovery tasks now use the provider-path as-is instead of forcing it to a relative path.
  - Improved error handling to catch permission denied FTP errors better and log them properly. Workflows will still fail encountering this error and we intend to consider that approach in a future ticket.

- **CUMULUS-1752**
  - Moved class for parsing distribution events to its own file: `@cumulus/api/lib/DistributionEvent.js`
    - Updated `DistributionEvent` to properly parse S3 access logs generated by requests from the [Thin Egress App](https://github.com/asfadmin/thin-egress-app)

- **CUMULUS-1753** - Changes to `@cumulus/ingest/HttpProviderClient.js`:
  - Removed regex filter in `HttpProviderClient.list()` that was used to return only files with an extension between 1 and 4 characters long. `HttpProviderClient.list()` will now return all files linked from the HTTP provider host.

- **CUMULUS-1755**
  - Updated the Thin Egress App module used in `tf-modules/distribution/main.tf` to build 61. [See the release notes](https://github.com/asfadmin/thin-egress-app/releases/tag/tea-build.61).

- **CUMULUS-1757**
  - Update @cumulus/cmr-client CMRSearchConceptQueue to take optional cmrEnvironment parameter

### Deprecated

- **CUMULUS-1684**
  - Deprecate `@cumulus/common/key-pair-provider/S3KeyPairProvider`
  - Deprecate `@cumulus/common/key-pair-provider/S3KeyPairProvider.encrypt()`
  - Deprecate `@cumulus/common/key-pair-provider/S3KeyPairProvider.decrypt()`
  - Deprecate `@cumulus/common/kms/KMS`
  - Deprecate `@cumulus/common/kms/KMS.encrypt()`
  - Deprecate `@cumulus/common/kms/KMS.decrypt()`
  - Deprecate `@cumulus/common/sftp.Sftp`

- **CUMULUS-1717**
  - Deprecate `@cumulus/api/models/Granule.createGranulesFromSns`

- **CUMULUS-1718**
  - Deprecate `@cumulus/sf-sns-report`.
    - This task has been updated to always throw an error directing the user to use `@cumulus/sf-sqs-report` instead. This was done because there is no longer an SNS topic to which to publish, and no consumers to listen to it.

- **CUMULUS-1748**
  - Deprecate `@cumulus/ingest/util.normalizeProviderPath`

- **CUMULUS-1752**
  - Deprecate `@cumulus/integration-tests/api/distribution.getDistributionApiFileStream`
  - Deprecate `@cumulus/integration-tests/api/distribution.getDistributionApiRedirect`
  - Deprecate `@cumulus/integration-tests/api/distribution.invokeApiDistributionLambda`

### Removed

- **CUMULUS-1684**
  - Remove the deployment script that creates encryption keys and stores them to
    S3

- **CUMULUS-1768**
  - Removed API endpoints `stats/histogram` and `stats/average`. All advanced stats needs should be acquired from Cloud Metrics or similarly configured ELK stack.

### Fixed

- **Fix default values for urs_url in variables.tf files**
  - Remove trailing `/` from default `urs_url` values.

- **CUMULUS-1610** - Add the Elasticsearch security group to the EC2 security groups

- **CUMULUS-1740** - `cumulus_meta.workflow_start_time` is now set in Cumulus
  messages

- **CUMULUS-1753** - Fixed `@cumulus/ingest/HttpProviderClient.js` to properly handle HTTP providers with:
  - Multiple link tags (e.g. `<a>`) per line of source code
  - Link tags in uppercase or lowercase (e.g. `<A>`)
  - Links with filepaths in the link target (e.g. `<a href="/path/to/file.txt">`). These files will be returned from HTTP file discovery **as the file name only** (e.g. `file.txt`).

- **CUMULUS-1768**
  - Fix an issue in the stats endpoints in `@cumulus/api` to send back stats for the correct type

## [v1.18.0] 2020-02-03

### BREAKING CHANGES

- **CUMULUS-1686**

  - `ecs_cluster_instance_image_id` is now a _required_ variable of the `cumulus` module, instead of optional.

- **CUMULUS-1698**

  - Change variable `saml_launchpad_metadata_path` to `saml_launchpad_metadata_url` in the `tf-modules/cumulus` Terraform module.

- **CUMULUS-1703**
  - Remove the unused `forceDownload` option from the `sync-granule` tasks's config
  - Remove the `@cumulus/ingest/granule.Discover` class
  - Remove the `@cumulus/ingest/granule.Granule` class
  - Remove the `@cumulus/ingest/pdr.Discover` class
  - Remove the `@cumulus/ingest/pdr.Granule` class
  - Remove the `@cumulus/ingest/parse-pdr.parsePdr` function

### Added

- **CUMULUS-1040**

  - Added `@cumulus/aws-client` package to provide utilities for working with AWS services and the Node.js AWS SDK
  - Added `@cumulus/errors` package which exports error classes for use in Cumulus workflow code
  - Added `@cumulus/integration-tests/sfnStep` to provide utilities for parsing step function execution histories

- **CUMULUS-1102**

  - Adds functionality to the @cumulus/api package for better local testing.
    - Adds data seeding for @cumulus/api's localAPI.
      - seed functions allow adding collections, executions, granules, pdrs, providers, and rules to a Localstack Elasticsearch and DynamoDB via `addCollections`, `addExecutions`, `addGranules`, `addPdrs`, `addProviders`, and `addRules`.
    - Adds `eraseDataStack` function to local API server code allowing resetting of local datastack for testing (ES and DynamoDB).
    - Adds optional parameters to the @cumulus/api bin serve to allow for launching the api without destroying the current data.

- **CUMULUS-1697**

  - Added the `@cumulus/tf-inventory` package that provides command line utilities for managing Terraform resources in your AWS account

- **CUMULUS-1703**

  - Add `@cumulus/aws-client/S3.createBucket` function
  - Add `@cumulus/aws-client/S3.putFile` function
  - Add `@cumulus/common/string.isNonEmptyString` function
  - Add `@cumulus/ingest/FtpProviderClient` class
  - Add `@cumulus/ingest/HttpProviderClient` class
  - Add `@cumulus/ingest/S3ProviderClient` class
  - Add `@cumulus/ingest/SftpProviderClient` class
  - Add `@cumulus/ingest/providerClientUtils.buildProviderClient` function
  - Add `@cumulus/ingest/providerClientUtils.fetchTextFile` function

- **CUMULUS-1731**

  - Add new optional input variables to the Cumulus Terraform module to support TEA upgrade:
    - `thin_egress_cookie_domain` - Valid domain for Thin Egress App cookie
    - `thin_egress_domain_cert_arn` - Certificate Manager SSL Cert ARN for Thin
      Egress App if deployed outside NGAP/CloudFront
    - `thin_egress_download_role_in_region_arn` - ARN for reading of Thin Egress
      App data buckets for in-region requests
    - `thin_egress_jwt_algo` - Algorithm with which to encode the Thin Egress
      App JWT cookie
    - `thin_egress_jwt_secret_name` - Name of AWS secret where keys for the Thin
      Egress App JWT encode/decode are stored
    - `thin_egress_lambda_code_dependency_archive_key` - Thin Egress App - S3
      Key of packaged python modules for lambda dependency layer

- **CUMULUS-1733**
  - Add `discovery-filtering` operator doc to document previously undocumented functionality.

- **CUMULUS-1737**
  - Added the `cumulus-test-cleanup` module to run a nightly cleanup on resources left over from the integration tests run from the `example/spec` directory.

### Changed

- **CUMULUS-1102**

  - Updates `@cumulus/api/auth/testAuth` to use JWT instead of random tokens.
  - Updates the default AMI for the ecs_cluster_instance_image_id.

- **CUMULUS-1622**

  - Mutex class has been deprecated in `@cumulus/common/concurrency` and will be removed in a future release.

- **CUMULUS-1686**

  - Changed `ecs_cluster_instance_image_id` to be a required variable of the `cumulus` module and removed the default value.
    The default was not available across accounts and regions, nor outside of NGAP and therefore not particularly useful.

- **CUMULUS-1688**

  - Updated `@cumulus/aws.receiveSQSMessages` not to replace `message.Body` with a parsed object. This behavior was undocumented and confusing as received messages appeared to contradict AWS docs that state `message.Body` is always a string.
  - Replaced `sf_watcher` CloudWatch rule from `cloudwatch-events.tf` with an EventSourceMapping on `sqs2sf` mapped to the `start_sf` SQS queue (in `event-sources.tf`).
  - Updated `sqs2sf` with an EventSourceMapping handler and unit test.

- **CUMULUS-1698**

  - Change variable `saml_launchpad_metadata_path` to `saml_launchpad_metadata_url` in the `tf-modules/cumulus` Terraform module.
  - Updated `@cumulus/api/launchpadSaml` to download launchpad IDP metadata from configured location when the metadata in s3 is not valid, and to work with updated IDP metadata and SAML response.

- **CUMULUS-1731**
  - Upgrade the version of the Thin Egress App deployed by Cumulus to v48
    - Note: New variables available, see the 'Added' section of this changelog.

### Fixed

- **CUMULUS-1664**

  - Updated `dbIndexer` Lambda to remove hardcoded references to DynamoDB table names.

- **CUMULUS-1733**
  - Fixed granule discovery recursion algorithm used in S/FTP protocols.

### Removed

- **CUMULUS-1481**
  - removed `process` config and output from PostToCmr as it was not required by the task nor downstream steps, and should still be in the output message's `meta` regardless.

### Deprecated

- **CUMULUS-1040**
  - Deprecated the following code. For cases where the code was moved into another package, the new code location is noted:
    - `@cumulus/common/CloudFormationGateway` -> `@cumulus/aws-client/CloudFormationGateway`
    - `@cumulus/common/DynamoDb` -> `@cumulus/aws-client/DynamoDb`
    - `@cumulus/common/errors` -> `@cumulus/errors`
    - `@cumulus/common/StepFunctions` -> `@cumulus/aws-client/StepFunctions`
    - All of the exported functions in `@cumulus/commmon/aws` (moved into `@cumulus/aws-client`), except:
      - `@cumulus/common/aws/isThrottlingException` -> `@cumulus/errors/isThrottlingException`
      - `@cumulus/common/aws/improveStackTrace` (not deprecated)
      - `@cumulus/common/aws/retryOnThrottlingException` (not deprecated)
    - `@cumulus/common/sfnStep/SfnStep.parseStepMessage` -> `@cumulus/integration-tests/sfnStep/SfnStep.parseStepMessage`
    - `@cumulus/common/sfnStep/ActivityStep` -> `@cumulus/integration-tests/sfnStep/ActivityStep`
    - `@cumulus/common/sfnStep/LambdaStep` -> `@cumulus/integration-tests/sfnStep/LambdaStep`
    - `@cumulus/common/string/unicodeEscape` -> `@cumulus/aws-client/StepFunctions.unicodeEscape`
    - `@cumulus/common/util/setErrorStack` -> `@cumulus/aws-client/util/setErrorStack`
    - `@cumulus/ingest/aws/invoke` -> `@cumulus/aws-client/Lambda/invoke`
    - `@cumulus/ingest/aws/CloudWatch.bucketSize`
    - `@cumulus/ingest/aws/CloudWatch.cw`
    - `@cumulus/ingest/aws/ECS.ecs`
    - `@cumulus/ingest/aws/ECS`
    - `@cumulus/ingest/aws/Events.putEvent` -> `@cumulus/aws-client/CloudwatchEvents.putEvent`
    - `@cumulus/ingest/aws/Events.deleteEvent` -> `@cumulus/aws-client/CloudwatchEvents.deleteEvent`
    - `@cumulus/ingest/aws/Events.deleteTarget` -> `@cumulus/aws-client/CloudwatchEvents.deleteTarget`
    - `@cumulus/ingest/aws/Events.putTarget` -> `@cumulus/aws-client/CloudwatchEvents.putTarget`
    - `@cumulus/ingest/aws/SQS.attributes` -> `@cumulus/aws-client/SQS.getQueueAttributes`
    - `@cumulus/ingest/aws/SQS.deleteMessage` -> `@cumulus/aws-client/SQS.deleteSQSMessage`
    - `@cumulus/ingest/aws/SQS.deleteQueue` -> `@cumulus/aws-client/SQS.deleteQueue`
    - `@cumulus/ingest/aws/SQS.getUrl` -> `@cumulus/aws-client/SQS.getQueueUrlByName`
    - `@cumulus/ingest/aws/SQS.receiveMessage` -> `@cumulus/aws-client/SQS.receiveSQSMessages`
    - `@cumulus/ingest/aws/SQS.sendMessage` -> `@cumulus/aws-client/SQS.sendSQSMessage`
    - `@cumulus/ingest/aws/StepFunction.getExecutionStatus` -> `@cumulus/aws-client/StepFunction.getExecutionStatus`
    - `@cumulus/ingest/aws/StepFunction.getExecutionUrl` -> `@cumulus/aws-client/StepFunction.getExecutionUrl`

## [v1.17.0] - 2019-12-31

### BREAKING CHANGES

- **CUMULUS-1498**
  - The `@cumulus/cmrjs.publish2CMR` function expects that the value of its
    `creds.password` parameter is a plaintext password.
  - Rather than using an encrypted password from the `cmr_password` environment
    variable, the `@cumulus/cmrjs.updateCMRMetadata` function now looks for an
    environment variable called `cmr_password_secret_name` and fetches the CMR
    password from that secret in AWS Secrets Manager.
  - The `@cumulus/post-to-cmr` task now expects a
    `config.cmr.passwordSecretName` value, rather than `config.cmr.password`.
    The CMR password will be fetched from that secret in AWS Secrets Manager.

### Added

- **CUMULUS-630**

  - Added support for replaying Kinesis records on a stream into the Cumulus Kinesis workflow triggering mechanism: either all the records, or some time slice delimited by start and end timestamps.
  - Added `/replays` endpoint to the operator API for triggering replays.
  - Added `Replay Kinesis Messages` documentation to Operator Docs.
  - Added `manualConsumer` lambda function to consume a Kinesis stream. Used by the replay AsyncOperation.

- **CUMULUS-1687**
  - Added new API endpoint for listing async operations at `/asyncOperations`
  - All asyncOperations now include the fields `description` and `operationType`. `operationType` can be one of the following. [`Bulk Delete`, `Bulk Granules`, `ES Index`, `Kinesis Replay`]

### Changed

- **CUMULUS-1626**

  - Updates Cumulus to use node10/CMA 1.1.2 for all of its internal lambdas in prep for AWS node 8 EOL

- **CUMULUS-1498**
  - Remove the DynamoDB Users table. The list of OAuth users who are allowed to
    use the API is now stored in S3.
  - The CMR password and Launchpad passphrase are now stored in Secrets Manager

## [v1.16.1] - 2019-12-6

**Please note**:

- The `region` argument to the `cumulus` Terraform module has been removed. You may see a warning or error if you have that variable populated.
- Your workflow tasks should use the following versions of the CMA libraries to utilize new granule, parentArn, asyncOperationId, and stackName fields on the logs:
  - `cumulus-message-adapter-js` version 1.0.10+
  - `cumulus-message-adapter-python` version 1.1.1+
  - `cumulus-message-adapter-java` version 1.2.11+
- The `data-persistence` module no longer manages the creation of an Elasticsearch service-linked role for deploying Elasticsearch to a VPC. Follow the [deployment instructions on preparing your VPC](https://nasa.github.io/cumulus/docs/deployment/deployment-readme#vpc-subnets-and-security-group) for guidance on how to create the Elasticsearch service-linked role manually.
- There is now a `distribution_api_gateway_stage` variable for the `tf-modules/cumulus` Terraform module that will be used as the API gateway stage name used for the distribution API (Thin Egress App)
- Default value for the `urs_url` variable is now `https://uat.urs.earthdata.nasa.gov/` in the `tf-modules/cumulus` and `tf-modules/archive` Terraform modules. So deploying the `cumulus` module without a `urs_url` variable set will integrate your Cumulus deployment with the UAT URS environment.

### Added

- **CUMULUS-1563**

  - Added `custom_domain_name` variable to `tf-modules/data-persistence` module

- **CUMULUS-1654**
  - Added new helpers to `@cumulus/common/execution-history`:
    - `getStepExitedEvent()` returns the `TaskStateExited` event in a workflow execution history after the given step completion/failure event
    - `getTaskExitedEventOutput()` returns the output message for a `TaskStateExited` event in a workflow execution history

### Changed

- **CUMULUS-1578**

  - Updates SAML launchpad configuration to authorize via configured userGroup.
    [See the NASA specific documentation (protected)](https://wiki.earthdata.nasa.gov/display/CUMULUS/Cumulus+SAML+Launchpad+Integration)

- **CUMULUS-1579**

  - Elasticsearch list queries use `match` instead of `term`. `term` had been analyzing the terms and not supporting `-` in the field values.

- **CUMULUS-1619**

  - Adds 4 new keys to `@cumulus/logger` to display granules, parentArn, asyncOperationId, and stackName.
  - Depends on `cumulus-message-adapter-js` version 1.0.10+. Cumulus tasks updated to use this version.

- **CUMULUS-1654**

  - Changed `@cumulus/common/SfnStep.parseStepMessage()` to a static class method

- **CUMULUS-1641**
  - Added `meta.retries` and `meta.visibilityTimeout` properties to sqs-type rule. To create sqs-type rule, you're required to configure a dead-letter queue on your queue.
  - Added `sqsMessageRemover` lambda which removes the message from SQS queue upon successful workflow execution.
  - Updated `sqsMessageConsumer` lambda to not delete message from SQS queue, and to retry the SQS message for configured number of times.

### Removed

- Removed `create_service_linked_role` variable from `tf-modules/data-persistence` module.

- **CUMULUS-1321**
  - The `region` argument to the `cumulus` Terraform module has been removed

### Fixed

- **CUMULUS-1668** - Fixed a race condition where executions may not have been
  added to the database correctly
- **CUMULUS-1654** - Fixed issue with `publishReports` Lambda not including workflow execution error information for failed workflows with a single step
- Fixed `tf-modules/cumulus` module so that the `urs_url` variable is passed on to its invocation of the `tf-modules/archive` module

## [v1.16.0] - 2019-11-15

### Added

- **CUMULUS-1321**

  - A `deploy_distribution_s3_credentials_endpoint` variable has been added to
    the `cumulus` Terraform module. If true, the NGAP-backed S3 credentials
    endpoint will be added to the Thin Egress App's API. Default: true

- **CUMULUS-1544**

  - Updated the `/granules/bulk` endpoint to correctly query Elasticsearch when
    granule ids are not provided.

- **CUMULUS-1580**
  - Added `/granules/bulk` endpoint to `@cumulus/api` to perform bulk actions on granules given either a list of granule ids or an Elasticsearch query and the workflow to perform.

### Changed

- **CUMULUS-1561**

  - Fix the way that we are handling Terraform provider version requirements
  - Pass provider configs into child modules using the method that the
    [Terraform documentation](https://www.terraform.io/docs/configuration/modules.html#providers-within-modules)
    suggests
  - Remove the `region` input variable from the `s3_access_test` Terraform module
  - Remove the `aws_profile` and `aws_region` input variables from the
    `s3-replicator` Terraform module

- **CUMULUS-1639**
  - Because of
    [S3's Data Consistency Model](https://docs.aws.amazon.com/AmazonS3/latest/dev/Introduction.html#BasicsObjects),
    there may be situations where a GET operation for an object can temporarily
    return a `NoSuchKey` response even if that object _has_ been created. The
    `@cumulus/common/aws.getS3Object()` function has been updated to support
    retries if a `NoSuchKey` response is returned by S3. This behavior can be
    enabled by passing a `retryOptions` object to that function. Supported
    values for that object can be found here:
    <https://github.com/tim-kos/node-retry#retryoperationoptions>

### Removed

- **CUMULUS-1559**
  - `logToSharedDestination` has been migrated to the Terraform deployment as `log_api_gateway_to_cloudwatch` and will ONLY apply to egress lambdas.
    Due to the differences in the Terraform deployment model, we cannot support a global log subscription toggle for a configurable subset of lambdas.
    However, setting up your own log forwarding for a Lambda with Terraform is fairly simple, as you will only need to add SubscriptionFilters to your Terraform configuration, one per log group.
    See [the Terraform documentation](https://www.terraform.io/docs/providers/aws/r/cloudwatch_log_subscription_filter.html) for details on how to do this.
    An empty FilterPattern ("") will capture all logs in a group.

## [v1.15.0] - 2019-11-04

### BREAKING CHANGES

- **CUMULUS-1644** - When a workflow execution begins or ends, the workflow
  payload is parsed and any new or updated PDRs or granules referenced in that
  workflow are stored to the Cumulus archive. The defined interface says that a
  PDR in `payload.pdr` will be added to the archive, and any granules in
  `payload.granules` will also be added to the archive. In previous releases,
  PDRs found in `meta.pdr` and granules found in `meta.input_granules` were also
  added to the archive. This caused unexpected behavior and has been removed.
  Only PDRs from `payload.pdr` and granules from `payload.granules` will now be
  added to the Cumulus archive.

- **CUMULUS-1449** - Cumulus now uses a universal workflow template when
  starting a workflow that contains general information specific to the
  deployment, but not specific to the workflow. Workflow task configs must be
  defined using AWS step function parameters. As part of this change,
  `CumulusConfig` has been retired and task configs must now be defined under
  the `cma.task_config` key in the Parameters section of a step function
  definition.

  **Migration instructions**:

  NOTE: These instructions require the use of Cumulus Message Adapter v1.1.x+.
  Please ensure you are using a compatible version before attempting to migrate
  workflow configurations. When defining workflow steps, remove any
  `CumulusConfig` section, as shown below:

  ```yaml
  ParsePdr:
    CumulusConfig:
      provider: "{$.meta.provider}"
      bucket: "{$.meta.buckets.internal.name}"
      stack: "{$.meta.stack}"
  ```

  Instead, use AWS Parameters to pass `task_config` for the task directly into
  the Cumulus Message Adapter:

  ```yaml
  ParsePdr:
    Parameters:
      cma:
        event.$: "$"
        task_config:
          provider: "{$.meta.provider}"
          bucket: "{$.meta.buckets.internal.name}"
          stack: "{$.meta.stack}"
  ```

  In this example, the `cma` key is used to pass parameters to the message
  adapter. Using `task_config` in combination with `event.$: '$'` allows the
  message adapter to process `task_config` as the `config` passed to the Cumulus
  task. See `example/workflows/sips.yml` in the core repository for further
  examples of how to set the Parameters.

  Additionally, workflow configurations for the `QueueGranules` and `QueuePdrs`
  tasks need to be updated:

  - `queue-pdrs` config changes:
    - `parsePdrMessageTemplateUri` replaced with `parsePdrWorkflow`, which is
      the workflow name (i.e. top-level name in `config.yml`, e.g. 'ParsePdr').
    - `internalBucket` and `stackName` configs now required to look up
      configuration from the deployment. Brings the task config in line with
      that of `queue-granules`.
  - `queue-granules` config change: `ingestGranuleMessageTemplateUri` replaced
    with `ingestGranuleWorkflow`, which is the workflow name (e.g.
    'IngestGranule').

- **CUMULUS-1396** - **Workflow steps at the beginning and end of a workflow
  using the `SfSnsReport` Lambda have now been deprecated (e.g. `StartStatus`,
  `StopStatus`) and should be removed from your workflow definitions**. These
  steps were used for publishing ingest notifications and have been replaced by
  an implementation using Cloudwatch events for Step Functions to trigger a
  Lambda that publishes ingest notifications. For further detail on how ingest
  notifications are published, see the notes below on **CUMULUS-1394**. For
  examples of how to update your workflow definitions, see our
  [example workflow definitions](https://github.com/nasa/cumulus/blob/master/example/workflows/).

- **CUMULUS-1470**
  - Remove Cumulus-defined ECS service autoscaling, allowing integrators to
    better customize autoscaling to meet their needs. In order to use
    autoscaling with ECS services, appropriate
    `AWS::ApplicationAutoScaling::ScalableTarget`,
    `AWS::ApplicationAutoScaling::ScalingPolicy`, and `AWS::CloudWatch::Alarm`
    resources should be defined in a kes overrides file. See
    [this example](https://github.com/nasa/cumulus/blob/release-1.15.x/example/overrides/app/cloudformation.template.yml)
    for an example.
  - The following config parameters are no longer used:
    - ecs.services.\<NAME\>.minTasks
    - ecs.services.\<NAME\>.maxTasks
    - ecs.services.\<NAME\>.scaleInActivityScheduleTime
    - ecs.services.\<NAME\>.scaleInAdjustmentPercent
    - ecs.services.\<NAME\>.scaleOutActivityScheduleTime
    - ecs.services.\<NAME\>.scaleOutAdjustmentPercent
    - ecs.services.\<NAME\>.activityName

### Added

- **CUMULUS-1100**

  - Added 30-day retention properties to all log groups that were missing those policies.

- **CUMULUS-1396**

  - Added `@cumulus/common/sfnStep`:
    - `LambdaStep` - A class for retrieving and parsing input and output to Lambda steps in AWS Step Functions
    - `ActivityStep` - A class for retrieving and parsing input and output to ECS activity steps in AWS Step Functions

- **CUMULUS-1574**

  - Added `GET /token` endpoint for SAML authorization when cumulus is protected by Launchpad.
    This lets a user retieve a token by hand that can be presented to the API.

- **CUMULUS-1625**

  - Added `sf_start_rate` variable to the `ingest` Terraform module, equivalent to `sqs_consumer_rate` in the old model, but will not be automatically applied to custom queues as that was.

- **CUMULUS-1513**
  - Added `sqs`-type rule support in the Cumulus API `@cumulus/api`
  - Added `sqsMessageConsumer` lambda which processes messages from the SQS queues configured in the `sqs` rules.

### Changed

- **CUMULUS-1639**

  - Because of
    [S3's Data Consistency Model](https://docs.aws.amazon.com/AmazonS3/latest/dev/Introduction.html#BasicsObjects),
    there may be situations where a GET operation for an object can temporarily
    return a `NoSuchKey` response even if that object _has_ been created. The
    `@cumulus/common/aws.getS3Object()` function will now retry up to 10 times
    if a `NoSuchKey` response is returned by S3. This can behavior can be
    overridden by passing `{ retries: 0 }` as the `retryOptions` argument.

- **CUMULUS-1449**

  - `queue-pdrs` & `queue-granules` config changes. Details in breaking changes section.
  - Cumulus now uses a universal workflow template when starting workflow that contains general information specific to the deployment, but not specific to the workflow.
  - Changed the way workflow configs are defined, from `CumulusConfig` to a `task_config` AWS Parameter.

- **CUMULUS-1452**

  - Changed the default ECS docker storage drive to `devicemapper`

- **CUMULUS-1453**
  - Removed config schema for `@cumulus/sf-sns-report` task
  - Updated `@cumulus/sf-sns-report` to always assume that it is running as an intermediate step in a workflow, not as the first or last step

### Removed

- **CUMULUS-1449**
  - Retired `CumulusConfig` as part of step function definitions, as this is an artifact of the way Kes parses workflow definitions that was not possible to migrate to Terraform. Use AWS Parameters and the `task_config` key instead. See change note above.
  - Removed individual workflow templates.

### Fixed

- **CUMULUS-1620** - Fixed bug where `message_adapter_version` does not correctly inject the CMA

- **CUMULUS-1396** - Updated `@cumulus/common/StepFunctions.getExecutionHistory()` to recursively fetch execution history when `nextToken` is returned in response

- **CUMULUS-1571** - Updated `@cumulus/common/DynamoDb.get()` to throw any errors encountered when trying to get a record and the record does exist

- **CUMULUS-1452**
  - Updated the EC2 initialization scripts to use full volume size for docker storage
  - Changed the default ECS docker storage drive to `devicemapper`

## [v1.14.5] - 2019-12-30 - [BACKPORT]

### Updated

- **CUMULUS-1626**
  - Updates Cumulus to use node10/CMA 1.1.2 for all of its internal lambdas in prep for AWS node 8 EOL

## [v1.14.4] - 2019-10-28

### Fixed

- **CUMULUS-1632** - Pinned `aws-elasticsearch-connector` package in `@cumulus/api` to version `8.1.3`, since `8.2.0` includes breaking changes

## [v1.14.3] - 2019-10-18

### Fixed

- **CUMULUS-1620** - Fixed bug where `message_adapter_version` does not correctly inject the CMA

- **CUMULUS-1572** - A granule is now included in discovery results even when
  none of its files has a matching file type in the associated collection
  configuration. Previously, if all files for a granule were unmatched by a file
  type configuration, the granule was excluded from the discovery results.
  Further, added support for a `boolean` property
  `ignoreFilesConfigForDiscovery`, which controls how a granule's files are
  filtered at discovery time.

## [v1.14.2] - 2019-10-08

### BREAKING CHANGES

Your Cumulus Message Adapter version should be pinned to `v1.0.13` or lower in your `app/config.yml` using `message_adapter_version: v1.0.13` OR you should use the workflow migration steps below to work with CMA v1.1.1+.

- **CUMULUS-1394** - The implementation of the `SfSnsReport` Lambda requires additional environment variables for integration with the new ingest notification SNS topics. Therefore, **you must update the definition of `SfSnsReport` in your `lambdas.yml` like so**:

```yaml
SfSnsReport:
  handler: index.handler
  timeout: 300
  source: node_modules/@cumulus/sf-sns-report/dist
  tables:
    - ExecutionsTable
  envs:
    execution_sns_topic_arn:
      function: Ref
      value: reportExecutionsSns
    granule_sns_topic_arn:
      function: Ref
      value: reportGranulesSns
    pdr_sns_topic_arn:
      function: Ref
      value: reportPdrsSns
```

- **CUMULUS-1447** -
  The newest release of the Cumulus Message Adapter (v1.1.1) requires that parameterized configuration be used for remote message functionality. Once released, Kes will automatically bring in CMA v1.1.1 without additional configuration.

  **Migration instructions**
  Oversized messages are no longer written to S3 automatically. In order to utilize remote messaging functionality, configure a `ReplaceConfig` AWS Step Function parameter on your CMA task:

  ```yaml
  ParsePdr:
    Parameters:
      cma:
        event.$: "$"
        ReplaceConfig:
          FullMessage: true
  ```

  Accepted fields in `ReplaceConfig` include `MaxSize`, `FullMessage`, `Path` and `TargetPath`.
  See https://github.com/nasa/cumulus-message-adapter/blob/master/CONTRACT.md#remote-message-configuration for full details.

  As this change is backward compatible in Cumulus Core, users wishing to utilize the previous version of the CMA may opt to transition to using a CMA lambda layer, or set `message_adapter_version` in their configuration to a version prior to v1.1.0.

### PLEASE NOTE

- **CUMULUS-1394** - Ingest notifications are now provided via 3 separate SNS topics for executions, granules, and PDRs, instead of a single `sftracker` SNS topic. Whereas the `sftracker` SNS topic received a full Cumulus execution message, the new topics all receive generated records for the given object. The new topics are only published to if the given object exists for the current execution. For a given execution/granule/PDR, **two messages will be received by each topic**: one message indicating that ingest is running and another message indicating that ingest has completed or failed. The new SNS topics are:

  - `reportExecutions` - Receives 1 message per execution
  - `reportGranules` - Receives 1 message per granule in an execution
  - `reportPdrs` - Receives 1 message per PDR

### Added

- **CUMULUS-639**

  - Adds SAML JWT and launchpad token authentication to Cumulus API (configurable)
    - **NOTE** to authenticate with Launchpad ensure your launchpad user_id is in the `<prefix>-UsersTable`
    - when Cumulus configured to protect API via Launchpad:
      - New endpoints
        - `GET /saml/login` - starting point for SAML SSO creates the login request url and redirects to the SAML Identity Provider Service (IDP)
        - `POST /saml/auth` - SAML Assertion Consumer Service. POST receiver from SAML IDP. Validates response, logs the user in, and returnes a SAML-based JWT.
    - Disabled endpoints
      - `POST /refresh`
      - Changes authorization worklow:
      - `ensureAuthorized` now presumes the bearer token is a JWT and tries to validate. If the token is malformed, it attempts to validate the token against Launchpad. This allows users to bring their own token as described here https://wiki.earthdata.nasa.gov/display/CUMULUS/Cumulus+API+with+Launchpad+Authentication. But it also allows dashboard users to manually authenticate via Launchpad SAML to receive a Launchpad-based JWT.

- **CUMULUS-1394**
  - Added `Granule.generateGranuleRecord()` method to granules model to generate a granule database record from a Cumulus execution message
  - Added `Pdr.generatePdrRecord()` method to PDRs model to generate a granule database record from a Cumulus execution message
  - Added helpers to `@cumulus/common/message`:
    - `getMessageExecutionName()` - Get the execution name from a Cumulus execution message
    - `getMessageStateMachineArn()` - Get the state machine ARN from a Cumulus execution message
    - `getMessageExecutionArn()` - Get the execution ARN for a Cumulus execution message
    - `getMessageGranules()` - Get the granules from a Cumulus execution message, if any.
  - Added `@cumulus/common/cloudwatch-event/isFailedSfStatus()` to determine if a Step Function status from a Cloudwatch event is a failed status

### Changed

- **CUMULUS-1308**

  - HTTP PUT of a Collection, Provider, or Rule via the Cumulus API now
    performs full replacement of the existing object with the object supplied
    in the request payload. Previous behavior was to perform a modification
    (partial update) by merging the existing object with the (possibly partial)
    object in the payload, but this did not conform to the HTTP standard, which
    specifies PATCH as the means for modifications rather than replacements.

- **CUMULUS-1375**

  - Migrate Cumulus from deprecated Elasticsearch JS client to new, supported one in `@cumulus/api`

- **CUMULUS-1485** Update `@cumulus/cmr-client` to return error message from CMR for validation failures.

- **CUMULUS-1394**

  - Renamed `Execution.generateDocFromPayload()` to `Execution.generateRecord()` on executions model. The method generates an execution database record from a Cumulus execution message.

- **CUMULUS-1432**

  - `logs` endpoint takes the level parameter as a string and not a number
  - Elasticsearch term query generation no longer converts numbers to boolean

- **CUMULUS-1447**

  - Consolidated all remote message handling code into @common/aws
  - Update remote message code to handle updated CMA remote message flags
  - Update example SIPS workflows to utilize Parameterized CMA configuration

- **CUMULUS-1448** Refactor workflows that are mutating cumulus_meta to utilize meta field

- **CUMULUS-1451**

  - Elasticsearch cluster setting `auto_create_index` will be set to false. This had been causing issues in the bootstrap lambda on deploy.

- **CUMULUS-1456**
  - `@cumulus/api` endpoints default error handler uses `boom` package to format errors, which is consistent with other API endpoint errors.

### Fixed

- **CUMULUS-1432** `logs` endpoint filter correctly filters logs by level
- **CUMULUS-1484** `useMessageAdapter` now does not set CUMULUS_MESSAGE_ADAPTER_DIR when `true`

### Removed

- **CUMULUS-1394**
  - Removed `sfTracker` SNS topic. Replaced by three new SNS topics for granule, execution, and PDR ingest notifications.
  - Removed unused functions from `@cumulus/common/aws`:
    - `getGranuleS3Params()`
    - `setGranuleStatus()`

## [v1.14.1] - 2019-08-29

### Fixed

- **CUMULUS-1455**

  - CMR token links updated to point to CMR legacy services rather than echo

- **CUMULUS-1211**
  - Errors thrown during granule discovery are no longer swallowed and ignored.
    Rather, errors are propagated to allow for proper error-handling and
    meaningful messaging.

## [v1.14.0] - 2019-08-22

### PLEASE NOTE

- We have encountered transient lambda service errors in our integration testing. Please handle transient service errors following [these guidelines](https://docs.aws.amazon.com/step-functions/latest/dg/bp-lambda-serviceexception.html). The workflows in the `example/workflows` folder have been updated with retries configured for these errors.

- **CUMULUS-799** added additional IAM permissions to support reading CloudWatch and API Gateway, so **you will have to redeploy your IAM stack.**

- **CUMULUS-800** Several items:

  - **Delete existing API Gateway stages**: To allow enabling of API Gateway logging, Cumulus now creates and manages a Stage resource during deployment. Before upgrading Cumulus, it is necessary to delete the API Gateway stages on both the Backend API and the Distribution API. Instructions are included in the documenation under [Delete API Gateway Stages](https://nasa.github.io/cumulus/docs/additional-deployment-options/delete-api-gateway-stages).

  - **Set up account permissions for API Gateway to write to CloudWatch**: In a one time operation for your AWS account, to enable CloudWatch Logs for API Gateway, you must first grant the API Gateway permission to read and write logs to CloudWatch for your account. The `AmazonAPIGatewayPushToCloudWatchLogs` managed policy (with an ARN of `arn:aws:iam::aws:policy/service-role/AmazonAPIGatewayPushToCloudWatchLogs`) has all the required permissions. You can find a simple how to in the documentation under [Enable API Gateway Logging.](https://nasa.github.io/cumulus/docs/additional-deployment-options/enable-gateway-logging-permissions)

  - **Configure API Gateway to write logs to CloudWatch** To enable execution logging for the distribution API set `config.yaml` `apiConfigs.distribution.logApigatewayToCloudwatch` value to `true`. More information [Enable API Gateway Logs](https://nasa.github.io/cumulus/docs/additional-deployment-options/enable-api-logs)

  - **Configure CloudWatch log delivery**: It is possible to deliver CloudWatch API execution and access logs to a cross-account shared AWS::Logs::Destination. An operator does this by adding the key `logToSharedDestination` to the `config.yml` at the default level with a value of a writable log destination. More information in the documenation under [Configure CloudWatch Logs Delivery.](https://nasa.github.io/cumulus/docs/additional-deployment-options/configure-cloudwatch-logs-delivery)

  - **Additional Lambda Logging**: It is now possible to configure any lambda to deliver logs to a shared subscriptions by setting `logToSharedDestination` to the ARN of a writable location (either an AWS::Logs::Destination or a Kinesis Stream) on any lambda config. Documentation for [Lambda Log Subscriptions](https://nasa.github.io/cumulus/docs/additional-deployment-options/additional-lambda-logging)

  - **Configure S3 Server Access Logs**: If you are running Cumulus in an NGAP environment you may [configure S3 Server Access Logs](https://nasa.github.io/cumulus/docs/next/deployment/server_access_logging) to be delivered to a shared bucket where the Metrics Team will ingest the logs into their ELK stack. Contact the Metrics team for permission and location.

- **CUMULUS-1368** The Cumulus distribution API has been deprecated and is being replaced by ASF's Thin Egress App. By default, the distribution API will not deploy. Please follow [the instructions for deploying and configuring Thin Egress](https://nasa.github.io/cumulus/docs/deployment/thin_egress_app).

To instead continue to deploy and use the legacy Cumulus distribution app, add the following to your `config.yml`:

```yaml
deployDistributionApi: true
```

If you deploy with no distribution app your deployment will succeed but you may encounter errors in your workflows, particularly in the `MoveGranule` task.

- **CUMULUS-1418** Users who are packaging the CMA in their Lambdas outside of Cumulus may need to update their Lambda configuration. Please see `BREAKING CHANGES` below for details.

### Added

- **CUMULUS-642**
  - Adds Launchpad as an authentication option for the Cumulus API.
  - Updated deployment documentation and added [instructions to setup Cumulus API Launchpad authentication](https://wiki.earthdata.nasa.gov/display/CUMULUS/Cumulus+API+with+Launchpad+Authentication)
- **CUMULUS-1418**
  - Adds usage docs/testing of lambda layers (introduced in PR1125), updates Core example tasks to use the updated `cumulus-ecs-task` and a CMA layer instead of kes CMA injection.
  - Added Terraform module to publish CMA as layer to user account.
- **PR1125** - Adds `layers` config option to support deploying Lambdas with layers
- **PR1128** - Added `useXRay` config option to enable AWS X-Ray for Lambdas.
- **CUMULUS-1345**
  - Adds new variables to the app deployment under `cmr`.
  - `cmrEnvironment` values are `SIT`, `UAT`, or `OPS` with `UAT` as the default.
  - `cmrLimit` and `cmrPageSize` have been added as configurable options.
- **CUMULUS-1273**
  - Added lambda function EmsProductMetadataReport to generate EMS Product Metadata report
- **CUMULUS-1226**
  - Added API endpoint `elasticsearch/index-from-database` to index to an Elasticsearch index from the database for recovery purposes and `elasticsearch/indices-status` to check the status of Elasticsearch indices via the API.
- **CUMULUS-824**
  - Added new Collection parameter `reportToEms` to configure whether the collection is reported to EMS
- **CUMULUS-1357**
  - Added new BackendApi endpoint `ems` that generates EMS reports.
- **CUMULUS-1241**
  - Added information about queues with maximum execution limits defined to default workflow templates (`meta.queueExecutionLimits`)
- **CUMULUS-1311**
  - Added `@cumulus/common/message` with various message parsing/preparation helpers
- **CUMULUS-812**

  - Added support for limiting the number of concurrent executions started from a queue. [See the data cookbook](https://nasa.github.io/cumulus/docs/data-cookbooks/throttling-queued-executions) for more information.

- **CUMULUS-1337**

  - Adds `cumulus.stackName` value to the `instanceMetadata` endpoint.

- **CUMULUS-1368**

  - Added `cmrGranuleUrlType` to the `@cumulus/move-granules` task. This determines what kind of links go in the CMR files. The options are `distribution`, `s3`, or `none`, with the default being distribution. If there is no distribution API being used with Cumulus, you must set the value to `s3` or `none`.

- Added `packages/s3-replicator` Terraform module to allow same-region s3 replication to metrics bucket.

- **CUMULUS-1392**

  - Added `tf-modules/report-granules` Terraform module which processes granule ingest notifications received via SNS and stores granule data to a database. The module includes:
    - SNS topic for publishing granule ingest notifications
    - Lambda to process granule notifications and store data
    - IAM permissions for the Lambda
    - Subscription for the Lambda to the SNS topic

- **CUMULUS-1393**

  - Added `tf-modules/report-pdrs` Terraform module which processes PDR ingest notifications received via SNS and stores PDR data to a database. The module includes:
    - SNS topic for publishing PDR ingest notifications
    - Lambda to process PDR notifications and store data
    - IAM permissions for the Lambda
    - Subscription for the Lambda to the SNS topic
  - Added unit tests for `@cumulus/api/models/pdrs.createPdrFromSns()`

- **CUMULUS-1400**

  - Added `tf-modules/report-executions` Terraform module which processes workflow execution information received via SNS and stores it to a database. The module includes:
    - SNS topic for publishing execution data
    - Lambda to process and store execution data
    - IAM permissions for the Lambda
    - Subscription for the Lambda to the SNS topic
  - Added `@cumulus/common/sns-event` which contains helpers for SNS events:
    - `isSnsEvent()` returns true if event is from SNS
    - `getSnsEventMessage()` extracts and parses the message from an SNS event
    - `getSnsEventMessageObject()` extracts and parses message object from an SNS event
  - Added `@cumulus/common/cloudwatch-event` which contains helpers for Cloudwatch events:
    - `isSfExecutionEvent()` returns true if event is from Step Functions
    - `isTerminalSfStatus()` determines if a Step Function status from a Cloudwatch event is a terminal status
    - `getSfEventStatus()` gets the Step Function status from a Cloudwatch event
    - `getSfEventDetailValue()` extracts a Step Function event detail field from a Cloudwatch event
    - `getSfEventMessageObject()` extracts and parses Step Function detail object from a Cloudwatch event

- **CUMULUS-1429**

  - Added `tf-modules/data-persistence` Terraform module which includes resources for data persistence in Cumulus:
    - DynamoDB tables
    - Elasticsearch with optional support for VPC
    - Cloudwatch alarm for number of Elasticsearch nodes

- **CUMULUS-1379** CMR Launchpad Authentication
  - Added `launchpad` configuration to `@cumulus/deployment/app/config.yml`, and cloudformation templates, workflow message, lambda configuration, api endpoint configuration
  - Added `@cumulus/common/LaunchpadToken` and `@cumulus/common/launchpad` to provide methods to get token and validate token
  - Updated lambdas to use Launchpad token for CMR actions (ingest and delete granules)
  - Updated deployment documentation and added [instructions to setup CMR client for Launchpad authentication](https://wiki.earthdata.nasa.gov/display/CUMULUS/CMR+Launchpad+Authentication)

## Changed

- **CUMULUS-1232**

  - Added retries to update `@cumulus/cmr-client` `updateToken()`

- **CUMULUS-1245 CUMULUS-795**

  - Added additional `ems` configuration parameters for sending the ingest reports to EMS
  - Added functionality to send daily ingest reports to EMS

- **CUMULUS-1241**

  - Removed the concept of "priority levels" and added ability to define a number of maximum concurrent executions per SQS queue
  - Changed mapping of Cumulus message properties for the `sqs2sfThrottle` lambda:
    - Queue name is read from `cumulus_meta.queueName`
    - Maximum executions for the queue is read from `meta.queueExecutionLimits[queueName]`, where `queueName` is `cumulus_meta.queueName`
  - Changed `sfSemaphoreDown` lambda to only attempt decrementing semaphores when:
    - the message is for a completed/failed/aborted/timed out workflow AND
    - `cumulus_meta.queueName` exists on the Cumulus message AND
    - An entry for the queue name (`cumulus_meta.queueName`) exists in the the object `meta.queueExecutionLimits` on the Cumulus message

- **CUMULUS-1338**

  - Updated `sfSemaphoreDown` lambda to be triggered via AWS Step Function Cloudwatch events instead of subscription to `sfTracker` SNS topic

- **CUMULUS-1311**

  - Updated `@cumulus/queue-granules` to set `cumulus_meta.queueName` for queued execution messages
  - Updated `@cumulus/queue-pdrs` to set `cumulus_meta.queueName` for queued execution messages
  - Updated `sqs2sfThrottle` lambda to immediately decrement queue semaphore value if dispatching Step Function execution throws an error

- **CUMULUS-1362**

  - Granule `processingStartTime` and `processingEndTime` will be set to the execution start time and end time respectively when there is no sync granule or post to cmr task present in the workflow

- **CUMULUS-1400**
  - Deprecated `@cumulus/ingest/aws/getExecutionArn`. Use `@cumulus/common/aws/getExecutionArn` instead.

### Fixed

- **CUMULUS-1439**

  - Fix bug with rule.logEventArn deletion on Kinesis rule update and fix unit test to verify

- **CUMULUS-796**

  - Added production information (collection ShortName and Version, granuleId) to EMS distribution report
  - Added functionality to send daily distribution reports to EMS

- **CUMULUS-1319**

  - Fixed a bug where granule ingest times were not being stored to the database

- **CUMULUS-1356**

  - The `Collection` model's `delete` method now _removes_ the specified item
    from the collection config store that was inserted by the `create` method.
    Previously, this behavior was missing.

- **CUMULUS-1374**
  - Addressed audit concerns (https://www.npmjs.com/advisories/782) in api package

### BREAKING CHANGES

### Changed

- **CUMULUS-1418**
  - Adding a default `cmaDir` key to configuration will cause `CUMULUS_MESSAGE_ADAPTER_DIR` to be set by default to `/opt` for any Lambda not setting `useCma` to true, or explicitly setting the CMA environment variable. In lambdas that package the CMA independently of the Cumulus packaging. Lambdas manually packaging the CMA should have their Lambda configuration updated to set the CMA path, or alternately if not using the CMA as a Lambda layer in this deployment set `cmaDir` to `./cumulus-message-adapter`.

### Removed

- **CUMULUS-1337**

  - Removes the S3 Access Metrics package added in CUMULUS-799

- **PR1130**
  - Removed code deprecated since v1.11.1:
    - Removed `@cumulus/common/step-functions`. Use `@cumulus/common/StepFunctions` instead.
    - Removed `@cumulus/api/lib/testUtils.fakeFilesFactory`. Use `@cumulus/api/lib/testUtils.fakeFileFactory` instead.
    - Removed `@cumulus/cmrjs/cmr` functions: `searchConcept`, `ingestConcept`, `deleteConcept`. Use the functions in `@cumulus/cmr-client` instead.
    - Removed `@cumulus/ingest/aws.getExecutionHistory`. Use `@cumulus/common/StepFunctions.getExecutionHistory` instead.

## [v1.13.5] - 2019-08-29 - [BACKPORT]

### Fixed

- **CUMULUS-1455** - CMR token links updated to point to CMR legacy services rather than echo

## [v1.13.4] - 2019-07-29

- **CUMULUS-1411** - Fix deployment issue when using a template override

## [v1.13.3] - 2019-07-26

- **CUMULUS-1345** Full backport of CUMULUS-1345 features - Adds new variables to the app deployment under `cmr`.
  - `cmrEnvironment` values are `SIT`, `UAT`, or `OPS` with `UAT` as the default.
  - `cmrLimit` and `cmrPageSize` have been added as configurable options.

## [v1.13.2] - 2019-07-25

- Re-release of v1.13.1 to fix broken npm packages.

## [v1.13.1] - 2019-07-22

- **CUMULUS-1374** - Resolve audit compliance with lodash version for api package subdependency
- **CUMULUS-1412** - Resolve audit compliance with googleapi package
- **CUMULUS-1345** - Backported CMR environment setting in getUrl to address immediate user need. CMR_ENVIRONMENT can now be used to set the CMR environment to OPS/SIT

## [v1.13.0] - 2019-5-20

### PLEASE NOTE

**CUMULUS-802** added some additional IAM permissions to support ECS autoscaling, so **you will have to redeploy your IAM stack.**
As a result of the changes for **CUMULUS-1193**, **CUMULUS-1264**, and **CUMULUS-1310**, **you must delete your existing stacks (except IAM) before deploying this version of Cumulus.**
If running Cumulus within a VPC and extended downtime is acceptable, we recommend doing this at the end of the day to allow AWS backend resources and network interfaces to be cleaned up overnight.

### BREAKING CHANGES

- **CUMULUS-1228**

  - The default AMI used by ECS instances is now an NGAP-compliant AMI. This
    will be a breaking change for non-NGAP deployments. If you do not deploy to
    NGAP, you will need to find the AMI ID of the
    [most recent Amazon ECS-optimized AMI](https://docs.aws.amazon.com/AmazonECS/latest/developerguide/ecs-optimized_AMI.html),
    and set the `ecs.amiid` property in your config. Instructions for finding
    the most recent NGAP AMI can be found using
    [these instructions](https://wiki.earthdata.nasa.gov/display/ESKB/Select+an+NGAP+Created+AMI).

- **CUMULUS-1310**

  - Database resources (DynamoDB, ElasticSearch) have been moved to an independent `db` stack.
    Migrations for this version will need to be user-managed. (e.g. [elasticsearch](https://docs.aws.amazon.com/elasticsearch-service/latest/developerguide/es-version-migration.html#snapshot-based-migration) and [dynamoDB](https://docs.aws.amazon.com/datapipeline/latest/DeveloperGuide/dp-template-exports3toddb.html)).
    Order of stack deployment is `iam` -> `db` -> `app`.
  - All stacks can now be deployed using a single `config.yml` file, i.e.: `kes cf deploy --kes-folder app --template node_modules/@cumulus/deployment/[iam|db|app] [...]`
    Backwards-compatible. For development, please re-run `npm run bootstrap` to build new `kes` overrides.
    Deployment docs have been updated to show how to deploy a single-config Cumulus instance.
  - `params` have been moved: Nest `params` fields under `app`, `db` or `iam` to override all Parameters for a particular stack's cloudformation template. Backwards-compatible with multi-config setups.
  - `stackName` and `stackNameNoDash` have been retired. Use `prefix` and `prefixNoDash` instead.
  - The `iams` section in `app/config.yml` IAM roles has been deprecated as a user-facing parameter,
    _unless_ your IAM role ARNs do not match the convention shown in `@cumulus/deployment/app/config.yml`
  - The `vpc.securityGroup` will need to be set with a pre-existing security group ID to use Cumulus in a VPC. Must allow inbound HTTP(S) (Port 443).

- **CUMULUS-1212**

  - `@cumulus/post-to-cmr` will now fail if any granules being processed are missing a metadata file. You can set the new config option `skipMetaCheck` to `true` to pass post-to-cmr without a metadata file.

- **CUMULUS-1232**

  - `@cumulus/sync-granule` will no longer silently pass if no checksum data is provided. It will use input
    from the granule object to:
    - Verify checksum if `checksumType` and `checksumValue` are in the file record OR a checksum file is provided
      (throws `InvalidChecksum` on fail), else log warning that no checksum is available.
    - Then, verify synced S3 file size if `file.size` is in the file record (throws `UnexpectedFileSize` on fail),
      else log warning that no file size is available.
    - Pass the step.

- **CUMULUS-1264**

  - The Cloudformation templating and deployment configuration has been substantially refactored.
    - `CumulusApiDefault` nested stack resource has been renamed to `CumulusApiDistribution`
    - `CumulusApiV1` nested stack resource has been renamed to `CumulusApiBackend`
  - The `urs: true` config option for when defining your lambdas (e.g. in `lambdas.yml`) has been deprecated. There are two new options to replace it:
    - `urs_redirect: 'token'`: This will expose a `TOKEN_REDIRECT_ENDPOINT` environment variable to your lambda that references the `/token` endpoint on the Cumulus backend API
    - `urs_redirect: 'distribution'`: This will expose a `DISTRIBUTION_REDIRECT_ENDPOINT` environment variable to your lambda that references the `/redirect` endpoint on the Cumulus distribution API

- **CUMULUS-1193**

  - The elasticsearch instance is moved behind the VPC.
  - Your account will need an Elasticsearch Service Linked role. This is a one-time setup for the account. You can follow the instructions to use the AWS console or AWS CLI [here](https://docs.aws.amazon.com/IAM/latest/UserGuide/using-service-linked-roles.html) or use the following AWS CLI command: `aws iam create-service-linked-role --aws-service-name es.amazonaws.com`

- **CUMULUS-802**

  - ECS `maxInstances` must be greater than `minInstances`. If you use defaults, no change is required.

- **CUMULUS-1269**
  - Brought Cumulus data models in line with CNM JSON schema:
    - Renamed file object `fileType` field to `type`
    - Renamed file object `fileSize` field to `size`
    - Renamed file object `checksumValue` field to `checksum` where not already done.
    - Added `ancillary` and `linkage` type support to file objects.

### Added

- **CUMULUS-799**

  - Added an S3 Access Metrics package which will take S3 Server Access Logs and
    write access metrics to CloudWatch

- **CUMULUS-1242** - Added `sqs2sfThrottle` lambda. The lambda reads SQS messages for queued executions and uses semaphores to only start new executions if the maximum number of executions defined for the priority key (`cumulus_meta.priorityKey`) has not been reached. Any SQS messages that are read but not used to start executions remain in the queue.

- **CUMULUS-1240**

  - Added `sfSemaphoreDown` lambda. This lambda receives SNS messages and for each message it decrements the semaphore used to track the number of running executions if:
    - the message is for a completed/failed workflow AND
    - the message contains a level of priority (`cumulus_meta.priorityKey`)
  - Added `sfSemaphoreDown` lambda as a subscriber to the `sfTracker` SNS topic

- **CUMULUS-1265**

  - Added `apiConfigs` configuration option to configure API Gateway to be private
  - All internal lambdas configured to run inside the VPC by default
  - Removed references to `NoVpc` lambdas from documentation and `example` folder.

- **CUMULUS-802**
  - Adds autoscaling of ECS clusters
  - Adds autoscaling of ECS services that are handling StepFunction activities

## Changed

- Updated `@cumulus/ingest/http/httpMixin.list()` to trim trailing spaces on discovered filenames

- **CUMULUS-1310**

  - Database resources (DynamoDB, ElasticSearch) have been moved to an independent `db` stack.
    This will enable future updates to avoid affecting database resources or requiring migrations.
    Migrations for this version will need to be user-managed.
    (e.g. [elasticsearch](https://docs.aws.amazon.com/elasticsearch-service/latest/developerguide/es-version-migration.html#snapshot-based-migration) and [dynamoDB](https://docs.aws.amazon.com/datapipeline/latest/DeveloperGuide/dp-template-exports3toddb.html)).
    Order of stack deployment is `iam` -> `db` -> `app`.
  - All stacks can now be deployed using a single `config.yml` file, i.e.: `kes cf deploy --kes-folder app --template node_modules/@cumulus/deployment/[iam|db|app] [...]`
    Backwards-compatible. Please re-run `npm run bootstrap` to build new `kes` overrides.
    Deployment docs have been updated to show how to deploy a single-config Cumulus instance.
  - `params` fields should now be nested under the stack key (i.e. `app`, `db` or `iam`) to provide Parameters for a particular stack's cloudformation template,
    for use with single-config instances. Keys _must_ match the name of the deployment package folder (`app`, `db`, or `iam`).
    Backwards-compatible with multi-config setups.
  - `stackName` and `stackNameNoDash` have been retired as user-facing config parameters. Use `prefix` and `prefixNoDash` instead.
    This will be used to create stack names for all stacks in a single-config use case.
    `stackName` may still be used as an override in multi-config usage, although this is discouraged.
    Warning: overriding the `db` stack's `stackName` will require you to set `dbStackName` in your `app/config.yml`.
    This parameter is required to fetch outputs from the `db` stack to reference in the `app` stack.
  - The `iams` section in `app/config.yml` IAM roles has been retired as a user-facing parameter,
    _unless_ your IAM role ARNs do not match the convention shown in `@cumulus/deployment/app/config.yml`
    In that case, overriding `iams` in your own config is recommended.
  - `iam` and `db` `cloudformation.yml` file names will have respective prefixes (e.g `iam.cloudformation.yml`).
  - Cumulus will now only attempt to create reconciliation reports for buckets of the `private`, `public` and `protected` types.
  - Cumulus will no longer set up its own security group.
    To pass a pre-existing security group for in-VPC deployments as a parameter to the Cumulus template, populate `vpc.securityGroup` in `config.yml`.
    This security group must allow inbound HTTP(S) traffic (Port 443). SSH traffic (Port 22) must be permitted for SSH access to ECS instances.
  - Deployment docs have been updated with examples for the new deployment model.

- **CUMULUS-1236**

  - Moves access to public files behind the distribution endpoint. Authentication is not required, but direct http access has been disallowed.

- **CUMULUS-1223**

  - Adds unauthenticated access for public bucket files to the Distribution API. Public files should be requested the same way as protected files, but for public files a redirect to a self-signed S3 URL will happen without requiring authentication with Earthdata login.

- **CUMULUS-1232**

  - Unifies duplicate handling in `ingest/granule.handleDuplicateFile` for maintainability.
  - Changed `ingest/granule.ingestFile` and `move-granules/index.moveFileRequest` to use new function.
  - Moved file versioning code to `ingest/granule.moveGranuleFileWithVersioning`
  - `ingest/granule.verifyFile` now also tests `file.size` for verification if it is in the file record and throws
    `UnexpectedFileSize` error for file size not matching input.
  - `ingest/granule.verifyFile` logs warnings if checksum and/or file size are not available.

- **CUMULUS-1193**

  - Moved reindex CLI functionality to an API endpoint. See [API docs](https://nasa.github.io/cumulus-api/#elasticsearch-1)

- **CUMULUS-1207**
  - No longer disable lambda event source mappings when disabling a rule

### Fixed

- Updated Lerna publish script so that published Cumulus packages will pin their dependencies on other Cumulus packages to exact versions (e.g. `1.12.1` instead of `^1.12.1`)

- **CUMULUS-1203**

  - Fixes IAM template's use of intrinsic functions such that IAM template overrides now work with kes

- **CUMULUS-1268**
  - Deployment will not fail if there are no ES alarms or ECS services

## [v1.12.1] - 2019-4-8

## [v1.12.0] - 2019-4-4

Note: There was an issue publishing 1.12.0. Upgrade to 1.12.1.

### BREAKING CHANGES

- **CUMULUS-1139**

  - `granule.applyWorkflow` uses the new-style granule record as input to workflows.

- **CUMULUS-1171**

  - Fixed provider handling in the API to make it consistent between protocols.
    NOTE: This is a breaking change. When applying this upgrade, users will need to:
    1. Disable all workflow rules
    2. Update any `http` or `https` providers so that the host field only
       contains a valid hostname or IP address, and the port field contains the
       provider port.
    3. Perform the deployment
    4. Re-enable workflow rules

- **CUMULUS-1176**:

  - `@cumulus/move-granules` input expectations have changed. `@cumulus/files-to-granules` is a new intermediate task to perform input translation in the old style.
    See the Added and Changed sections of this release changelog for more information.

- **CUMULUS-670**

  - The behavior of ParsePDR and related code has changed in this release. PDRs with FILE_TYPEs that do not conform to the PDR ICD (+ TGZ) (https://cdn.earthdata.nasa.gov/conduit/upload/6376/ESDS-RFC-030v1.0.pdf) will fail to parse.

- **CUMULUS-1208**
  - The granule object input to `@cumulus/queue-granules` will now be added to ingest workflow messages **as is**. In practice, this means that if you are using `@cumulus/queue-granules` to trigger ingest workflows and your granule objects input have invalid properties, then your ingest workflows will fail due to schema validation errors.

### Added

- **CUMULUS-777**
  - Added new cookbook entry on configuring Cumulus to track ancillary files.
- **CUMULUS-1183**
  - Kes overrides will now abort with a warning if a workflow step is configured without a corresponding
    lambda configuration
- **CUMULUS-1223**

  - Adds convenience function `@cumulus/common/bucketsConfigJsonObject` for fetching stack's bucket configuration as an object.

- **CUMULUS-853**
  - Updated FakeProcessing example lambda to include option to generate fake browse
  - Added feature documentation for ancillary metadata export, a new cookbook entry describing a workflow with ancillary metadata generation(browse), and related task definition documentation
- **CUMULUS-805**
  - Added a CloudWatch alarm to check running ElasticSearch instances, and a CloudWatch dashboard to view the health of ElasticSearch
  - Specify `AWS_REGION` in `.env` to be used by deployment script
- **CUMULUS-803**
  - Added CloudWatch alarms to check running tasks of each ECS service, and add the alarms to CloudWatch dashboard
- **CUMULUS-670**
  - Added Ancillary Metadata Export feature (see https://nasa.github.io/cumulus/docs/features/ancillary_metadata for more information)
  - Added new Collection file parameter "fileType" that allows configuration of workflow granule file fileType
- **CUMULUS-1184** - Added kes logging output to ensure we always see the state machine reference before failures due to configuration
- **CUMULUS-1105** - Added a dashboard endpoint to serve the dashboard from an S3 bucket
- **CUMULUS-1199** - Moves `s3credentials` endpoint from the backend to the distribution API.
- **CUMULUS-666**
  - Added `@api/endpoints/s3credentials` to allow EarthData Login authorized users to retrieve temporary security credentials for same-region direct S3 access.
- **CUMULUS-671**
  - Added `@packages/integration-tests/api/distribution/getDistributionApiS3SignedUrl()` to return the S3 signed URL for a file protected by the distribution API
- **CUMULUS-672**
  - Added `cmrMetadataFormat` and `cmrConceptId` to output for individual granules from `@cumulus/post-to-cmr`. `cmrMetadataFormat` will be read from the `cmrMetadataFormat` generated for each granule in `@cumulus/cmrjs/publish2CMR()`
  - Added helpers to `@packages/integration-tests/api/distribution`:
    - `getDistributionApiFileStream()` returns a stream to download files protected by the distribution API
    - `getDistributionFileUrl()` constructs URLs for requesting files from the distribution API
- **CUMULUS-1185** `@cumulus/api/models/Granule.removeGranuleFromCmrByGranule` to replace `@cumulus/api/models/Granule.removeGranuleFromCmr` and use the Granule UR from the CMR metadata to remove the granule from CMR

- **CUMULUS-1101**

  - Added new `@cumulus/checksum` package. This package provides functions to calculate and validate checksums.
  - Added new checksumming functions to `@cumulus/common/aws`: `calculateS3ObjectChecksum` and `validateS3ObjectChecksum`, which depend on the `checksum` package.

- CUMULUS-1171

  - Added `@cumulus/common` API documentation to `packages/common/docs/API.md`
  - Added an `npm run build-docs` task to `@cumulus/common`
  - Added `@cumulus/common/string#isValidHostname()`
  - Added `@cumulus/common/string#match()`
  - Added `@cumulus/common/string#matches()`
  - Added `@cumulus/common/string#toLower()`
  - Added `@cumulus/common/string#toUpper()`
  - Added `@cumulus/common/URLUtils#buildURL()`
  - Added `@cumulus/common/util#isNil()`
  - Added `@cumulus/common/util#isNull()`
  - Added `@cumulus/common/util#isUndefined()`
  - Added `@cumulus/common/util#negate()`

- **CUMULUS-1176**

  - Added new `@cumulus/files-to-granules` task to handle converting file array output from `cumulus-process` tasks into granule objects.
    Allows simplification of `@cumulus/move-granules` and `@cumulus/post-to-cmr`, see Changed section for more details.

- CUMULUS-1151 Compare the granule holdings in CMR with Cumulus' internal data store
- CUMULUS-1152 Compare the granule file holdings in CMR with Cumulus' internal data store

### Changed

- **CUMULUS-1216** - Updated `@cumulus/ingest/granule/ingestFile` to download files to expected staging location.
- **CUMULUS-1208** - Updated `@cumulus/ingest/queue/enqueueGranuleIngestMessage()` to not transform granule object passed to it when building an ingest message
- **CUMULUS-1198** - `@cumulus/ingest` no longer enforces any expectations about whether `provider_path` contains a leading slash or not.
- **CUMULUS-1170**
  - Update scripts and docs to use `npm` instead of `yarn`
  - Use `package-lock.json` files to ensure matching versions of npm packages
  - Update CI builds to use `npm ci` instead of `npm install`
- **CUMULUS-670**
  - Updated ParsePDR task to read standard PDR types+ (+ tgz as an external customer requirement) and add a fileType to granule-files on Granule discovery
  - Updated ParsePDR to fail if unrecognized type is used
  - Updated all relevant task schemas to include granule->files->filetype as a string value
  - Updated tests/test fixtures to include the fileType in the step function/task inputs and output validations as needed
  - Updated MoveGranules task to handle incoming configuration with new "fileType" values and to add them as appropriate to the lambda output.
  - Updated DiscoverGranules step/related workflows to read new Collection file parameter fileType that will map a discovered file to a workflow fileType
  - Updated CNM parser to add the fileType to the defined granule file fileType on ingest and updated integration tests to verify/validate that behavior
  - Updated generateEcho10XMLString in cmr-utils.js to use a map/related library to ensure order as CMR requires ordering for their online resources.
  - Updated post-to-cmr task to appropriately export CNM filetypes to CMR in echo10/UMM exports
- **CUMULUS-1139** - Granules stored in the API contain a `files` property. That schema has been greatly
  simplified and now better matches the CNM format.
  - The `name` property has been renamed to `fileName`.
  - The `filepath` property has been renamed to `key`.
  - The `checksumValue` property has been renamed to `checksum`.
  - The `path` property has been removed.
  - The `url_path` property has been removed.
  - The `filename` property (which contained an `s3://` URL) has been removed, and the `bucket`
    and `key` properties should be used instead. Any requests sent to the API containing a `granule.files[].filename`
    property will be rejected, and any responses coming back from the API will not contain that
    `filename` property.
  - A `source` property has been added, which is a URL indicating the original source of the file.
  - `@cumulus/ingest/granule.moveGranuleFiles()` no longer includes a `filename` field in its
    output. The `bucket` and `key` fields should be used instead.
- **CUMULUS-672**

  - Changed `@cumulus/integration-tests/api/EarthdataLogin.getEarthdataLoginRedirectResponse` to `@cumulus/integration-tests/api/EarthdataLogin.getEarthdataAccessToken`. The new function returns an access response from Earthdata login, if successful.
  - `@cumulus/integration-tests/cmr/getOnlineResources` now accepts an object of options, including `cmrMetadataFormat`. Based on the `cmrMetadataFormat`, the function will correctly retrieve the online resources for each metadata format (ECHO10, UMM-G)

- **CUMULUS-1101**

  - Moved `@cumulus/common/file/getFileChecksumFromStream` into `@cumulus/checksum`, and renamed it to `generateChecksumFromStream`.
    This is a breaking change for users relying on `@cumulus/common/file/getFileChecksumFromStream`.
  - Refactored `@cumulus/ingest/Granule` to depend on new `common/aws` checksum functions and remove significantly present checksumming code.
    - Deprecated `@cumulus/ingest/granule.validateChecksum`. Replaced with `@cumulus/ingest/granule.verifyFile`.
    - Renamed `granule.getChecksumFromFile` to `granule.retrieveSuppliedFileChecksumInformation` to be more accurate.
  - Deprecated `@cumulus/common/aws.checksumS3Objects`. Use `@cumulus/common/aws.calculateS3ObjectChecksum` instead.

- CUMULUS-1171

  - Fixed provider handling in the API to make it consistent between protocols.
    Before this change, FTP providers were configured using the `host` and
    `port` properties. HTTP providers ignored `port` and `protocol`, and stored
    an entire URL in the `host` property. Updated the API to only accept valid
    hostnames or IP addresses in the `provider.host` field. Updated ingest code
    to properly build HTTP and HTTPS URLs from `provider.protocol`,
    `provider.host`, and `provider.port`.
  - The default provider port was being set to 21, no matter what protocol was
    being used. Removed that default.

- **CUMULUS-1176**

  - `@cumulus/move-granules` breaking change:
    Input to `move-granules` is now expected to be in the form of a granules object (i.e. `{ granules: [ { ... }, { ... } ] }`);
    For backwards compatibility with array-of-files outputs from processing steps, use the new `@cumulus/files-to-granules` task as an intermediate step.
    This task will perform the input translation. This change allows `move-granules` to be simpler and behave more predictably.
    `config.granuleIdExtraction` and `config.input_granules` are no longer needed/used by `move-granules`.
  - `@cumulus/post-to-cmr`: `config.granuleIdExtraction` is no longer needed/used by `post-to-cmr`.

- CUMULUS-1174
  - Better error message and stacktrace for S3KeyPairProvider error reporting.

### Fixed

- **CUMULUS-1218** Reconciliation report will now scan only completed granules.
- `@cumulus/api` files and granules were not getting indexed correctly because files indexing was failing in `db-indexer`
- `@cumulus/deployment` A bug in the Cloudformation template was preventing the API from being able to be launched in a VPC, updated the IAM template to give the permissions to be able to run the API in a VPC

### Deprecated

- `@cumulus/api/models/Granule.removeGranuleFromCmr`, instead use `@cumulus/api/models/Granule.removeGranuleFromCmrByGranule`
- `@cumulus/ingest/granule.validateChecksum`, instead use `@cumulus/ingest/granule.verifyFile`
- `@cumulus/common/aws.checksumS3Objects`, instead use `@cumulus/common/aws.calculateS3ObjectChecksum`
- `@cumulus/cmrjs`: `getGranuleId` and `getCmrFiles` are deprecated due to changes in input handling.

## [v1.11.3] - 2019-3-5

### Added

- **CUMULUS-1187** - Added `@cumulus/ingest/granule/duplicateHandlingType()` to determine how duplicate files should be handled in an ingest workflow

### Fixed

- **CUMULUS-1187** - workflows not respecting the duplicate handling value specified in the collection
- Removed refreshToken schema requirement for OAuth

## [v1.11.2] - 2019-2-15

### Added

- CUMULUS-1169
  - Added a `@cumulus/common/StepFunctions` module. It contains functions for querying the AWS
    StepFunctions API. These functions have the ability to retry when a ThrottlingException occurs.
  - Added `@cumulus/common/aws.retryOnThrottlingException()`, which will wrap a function in code to
    retry on ThrottlingExceptions.
  - Added `@cumulus/common/test-utils.throttleOnce()`, which will cause a function to return a
    ThrottlingException the first time it is called, then return its normal result after that.
- CUMULUS-1103 Compare the collection holdings in CMR with Cumulus' internal data store
- CUMULUS-1099 Add support for UMMG JSON metadata versions > 1.4.
  - If a version is found in the metadata object, that version is used for processing and publishing to CMR otherwise, version 1.4 is assumed.
- CUMULUS-678
  - Added support for UMMG json v1.4 metadata files.
    `reconcileCMRMetadata` added to `@cumulus/cmrjs` to update metadata record with new file locations.
    `@cumulus/common/errors` adds two new error types `CMRMetaFileNotFound` and `InvalidArgument`.
    `@cumulus/common/test-utils` adds new function `randomId` to create a random string with id to help in debugging.
    `@cumulus/common/BucketsConfig` adds a new helper class `BucketsConfig` for working with bucket stack configuration and bucket names.
    `@cumulus/common/aws` adds new function `s3PutObjectTagging` as a convenience for the aws [s3().putObjectTagging](https://docs.aws.amazon.com/AWSJavaScriptSDK/latest/AWS/S3.html#putObjectTagging-property) function.
    `@cumulus/cmrjs` Adds: - `isCMRFile` - Identify an echo10(xml) or UMMG(json) metadata file. - `metadataObjectFromCMRFile` Read and parse CMR XML file from s3. - `updateCMRMetadata` Modify a cmr metadata (xml/json) file with updated information. - `publish2CMR` Posts XML or UMMG CMR data to CMR service. - `reconcileCMRMetadata` Reconciles cmr metadata file after a file moves.
- Adds some ECS and other permissions to StepRole to enable running ECS tasks from a workflow
- Added Apache logs to cumulus api and distribution lambdas
- **CUMULUS-1119** - Added `@cumulus/integration-tests/api/EarthdataLogin.getEarthdataLoginRedirectResponse` helper for integration tests to handle login with Earthdata and to return response from redirect to Cumulus API
- **CUMULUS-673** Added `@cumulus/common/file/getFileChecksumFromStream` to get file checksum from a readable stream

### Fixed

- CUMULUS-1123
  - Cloudformation template overrides now work as expected

### Changed

- CUMULUS-1169
  - Deprecated the `@cumulus/common/step-functions` module.
  - Updated code that queries the StepFunctions API to use the retry-enabled functions from
    `@cumulus/common/StepFunctions`
- CUMULUS-1121
  - Schema validation is now strongly enforced when writing to the database.
    Additional properties are not allowed and will result in a validation error.
- CUMULUS-678
  `tasks/move-granules` simplified and refactored to use functionality from cmrjs.
  `ingest/granules.moveGranuleFiles` now just moves granule files and returns a list of the updated files. Updating metadata now handled by `@cumulus/cmrjs/reconcileCMRMetadata`.
  `move-granules.updateGranuleMetadata` refactored and bugs fixed in the case of a file matching multiple collection.files.regexps.
  `getCmrXmlFiles` simplified and now only returns an object with the cmrfilename and the granuleId.
  `@cumulus/test-processing` - test processing task updated to generate UMM-G metadata

- CUMULUS-1043

  - `@cumulus/api` now uses [express](http://expressjs.com/) as the API engine.
  - All `@cumulus/api` endpoints on ApiGateway are consolidated to a single endpoint the uses `{proxy+}` definition.
  - All files under `packages/api/endpoints` along with associated tests are updated to support express's request and response objects.
  - Replaced environment variables `internal`, `bucket` and `systemBucket` with `system_bucket`.
  - Update `@cumulus/integration-tests` to work with updated cumulus-api express endpoints

- `@cumulus/integration-tests` - `buildAndExecuteWorkflow` and `buildWorkflow` updated to take a `meta` param to allow for additional fields to be added to the workflow `meta`

- **CUMULUS-1049** Updated `Retrieve Execution Status API` in `@cumulus/api`: If the execution doesn't exist in Step Function API, Cumulus API returns the execution status information from the database.

- **CUMULUS-1119**
  - Renamed `DISTRIBUTION_URL` environment variable to `DISTRIBUTION_ENDPOINT`
  - Renamed `DEPLOYMENT_ENDPOINT` environment variable to `DISTRIBUTION_REDIRECT_ENDPOINT`
  - Renamed `API_ENDPOINT` environment variable to `TOKEN_REDIRECT_ENDPOINT`

### Removed

- Functions deprecated before 1.11.0:
  - @cumulus/api/models/base: static Manager.createTable() and static Manager.deleteTable()
  - @cumulus/ingest/aws/S3
  - @cumulus/ingest/aws/StepFunction.getExecution()
  - @cumulus/ingest/aws/StepFunction.pullEvent()
  - @cumulus/ingest/consumer.Consume
  - @cumulus/ingest/granule/Ingest.getBucket()

### Deprecated

`@cmrjs/ingestConcept`, instead use the CMR object methods. `@cmrjs/CMR.ingestGranule` or `@cmrjs/CMR.ingestCollection`
`@cmrjs/searchConcept`, instead use the CMR object methods. `@cmrjs/CMR.searchGranules` or `@cmrjs/CMR.searchCollections`
`@cmrjs/deleteConcept`, instead use the CMR object methods. `@cmrjs/CMR.deleteGranule` or `@cmrjs/CMR.deleteCollection`

## [v1.11.1] - 2018-12-18

**Please Note**

- Ensure your `app/config.yml` has a `clientId` specified in the `cmr` section. This will allow CMR to identify your requests for better support and metrics.
  - For an example, please see [the example config](https://github.com/nasa/cumulus/blob/1c7e2bf41b75da9f87004c4e40fbcf0f39f56794/example/app/config.yml#L128).

### Added

- Added a `/tokenDelete` endpoint in `@cumulus/api` to delete access token records

### Changed

- CUMULUS-678
  `@cumulus/ingest/crypto` moved and renamed to `@cumulus/common/key-pair-provider`
  `@cumulus/ingest/aws` function: `KMSDecryptionFailed` and class: `KMS` extracted and moved to `@cumulus/common` and `KMS` is exported as `KMSProvider` from `@cumulus/common/key-pair-provider`
  `@cumulus/ingest/granule` functions: `publish`, `getGranuleId`, `getXMLMetadataAsString`, `getMetadataBodyAndTags`, `parseXmlString`, `getCmrXMLFiles`, `postS3Object`, `contructOnlineAccessUrls`, `updateMetadata`, extracted and moved to `@cumulus/cmrjs`
  `getGranuleId`, `getCmrXMLFiles`, `publish`, `updateMetadata` removed from `@cumulus/ingest/granule` and added to `@cumulus/cmrjs`;
  `updateMetadata` renamed `updateCMRMetadata`.
  `@cumulus/ingest` test files renamed.
- **CUMULUS-1070**
  - Add `'Client-Id'` header to all `@cumulus/cmrjs` requests (made via `searchConcept`, `ingestConcept`, and `deleteConcept`).
  - Updated `cumulus/example/app/config.yml` entry for `cmr.clientId` to use stackName for easier CMR-side identification.

## [v1.11.0] - 2018-11-30

**Please Note**

- Redeploy IAM roles:
  - CUMULUS-817 includes a migration that requires reconfiguration/redeployment of IAM roles. Please see the [upgrade instructions](https://nasa.github.io/cumulus/docs/upgrade/1.11.0) for more information.
  - CUMULUS-977 includes a few new SNS-related permissions added to the IAM roles that will require redeployment of IAM roles.
- `cumulus-message-adapter` v1.0.13+ is required for `@cumulus/api` granule reingest API to work properly. The latest version should be downloaded automatically by kes.
- A `TOKEN_SECRET` value (preferably 256-bit for security) must be added to `.env` to securely sign JWTs used for authorization in `@cumulus/api`

### Changed

- **CUUMULUS-1000** - Distribution endpoint now persists logins, instead of
  redirecting to Earthdata Login on every request
- **CUMULUS-783 CUMULUS-790** - Updated `@cumulus/sync-granule` and `@cumulus/move-granules` tasks to always overwrite existing files for manually-triggered reingest.
- **CUMULUS-906** - Updated `@cumulus/api` granule reingest API to
  - add `reingestGranule: true` and `forceDuplicateOverwrite: true` to Cumulus message `cumulus_meta.cumulus_context` field to indicate that the workflow is a manually triggered re-ingest.
  - return warning message to operator when duplicateHandling is not `replace`
  - `cumulus-message-adapter` v1.0.13+ is required.
- **CUMULUS-793** - Updated the granule move PUT request in `@cumulus/api` to reject the move with a 409 status code if one or more of the files already exist at the destination location
- Updated `@cumulus/helloworld` to use S3 to store state for pass on retry tests
- Updated `@cumulus/ingest`:
  - [Required for MAAP] `http.js#list` will now find links with a trailing whitespace
  - Removed code from `granule.js` which looked for files in S3 using `{ Bucket: discoveredFile.bucket, Key: discoveredFile.name }`. This is obsolete since `@cumulus/ingest` uses a `file-staging` and `constructCollectionId()` directory prefixes by default.
- **CUMULUS-989**
  - Updated `@cumulus/api` to use [JWT (JSON Web Token)](https://jwt.io/introduction/) as the transport format for API authorization tokens and to use JWT verification in the request authorization
  - Updated `/token` endpoint in `@cumulus/api` to return tokens as JWTs
  - Added a `/refresh` endpoint in `@cumulus/api` to request new access tokens from the OAuth provider using the refresh token
  - Added `refreshAccessToken` to `@cumulus/api/lib/EarthdataLogin` to manage refresh token requests with the Earthdata OAuth provider

### Added

- **CUMULUS-1050**
  - Separated configuration flags for originalPayload/finalPayload cleanup such that they can be set to different retention times
- **CUMULUS-798**
  - Added daily Executions cleanup CloudWatch event that triggers cleanExecutions lambda
  - Added cleanExecutions lambda that removes finalPayload/originalPayload field entries for records older than configured timeout value (execution_payload_retention_period), with a default of 30 days
- **CUMULUS-815/816**
  - Added 'originalPayload' and 'finalPayload' fields to Executions table
  - Updated Execution model to populate originalPayload with the execution payload on record creation
  - Updated Execution model code to populate finalPayload field with the execution payload on execution completion
  - Execution API now exposes the above fields
- **CUMULUS-977**
  - Rename `kinesisConsumer` to `messageConsumer` as it handles both Kinesis streams and SNS topics as of this version.
  - Add `sns`-type rule support. These rules create a subscription between an SNS topic and the `messageConsumer`.
    When a message is received, `messageConsumer` is triggered and passes the SNS message (JSON format expected) in
    its entirety to the workflow in the `payload` field of the Cumulus message. For more information on sns-type rules,
    see the [documentation](https://nasa.github.io/cumulus/docs/data-cookbooks/setup#rules).
- **CUMULUS-975**
  - Add `KinesisInboundEventLogger` and `KinesisOutboundEventLogger` API lambdas. These lambdas
    are utilized to dump incoming and outgoing ingest workflow kinesis streams
    to cloudwatch for analytics in case of AWS/stream failure.
  - Update rules model to allow tracking of log_event ARNs related to
    Rule event logging. Kinesis rule types will now automatically log
    incoming events via a Kinesis event triggered lambda.
    CUMULUS-975-migration-4
  - Update migration code to require explicit migration names per run
  - Added migration_4 to migrate/update exisitng Kinesis rules to have a log event mapping
  - Added new IAM policy for migration lambda
- **CUMULUS-775**
  - Adds a instance metadata endpoint to the `@cumulus/api` package.
  - Adds a new convenience function `hostId` to the `@cumulus/cmrjs` to help build environment specific cmr urls.
  - Fixed `@cumulus/cmrjs.searchConcept` to search and return CMR results.
  - Modified `@cumulus/cmrjs.CMR.searchGranule` and `@cumulus/cmrjs.CMR.searchCollection` to include CMR's provider as a default parameter to searches.
- **CUMULUS-965**
  - Add `@cumulus/test-data.loadJSONTestData()`,
    `@cumulus/test-data.loadTestData()`, and
    `@cumulus/test-data.streamTestData()` to safely load test data. These
    functions should be used instead of using `require()` to load test data,
    which could lead to tests interferring with each other.
  - Add a `@cumulus/common/util/deprecate()` function to mark a piece of code as
    deprecated
- **CUMULUS-986**
  - Added `waitForTestExecutionStart` to `@cumulus/integration-tests`
- **CUMULUS-919**
  - In `@cumulus/deployment`, added support for NGAP permissions boundaries for IAM roles with `useNgapPermissionBoundary` flag in `iam/config.yml`. Defaults to false.

### Fixed

- Fixed a bug where FTP sockets were not closed after an error, keeping the Lambda function active until it timed out [CUMULUS-972]
- **CUMULUS-656**
  - The API will no longer allow the deletion of a provider if that provider is
    referenced by a rule
  - The API will no longer allow the deletion of a collection if that collection
    is referenced by a rule
- Fixed a bug where `@cumulus/sf-sns-report` was not pulling large messages from S3 correctly.

### Deprecated

- `@cumulus/ingest/aws/StepFunction.pullEvent()`. Use `@cumulus/common/aws.pullStepFunctionEvent()`.
- `@cumulus/ingest/consumer.Consume` due to unpredictable implementation. Use `@cumulus/ingest/consumer.Consumer`.
  Call `Consumer.consume()` instead of `Consume.read()`.

## [v1.10.4] - 2018-11-28

### Added

- **CUMULUS-1008**
  - New `config.yml` parameter for SQS consumers: `sqs_consumer_rate: (default 500)`, which is the maximum number of
    messages the consumer will attempt to process per execution. Currently this is only used by the sf-starter consumer,
    which runs every minute by default, making this a messages-per-minute upper bound. SQS does not guarantee the number
    of messages returned per call, so this is not a fixed rate of consumption, only attempted number of messages received.

### Deprecated

- `@cumulus/ingest/consumer.Consume` due to unpredictable implementation. Use `@cumulus/ingest/consumer.Consumer`.

### Changed

- Backported update of `packages/api` dependency `@mapbox/dyno` to `1.4.2` to mitigate `event-stream` vulnerability.

## [v1.10.3] - 2018-10-31

### Added

- **CUMULUS-817**
  - Added AWS Dead Letter Queues for lambdas that are scheduled asynchronously/such that failures show up only in cloudwatch logs.
- **CUMULUS-956**
  - Migrated developer documentation and data-cookbooks to Docusaurus
    - supports versioning of documentation
  - Added `docs/docs-how-to.md` to outline how to do things like add new docs or locally install for testing.
  - Deployment/CI scripts have been updated to work with the new format
- **CUMULUS-811**
  - Added new S3 functions to `@cumulus/common/aws`:
    - `aws.s3TagSetToQueryString`: converts S3 TagSet array to querystring (for use with upload()).
    - `aws.s3PutObject`: Returns promise of S3 `putObject`, which puts an object on S3
    - `aws.s3CopyObject`: Returns promise of S3 `copyObject`, which copies an object in S3 to a new S3 location
    - `aws.s3GetObjectTagging`: Returns promise of S3 `getObjectTagging`, which returns an object containing an S3 TagSet.
  - `@/cumulus/common/aws.s3PutObject` defaults to an explicit `ACL` of 'private' if not overridden.
  - `@/cumulus/common/aws.s3CopyObject` defaults to an explicit `TaggingDirective` of 'COPY' if not overridden.

### Deprecated

- **CUMULUS-811**
  - Deprecated `@cumulus/ingest/aws.S3`. Member functions of this class will now
    log warnings pointing to similar functionality in `@cumulus/common/aws`.

## [v1.10.2] - 2018-10-24

### Added

- **CUMULUS-965**
  - Added a `@cumulus/logger` package
- **CUMULUS-885**
  - Added 'human readable' version identifiers to Lambda Versioning lambda aliases
- **CUMULUS-705**
  - Note: Make sure to update the IAM stack when deploying this update.
  - Adds an AsyncOperations model and associated DynamoDB table to the
    `@cumulus/api` package
  - Adds an /asyncOperations endpoint to the `@cumulus/api` package, which can
    be used to fetch the status of an AsyncOperation.
  - Adds a /bulkDelete endpoint to the `@cumulus/api` package, which performs an
    asynchronous bulk-delete operation. This is a stub right now which is only
    intended to demonstration how AsyncOperations work.
  - Adds an AsyncOperation ECS task to the `@cumulus/api` package, which will
    fetch an Lambda function, run it in ECS, and then store the result to the
    AsyncOperations table in DynamoDB.
- **CUMULUS-851** - Added workflow lambda versioning feature to allow in-flight workflows to use lambda versions that were in place when a workflow was initiated

  - Updated Kes custom code to remove logic that used the CMA file key to determine template compilation logic. Instead, utilize a `customCompilation` template configuration flag to indicate a template should use Cumulus's kes customized methods instead of 'core'.
  - Added `useWorkflowLambdaVersions` configuration option to enable the lambdaVersioning feature set. **This option is set to true by default** and should be set to false to disable the feature.
  - Added uniqueIdentifier configuration key to S3 sourced lambdas to optionally support S3 lambda resource versioning within this scheme. This key must be unique for each modified version of the lambda package and must be updated in configuration each time the source changes.
  - Added a new nested stack template that will create a `LambdaVersions` stack that will take lambda parameters from the base template, generate lambda versions/aliases and return outputs with references to the most 'current' lambda alias reference, and updated 'core' template to utilize these outputs (if `useWorkflowLambdaVersions` is enabled).

- Created a `@cumulus/api/lib/OAuth2` interface, which is implemented by the
  `@cumulus/api/lib/EarthdataLogin` and `@cumulus/api/lib/GoogleOAuth2` classes.
  Endpoints that need to handle authentication will determine which class to use
  based on environment variables. This also greatly simplifies testing.
- Added `@cumulus/api/lib/assertions`, containing more complex AVA test assertions
- Added PublishGranule workflow to publish a granule to CMR without full reingest. (ingest-in-place capability)

- `@cumulus/integration-tests` new functionality:
  - `listCollections` to list collections from a provided data directory
  - `deleteCollection` to delete list of collections from a deployed stack
  - `cleanUpCollections` combines the above in one function.
  - `listProviders` to list providers from a provided data directory
  - `deleteProviders` to delete list of providers from a deployed stack
  - `cleanUpProviders` combines the above in one function.
  - `@cumulus/integrations-tests/api.js`: `deleteGranule` and `deletePdr` functions to make `DELETE` requests to Cumulus API
  - `rules` API functionality for posting and deleting a rule and listing all rules
  - `wait-for-deploy` lambda for use in the redeployment tests
- `@cumulus/ingest/granule.js`: `ingestFile` inserts new `duplicate_found: true` field in the file's record if a duplicate file already exists on S3.
- `@cumulus/api`: `/execution-status` endpoint requests and returns complete execution output if execution output is stored in S3 due to size.
- Added option to use environment variable to set CMR host in `@cumulus/cmrjs`.
- **CUMULUS-781** - Added integration tests for `@cumulus/sync-granule` when `duplicateHandling` is set to `replace` or `skip`
- **CUMULUS-791** - `@cumulus/move-granules`: `moveFileRequest` inserts new `duplicate_found: true` field in the file's record if a duplicate file already exists on S3. Updated output schema to document new `duplicate_found` field.

### Removed

- Removed `@cumulus/common/fake-earthdata-login-server`. Tests can now create a
  service stub based on `@cumulus/api/lib/OAuth2` if testing requires handling
  authentication.

### Changed

- **CUMULUS-940** - modified `@cumulus/common/aws` `receiveSQSMessages` to take a parameter object instead of positional parameters. All defaults remain the same, but now access to long polling is available through `options.waitTimeSeconds`.
- **CUMULUS-948** - Update lambda functions `CNMToCMA` and `CnmResponse` in the `cumulus-data-shared` bucket and point the default stack to them.
- **CUMULUS-782** - Updated `@cumulus/sync-granule` task and `Granule.ingestFile` in `@cumulus/ingest` to keep both old and new data when a destination file with different checksum already exists and `duplicateHandling` is `version`
- Updated the config schema in `@cumulus/move-granules` to include the `moveStagedFiles` param.
- **CUMULUS-778** - Updated config schema and documentation in `@cumulus/sync-granule` to include `duplicateHandling` parameter for specifying how duplicate filenames should be handled
- **CUMULUS-779** - Updated `@cumulus/sync-granule` to throw `DuplicateFile` error when destination files already exist and `duplicateHandling` is `error`
- **CUMULUS-780** - Updated `@cumulus/sync-granule` to use `error` as the default for `duplicateHandling` when it is not specified
- **CUMULUS-780** - Updated `@cumulus/api` to use `error` as the default value for `duplicateHandling` in the `Collection` model
- **CUMULUS-785** - Updated the config schema and documentation in `@cumulus/move-granules` to include `duplicateHandling` parameter for specifying how duplicate filenames should be handled
- **CUMULUS-786, CUMULUS-787** - Updated `@cumulus/move-granules` to throw `DuplicateFile` error when destination files already exist and `duplicateHandling` is `error` or not specified
- **CUMULUS-789** - Updated `@cumulus/move-granules` to keep both old and new data when a destination file with different checksum already exists and `duplicateHandling` is `version`

### Fixed

- `getGranuleId` in `@cumulus/ingest` bug: `getGranuleId` was constructing an error using `filename` which was undefined. The fix replaces `filename` with the `uri` argument.
- Fixes to `del` in `@cumulus/api/endpoints/granules.js` to not error/fail when not all files exist in S3 (e.g. delete granule which has only 2 of 3 files ingested).
- `@cumulus/deployment/lib/crypto.js` now checks for private key existence properly.

## [v1.10.1] - 2018-09-4

### Fixed

- Fixed cloudformation template errors in `@cumulus/deployment/`
  - Replaced references to Fn::Ref: with Ref:
  - Moved long form template references to a newline

## [v1.10.0] - 2018-08-31

### Removed

- Removed unused and broken code from `@cumulus/common`
  - Removed `@cumulus/common/test-helpers`
  - Removed `@cumulus/common/task`
  - Removed `@cumulus/common/message-source`
  - Removed the `getPossiblyRemote` function from `@cumulus/common/aws`
  - Removed the `startPromisedSfnExecution` function from `@cumulus/common/aws`
  - Removed the `getCurrentSfnTask` function from `@cumulus/common/aws`

### Changed

- **CUMULUS-839** - In `@cumulus/sync-granule`, 'collection' is now an optional config parameter

### Fixed

- **CUMULUS-859** Moved duplicate code in `@cumulus/move-granules` and `@cumulus/post-to-cmr` to `@cumulus/ingest`. Fixed imports making assumptions about directory structure.
- `@cumulus/ingest/consumer` correctly limits the number of messages being received and processed from SQS. Details:
  - **Background:** `@cumulus/api` includes a lambda `<stack-name>-sqs2sf` which processes messages from the `<stack-name>-startSF` SQS queue every minute. The `sqs2sf` lambda uses `@cumulus/ingest/consumer` to receive and process messages from SQS.
  - **Bug:** More than `messageLimit` number of messages were being consumed and processed from the `<stack-name>-startSF` SQS queue. Many step functions were being triggered simultaneously by the lambda `<stack-name>-sqs2sf` (which consumes every minute from the `startSF` queue) and resulting in step function failure with the error: `An error occurred (ThrottlingException) when calling the GetExecutionHistory`.
  - **Fix:** `@cumulus/ingest/consumer#processMessages` now processes messages until `timeLimit` has passed _OR_ once it receives up to `messageLimit` messages. `sqs2sf` is deployed with a [default `messageLimit` of 10](https://github.com/nasa/cumulus/blob/670000c8a821ff37ae162385f921c40956e293f7/packages/deployment/app/config.yml#L147).
  - **IMPORTANT NOTE:** `consumer` will actually process up to `messageLimit * 2 - 1` messages. This is because sometimes `receiveSQSMessages` will return less than `messageLimit` messages and thus the consumer will continue to make calls to `receiveSQSMessages`. For example, given a `messageLimit` of 10 and subsequent calls to `receiveSQSMessages` returns up to 9 messages, the loop will continue and a final call could return up to 10 messages.

## [v1.9.1] - 2018-08-22

**Please Note** To take advantage of the added granule tracking API functionality, updates are required for the message adapter and its libraries. You should be on the following versions:

- `cumulus-message-adapter` 1.0.9+
- `cumulus-message-adapter-js` 1.0.4+
- `cumulus-message-adapter-java` 1.2.7+
- `cumulus-message-adapter-python` 1.0.5+

### Added

- **CUMULUS-687** Added logs endpoint to search for logs from a specific workflow execution in `@cumulus/api`. Added integration test.
- **CUMULUS-836** - `@cumulus/deployment` supports a configurable docker storage driver for ECS. ECS can be configured with either `devicemapper` (the default storage driver for AWS ECS-optimized AMIs) or `overlay2` (the storage driver used by the NGAP 2.0 AMI). The storage driver can be configured in `app/config.yml` with `ecs.docker.storageDriver: overlay2 | devicemapper`. The default is `overlay2`.
  - To support this configuration, a [Handlebars](https://handlebarsjs.com/) helper `ifEquals` was added to `packages/deployment/lib/kes.js`.
- **CUMULUS-836** - `@cumulus/api` added IAM roles required by the NGAP 2.0 AMI. The NGAP 2.0 AMI runs a script `register_instances_with_ssm.py` which requires the ECS IAM role to include `ec2:DescribeInstances` and `ssm:GetParameter` permissions.

### Fixed

- **CUMULUS-836** - `@cumulus/deployment` uses `overlay2` driver by default and does not attempt to write `--storage-opt dm.basesize` to fix [this error](https://github.com/moby/moby/issues/37039).
- **CUMULUS-413** Kinesis processing now captures all errrors.
  - Added kinesis fallback mechanism when errors occur during record processing.
  - Adds FallbackTopicArn to `@cumulus/api/lambdas.yml`
  - Adds fallbackConsumer lambda to `@cumulus/api`
  - Adds fallbackqueue option to lambda definitions capture lambda failures after three retries.
  - Adds kinesisFallback SNS topic to signal incoming errors from kinesis stream.
  - Adds kinesisFailureSQS to capture fully failed events from all retries.
- **CUMULUS-855** Adds integration test for kinesis' error path.
- **CUMULUS-686** Added workflow task name and version tracking via `@cumulus/api` executions endpoint under new `tasks` property, and under `workflow_tasks` in step input/output.
  - Depends on `cumulus-message-adapter` 1.0.9+, `cumulus-message-adapter-js` 1.0.4+, `cumulus-message-adapter-java` 1.2.7+ and `cumulus-message-adapter-python` 1.0.5+
- **CUMULUS-771**
  - Updated sync-granule to stream the remote file to s3
  - Added integration test for ingesting granules from ftp provider
  - Updated http/https integration tests for ingesting granules from http/https providers
- **CUMULUS-862** Updated `@cumulus/integration-tests` to handle remote lambda output
- **CUMULUS-856** Set the rule `state` to have default value `ENABLED`

### Changed

- In `@cumulus/deployment`, changed the example app config.yml to have additional IAM roles

## [v1.9.0] - 2018-08-06

**Please note** additional information and upgrade instructions [here](https://nasa.github.io/cumulus/docs/upgrade/1.9.0)

### Added

- **CUMULUS-712** - Added integration tests verifying expected behavior in workflows
- **GITC-776-2** - Add support for versioned collections

### Fixed

- **CUMULUS-832**
  - Fixed indentation in example config.yml in `@cumulus/deployment`
  - Fixed issue with new deployment using the default distribution endpoint in `@cumulus/deployment` and `@cumulus/api`

## [v1.8.1] - 2018-08-01

**Note** IAM roles should be re-deployed with this release.

- **Cumulus-726**
  - Added function to `@cumulus/integration-tests`: `sfnStep` includes `getStepInput` which returns the input to the schedule event of a given step function step.
  - Added IAM policy `@cumulus/deployment`: Lambda processing IAM role includes `kinesis::PutRecord` so step function lambdas can write to kinesis streams.
- **Cumulus Community Edition**
  - Added Google OAuth authentication token logic to `@cumulus/api`. Refactored token endpoint to use environment variable flag `OAUTH_PROVIDER` when determining with authentication method to use.
  - Added API Lambda memory configuration variable `api_lambda_memory` to `@cumulus/api` and `@cumulus/deployment`.

### Changed

- **Cumulus-726**
  - Changed function in `@cumulus/api`: `models/rules.js#addKinesisEventSource` was modified to call to `deleteKinesisEventSource` with all required parameters (rule's name, arn and type).
  - Changed function in `@cumulus/integration-tests`: `getStepOutput` can now be used to return output of failed steps. If users of this function want the output of a failed event, they can pass a third parameter `eventType` as `'failure'`. This function will work as always for steps which completed successfully.

### Removed

- **Cumulus-726**

  - Configuration change to `@cumulus/deployment`: Removed default auto scaling configuration for Granules and Files DynamoDB tables.

- **CUMULUS-688**
  - Add integration test for ExecutionStatus
  - Function addition to `@cumulus/integration-tests`: `api` includes `getExecutionStatus` which returns the execution status from the Cumulus API

## [v1.8.0] - 2018-07-23

### Added

- **CUMULUS-718** Adds integration test for Kinesis triggering a workflow.

- **GITC-776-3** Added more flexibility for rules. You can now edit all fields on the rule's record
  We may need to update the api documentation to reflect this.

- **CUMULUS-681** - Add ingest-in-place action to granules endpoint

  - new applyWorkflow action at PUT /granules/{granuleid} Applying a workflow starts an execution of the provided workflow and passes the granule record as payload.
    Parameter(s):
    - workflow - the workflow name

- **CUMULUS-685** - Add parent exeuction arn to the execution which is triggered from a parent step function

### Changed

- **CUMULUS-768** - Integration tests get S3 provider data from shared data folder

### Fixed

- **CUMULUS-746** - Move granule API correctly updates record in dynamo DB and cmr xml file
- **CUMULUS-766** - Populate database fileSize field from S3 if value not present in Ingest payload

## [v1.7.1] - 2018-07-27 - [BACKPORT]

### Fixed

- **CUMULUS-766** - Backport from 1.8.0 - Populate database fileSize field from S3 if value not present in Ingest payload

## [v1.7.0] - 2018-07-02

### Please note: [Upgrade Instructions](https://nasa.github.io/cumulus/docs/upgrade/1.7.0)

### Added

- **GITC-776-2** - Add support for versioned collectons
- **CUMULUS-491** - Add granule reconciliation API endpoints.
- **CUMULUS-480** Add suport for backup and recovery:
  - Add DynamoDB tables for granules, executions and pdrs
  - Add ability to write all records to S3
  - Add ability to download all DynamoDB records in form json files
  - Add ability to upload records to DynamoDB
  - Add migration scripts for copying granule, pdr and execution records from ElasticSearch to DynamoDB
  - Add IAM support for batchWrite on dynamoDB
-
- **CUMULUS-508** - `@cumulus/deployment` cloudformation template allows for lambdas and ECS clusters to have multiple AZ availability.
  - `@cumulus/deployment` also ensures docker uses `devicemapper` storage driver.
- **CUMULUS-755** - `@cumulus/deployment` Add DynamoDB autoscaling support.
  - Application developers can add autoscaling and override default values in their deployment's `app/config.yml` file using a `{TableName}Table:` key.

### Fixed

- **CUMULUS-747** - Delete granule API doesn't delete granule files in s3 and granule in elasticsearch
  - update the StreamSpecification DynamoDB tables to have StreamViewType: "NEW_AND_OLD_IMAGES"
  - delete granule files in s3
- **CUMULUS-398** - Fix not able to filter executions by workflow
- **CUMULUS-748** - Fix invalid lambda .zip files being validated/uploaded to AWS
- **CUMULUS-544** - Post to CMR task has UAT URL hard-coded
  - Made configurable: PostToCmr now requires CMR_ENVIRONMENT env to be set to 'SIT' or 'OPS' for those CMR environments. Default is UAT.

### Changed

- **GITC-776-4** - Changed Discover-pdrs to not rely on collection but use provider_path in config. It also has an optional filterPdrs regex configuration parameter

- **CUMULUS-710** - In the integration test suite, `getStepOutput` returns the output of the first successful step execution or last failed, if none exists

## [v1.6.0] - 2018-06-06

### Please note: [Upgrade Instructions](https://nasa.github.io/cumulus/docs/upgrade/1.6.0)

### Fixed

- **CUMULUS-602** - Format all logs sent to Elastic Search.
  - Extract cumulus log message and index it to Elastic Search.

### Added

- **CUMULUS-556** - add a mechanism for creating and running migration scripts on deployment.
- **CUMULUS-461** Support use of metadata date and other components in `url_path` property

### Changed

- **CUMULUS-477** Update bucket configuration to support multiple buckets of the same type:
  - Change the structure of the buckets to allow for more than one bucket of each type. The bucket structure is now:
    bucket-key:
    name: <bucket-name>
    type: <type> i.e. internal, public, etc.
  - Change IAM and app deployment configuration to support new bucket structure
  - Update tasks and workflows to support new bucket structure
  - Replace instances where buckets.internal is relied upon to either use the system bucket or a configured bucket
  - Move IAM template to the deployment package. NOTE: You now have to specify '--template node_modules/@cumulus/deployment/iam' in your IAM deployment
  - Add IAM cloudformation template support to filter buckets by type

## [v1.5.5] - 2018-05-30

### Added

- **CUMULUS-530** - PDR tracking through Queue-granules
  - Add optional `pdr` property to the sync-granule task's input config and output payload.
- **CUMULUS-548** - Create a Lambda task that generates EMS distribution reports
  - In order to supply EMS Distribution Reports, you must enable S3 Server
    Access Logging on any S3 buckets used for distribution. See [How Do I Enable Server Access Logging for an S3 Bucket?](https://docs.aws.amazon.com/AmazonS3/latest/user-guide/server-access-logging.html)
    The "Target bucket" setting should point at the Cumulus internal bucket.
    The "Target prefix" should be
    "<STACK_NAME>/ems-distribution/s3-server-access-logs/", where "STACK_NAME"
    is replaced with the name of your Cumulus stack.

### Fixed

- **CUMULUS-546 - Kinesis Consumer should catch and log invalid JSON**
  - Kinesis Consumer lambda catches and logs errors so that consumer doesn't get stuck in a loop re-processing bad json records.
- EMS report filenames are now based on their start time instead of the time
  instead of the time that the report was generated
- **CUMULUS-552 - Cumulus API returns different results for the same collection depending on query**
  - The collection, provider and rule records in elasticsearch are now replaced with records from dynamo db when the dynamo db records are updated.

### Added

- `@cumulus/deployment`'s default cloudformation template now configures storage for Docker to match the configured ECS Volume. The template defines Docker's devicemapper basesize (`dm.basesize`) using `ecs.volumeSize`. This addresses ECS default of limiting Docker containers to 10GB of storage ([Read more](https://aws.amazon.com/premiumsupport/knowledge-center/increase-default-ecs-docker-limit/)).

## [v1.5.4] - 2018-05-21

### Added

- **CUMULUS-535** - EMS Ingest, Archive, Archive Delete reports
  - Add lambda EmsReport to create daily EMS Ingest, Archive, Archive Delete reports
  - ems.provider property added to `@cumulus/deployment/app/config.yml`.
    To change the provider name, please add `ems: provider` property to `app/config.yml`.
- **CUMULUS-480** Use DynamoDB to store granules, pdrs and execution records
  - Activate PointInTime feature on DynamoDB tables
  - Increase test coverage on api package
  - Add ability to restore metadata records from json files to DynamoDB
- **CUMULUS-459** provide API endpoint for moving granules from one location on s3 to another

## [v1.5.3] - 2018-05-18

### Fixed

- **CUMULUS-557 - "Add dataType to DiscoverGranules output"**
  - Granules discovered by the DiscoverGranules task now include dataType
  - dataType is now a required property for granules used as input to the
    QueueGranules task
- **CUMULUS-550** Update deployment app/config.yml to force elasticsearch updates for deleted granules

## [v1.5.2] - 2018-05-15

### Fixed

- **CUMULUS-514 - "Unable to Delete the Granules"**
  - updated cmrjs.deleteConcept to return success if the record is not found
    in CMR.

### Added

- **CUMULUS-547** - The distribution API now includes an
  "earthdataLoginUsername" query parameter when it returns a signed S3 URL
- **CUMULUS-527 - "parse-pdr queues up all granules and ignores regex"**
  - Add an optional config property to the ParsePdr task called
    "granuleIdFilter". This property is a regular expression that is applied
    against the filename of the first file of each granule contained in the
    PDR. If the regular expression matches, then the granule is included in
    the output. Defaults to '.', which will match all granules in the PDR.
- File checksums in PDRs now support MD5
- Deployment support to subscribe to an SNS topic that already exists
- **CUMULUS-470, CUMULUS-471** In-region S3 Policy lambda added to API to update bucket policy for in-region access.
- **CUMULUS-533** Added fields to granule indexer to support EMS ingest and archive record creation
- **CUMULUS-534** Track deleted granules
  - added `deletedgranule` type to `cumulus` index.
  - **Important Note:** Force custom bootstrap to re-run by adding this to
    app/config.yml `es: elasticSearchMapping: 7`
- You can now deploy cumulus without ElasticSearch. Just add `es: null` to your `app/config.yml` file. This is only useful for debugging purposes. Cumulus still requires ElasticSearch to properly operate.
- `@cumulus/integration-tests` includes and exports the `addRules` function, which seeds rules into the DynamoDB table.
- Added capability to support EFS in cloud formation template. Also added
  optional capability to ssh to your instance and privileged lambda functions.
- Added support to force discovery of PDRs that have already been processed
  and filtering of selected data types
- `@cumulus/cmrjs` uses an environment variable `USER_IP_ADDRESS` or fallback
  IP address of `10.0.0.0` when a public IP address is not available. This
  supports lambda functions deployed into a VPC's private subnet, where no
  public IP address is available.

### Changed

- **CUMULUS-550** Custom bootstrap automatically adds new types to index on
  deployment

## [v1.5.1] - 2018-04-23

### Fixed

- add the missing dist folder to the hello-world task
- disable uglifyjs on the built version of the pdr-status-check (read: https://github.com/webpack-contrib/uglifyjs-webpack-plugin/issues/264)

## [v1.5.0] - 2018-04-23

### Changed

- Removed babel from all tasks and packages and increased minimum node requirements to version 8.10
- Lambda functions created by @cumulus/deployment will use node8.10 by default
- Moved [cumulus-integration-tests](https://github.com/nasa/cumulus-integration-tests) to the `example` folder CUMULUS-512
- Streamlined all packages dependencies (e.g. remove redundant dependencies and make sure versions are the same across packages)
- **CUMULUS-352:** Update Cumulus Elasticsearch indices to use [index aliases](https://www.elastic.co/guide/en/elasticsearch/reference/current/indices-aliases.html).
- **CUMULUS-519:** ECS tasks are no longer restarted after each CF deployment unless `ecs.restartTasksOnDeploy` is set to true
- **CUMULUS-298:** Updated log filterPattern to include all CloudWatch logs in ElasticSearch
- **CUMULUS-518:** Updates to the SyncGranule config schema
  - `granuleIdExtraction` is no longer a property
  - `process` is now an optional property
  - `provider_path` is no longer a property

### Fixed

- **CUMULUS-455 "Kes deployments using only an updated message adapter do not get automatically deployed"**
  - prepended the hash value of cumulus-message-adapter.zip file to the zip file name of lambda which uses message adapter.
  - the lambda function will be redeployed when message adapter or lambda function are updated
- Fixed a bug in the bootstrap lambda function where it stuck during update process
- Fixed a bug where the sf-sns-report task did not return the payload of the incoming message as the output of the task [CUMULUS-441]

### Added

- **CUMULUS-352:** Add reindex CLI to the API package.
- **CUMULUS-465:** Added mock http/ftp/sftp servers to the integration tests
- Added a `delete` method to the `@common/CollectionConfigStore` class
- **CUMULUS-467 "@cumulus/integration-tests or cumulus-integration-tests should seed provider and collection in deployed DynamoDB"**
  - `example` integration-tests populates providers and collections to database
  - `example` workflow messages are populated from workflow templates in s3, provider and collection information in database, and input payloads. Input templates are removed.
  - added `https` protocol to provider schema

## [v1.4.1] - 2018-04-11

### Fixed

- Sync-granule install

## [v1.4.0] - 2018-04-09

### Fixed

- **CUMULUS-392 "queue-granules not returning the sfn-execution-arns queued"**
  - updated queue-granules to return the sfn-execution-arns queued and pdr if exists.
  - added pdr to ingest message meta.pdr instead of payload, so the pdr information doesn't get lost in the ingest workflow, and ingested granule in elasticsearch has pdr name.
  - fixed sf-sns-report schema, remove the invalid part
  - fixed pdr-status-check schema, the failed execution contains arn and reason
- **CUMULUS-206** make sure homepage and repository urls exist in package.json files of tasks and packages

### Added

- Example folder with a cumulus deployment example

### Changed

- [CUMULUS-450](https://bugs.earthdata.nasa.gov/browse/CUMULUS-450) - Updated
  the config schema of the **queue-granules** task
  - The config no longer takes a "collection" property
  - The config now takes an "internalBucket" property
  - The config now takes a "stackName" property
- [CUMULUS-450](https://bugs.earthdata.nasa.gov/browse/CUMULUS-450) - Updated
  the config schema of the **parse-pdr** task
  - The config no longer takes a "collection" property
  - The "stack", "provider", and "bucket" config properties are now
    required
- **CUMULUS-469** Added a lambda to the API package to prototype creating an S3 bucket policy for direct, in-region S3 access for the prototype bucket

### Removed

- Removed the `findTmpTestDataDirectory()` function from
  `@cumulus/common/test-utils`

### Fixed

- [CUMULUS-450](https://bugs.earthdata.nasa.gov/browse/CUMULUS-450)
  - The **queue-granules** task now enqueues a **sync-granule** task with the
    correct collection config for that granule based on the granule's
    data-type. It had previously been using the collection config from the
    config of the **queue-granules** task, which was a problem if the granules
    being queued belonged to different data-types.
  - The **parse-pdr** task now handles the case where a PDR contains granules
    with different data types, and uses the correct granuleIdExtraction for
    each granule.

### Added

- **CUMULUS-448** Add code coverage checking using [nyc](https://github.com/istanbuljs/nyc).

## [v1.3.0] - 2018-03-29

### Deprecated

- discover-s3-granules is deprecated. The functionality is provided by the discover-granules task

### Fixed

- **CUMULUS-331:** Fix aws.downloadS3File to handle non-existent key
- Using test ftp provider for discover-granules testing [CUMULUS-427]
- **CUMULUS-304: "Add AWS API throttling to pdr-status-check task"** Added concurrency limit on SFN API calls. The default concurrency is 10 and is configurable through Lambda environment variable CONCURRENCY.
- **CUMULUS-414: "Schema validation not being performed on many tasks"** revised npm build scripts of tasks that use cumulus-message-adapter to place schema directories into dist directories.
- **CUMULUS-301:** Update all tests to use test-data package for testing data.
- **CUMULUS-271: "Empty response body from rules PUT endpoint"** Added the updated rule to response body.
- Increased memory allotment for `CustomBootstrap` lambda function. Resolves failed deployments where `CustomBootstrap` lambda function was failing with error `Process exited before completing request`. This was causing deployments to stall, fail to update and fail to rollback. This error is thrown when the lambda function tries to use more memory than it is allotted.
- Cumulus repository folders structure updated:
  - removed the `cumulus` folder altogether
  - moved `cumulus/tasks` to `tasks` folder at the root level
  - moved the tasks that are not converted to use CMA to `tasks/.not_CMA_compliant`
  - updated paths where necessary

### Added

- `@cumulus/integration-tests` - Added support for testing the output of an ECS activity as well as a Lambda function.

## [v1.2.0] - 2018-03-20

### Fixed

- Update vulnerable npm packages [CUMULUS-425]
- `@cumulus/api`: `kinesis-consumer.js` uses `sf-scheduler.js#schedule` instead of placing a message directly on the `startSF` SQS queue. This is a fix for [CUMULUS-359](https://bugs.earthdata.nasa.gov/browse/CUMULUS-359) because `sf-scheduler.js#schedule` looks up the provider and collection data in DynamoDB and adds it to the `meta` object of the enqueued message payload.
- `@cumulus/api`: `kinesis-consumer.js` catches and logs errors instead of doing an error callback. Before this change, `kinesis-consumer` was failing to process new records when an existing record caused an error because it would call back with an error and stop processing additional records. It keeps trying to process the record causing the error because it's "position" in the stream is unchanged. Catching and logging the errors is part 1 of the fix. Proposed part 2 is to enqueue the error and the message on a "dead-letter" queue so it can be processed later ([CUMULUS-413](https://bugs.earthdata.nasa.gov/browse/CUMULUS-413)).
- **CUMULUS-260: "PDR page on dashboard only shows zeros."** The PDR stats in LPDAAC are all 0s, even if the dashboard has been fixed to retrieve the correct fields. The current version of pdr-status-check has a few issues.
  - pdr is not included in the input/output schema. It's available from the input event. So the pdr status and stats are not updated when the ParsePdr workflow is complete. Adding the pdr to the input/output of the task will fix this.
  - pdr-status-check doesn't update pdr stats which prevent the real time pdr progress from showing up in the dashboard. To solve this, added lambda function sf-sns-report which is copied from @cumulus/api/lambdas/sf-sns-broadcast with modification, sf-sns-report can be used to report step function status anywhere inside a step function. So add step sf-sns-report after each pdr-status-check, we will get the PDR status progress at real time.
  - It's possible an execution is still in the queue and doesn't exist in sfn yet. Added code to handle 'ExecutionDoesNotExist' error when checking the execution status.
- Fixed `aws.cloudwatchevents()` typo in `packages/ingest/aws.js`. This typo was the root cause of the error: `Error: Could not process scheduled_ingest, Error: : aws.cloudwatchevents is not a constructor` seen when trying to update a rule.

### Removed

- `@cumulus/ingest/aws`: Remove queueWorkflowMessage which is no longer being used by `@cumulus/api`'s `kinesis-consumer.js`.

## [v1.1.4] - 2018-03-15

### Added

- added flag `useList` to parse-pdr [CUMULUS-404]

### Fixed

- Pass encrypted password to the ApiGranule Lambda function [CUMULUS-424]

## [v1.1.3] - 2018-03-14

### Fixed

- Changed @cumulus/deployment package install behavior. The build process will happen after installation

## [v1.1.2] - 2018-03-14

### Added

- added tools to @cumulus/integration-tests for local integration testing
- added end to end testing for discovering and parsing of PDRs
- `yarn e2e` command is available for end to end testing

### Fixed

- **CUMULUS-326: "Occasionally encounter "Too Many Requests" on deployment"** The api gateway calls will handle throttling errors
- **CUMULUS-175: "Dashboard providers not in sync with AWS providers."** The root cause of this bug - DynamoDB operations not showing up in Elasticsearch - was shared by collections and rules. The fix was to update providers', collections' and rules; POST, PUT and DELETE endpoints to operate on DynamoDB and using DynamoDB streams to update Elasticsearch. The following packages were made:
  - `@cumulus/deployment` deploys DynamoDB streams for the Collections, Providers and Rules tables as well as a new lambda function called `dbIndexer`. The `dbIndexer` lambda has an event source mapping which listens to each of the DynamoDB streams. The dbIndexer lambda receives events referencing operations on the DynamoDB table and updates the elasticsearch cluster accordingly.
  - The `@cumulus/api` endpoints for collections, providers and rules _only_ query DynamoDB, with the exception of LIST endpoints and the collections' GET endpoint.

### Updated

- Broke up `kes.override.js` of @cumulus/deployment to multiple modules and moved to a new location
- Expanded @cumulus/deployment test coverage
- all tasks were updated to use cumulus-message-adapter-js 1.0.1
- added build process to integration-tests package to babelify it before publication
- Update @cumulus/integration-tests lambda.js `getLambdaOutput` to return the entire lambda output. Previously `getLambdaOutput` returned only the payload.

## [v1.1.1] - 2018-03-08

### Removed

- Unused queue lambda in api/lambdas [CUMULUS-359]

### Fixed

- Kinesis message content is passed to the triggered workflow [CUMULUS-359]
- Kinesis message queues a workflow message and does not write to rules table [CUMULUS-359]

## [v1.1.0] - 2018-03-05

### Added

- Added a `jlog` function to `common/test-utils` to aid in test debugging
- Integration test package with command line tool [CUMULUS-200] by @laurenfrederick
- Test for FTP `useList` flag [CUMULUS-334] by @kkelly51

### Updated

- The `queue-pdrs` task now uses the [cumulus-message-adapter-js](https://github.com/nasa/cumulus-message-adapter-js)
  library
- Updated the `queue-pdrs` JSON schemas
- The test-utils schema validation functions now throw an error if validation
  fails
- The `queue-granules` task now uses the [cumulus-message-adapter-js](https://github.com/nasa/cumulus-message-adapter-js)
  library
- Updated the `queue-granules` JSON schemas

### Removed

- Removed the `getSfnExecutionByName` function from `common/aws`
- Removed the `getGranuleStatus` function from `common/aws`

## [v1.0.1] - 2018-02-27

### Added

- More tests for discover-pdrs, dicover-granules by @yjpa7145
- Schema validation utility for tests by @yjpa7145

### Changed

- Fix an FTP listing bug for servers that do not support STAT [CUMULUS-334] by @kkelly51

## [v1.0.0] - 2018-02-23

[unreleased]: https://github.com/nasa/cumulus/compare/v9.1.0...HEAD
[v9.1.0]: https://github.com/nasa/cumulus/compare/v9.0.1...v9.1.0
[v9.0.1]: https://github.com/nasa/cumulus/compare/v9.0.0...v9.0.1
[v9.0.0]: https://github.com/nasa/cumulus/compare/v8.1.0...v9.0.0
[v8.1.0]: https://github.com/nasa/cumulus/compare/v8.0.0...v8.1.0
[v8.0.0]: https://github.com/nasa/cumulus/compare/v7.2.0...v8.0.0
[v7.2.0]: https://github.com/nasa/cumulus/compare/v7.1.0...v7.2.0
[v7.1.0]: https://github.com/nasa/cumulus/compare/v7.0.0...v7.1.0
[v7.0.0]: https://github.com/nasa/cumulus/compare/v6.0.0...v7.0.0
[v6.0.0]: https://github.com/nasa/cumulus/compare/v5.0.1...v6.0.0
[v5.0.1]: https://github.com/nasa/cumulus/compare/v5.0.0...v5.0.1
[v5.0.0]: https://github.com/nasa/cumulus/compare/v4.0.0...v5.0.0
[v4.0.0]: https://github.com/nasa/cumulus/compare/v3.0.1...v4.0.0
[v3.0.1]: https://github.com/nasa/cumulus/compare/v3.0.0...v3.0.1
[v3.0.0]: https://github.com/nasa/cumulus/compare/v2.0.1...v3.0.0
[v2.0.7]: https://github.com/nasa/cumulus/compare/v2.0.6...v2.0.7
[v2.0.6]: https://github.com/nasa/cumulus/compare/v2.0.5...v2.0.6
[v2.0.5]: https://github.com/nasa/cumulus/compare/v2.0.4...v2.0.5
[v2.0.4]: https://github.com/nasa/cumulus/compare/v2.0.3...v2.0.4
[v2.0.3]: https://github.com/nasa/cumulus/compare/v2.0.2...v2.0.3
[v2.0.2]: https://github.com/nasa/cumulus/compare/v2.0.1...v2.0.2
[v2.0.1]: https://github.com/nasa/cumulus/compare/v1.24.0...v2.0.1
[v2.0.0]: https://github.com/nasa/cumulus/compare/v1.24.0...v2.0.0
[v1.24.0]: https://github.com/nasa/cumulus/compare/v1.23.2...v1.24.0
[v1.23.2]: https://github.com/nasa/cumulus/compare/v1.22.1...v1.23.2
[v1.22.1]: https://github.com/nasa/cumulus/compare/v1.21.0...v1.22.1
[v1.21.0]: https://github.com/nasa/cumulus/compare/v1.20.0...v1.21.0
[v1.20.0]: https://github.com/nasa/cumulus/compare/v1.19.0...v1.20.0
[v1.19.0]: https://github.com/nasa/cumulus/compare/v1.18.0...v1.19.0
[v1.18.0]: https://github.com/nasa/cumulus/compare/v1.17.0...v1.18.0
[v1.17.0]: https://github.com/nasa/cumulus/compare/v1.16.1...v1.17.0
[v1.16.1]: https://github.com/nasa/cumulus/compare/v1.16.0...v1.16.1
[v1.16.0]: https://github.com/nasa/cumulus/compare/v1.15.0...v1.16.0
[v1.15.0]: https://github.com/nasa/cumulus/compare/v1.14.5...v1.15.0
[v1.14.5]: https://github.com/nasa/cumulus/compare/v1.14.4...v1.14.5
[v1.14.4]: https://github.com/nasa/cumulus/compare/v1.14.3...v1.14.4
[v1.14.3]: https://github.com/nasa/cumulus/compare/v1.14.2...v1.14.3
[v1.14.2]: https://github.com/nasa/cumulus/compare/v1.14.1...v1.14.2
[v1.14.1]: https://github.com/nasa/cumulus/compare/v1.14.0...v1.14.1
[v1.14.0]: https://github.com/nasa/cumulus/compare/v1.13.5...v1.14.0
[v1.13.5]: https://github.com/nasa/cumulus/compare/v1.13.4...v1.13.5
[v1.13.4]: https://github.com/nasa/cumulus/compare/v1.13.3...v1.13.4
[v1.13.3]: https://github.com/nasa/cumulus/compare/v1.13.2...v1.13.3
[v1.13.2]: https://github.com/nasa/cumulus/compare/v1.13.1...v1.13.2
[v1.13.1]: https://github.com/nasa/cumulus/compare/v1.13.0...v1.13.1
[v1.13.0]: https://github.com/nasa/cumulus/compare/v1.12.1...v1.13.0
[v1.12.1]: https://github.com/nasa/cumulus/compare/v1.12.0...v1.12.1
[v1.12.0]: https://github.com/nasa/cumulus/compare/v1.11.3...v1.12.0
[v1.11.3]: https://github.com/nasa/cumulus/compare/v1.11.2...v1.11.3
[v1.11.2]: https://github.com/nasa/cumulus/compare/v1.11.1...v1.11.2
[v1.11.1]: https://github.com/nasa/cumulus/compare/v1.11.0...v1.11.1
[v1.11.0]: https://github.com/nasa/cumulus/compare/v1.10.4...v1.11.0
[v1.10.4]: https://github.com/nasa/cumulus/compare/v1.10.3...v1.10.4
[v1.10.3]: https://github.com/nasa/cumulus/compare/v1.10.2...v1.10.3
[v1.10.2]: https://github.com/nasa/cumulus/compare/v1.10.1...v1.10.2
[v1.10.1]: https://github.com/nasa/cumulus/compare/v1.10.0...v1.10.1
[v1.10.0]: https://github.com/nasa/cumulus/compare/v1.9.1...v1.10.0
[v1.9.1]: https://github.com/nasa/cumulus/compare/v1.9.0...v1.9.1
[v1.9.0]: https://github.com/nasa/cumulus/compare/v1.8.1...v1.9.0
[v1.8.1]: https://github.com/nasa/cumulus/compare/v1.8.0...v1.8.1
[v1.8.0]: https://github.com/nasa/cumulus/compare/v1.7.0...v1.8.0
[v1.7.0]: https://github.com/nasa/cumulus/compare/v1.6.0...v1.7.0
[v1.6.0]: https://github.com/nasa/cumulus/compare/v1.5.5...v1.6.0
[v1.5.5]: https://github.com/nasa/cumulus/compare/v1.5.4...v1.5.5
[v1.5.4]: https://github.com/nasa/cumulus/compare/v1.5.3...v1.5.4
[v1.5.3]: https://github.com/nasa/cumulus/compare/v1.5.2...v1.5.3
[v1.5.2]: https://github.com/nasa/cumulus/compare/v1.5.1...v1.5.2
[v1.5.1]: https://github.com/nasa/cumulus/compare/v1.5.0...v1.5.1
[v1.5.0]: https://github.com/nasa/cumulus/compare/v1.4.1...v1.5.0
[v1.4.1]: https://github.com/nasa/cumulus/compare/v1.4.0...v1.4.1
[v1.4.0]: https://github.com/nasa/cumulus/compare/v1.3.0...v1.4.0
[v1.3.0]: https://github.com/nasa/cumulus/compare/v1.2.0...v1.3.0
[v1.2.0]: https://github.com/nasa/cumulus/compare/v1.1.4...v1.2.0
[v1.1.4]: https://github.com/nasa/cumulus/compare/v1.1.3...v1.1.4
[v1.1.3]: https://github.com/nasa/cumulus/compare/v1.1.2...v1.1.3
[v1.1.2]: https://github.com/nasa/cumulus/compare/v1.1.1...v1.1.2
[v1.1.1]: https://github.com/nasa/cumulus/compare/v1.0.1...v1.1.1
[v1.1.0]: https://github.com/nasa/cumulus/compare/v1.0.1...v1.1.0
[v1.0.1]: https://github.com/nasa/cumulus/compare/v1.0.0...v1.0.1
[v1.0.0]: https://github.com/nasa/cumulus/compare/pre-v1-release...v1.0.0

[thin-egress-app]: <https://github.com/asfadmin/thin-egress-app> "Thin Egress App"<|MERGE_RESOLUTION|>--- conflicted
+++ resolved
@@ -29,6 +29,8 @@
       from PostgreSQL database instead of DynamoDB
     - Updated API execution-status endpoint to read execution records from
       PostgreSQL database instead of DynamoDB
+   - **CUMULUS-2303**
+    - Add translatePostgresProviderToApiProvider method to `@cumulus/db/translate/providers`
 
 ### Changed
 
@@ -46,6 +48,12 @@
       support of local cleanup
     - Add spec/helpers/apiUtils/waitForApiStatus integration helper to retry API
       record retrievals on status in lieu of using `waitForModelStatus`
+  - **CUMULUS-2303**
+    - Update API provider GET endpoint to read individual provider records from
+      PostgreSQL database instead of DynamoDB
+    - Update sf-scheduler lambda to utilize API endpoint to get provider record
+      from database via Private API lambda
+      
 - **CUMULUS-2532**
   - Changed integration tests to use `api-client/granules` functions as opposed
     to `granulesApi` from `@cumulus/integration-tests`.
@@ -83,22 +91,6 @@
 
 ### Added
 
-<<<<<<< HEAD
-- **CUMULUS-2311** - RDS Migration Epic Phase 2
-  - **CUMULUS-2306**
-    - Updated API execution GET endpoint to read individual execution records
-      from PostgreSQL database instead of DynamoDB
-    - Updated API execution-status endpoint to read execution records from
-      PostgreSQL database instead of DynamoDB
-    - Add translatePostgresExecutionToApiProvider method to `@cumulus/db/translate/executions`
-  - **CUMULUS-2303**
-    - Update API provider GET endpoint to read individual provider records from
-      PostgreSQL database instead of DynamoDB
-    - Update sf-scheduler lambda to utilize API endpoint to get provider record
-      from database via Private API lambda
-    - Add translatePostgresProviderToApiProvider method to `@cumulus/db/translate/providers`
-=======
->>>>>>> ebe0cd5a
 - **HYRAX-439** - Corrected README.md according to a new Hyrax URL format.
 - **CUMULUS-2354**
   - Adds configuration options to allow `/s3credentials` endpoint to distribute
