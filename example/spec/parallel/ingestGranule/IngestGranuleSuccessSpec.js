'use strict';

const fs = require('fs-extra');
const got = require('got');
const path = require('path');
const { URL, resolve } = require('url');

const difference = require('lodash/difference');
const get = require('lodash/get');
const includes = require('lodash/includes');
const intersection = require('lodash/intersection');
const isObject = require('lodash/isObject');

const StepFunctions = require('@cumulus/aws-client/StepFunctions');
const { pullStepFunctionEvent } = require('@cumulus/message/StepFunctions');
const {
  deleteS3Object,
  s3CopyObject,
  s3GetObjectTagging,
  s3ObjectExists,
  waitForObjectToExist,
} = require('@cumulus/aws-client/S3');
const { s3 } = require('@cumulus/aws-client/services');
const { generateChecksumFromStream } = require('@cumulus/checksum');
const { randomId } = require('@cumulus/common/test-utils');
const { isCMRFile, metadataObjectFromCMRFile } = require('@cumulus/cmrjs/cmr-utils');
const { constructCollectionId } = require('@cumulus/message/Collections');
const {
  addCollections,
  conceptExists,
  getOnlineResources,
  waitForAsyncOperationStatus,
  waitForConceptExistsOutcome,
  waitForTestExecutionStart,
  waitForCompletedExecution,
} = require('@cumulus/integration-tests');
const apiTestUtils = require('@cumulus/integration-tests/api/api');
const executionsApiTestUtils = require('@cumulus/api-client/executions');
const providersApi = require('@cumulus/api-client/providers');
const { deleteCollection } = require('@cumulus/api-client/collections');
const { deleteExecution } = require('@cumulus/api-client/executions');
const {
  applyWorkflow,
  bulkReingestGranules,
  getGranule,
  moveGranule,
  removeFromCMR,
  removePublishedGranule,
} = require('@cumulus/api-client/granules');
const {
  getDistributionFileUrl,
  getTEADistributionApiRedirect,
  getTEADistributionApiFileStream,
  getTEARequestHeaders,
} = require('@cumulus/integration-tests/api/distribution');
const { LambdaStep } = require('@cumulus/integration-tests/sfnStep');
const { getExecution } = require('@cumulus/api-client/executions');
const { getPdr } = require('@cumulus/api-client/pdrs');

const { waitForApiStatus } = require('../../helpers/apiUtils');
const {
  buildAndExecuteWorkflow,
  buildAndStartWorkflow,
} = require('../../helpers/workflowUtils');
const {
  loadConfig,
  templateFile,
  uploadTestDataToBucket,
  deleteFolder,
  getExecutionUrl,
  createTimestampedTestId,
  createTestDataPath,
  createTestSuffix,
  getFilesMetadata,
} = require('../../helpers/testUtils');
const { setDistributionApiEnvVars } = require('../../helpers/apiUtils');
const {
  setupTestGranuleForIngest,
  loadFileWithUpdatedGranuleIdPathAndCollection,
} = require('../../helpers/granuleUtils');

const { isReingestExecutionForGranuleId } = require('../../helpers/workflowUtils');

const lambdaStep = new LambdaStep();
const workflowName = 'IngestAndPublishGranule';

const granuleRegex = '^MOD09GQ\\.A[\\d]{7}\\.[\\w]{6}\\.006\\.[\\d]{13}$';

const s3data = [
  '@cumulus/test-data/granules/MOD09GQ.A2016358.h13v04.006.2016360104606.hdf.met',
  '@cumulus/test-data/granules/MOD09GQ.A2016358.h13v04.006.2016360104606.hdf',
  '@cumulus/test-data/granules/MOD09GQ.A2016358.h13v04.006.2016360104606_ndvi.jpg',
];

function failOnSetupError(setupErrors) {
  const errors = setupErrors.filter((e) => e);

  if (errors.length > 0) {
    console.log('Test setup failed, aborting');
    console.log(errors);
    fail(errors[0]);
  }
}

function isExecutionForGranuleId(taskInput, params) {
  return taskInput.payload.granules && taskInput.payload.granules[0].granuleId === params.granuleId;
}

describe('The S3 Ingest Granules workflow', () => {
  const inputPayloadFilename = './spec/parallel/ingestGranule/IngestGranule.input.payload.json';
  const providersDir = './data/providers/s3/';
  const collectionsDir = './data/collections/s3_MOD09GQ_006_full_ingest';
  const collectionDupeHandling = 'error';

  let beforeAllError;
  let collection;
  let config;
  let expectedPayload;
  let expectedS3TagSet;
  let expectedSyncGranulePayload;
  let failingWorkflowExecution;
  let granuleCompletedMessageKey;
  let granuleRunningMessageKey;
  let inputPayload;
  let opendapFilePath;
  let pdrFilename;
  let postToCmrOutput;
  let provider;
  let testDataFolder;
  let workflowExecutionArn;
  let granuleWasDeleted = false;
  let reingestExecutionArn;

  beforeAll(async () => {
    try {
      config = await loadConfig();

      const testId = createTimestampedTestId(config.stackName, 'IngestGranuleSuccess');
      const testSuffix = createTestSuffix(testId);
      testDataFolder = createTestDataPath(testId);

      collection = { name: `MOD09GQ${testSuffix}`, version: '006' };
      const newCollectionId = constructCollectionId(collection.name, collection.version);
      provider = { id: `s3_provider${testSuffix}` };

      process.env.GranulesTable = `${config.stackName}-GranulesTable`;
      process.env.system_bucket = config.bucket;

      const providerJson = JSON.parse(fs.readFileSync(`${providersDir}/s3_provider.json`, 'utf8'));
      const providerData = {
        ...providerJson,
        id: provider.id,
        host: config.bucket,
      };

      // populate collections, providers and test data
      await Promise.all([
        uploadTestDataToBucket(config.bucket, s3data, testDataFolder),
        addCollections(config.stackName, config.bucket, collectionsDir, testSuffix, testId, collectionDupeHandling),
        apiTestUtils.addProviderApi({ prefix: config.stackName, provider: providerData }),
      ]);

      const inputPayloadJson = fs.readFileSync(inputPayloadFilename, 'utf8');

      // update test data filepaths
      inputPayload = await setupTestGranuleForIngest(config.bucket, inputPayloadJson, granuleRegex, testSuffix, testDataFolder);
      pdrFilename = inputPayload.pdr.name;
      const granuleId = inputPayload.granules[0].granuleId;
      expectedS3TagSet = [{ Key: 'granuleId', Value: granuleId }];
      await Promise.all(inputPayload.granules[0].files.map((fileToTag) =>
        s3().putObjectTagging({ Bucket: config.bucket, Key: `${fileToTag.path}/${fileToTag.name}`, Tagging: { TagSet: expectedS3TagSet } })));

      const templatedSyncGranuleFilename = templateFile({
        inputTemplateFilename: './spec/parallel/ingestGranule/SyncGranule.output.payload.template.json',
        config: {
          granules: [
            {
              files: [
                {
                  bucket: config.buckets.internal.name,
                  key: `file-staging/${config.stackName}/replace-me-collectionId/replace-me-granuleId.hdf`,
                },
                {
                  bucket: config.buckets.internal.name,
                  key: `file-staging/${config.stackName}/replace-me-collectionId/replace-me-granuleId.hdf.met`,
                },
                {
                  bucket: config.buckets.internal.name,
                  key: `file-staging/${config.stackName}/replace-me-collectionId/replace-me-granuleId_ndvi.jpg`,
                },
              ],
            },
          ],
        },
      });

      expectedSyncGranulePayload = loadFileWithUpdatedGranuleIdPathAndCollection(templatedSyncGranuleFilename, granuleId, testDataFolder, newCollectionId, config.stackName);

      expectedSyncGranulePayload.granules[0].dataType += testSuffix;

      const templatedOutputPayloadFilename = templateFile({
        inputTemplateFilename: './spec/parallel/ingestGranule/IngestGranule.output.payload.template.json',
        config: {
          granules: [
            {
              files: [
                {
                  bucket: config.buckets.protected.name,
                  key: `MOD09GQ___006/2017/MOD/${testId}/replace-me-granuleId.hdf`,
                },
                {
                  bucket: config.buckets.private.name,
                  key: `MOD09GQ___006/MOD/${testId}/replace-me-granuleId.hdf.met`,
                },
                {
                  bucket: config.buckets.public.name,
                  key: `MOD09GQ___006/MOD/${testId}/replace-me-granuleId_ndvi.jpg`,
                },
                {
                  bucket: config.buckets['protected-2'].name,
                  key: `MOD09GQ___006/MOD/${testId}/replace-me-granuleId.cmr.xml`,
                },
              ],
            },
          ],
        },
      });

      expectedPayload = loadFileWithUpdatedGranuleIdPathAndCollection(templatedOutputPayloadFilename, granuleId, testDataFolder, newCollectionId);
      expectedPayload.granules[0].dataType += testSuffix;

      // process.env.DISTRIBUTION_ENDPOINT needs to be set for below
      setDistributionApiEnvVars();

      console.log('Start SuccessExecution');
      workflowExecutionArn = await buildAndStartWorkflow(
        config.stackName,
        config.bucket,
        workflowName,
        collection,
        provider,
        inputPayload,
        {
          distribution_endpoint: process.env.DISTRIBUTION_ENDPOINT,
        }
      );
      opendapFilePath = `https://opendap.uat.earthdata.nasa.gov/collections/C1218668453-CUMULUS/granules/${granuleId}`;
    } catch (error) {
      beforeAllError = error;
    }
  });

  afterAll(async () => {
    // granule may already have been deleted by
    // granule deletion spec. but in case that spec
    // wasn't reached, make sure granule is deleted
    if (!granuleWasDeleted) {
      try {
        await removePublishedGranule({
          prefix: config.stackName,
          granuleId: inputPayload.granules[0].granuleId,
        });
      } catch (error) {
        if (error.statusCode !== 404 &&
            // remove from CMR throws a 400 when granule is missing
            (error.statusCode !== 400 && !error.apiMessage.includes('No record found'))) {
          throw error;
        }
      }
    }
    await apiTestUtils.deletePdr({
      prefix: config.stackName,
      pdr: pdrFilename,
    });

    await deleteExecution({ prefix: config.stackName, executionArn: reingestExecutionArn });

    // clean up stack state added by test
    await providersApi.deleteProvider({
      prefix: config.stackName,
      providerId: provider.id,
    });
    await deleteExecution({ prefix: config.stackName, executionArn: workflowExecutionArn });
    await Promise.all([
      deleteFolder(config.bucket, testDataFolder),
      deleteCollection({
        prefix: config.stackName,
        collectionName: collection.name,
        collectionVersion: collection.version,
      }),
      deleteS3Object(config.bucket, granuleCompletedMessageKey),
      deleteS3Object(config.bucket, granuleRunningMessageKey),
    ]);
  });

  beforeEach(() => {
    if (beforeAllError) fail(beforeAllError);
  });

  it('prepares the test suite successfully', () => {
    failOnSetupError([beforeAllError]);
  });

  it('triggers a running execution record being added to DynamoDB', async () => {
    failOnSetupError([beforeAllError]);
    const record = await waitForApiStatus(
      getExecution,
      {
        prefix: config.stackName,
        arn: workflowExecutionArn,
      },
      ['running', 'completed']
    );
    expect(['running', 'completed'].includes(record.status)).toBeTrue();
  });

  it('publishes an SNS message for a running execution', async () => {
    failOnSetupError([beforeAllError]);

    const runningExecutionArn = workflowExecutionArn;
    const runningExecutionName = runningExecutionArn.split(':').pop();
    const runningExecutionKey = `${config.stackName}/test-output/${runningExecutionName}-running.output`;
    await expectAsync(waitForObjectToExist({
      bucket: config.bucket,
      key: runningExecutionKey,
    })).toBeResolved();
  });

  it('triggers a running PDR record being added to DynamoDB', async () => {
    failOnSetupError([beforeAllError]);

    const record = await waitForApiStatus(
      getPdr,
      {
        prefix: config.stackName,
        pdrName: inputPayload.pdr.name,
      },
      ['running', 'completed']
    );
    expect(['running', 'completed'].includes(record.status)).toBeTrue();
  });

  it('makes the granule available through the Cumulus API', async () => {
    failOnSetupError([beforeAllError]);

    await waitForApiStatus(
      getGranule,
      {
        prefix: config.stackName,
        granuleId: inputPayload.granules[0].granuleId,
      },
      ['running', 'completed']
    );

    const granule = await getGranule({
      prefix: config.stackName,
      granuleId: inputPayload.granules[0].granuleId,
    });

    expect(granule.granuleId).toEqual(inputPayload.granules[0].granuleId);
    expect(['running', 'completed'].includes(granule.status)).toBeTrue();
  });

  it('completes execution with success status', async () => {
    failOnSetupError([beforeAllError]);
    const workflowExecutionStatus = await waitForCompletedExecution(workflowExecutionArn);
    expect(workflowExecutionStatus).toEqual('SUCCEEDED');
  });

  it('adds checksums to all granule files', async () => {
    failOnSetupError([beforeAllError]);

    const execution = await StepFunctions.describeExecution({
      executionArn: workflowExecutionArn,
    });

    const executionOutput = JSON.parse(execution.output);

    const fullExecutionOutput = await pullStepFunctionEvent(executionOutput);

    fullExecutionOutput.meta.input_granules.forEach((granule) => {
      granule.files.forEach((granuleFile) => {
        expect(granuleFile.checksumType).withContext(JSON.stringify(granuleFile)).toBeTruthy();
        expect(granuleFile.checksum).withContext(JSON.stringify(granuleFile)).toBeTruthy();
      });
    });
  });

  it('can retrieve the specific provider that was created', async () => {
    failOnSetupError([beforeAllError]);

    const providerListResponse = await apiTestUtils.getProviders({ prefix: config.stackName });
    const providerList = JSON.parse(providerListResponse.body);
    expect(providerList.results.length).toBeGreaterThan(0);

    const providerResultResponse = await apiTestUtils.getProvider({ prefix: config.stackName, providerId: provider.id });
    const providerResult = JSON.parse(providerResultResponse.body);
    expect(providerResult).not.toBeNull();
  });

  it('can retrieve the specific collection that was created', async () => {
    failOnSetupError([beforeAllError]);

    const collectionListResponse = await apiTestUtils.getCollections({ prefix: config.stackName });
    const collectionList = JSON.parse(collectionListResponse.body);
    expect(collectionList.results.length).toBeGreaterThan(0);

    const collectionResponse = await apiTestUtils.getCollection(
      { prefix: config.stackName, collectionName: collection.name, collectionVersion: collection.version }
    );
    const collectionResult = JSON.parse(collectionResponse.body);
    expect(collectionResult).not.toBeNull();
  });

  describe('the BackupGranulesToLzards task', () => {
    let lambdaOutput;
    let subTestSetupError;
    beforeAll(async () => {
      try {
        failOnSetupError([beforeAllError, subTestSetupError]);
        lambdaOutput = await lambdaStep.getStepOutput(workflowExecutionArn, 'LzardsBackup');
      } catch (error) {
        subTestSetupError = error;
      }
    });

    beforeEach(() => {
      failOnSetupError([beforeAllError, subTestSetupError]);
    });

    it('adds LZARDS backup output', () => {
      const dataType = lambdaOutput.meta.input_granules[0].dataType;
      const version = lambdaOutput.meta.input_granules[0].version;
      const expectedCollectionId = constructCollectionId(dataType, version);
      expect(true, lambdaOutput.meta.backupStatus.every((file) => file.status === 'COMPLETED'));
      expect(lambdaOutput.meta.backupStatus[0].provider).toBe(provider.id);
      expect(lambdaOutput.meta.backupStatus[0].createdAt).toBe(lambdaOutput.meta.input_granules[0].createdAt);
      expect(lambdaOutput.meta.backupStatus[0].collectionId).toBe(expectedCollectionId);
    });
  });

  describe('the SyncGranules task', () => {
    let lambdaInput;
    let lambdaOutput;
    let subTestSetupError;

    beforeAll(async () => {
      try {
        failOnSetupError([beforeAllError, subTestSetupError]);

        lambdaInput = await lambdaStep.getStepInput(workflowExecutionArn, 'SyncGranule');
        lambdaOutput = await lambdaStep.getStepOutput(workflowExecutionArn, 'SyncGranule');
      } catch (error) {
        beforeAllError = error;
      }
    });

    beforeEach(() => {
      failOnSetupError([beforeAllError, subTestSetupError]);
    });

    it('receives the correct collection and provider configuration', () => {
      failOnSetupError([beforeAllError, subTestSetupError]);
      expect(lambdaInput.meta.collection.name).toEqual(collection.name);
      expect(lambdaInput.meta.provider.id).toEqual(provider.id);
    });

    it('output includes the ingested granule with file staging location paths', () => {
      failOnSetupError([beforeAllError, subTestSetupError]);
      const updatedGranule = {
        ...expectedSyncGranulePayload.granules[0],
        sync_granule_duration: lambdaOutput.meta.input_granules[0].sync_granule_duration,
        createdAt: lambdaOutput.meta.input_granules[0].createdAt,
        provider: lambdaOutput.meta.input_granules[0].provider,
      };

      const updatedPayload = {
        ...expectedSyncGranulePayload,
        granules: [updatedGranule],
      };
      expect(lambdaOutput.payload).toEqual(updatedPayload);
    });

    it('updates the meta object with input_granules', () => {
      failOnSetupError([beforeAllError, subTestSetupError]);
      const updatedGranule = {
        ...expectedSyncGranulePayload.granules[0],
        sync_granule_duration: lambdaOutput.meta.input_granules[0].sync_granule_duration,
        createdAt: lambdaOutput.meta.input_granules[0].createdAt,
        provider: lambdaOutput.meta.input_granules[0].provider,
      };
      expect(lambdaOutput.meta.input_granules).toEqual([updatedGranule]);
    });

    it('sets granule.createdAt with value from SyncGranule', async () => {
      failOnSetupError([beforeAllError, subTestSetupError]);

      await waitForApiStatus(
        getGranule,
        {
          prefix: config.stackName,
          granuleId: lambdaOutput.meta.input_granules[0].granuleId,
        },
        ['completed']
      );

      const granule = await getGranule({
        prefix: config.stackName,
        granuleId: lambdaOutput.meta.input_granules[0].granuleId,
      });

      expect(granule.granuleId).toEqual(lambdaOutput.meta.input_granules[0].granuleId);
      expect(granule.createdAt).toEqual(lambdaOutput.meta.input_granules[0].createdAt);
      expect(granule.createdAt).not.toEqual(undefined);
      expect(granule.status).toEqual('completed');
    });
  });

  describe('the MoveGranules task', () => {
    let lambdaOutput;
    let files;
    let movedTaggings;
    let existCheck = [];
    let subTestSetupError;

    beforeAll(async () => {
      try {
        failOnSetupError([subTestSetupError]);

        lambdaOutput = await lambdaStep.getStepOutput(workflowExecutionArn, 'MoveGranules');
        files = lambdaOutput.payload.granules[0].files;
        movedTaggings = await Promise.all(lambdaOutput.payload.granules[0].files.map(
          (file) => s3GetObjectTagging(file.bucket, file.key)
        ));

        existCheck = await Promise.all([
          s3ObjectExists({ Bucket: files[0].bucket, Key: files[0].key }),
          s3ObjectExists({ Bucket: files[1].bucket, Key: files[1].key }),
          s3ObjectExists({ Bucket: files[2].bucket, Key: files[2].key }),
        ]);
      } catch (error) {
        subTestSetupError = error;
      }
    });

    beforeEach(() => {
      failOnSetupError([beforeAllError, subTestSetupError]);
    });

    it('has a payload with correct buckets, keys, sizes', () => {
      failOnSetupError([beforeAllError, subTestSetupError]);
      files.forEach((file) => {
        const expectedFile = expectedPayload.granules[0].files.find((f) => f.fileName === file.fileName);
        expect(file.key).toEqual(expectedFile.key);
        expect(file.bucket).toEqual(expectedFile.bucket);
        if (file.size && expectedFile.size) {
          expect(file.size).toEqual(expectedFile.size);
        }
      });
    });

    it('moves files to the bucket folder based on metadata', () => {
      failOnSetupError([beforeAllError, subTestSetupError]);
      existCheck.forEach((check) => {
        expect(check).toEqual(true);
      });
    });

    it('preserves tags on moved files', () => {
      failOnSetupError([beforeAllError, subTestSetupError]);
      movedTaggings.forEach((tagging) => {
        expect(tagging.TagSet).toEqual(expectedS3TagSet);
      });
    });
  });

  describe('the PostToCmr task', () => {
    let cmrResource;
    let ummCmrResource;
    let files;
    let granule;
    let resourceURLs;
    let teaRequestHeaders;
    let scienceFileUrl;
    let s3ScienceFileUrl;
    let browseImageUrl;
    let s3BrowseImageUrl;
    let s3CredsUrl;

    let subTestSetupError;

    beforeAll(async () => {
      process.env.CMR_ENVIRONMENT = 'UAT';
      postToCmrOutput = await lambdaStep.getStepOutput(workflowExecutionArn, 'PostToCmr');

      if (postToCmrOutput === null) {
        beforeAllError = new Error(`Failed to get the PostToCmr step's output for ${workflowExecutionArn}`);
        return;
      }

      try {
        failOnSetupError([beforeAllError]);
        granule = postToCmrOutput.payload.granules[0];
        files = granule.files;

        const ummGranule = { ...granule, cmrMetadataFormat: 'umm_json_v1_6_2' };
        const result = await Promise.all([
          getOnlineResources(granule),
          getOnlineResources(ummGranule),
          getTEARequestHeaders(config.stackName),
        ]);

        cmrResource = result[0];
        ummCmrResource = result[1];
        resourceURLs = cmrResource.map((resource) => resource.href);
        teaRequestHeaders = result[2];

        scienceFileUrl = getDistributionFileUrl({ bucket: files[0].bucket, key: files[0].key });
        s3ScienceFileUrl = getDistributionFileUrl({ bucket: files[0].bucket, key: files[0].key, urlType: 's3' });
        browseImageUrl = getDistributionFileUrl({ bucket: files[2].bucket, key: files[2].key });
        s3BrowseImageUrl = getDistributionFileUrl({ bucket: files[2].bucket, key: files[2].key, urlType: 's3' });
        s3CredsUrl = resolve(process.env.DISTRIBUTION_ENDPOINT, 's3credentials');
      } catch (error) {
        subTestSetupError = error;
      }
    });

    beforeEach(() => {
      failOnSetupError([beforeAllError, subTestSetupError]);
    });

    it('publishes the granule metadata to CMR', async () => {
      failOnSetupError([beforeAllError, subTestSetupError]);
      const result = await conceptExists(granule.cmrLink);
      expect(granule.published).toEqual(true);
      expect(result).not.toEqual(false);
    });

    it('updates the CMR metadata online resources with the final metadata location', () => {
      failOnSetupError([beforeAllError, subTestSetupError]);
      console.log('parallel resourceURLs:', resourceURLs);
      console.log('s3CredsUrl:', s3CredsUrl);

      expect(resourceURLs).toContain(scienceFileUrl);
      expect(resourceURLs).toContain(s3ScienceFileUrl);
      expect(resourceURLs).toContain(browseImageUrl);
      expect(resourceURLs).toContain(s3BrowseImageUrl);
      expect(resourceURLs).toContain(s3CredsUrl);
      expect(resourceURLs).toContain(opendapFilePath);
    });

    it('updates the CMR metadata "online resources" with the proper types and urls', () => {
      failOnSetupError([beforeAllError, subTestSetupError]);
      const resource = ummCmrResource;
      const expectedTypes = [
        'GET DATA',
        'GET DATA VIA DIRECT ACCESS',
        'VIEW RELATED INFORMATION',
        'VIEW RELATED INFORMATION',
        'GET RELATED VISUALIZATION',
        'GET RELATED VISUALIZATION',
        'VIEW RELATED INFORMATION',
        'USE SERVICE API',
      ];
      const cmrUrls = resource.map((r) => r.URL);

      expect(cmrUrls).toContain(scienceFileUrl);
      expect(cmrUrls).toContain(s3ScienceFileUrl);
      expect(cmrUrls).toContain(browseImageUrl);
      expect(cmrUrls).toContain(s3BrowseImageUrl);
      expect(cmrUrls).toContain(s3CredsUrl);
      expect(cmrUrls).toContain(opendapFilePath);
      expect(resource.map((r) => r.Type).sort()).toEqual(expectedTypes.sort());
    });

    it('includes the Earthdata login ID for requests to protected science files', async () => {
      failOnSetupError([beforeAllError, subTestSetupError]);
      const filepath = `/${files[0].bucket}/${files[0].key}`;
      const s3SignedUrl = await getTEADistributionApiRedirect(filepath, teaRequestHeaders);
      const earthdataLoginParam = new URL(s3SignedUrl).searchParams.get('A-userid');
      expect(earthdataLoginParam).toEqual(process.env.EARTHDATA_USERNAME);
    });

    it('downloads the requested science file for authorized requests', async () => {
      failOnSetupError([beforeAllError, subTestSetupError]);
      const scienceFileUrls = resourceURLs
        .filter((url) =>
          (url.startsWith(process.env.DISTRIBUTION_ENDPOINT) ||
          url.match(/s3\.amazonaws\.com/)) &&
          !url.endsWith('.cmr.xml') &&
          !url.includes('s3credentials'));

      const checkFiles = await Promise.all(
        scienceFileUrls
          .map(async (url) => {
            const extension = path.extname(new URL(url).pathname);
            const sourceFile = s3data.find((d) => d.endsWith(extension));
            const sourceChecksum = await generateChecksumFromStream(
              'cksum',
              fs.createReadStream(require.resolve(sourceFile))
            );
            const file = files.find((f) => f.fileName.endsWith(extension));

            const filepath = `/${file.bucket}/${file.key}`;
            const fileStream = await getTEADistributionApiFileStream(filepath, teaRequestHeaders);
            // Compare checksum of downloaded file with expected checksum.
            const downloadChecksum = await generateChecksumFromStream('cksum', fileStream);
            return downloadChecksum === sourceChecksum;
          })
      );

      checkFiles.forEach((fileCheck) => expect(fileCheck).toBeTrue());
    });
  });

  describe('A Cloudwatch event', () => {
    let subTestSetupError;

    beforeAll(async () => {
      try {
        failOnSetupError([beforeAllError]);
        console.log('Start FailingExecution');

        failingWorkflowExecution = await buildAndExecuteWorkflow(
          config.stackName,
          config.bucket,
          workflowName,
          collection,
          provider,
          {}
        );
      } catch (error) {
        subTestSetupError = error;
      }
    });

    beforeEach(() => {
      failOnSetupError([beforeAllError, subTestSetupError]);
    });

    it('triggers the granule record being added to DynamoDB', async () => {
      failOnSetupError([beforeAllError, subTestSetupError]);
      const record = await waitForApiStatus(
        getGranule,
        {
          prefix: config.stackName,
          granuleId: inputPayload.granules[0].granuleId,
        },
        'completed'
      );
      expect(record.execution).toEqual(getExecutionUrl(workflowExecutionArn));
    });

    it('triggers the successful execution record being added to DynamoDB', async () => {
      failOnSetupError([beforeAllError, subTestSetupError]);
      const record = await waitForApiStatus(
        getExecution,
        {
          prefix: config.stackName,
          arn: workflowExecutionArn,
        },
        'completed'
      );
      expect(record.status).toEqual('completed');
    });

    it('triggers the failed execution record being added to DynamoDB', async () => {
      failOnSetupError([beforeAllError, subTestSetupError]);
      const record = await waitForApiStatus(
        getExecution,
        {
          prefix: config.stackName,
          arn: failingWorkflowExecution.executionArn,
        },
        'failed'
      );
      expect(record.status).toEqual('failed');
      expect(record.error).toBeInstanceOf(Object);
    });
  });

  describe('an SNS message', () => {
    let executionName;
    let executionCompletedKey;
    let executionFailedKey;
    let failedExecutionArn;
    let failedExecutionName;

    beforeAll(() => {
      failedExecutionArn = failingWorkflowExecution.executionArn;
      failedExecutionName = failedExecutionArn.split(':').pop();
      executionName = postToCmrOutput.cumulus_meta.execution_name;

      executionFailedKey = `${config.stackName}/test-output/${failedExecutionName}-failed.output`;
      executionCompletedKey = `${config.stackName}/test-output/${executionName}-completed.output`;

      granuleCompletedMessageKey = `${config.stackName}/test-output/${inputPayload.granules[0].granuleId}-completed-Update.output`;
      granuleRunningMessageKey = `${config.stackName}/test-output/${inputPayload.granules[0].granuleId}-running-Update.output`;
    });

    afterAll(async () => {
      await deleteExecution({ prefix: config.stackName, executionArn: failedExecutionArn });

      await Promise.all([
        deleteS3Object(config.bucket, executionCompletedKey),
        deleteS3Object(config.bucket, executionFailedKey),
      ]);
    });

    beforeEach(() => {
      failOnSetupError([beforeAllError]);
    });

    it('is published for an execution on a successful workflow completion', async () => {
      failOnSetupError([beforeAllError]);

      const executionExists = await s3ObjectExists({
        Bucket: config.bucket,
        Key: executionCompletedKey,
      });
      expect(executionExists).toEqual(true);
    });

    it('is published for a granule on a successful workflow completion', async () => {
      failOnSetupError([beforeAllError]);

      const granuleExists = await s3ObjectExists({
        Bucket: config.bucket,
        Key: granuleCompletedMessageKey,
      });
      expect(granuleExists).toEqual(true);
    });

    it('is published for an execution on workflow failure', async () => {
      failOnSetupError([beforeAllError]);

      const executionExists = await s3ObjectExists({
        Bucket: config.bucket,
        Key: executionFailedKey,
      });

      expect(executionExists).toEqual(true);
    });
  });

  describe('The Cumulus API', () => {
    describe('granule endpoint', () => {
      let granule;
      let cmrLink;
      let publishGranuleExecution;
      let updateCmrAccessConstraintsExecutionArn;
      let subTestSetupError;

      beforeAll(async () => {
        try {
          failOnSetupError([beforeAllError]);

          granule = await getGranule({
            prefix: config.stackName,
            granuleId: inputPayload.granules[0].granuleId,
          });
          cmrLink = granule.cmrLink;
        } catch (error) {
          subTestSetupError = error;
        }
      });

      afterAll(async () => {
        const publishExecutionName = publishGranuleExecution.executionArn.split(':').pop();
        await deleteExecution({ prefix: config.stackName, executionArn: publishGranuleExecution.executionArn });
        await deleteExecution({ prefix: config.stackName, executionArn: updateCmrAccessConstraintsExecutionArn });
        await deleteS3Object(config.bucket, `${config.stackName}/test-output/${publishExecutionName}.output`);
      });

      beforeEach(() => {
        failOnSetupError([beforeAllError, subTestSetupError]);
      });

      it('makes the granule available through the Cumulus API', () => {
        failOnSetupError([beforeAllError, subTestSetupError]);
        expect(granule.granuleId).toEqual(inputPayload.granules[0].granuleId);
      });

      it('returns the granule with a CMR link', () => {
        failOnSetupError([beforeAllError, subTestSetupError]);
        expect(granule.cmrLink).not.toBeUndefined();
      });

      it('returns the granule with a timeToPreprocess', () => {
        failOnSetupError([beforeAllError, subTestSetupError]);
        expect(granule.timeToPreprocess).toBeInstanceOf(Number);
      });

      it('returns the granule with a timeToArchive', () => {
        failOnSetupError([beforeAllError, subTestSetupError]);
        expect(granule.timeToArchive).toBeInstanceOf(Number);
      });

      it('returns the granule with a processingStartDateTime', () => {
        failOnSetupError([beforeAllError, subTestSetupError]);
        expect(granule.processingStartDateTime).toBeInstanceOf(String);
      });

      it('returns the granule with a processingEndDateTime', () => {
        failOnSetupError([beforeAllError, subTestSetupError]);
        expect(granule.processingEndDateTime).toBeInstanceOf(String);
      });

      describe('when a reingest granule is triggered via the API', () => {
        let oldExecution;
        let oldUpdatedAt;
        let startTime;
        let reingestGranuleId;
        let fakeGranuleId;
        let asyncOperationId;
        let bulkReingestResponse;
        let reingestBeforeAllError;

        beforeAll(async () => {
          try {
            startTime = new Date();
            oldUpdatedAt = granule.updatedAt;
            oldExecution = granule.execution;
            reingestGranuleId = inputPayload.granules[0].granuleId;
            fakeGranuleId = randomId('fakeGranuleId');

            bulkReingestResponse = await bulkReingestGranules({
              prefix: config.stackName,
              body: {
                ids: [reingestGranuleId, fakeGranuleId],
              },
            });
          } catch (error) {
            reingestBeforeAllError = error;
          }
        });

        it('generates an async operation through the Cumulus API', () => {
          failOnSetupError([beforeAllError, subTestSetupError, reingestBeforeAllError]);

          const responseBody = JSON.parse(bulkReingestResponse.body);
          asyncOperationId = responseBody.id;
          expect(bulkReingestResponse.statusCode).toBe(202);
        });

        it('executes async operation successfully', async () => {
          failOnSetupError([beforeAllError, subTestSetupError, reingestBeforeAllError]);

          const asyncOperation = await waitForAsyncOperationStatus({
            id: asyncOperationId,
            status: 'SUCCEEDED',
            stackName: config.stackName,
            retryOptions: {
              retries: 70,
              factor: 1.041,
            },
          });

          expect(asyncOperation.operationType).toBe('Bulk Granule Reingest');
          const reingestOutput = JSON.parse(asyncOperation.output);
          expect(reingestOutput.length).toBe(2);
          expect(reingestOutput.includes(reingestGranuleId)).toBe(true);
          const fakeGranResult = reingestOutput.filter((result) => isObject(result));
          expect(fakeGranResult.length).toBe(1);
          expect(get(fakeGranResult[0], 'granuleId')).toEqual(fakeGranuleId);
        });

        it('overwrites granule files', async () => {
          failOnSetupError([beforeAllError, subTestSetupError, reingestBeforeAllError]);

          // Await reingest completion
          const reingestGranuleExecution = await waitForTestExecutionStart({
            workflowName,
            stackName: config.stackName,
            bucket: config.bucket,
            findExecutionFn: isReingestExecutionForGranuleId,
            findExecutionFnParams: { granuleId: reingestGranuleId },
            startTask: 'SyncGranule',
          });

          reingestExecutionArn = reingestGranuleExecution.executionArn;
          console.log(`Wait for completed execution ${reingestExecutionArn}`);

          await waitForCompletedExecution(reingestExecutionArn);

          const moveGranuleOutput = await lambdaStep.getStepOutput(
            reingestExecutionArn,
            'MoveGranule'
          );

          const files = moveGranuleOutput.payload.granules[0].files;
          const nonCmrFiles = files.filter((f) => !f.fileName.endsWith('.cmr.xml'));
          const granuleDuplicateFiles = moveGranuleOutput.payload.granuleDuplicates[reingestGranuleId].files;
          const duplicateNonCmrFiles = granuleDuplicateFiles.filter((f) => !f.fileName.endsWith('.cmr.xml'));
          expect(nonCmrFiles.length).toEqual(duplicateNonCmrFiles.length);

          await waitForApiStatus(
            getGranule,
            {
              prefix: config.stackName,
              granuleId: reingestGranuleId,
            },
            'completed'
          );

          const updatedGranule = await getGranule({
            prefix: config.stackName,
            granuleId: reingestGranuleId,
          });

          expect(updatedGranule.status).toEqual('completed');
          expect(updatedGranule.updatedAt).toBeGreaterThan(oldUpdatedAt);
          expect(updatedGranule.execution).not.toEqual(oldExecution);

          // the updated granule has the same files
          const oldFileNames = granule.files.map((f) => f.key);
          const newFileNames = updatedGranule.files.map((f) => f.key);
          expect(difference(oldFileNames, newFileNames).length).toBe(0);

          const currentFiles = await getFilesMetadata(updatedGranule.files);
          currentFiles.forEach((cf) => {
            expect(cf.LastModified).toBeGreaterThan(startTime);
          });
        });

        it('saves asyncOperationId to execution record', async () => {
          failOnSetupError([beforeAllError, subTestSetupError, reingestBeforeAllError]);
          const reingestExecution = await waitForApiStatus(
            getExecution,
            {
              prefix: config.stackName,
              arn: reingestExecutionArn,
            },
            'completed'
          );
          expect(reingestExecution.asyncOperationId).toEqual(asyncOperationId);
        });
      });

      it('removeFromCMR removes the ingested granule from CMR', async () => {
        failOnSetupError([beforeAllError, subTestSetupError]);

        const existsInCMR = await conceptExists(cmrLink);

        expect(existsInCMR).toEqual(true);

        // Remove the granule from CMR
        await removeFromCMR({
          prefix: config.stackName,
          granuleId: inputPayload.granules[0].granuleId,
        });

        // Check that the granule was removed
        await waitForConceptExistsOutcome(cmrLink, false);
        const doesExist = await conceptExists(cmrLink);
        expect(doesExist).toEqual(false);
      });

      it('applyWorkflow PublishGranule publishes the granule to CMR', async () => {
        failOnSetupError([beforeAllError, subTestSetupError]);

        const existsInCMR = await conceptExists(cmrLink);
        expect(existsInCMR).toEqual(false);

        // Publish the granule to CMR
        await applyWorkflow({
          prefix: config.stackName,
          granuleId: inputPayload.granules[0].granuleId,
          workflow: 'PublishGranule',
        });

        publishGranuleExecution = await waitForTestExecutionStart({
          workflowName: 'PublishGranule',
          stackName: config.stackName,
          bucket: config.bucket,
          findExecutionFn: isExecutionForGranuleId,
          findExecutionFnParams: { granuleId: inputPayload.granules[0].granuleId },
          startTask: 'PostToCmr',
        });

        console.log(`Wait for completed execution ${publishGranuleExecution.executionArn}`);

        await waitForCompletedExecution(publishGranuleExecution.executionArn);

        await waitForConceptExistsOutcome(cmrLink, true);
        const doesExist = await conceptExists(cmrLink);
        expect(doesExist).toEqual(true);
      });

      it('applyworkflow UpdateCmrAccessConstraints updates and publishes CMR metadata', async () => {
        failOnSetupError([beforeAllError, subTestSetupError]);

        const existsInCMR = await conceptExists(cmrLink);
        expect(existsInCMR).toEqual(true);

        const accessConstraints = {
          value: 17,
          description: 'Test-UpdateCmrAccessConstraints',
        };
        // Publish the granule to CMR
        await applyWorkflow({
          prefix: config.stackName,
          granuleId: inputPayload.granules[0].granuleId,
          workflow: 'UpdateCmrAccessConstraints',
          meta: {
            accessConstraints,
          },
        });

        const updateCmrAccessConstraintsExecution = await waitForTestExecutionStart({
          workflowName: 'UpdateCmrAccessConstraints',
          stackName: config.stackName,
          bucket: config.bucket,
          findExecutionFn: isExecutionForGranuleId,
          findExecutionFnParams: { granuleId: inputPayload.granules[0].granuleId },
          startTask: 'UpdateCmrAccessConstraints',
        });

        updateCmrAccessConstraintsExecutionArn = updateCmrAccessConstraintsExecution.executionArn;

        console.log(`Wait for completed execution ${updateCmrAccessConstraintsExecutionArn}`);

        await waitForCompletedExecution(updateCmrAccessConstraintsExecutionArn);
        await waitForApiStatus(
          getGranule,
          {
            prefix: config.stackName,
            granuleId: granule.granuleId,
          },
          'completed'
        );

        const updatedGranuleRecord = await getGranule({
          prefix: config.stackName,
          granuleId: inputPayload.granules[0].granuleId,
        });
        const updatedGranuleCmrFile = updatedGranuleRecord.files.find(isCMRFile);

        const granuleCmrMetadata = await metadataObjectFromCMRFile(`s3://${updatedGranuleCmrFile.bucket}/${updatedGranuleCmrFile.key}`);
        expect(granuleCmrMetadata.Granule.RestrictionFlag).toEqual(accessConstraints.value.toString());
        expect(granuleCmrMetadata.Granule.RestrictionComment).toEqual(accessConstraints.description);
      });

      describe('when moving a granule', () => {
        let file;
        let destinationKey;
        let destinations;
        let moveGranuleSetupError;

        beforeAll(() => {
          try {
            failOnSetupError([beforeAllError]);

<<<<<<< HEAD
            file = granule.files.filter((x) => x.fileName.match(/\.hdf$/))[0];
=======
            file = granule.files.sort((a, b) => (a.key > b.key ? 1 : -1))[0];

>>>>>>> d23cd9f4
            destinationKey = `${testDataFolder}/${file.key}`;

            destinations = [{
              regex: '.*.hdf$',
              bucket: config.bucket,
              filepath: `${testDataFolder}/${path.dirname(file.key)}`,
            }];
          } catch (error) {
            subTestSetupError = error;
            console.error('Error in beforeAll() block:', error);
            console.log(`File errored on: ${JSON.stringify(file, undefined, 2)}`);
          }
        });

        beforeEach(() => {
          failOnSetupError([beforeAllError, subTestSetupError, moveGranuleSetupError]);
        });

        it('rejects moving a granule to a location that already exists', async () => {
          failOnSetupError([beforeAllError, subTestSetupError, moveGranuleSetupError]);
          await s3CopyObject({
            Bucket: config.bucket,
            CopySource: `${file.bucket}/${file.key}`,
            Key: destinationKey,
          });

          // eslint-disable-next-line promise/param-names
          await new Promise((res) => setTimeout(res, 2000));

          // Sanity check
          const fileExists = await s3ObjectExists({ Bucket: config.bucket, Key: destinationKey });
          expect(fileExists).toBe(true);

          const granRecord = await getGranule({
            prefix: config.stackName,
            granuleId: inputPayload.granules[0].granuleId,
          });

          console.log('Granule Record*****:', granRecord);

          let moveGranuleResponseError;
          try {
            await moveGranule({
              prefix: config.stackName,
              granuleId: inputPayload.granules[0].granuleId,
              destinations,
            });
          } catch (error) {
            moveGranuleResponseError = error;
            console.log('moveGranuleResponseError %j', moveGranuleResponseError);
          }

          expect(moveGranuleResponseError.statusCode).toEqual(409);
          expect(JSON.parse(moveGranuleResponseError.apiMessage).message).toEqual(
            `Cannot move granule because the following files would be overwritten at the destination location: ${file.fileName}. Delete the existing files or reingest the source files.`
          );
        });

        it('when the file is deleted and the move retried, the move completes successfully', async () => {
          failOnSetupError([beforeAllError, subTestSetupError, moveGranuleSetupError]);
          await deleteS3Object(config.bucket, destinationKey);

          // Sanity check
          let fileExists = await s3ObjectExists({ Bucket: config.bucket, Key: destinationKey });
          expect(fileExists).toBe(false);

          const moveGranuleResponse = await moveGranule({
            prefix: config.stackName,
            granuleId: inputPayload.granules[0].granuleId,
            destinations,
          });

          expect(moveGranuleResponse.statusCode).toEqual(200);

          fileExists = await s3ObjectExists({ Bucket: config.bucket, Key: destinationKey });
          expect(fileExists).toBeTrue();
        });
      });

      it('can delete the ingested granule from the API', async () => {
        failOnSetupError([beforeAllError, subTestSetupError]);
        await removePublishedGranule({
          prefix: config.stackName,
          granuleId: inputPayload.granules[0].granuleId,
        });

        // Verify deletion
        let granuleResponseError;
        try {
          await getGranule({
            prefix: config.stackName,
            granuleId: inputPayload.granules[0].granuleId,
            expectedStatusCodes: 404,
          });
        } catch (error) {
          granuleResponseError = error;
        }
        expect(JSON.parse(granuleResponseError.apiMessage).message).toEqual('Granule not found');
        granuleWasDeleted = true;
      });
    });

    describe('executions endpoint', () => {
      let executionResponse;
      let executions;

      let subTestSetupError;

      beforeAll(async () => {
        try {
          failOnSetupError([beforeAllError]);
          const executionsApiResponse = await executionsApiTestUtils.getExecutions({
            prefix: config.stackName,
          });
          executions = JSON.parse(executionsApiResponse.body);
          executionResponse = await executionsApiTestUtils.getExecution({
            prefix: config.stackName,
            arn: workflowExecutionArn,
          });
        } catch (error) {
          subTestSetupError = error;
        }
      });

      beforeEach(() => {
        if (beforeAllError) fail(beforeAllError);
        if (subTestSetupError) fail(subTestSetupError);
      });

      it('returns a list of executions', () => {
        failOnSetupError([beforeAllError, subTestSetupError]);
        expect(executions.results.length).toBeGreaterThan(0);
      });

      it('returns overall status and timing for the execution', () => {
        failOnSetupError([beforeAllError, subTestSetupError]);

        expect(executionResponse.status).toBeDefined();
        expect(executionResponse.createdAt).toBeDefined();
        expect(executionResponse.updatedAt).toBeDefined();
        expect(executionResponse.duration).toBeDefined();
      });

      it('returns tasks metadata with name and version', () => {
        failOnSetupError([beforeAllError, subTestSetupError]);
        expect(executionResponse.tasks).toBeDefined();
        expect(executionResponse.tasks.length).not.toEqual(0);
        Object.keys(executionResponse.tasks).forEach((step) => {
          const task = executionResponse.tasks[step];
          expect(task.name).toBeDefined();
          expect(task.version).toBeDefined();
        });
      });
    });

    describe('When accessing a workflow execution via the API', () => {
      let executionStatus;
      let presignedS3Url;
      let subTestSetupError;

      beforeAll(async () => {
        try {
          const executionStatusResponse = await executionsApiTestUtils.getExecutionStatus({
            prefix: config.stackName,
            arn: workflowExecutionArn,
          });

          ({ data: executionStatus, presignedS3Url } = JSON.parse(executionStatusResponse.body));
        } catch (error) {
          subTestSetupError = error;
        }
      });

      beforeEach(() => {
        if (beforeAllError) fail(beforeAllError);
        if (subTestSetupError) fail(subTestSetupError);
      });

      it('returns the presignedS3Url for download execution status', async () => {
        failOnSetupError([beforeAllError, subTestSetupError]);

        expect(presignedS3Url).toBeTruthy();
        expect(executionStatus).toBeTruthy();
        const executionStatusFromS3 = await got(presignedS3Url).json();
        expect(executionStatusFromS3).toEqual(executionStatus);
      });

      it('returns the inputs and outputs for the entire workflow', () => {
        failOnSetupError([beforeAllError, subTestSetupError]);

        expect(executionStatus.execution).toBeTruthy();
        expect(executionStatus.execution.executionArn).toEqual(workflowExecutionArn);
        const input = JSON.parse(executionStatus.execution.input);
        const output = JSON.parse(executionStatus.execution.output);
        expect(input.payload).toEqual(inputPayload);
        expect(output.payload || output.replace).toBeTruthy();
      });

      it('returns the stateMachine information and workflow definition', () => {
        failOnSetupError([beforeAllError, subTestSetupError]);

        expect(executionStatus.stateMachine).toBeTruthy();
        expect(executionStatus.stateMachine.stateMachineArn).toEqual(executionStatus.execution.stateMachineArn);
        expect(executionStatus.stateMachine.stateMachineArn.endsWith(executionStatus.stateMachine.name)).toBeTrue();

        const definition = JSON.parse(executionStatus.stateMachine.definition);
        expect(definition.Comment).toEqual('Ingest Granule');

        // definition has all the states' information
        expect(Object.keys(definition.States).length).toBe(12);
      });

      it('returns the inputs, outputs, timing, and status information for each executed step', () => {
        failOnSetupError([beforeAllError, subTestSetupError]);

        expect(executionStatus.executionHistory).toBeTruthy();

        // expected 'not executed' steps
        const expectedNotExecutedSteps = ['WorkflowFailed'];

        // expected 'executed' steps
        const expectedExecutedSteps = [
          'SyncGranule',
          'ChooseProcess',
          'ProcessingStep',
          'FilesToGranulesStep',
          'MoveGranuleStep',
          'UpdateGranulesCmrMetadataFileLinksStep',
          'HyraxMetadataUpdatesTask',
          'CmrStep',
          'WorkflowSucceeded',
          'BackupGranulesToLzards',
        ];

        // steps with *EventDetails will have the input/output, and also stepname when state is entered/exited
        const stepNames = [];
        executionStatus.executionHistory.events.forEach((event) => {
          // expect timing information for each step
          expect(event.timestamp).toBeDefined();
          const eventKeys = Object.keys(event);
          // protect against "undefined": TaskStateEntered has "input" but not "name"
          if (event.name && intersection(eventKeys, ['input', 'output']).length === 1) {
            // each step should contain status information
            if (event.type === 'TaskStateExited') {
              const prevEvent = executionStatus.executionHistory.events[event.previousEventId - 1];
              expect(['LambdaFunctionSucceeded', 'LambdaFunctionFailed']).toContain(prevEvent.type);
            }
            if (!includes(stepNames, event.name)) stepNames.push(event.name);
          }
        });

        // all the executed steps have *EventDetails
        expect(difference(expectedExecutedSteps, stepNames).length).toBe(0);
        // some steps are not executed
        expect(difference(expectedNotExecutedSteps, stepNames).length).toBe(expectedNotExecutedSteps.length);
      });
    });
  });
});<|MERGE_RESOLUTION|>--- conflicted
+++ resolved
@@ -1151,12 +1151,8 @@
           try {
             failOnSetupError([beforeAllError]);
 
-<<<<<<< HEAD
-            file = granule.files.filter((x) => x.fileName.match(/\.hdf$/))[0];
-=======
             file = granule.files.sort((a, b) => (a.key > b.key ? 1 : -1))[0];
 
->>>>>>> d23cd9f4
             destinationKey = `${testDataFolder}/${file.key}`;
 
             destinations = [{
