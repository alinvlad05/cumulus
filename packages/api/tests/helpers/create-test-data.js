--- conflicted
+++ resolved
@@ -44,6 +44,7 @@
  *
  * @param {Object} params
  * @param {Knex} params.dbClient - Knex client
+ * @param {number} params.executionCumulusId - executionId for execution record to link
  * @param {number} params.collectionId - collectionId for the granule's parent collection
  * @param {number} params.collectionCumulusId - cumulus_id for the granule's parent collection
  * @param {boolean} params.published - if the granule should be marked published to CMR
@@ -51,15 +52,10 @@
  */
 async function createGranuleAndFiles({
   collectionCumulusId,
-<<<<<<< HEAD
   executionCumulusId,
-=======
   collectionId,
   dbClient,
->>>>>>> 0dabdc36
   esClient,
-  executionPgRecord,
-  granulesExecutionsPgModel,
   granuleParams = { published: false },
 }) {
   const s3Buckets = {
@@ -174,7 +170,6 @@
     })
   );
 
-<<<<<<< HEAD
   // Create execution record if executionCumulusId not set
   if (!executionCumulusId) {
     const executionPgModel = new ExecutionPgModel();
@@ -197,13 +192,6 @@
       execution_cumulus_id: executionCumulusId,
     }
   );
-=======
-  if (executionPgRecord && granulesExecutionsPgModel) {
-    await granulesExecutionsPgModel.create(dbClient, {
-      granule_cumulus_id: pgGranule.cumulus_id,
-      execution_cumulus_id: executionPgRecord.cumulus_id,
-    });
-  }
 
   const apiGranule = await translatePostgresGranuleToApiGranule({
     knexOrTransaction: dbClient,
@@ -211,7 +199,6 @@
   });
 
   await indexGranule(esClient, apiGranule, process.env.ES_INDEX);
->>>>>>> 0dabdc36
 
   const esGranulesClient = new Search(
     {},
