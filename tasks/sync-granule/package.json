--- conflicted
+++ resolved
@@ -40,15 +40,10 @@
   "dependencies": {
     "@cumulus/common": "1.12.1",
     "@cumulus/cumulus-message-adapter-js": "^1.0.7",
-<<<<<<< HEAD
-    "@cumulus/ingest": "1.12.1",
-    "@cumulus/test-data": "1.12.1"
-=======
-    "@cumulus/ingest": "1.12.0"
->>>>>>> d426e3be
+    "@cumulus/ingest": "1.12.1"
   },
   "devDependencies": {
-    "@cumulus/test-data": "1.12.0",
+    "@cumulus/test-data": "1.12.1",
     "ava": "^0.25.0",
     "fs-extra": "^5.0.0",
     "lodash.clonedeep": "^4.5.0",
