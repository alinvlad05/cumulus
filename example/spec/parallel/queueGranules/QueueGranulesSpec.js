const fs = require('fs');
const {
  addCollections,
  addProviders,
  cleanupCollections,
  cleanupProviders,
} = require('@cumulus/integration-tests');
const { updateCollection } = require('@cumulus/integration-tests/api/api');
const { getExecution, deleteExecution } = require('@cumulus/api-client/executions');
const { LambdaStep } = require('@cumulus/integration-tests/sfnStep');
const { sqs } = require('@cumulus/aws-client/services');
const { randomString } = require('@cumulus/common/test-utils');
const { getGranule } = require('@cumulus/api-client/granules');

const {
  waitForApiStatus,
} = require('../../helpers/apiUtils');

const { buildAndExecuteWorkflow } = require('../../helpers/workflowUtils');
const {
  loadConfig,
  uploadTestDataToBucket,
  createTimestampedTestId,
  createTestDataPath,
  createTestSuffix,
  deleteFolder,
} = require('../../helpers/testUtils');
const {
  setupTestGranuleForIngest,
  waitForGranuleAndDelete,
} = require('../../helpers/granuleUtils');
const workflowName = 'QueueGranules';
const providersDir = './data/providers/s3/';
const collectionsDir = './data/collections/s3_MOD09GQ_006';

describe('The Queue Granules workflow', () => {
  let collection;
  let config;
  let inputPayload;
  let lambdaStep;
  let provider;
  let queueGranulesExecutionArn;
  let testDataFolder;
  let testSuffix;
  let workflowExecution;
  let queueUrl;

  beforeAll(async () => {
    config = await loadConfig();
    lambdaStep = new LambdaStep();

    process.env.GranulesTable = `${config.stackName}-GranulesTable`;

    const granuleRegex = '^MOD09GQ\\.A[\\d]{7}\\.[\\w]{6}\\.006\\.[\\d]{13}$';

    const s3data = [
      '@cumulus/test-data/granules/MOD09GQ.A2016358.h13v04.006.2016360104606.hdf.met',
      '@cumulus/test-data/granules/MOD09GQ.A2016358.h13v04.006.2016360104606.hdf',
    ];

    const testId = createTimestampedTestId(config.stackName, 'QueueGranules');
    testSuffix = createTestSuffix(testId);
    testDataFolder = createTestDataPath(testId);

    const inputPayloadFilename =
      './spec/parallel/queueGranules/QueueGranules.input.payload.json';

    collection = { name: `MOD09GQ${testSuffix}`, version: '006' };
    provider = { id: `s3_provider${testSuffix}` };

<<<<<<< HEAD
    process.env.ExecutionsTable = `${config.stackName}-ExecutionsTable`;
=======
    process.env.CollectionsTable = `${config.stackName}-CollectionsTable`;
>>>>>>> 362c4c60

    // populate collections, providers and test data
    await Promise.all([
      uploadTestDataToBucket(config.bucket, s3data, testDataFolder),
      addCollections(
        config.stackName,
        config.bucket,
        collectionsDir,
        testSuffix
      ),
      addProviders(
        config.stackName,
        config.bucket,
        providersDir,
        config.bucket,
        testSuffix
      ),
    ]);
    await updateCollection({
      prefix: config.stackName,
      collection,
      updateParams: { duplicateHandling: 'replace' },
    });

    const QueueName = randomString();
    const { QueueUrl } = await sqs().createQueue({ QueueName }).promise();
    queueUrl = QueueUrl;

    const inputPayloadJson = fs.readFileSync(inputPayloadFilename, 'utf8');
    // update test data filepaths
    inputPayload = await setupTestGranuleForIngest(
      config.bucket,
      inputPayloadJson,
      granuleRegex,
      testSuffix,
      testDataFolder
    );

    const inputMeta = {
      queueUrl,
    };

    workflowExecution = await buildAndExecuteWorkflow(
      config.stackName,
      config.bucket,
      workflowName,
      collection,
      provider,
      inputPayload,
      inputMeta
    );

    queueGranulesExecutionArn = workflowExecution.executionArn;
  });

  afterAll(async () => {
    // clean up stack state added by test
    await sqs().deleteQueue({
      QueueUrl: queueUrl,
    }).promise();
    await Promise.all(
      inputPayload.granules.map(async (granule) => {
        await waitForGranuleAndDelete(
          config.stackName,
          granule.granuleId,
          'queued'
        );
      })
    );

    await deleteExecution({
      prefix: config.stackName,
      executionArn: queueGranulesExecutionArn,
    });

    await Promise.all([
      deleteFolder(config.bucket, testDataFolder),
      cleanupCollections(
        config.stackName,
        config.bucket,
        collectionsDir,
        testSuffix
      ),
      cleanupProviders(
        config.stackName,
        config.bucket,
        providersDir,
        testSuffix
      ),
    ]);
  });

  it('completes execution with success status', () => {
    expect(workflowExecution.status).toEqual('completed');
  });

  describe('the QueueGranules Lambda function', () => {
    it('sets granule status to queued', async () => {
      await Promise.all(
        inputPayload.granules.map(async (granule) => {
          const record = await waitForApiStatus(
            getGranule,
            {
              prefix: config.stackName,
              granuleId: granule.granuleId,
            },
            'queued'
          );
          expect(record.status).toEqual('queued');
        })
      );
    });

    it('has expected arns output', async () => {
      const lambdaOutput = await lambdaStep.getStepOutput(
        workflowExecution.executionArn,
        'QueueGranules'
      );
      expect(lambdaOutput.payload.running.length).toEqual(1);
    });
  });

  describe('the reporting lambda has received the CloudWatch step function event and', () => {
    it('the execution record is added to DynamoDB', async () => {
      const record = await waitForApiStatus(
        getExecution,
        { prefix: config.stackName, arn: workflowExecution.executionArn },
        'completed'
      );
      expect(record.status).toEqual('completed');
    });
  });
});<|MERGE_RESOLUTION|>--- conflicted
+++ resolved
@@ -67,12 +67,6 @@
 
     collection = { name: `MOD09GQ${testSuffix}`, version: '006' };
     provider = { id: `s3_provider${testSuffix}` };
-
-<<<<<<< HEAD
-    process.env.ExecutionsTable = `${config.stackName}-ExecutionsTable`;
-=======
-    process.env.CollectionsTable = `${config.stackName}-CollectionsTable`;
->>>>>>> 362c4c60
 
     // populate collections, providers and test data
     await Promise.all([
