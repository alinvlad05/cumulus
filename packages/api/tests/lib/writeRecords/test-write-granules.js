'use strict';

const orderBy = require('lodash/orderBy');
const test = require('ava');
const cryptoRandomString = require('crypto-random-string');
const sinon = require('sinon');
const sortBy = require('lodash/sortBy');
const omit = require('lodash/omit');

const { randomId } = require('@cumulus/common/test-utils');
const { removeNilProperties } = require('@cumulus/common/util');
const { constructCollectionId } = require('@cumulus/message/Collections');
const {
  CollectionPgModel,
  ProviderPgModel,
  ExecutionPgModel,
  GranulesExecutionsPgModel,
  GranulePgModel,
  FilePgModel,
  PdrPgModel,
  fakeCollectionRecordFactory,
  fakeExecutionRecordFactory,
  fakeFileRecordFactory,
  fakeGranuleRecordFactory,
  fakeProviderRecordFactory,
  fakePdrRecordFactory,
  generateLocalTestDb,
  destroyLocalTestDb,
  TableNames,
  translatePostgresGranuleToApiGranule,
  translateApiGranuleToPostgresGranule,
  migrationDir,
  createRejectableTransaction,
  translateApiFiletoPostgresFile,
} = require('@cumulus/db');
const {
  sns,
  sqs,
} = require('@cumulus/aws-client/services');
const {
  Search,
} = require('@cumulus/es-client/search');
const {
  createTestIndex,
  cleanupTestIndex,
} = require('@cumulus/es-client/testUtils');
const {
  getExecutionUrlFromArn,
} = require('@cumulus/message/Executions');
const {
  CumulusMessageError,
} = require('@cumulus/errors');

const {
  generateFilePgRecord,
  getGranuleFromQueryResultOrLookup,
  writeFilesViaTransaction,
  writeGranuleFromApi,
  writeGranulesFromMessage,
  _writeGranule,
  updateGranuleStatusToQueued,
  updateGranuleStatusToFailed,
} = require('../../../lib/writeRecords/write-granules');
const { fakeFileFactory, fakeGranuleFactoryV2 } = require('../../../lib/testUtils');
const Granule = require('../../../models/granules');

// FUTURE:
// 1. 'created_at' is updated during PUT/PATCH
// 2. 'published' defaults to false if not provided in the payload
// 3. 'duration' comes from the workflow and will be reset on update
// 4. 'product_volume' comes from a files object on the payload, which may not exist
//   in the case of partial granule updates
const cumulusMessageOmitList = [
  'cumulus_id',
  'updated_at',
  'created_at',
  'published',
  'timestamp',
  'duration',
  'product_volume',
];

// FUTURE:
// 1. 'created_at' is updated during PUT/PATCH
// 2. 'published' defaults to false if not provided in the payload
const pgFormatOmitList = [
  'cumulus_id',
  'updated_at',
  'created_at',
  'published',
  'timestamp',
];

const apiFormatOmitList = [
  'updatedAt',
  'createdAt',
  'published',
  'timestamp',
];

/**
 * Helper function for updating an existing granule with a static payload and validating
 *
 * @param {Object} t -- Used for the test context
 * @param {Object} updateGranulePayload -- Request body for granule update
 * @param {boolean} granuleWriteVia -- Either 'api' (default) or 'message'. Switches
 *   The granule write mechanism
 * @returns {Object} -- Updated granule objects from each datastore and PG-translated payload
 *   updatedPgGranuleFields,
 *   pgGranule,
 *   esGranule,
 *   dynamoGranule,
 **/
const updateGranule = async (t, updateGranulePayload, granuleWriteVia = 'api') => {
  const {
    collectionCumulusId,
    esClient,
    esGranulesClient,
    executionCumulusId,
    granuleId,
    granuleModel,
    granulePgModel,
    providerCumulusId,
    knex,
  } = t.context;

  if (granuleWriteVia === 'message') {
    const updatedCumulusMessage = {
      cumulus_meta: {
        workflow_start_time: t.context.workflowStartTime,
        state_machine: t.context.stateMachineArn,
        execution_name: t.context.executionName,
      },
      meta: {
        status: 'completed', // FUTURE: A 'running' state will trigger an insert, not an update
        collection: t.context.collection,
        provider: t.context.provider,
      },
      payload: {
        granules: [updateGranulePayload],
        pdr: { name: t.context.pdrName },
      },
    };

    await writeGranulesFromMessage({
      cumulusMessage: updatedCumulusMessage,
      executionCumulusId,
      providerCumulusId,
      knex,
      granuleModel,
    });
  } else {
    await writeGranuleFromApi({ ...updateGranulePayload }, knex, esClient, 'Update');
  }
  const dynamoGranule = await granuleModel.get({ granuleId });
  const pgGranule = await granulePgModel.get(
    knex,
    { granule_id: granuleId, collection_cumulus_id: collectionCumulusId }
  );
  const esGranule = await esGranulesClient.get(granuleId);

  const updatedPgGranuleFields = await translateApiGranuleToPostgresGranule({
    dynamoRecord: { ...updateGranulePayload },
    knexOrTransaction: knex,
  });

  return {
    updatedPgGranuleFields,
    pgGranule,
    esGranule,
    dynamoGranule,
  };
};

/**
 * Helper function for sorting a list of file objects by bucket
 *
 * @param {Object} f1 -- File object
 * @param {Object} f2 -- File object to compare to the first
 * @returns {Array} -- Sorted list of file objects
 **/
const sortFilesByBuckets = (f1, f2) => (
  (f1.bucket > f2.bucket) ? 1 : ((f2.bucket > f1.bucket) ? -1 : 0)
);

const createGranuleExecution = async (t, status, stateMachineName) => {
  const executionName = cryptoRandomString({ length: 5 });
  const executionArn = `arn:aws:states:us-east-1:12345:execution:${stateMachineName}:${executionName}`;
  const executionUrl = getExecutionUrlFromArn(executionArn);
  const execution = fakeExecutionRecordFactory({
    arn: executionArn,
    url: executionUrl,
    status,
  });

  const [pgExecution] = await t.context.executionPgModel.create(
    t.context.knex,
    execution
  );
  return { pgExecution, executionName, executionUrl };
};

test.before(async (t) => {
  process.env.GranulesTable = `write-granules-${cryptoRandomString({ length: 10 })}`;

  const fakeFileUtils = {
    buildDatabaseFiles: (params) => Promise.resolve(params.files),
  };
  const fakeStepFunctionUtils = {
    describeExecution: () => Promise.resolve({}),
  };
  const granuleModel = new Granule({
    fileUtils: fakeFileUtils,
    stepFunctionUtils: fakeStepFunctionUtils,
  });
  await granuleModel.createTable();

  t.context.pdrPgModel = new PdrPgModel();
  t.context.granuleModel = granuleModel;
  t.context.collectionPgModel = new CollectionPgModel();
  t.context.executionPgModel = new ExecutionPgModel();
  t.context.granulePgModel = new GranulePgModel();
  t.context.filePgModel = new FilePgModel();
  t.context.granulesExecutionsPgModel = new GranulesExecutionsPgModel();
  t.context.providerPgModel = new ProviderPgModel();
  t.context.testDbName = `writeGranules_${cryptoRandomString({ length: 10 })}`;

  const { knexAdmin, knex } = await generateLocalTestDb(
    t.context.testDbName,
    migrationDir
  );
  t.context.knexAdmin = knexAdmin;
  t.context.knex = knex;

  const { esIndex, esClient } = await createTestIndex();
  t.context.esIndex = esIndex;
  t.context.esClient = esClient;
  t.context.esGranulesClient = new Search(
    {},
    'granule',
    t.context.esIndex
  );
});

test.beforeEach(async (t) => {
  const topicName = cryptoRandomString({ length: 10 });
  const { TopicArn } = await sns().createTopic({ Name: topicName }).promise();
  process.env.granule_sns_topic_arn = TopicArn;
  t.context.TopicArn = TopicArn;

  const QueueName = cryptoRandomString({ length: 10 });
  const { QueueUrl } = await sqs().createQueue({ QueueName }).promise();
  t.context.QueueUrl = QueueUrl;
  const getQueueAttributesResponse = await sqs().getQueueAttributes({
    QueueUrl,
    AttributeNames: ['QueueArn'],
  }).promise();
  const QueueArn = getQueueAttributesResponse.Attributes.QueueArn;

  const { SubscriptionArn } = await sns().subscribe({
    TopicArn,
    Protocol: 'sqs',
    Endpoint: QueueArn,
  }).promise();

  await sns().confirmSubscription({
    TopicArn,
    Token: SubscriptionArn,
  }).promise();

  t.context.stateMachineName = cryptoRandomString({ length: 5 });
  t.context.stateMachineArn = `arn:aws:states:us-east-1:12345:stateMachine:${t.context.stateMachineName}`;

  t.context.executionName = cryptoRandomString({ length: 5 });
  t.context.executionArn = `arn:aws:states:us-east-1:12345:execution:${t.context.stateMachineName}:${t.context.executionName}`;
  t.context.executionUrl = getExecutionUrlFromArn(t.context.executionArn);
  const execution = fakeExecutionRecordFactory({
    arn: t.context.executionArn,
    url: t.context.executionUrl,
    status: 'completed',
  });

  t.context.collection = fakeCollectionRecordFactory();
  t.context.collectionId = constructCollectionId(
    t.context.collection.name,
    t.context.collection.version
  );
  t.context.provider = fakeProviderRecordFactory();

  t.context.granuleId = cryptoRandomString({ length: 10 });
  t.context.files = [
    fakeFileFactory({ size: 5 }),
    fakeFileFactory({ size: 5 }),
    fakeFileFactory({ size: 5 }),
  ];

  const [pgCollection] = await t.context.collectionPgModel.create(
    t.context.knex,
    t.context.collection
  );
  t.context.collectionCumulusId = pgCollection.cumulus_id;

  const [pgExecution] = await t.context.executionPgModel.create(
    t.context.knex,
    execution
  );
  t.context.executionCumulusId = pgExecution.cumulus_id;
  t.context.executionUrl = pgExecution.url;

  [t.context.providerCumulusId] = await t.context.providerPgModel.create(
    t.context.knex,
    t.context.provider
  );

  // Generate and create a PDR for reference in postgres
  t.context.pdr = fakePdrRecordFactory({
    collection_cumulus_id: t.context.collectionCumulusId,
    provider_cumulus_id: t.context.providerCumulusId,
  });

  [t.context.providerPdrId] = await t.context.pdrPgModel.create(
    t.context.knex,
    t.context.pdr
  );

  t.context.granule = fakeGranuleFactoryV2({
    files: t.context.files,
    granuleId: t.context.granuleId,
    collectionId: constructCollectionId(t.context.collection.name, t.context.collection.version),
    execution: execution.url,
    pdrName: t.context.pdr.name,
  });

  t.context.workflowStartTime = Date.now();
  t.context.cumulusMessage = {
    cumulus_meta: {
      workflow_start_time: t.context.workflowStartTime,
      state_machine: t.context.stateMachineArn,
      execution_name: t.context.executionName,
    },
    meta: {
      status: 'running',
      collection: t.context.collection,
      provider: t.context.provider,
    },
    payload: {
      granules: [t.context.granule],
      pdr: t.context.pdr,
    },
  };
});

test.afterEach.always(async (t) => {
  const { QueueUrl, TopicArn } = t.context;

  await sqs().deleteQueue({ QueueUrl }).promise();
  await sns().deleteTopic({ TopicArn }).promise();

  await t.context.knex(TableNames.files).del();
  await t.context.knex(TableNames.granulesExecutions).del();
  await t.context.knex(TableNames.granules).del();
});

test.after.always(async (t) => {
  const {
    granuleModel,
  } = t.context;
  await granuleModel.deleteTable();
  await destroyLocalTestDb({
    ...t.context,
  });
  await cleanupTestIndex(t.context);
});

test('generateFilePgRecord() adds granule cumulus ID', (t) => {
  const file = {
    bucket: cryptoRandomString({ length: 3 }),
    key: cryptoRandomString({ length: 3 }),
  };
  const record = generateFilePgRecord({ file, granuleCumulusId: 1 });
  t.is(record.granule_cumulus_id, 1);
});

test('getGranuleFromQueryResultOrLookup() returns cumulus ID from database if query result is empty', async (t) => {
  const fakeGranuleCumulusId = Math.floor(Math.random() * 1000);
  const granuleRecord = fakeGranuleRecordFactory({ granule_id: fakeGranuleCumulusId });
  const fakeGranulePgModel = {
    get: (_, record) => {
      if (record.granule_id === granuleRecord.granule_id) {
        return Promise.resolve(granuleRecord);
      }
      return Promise.resolve();
    },
  };

  t.is(
    await getGranuleFromQueryResultOrLookup({
      trx: {},
      queryResult: [],
      granuleRecord,
      granulePgModel: fakeGranulePgModel,
    }),
    granuleRecord
  );
});

test('writeFilesViaTransaction() throws error if any writes fail', async (t) => {
  const { knex } = t.context;

  const fileRecords = [
    fakeFileRecordFactory(),
    fakeFileRecordFactory(),
  ];

  const fakeFilePgModel = {
    upsert: sinon.stub()
      .onCall(0)
      .resolves()
      .onCall(1)
      .throws(),
  };

  await t.throwsAsync(
    createRejectableTransaction(
      knex,
      (trx) =>
        writeFilesViaTransaction({
          fileRecords,
          trx,
          filePgModel: fakeFilePgModel,
        })
    )
  );
});

test.serial('_writeGranule will not allow a running status to replace a completed status for same execution', async (t) => {
  const {
    collectionCumulusId,
    esClient,
    executionCumulusId,
    executionUrl,
    granule,
    granuleId,
    granuleModel,
    granulePgModel,
    knex,
  } = t.context;

  const apiGranuleRecord = {
    ...granule,
    status: 'completed',
  };
  const postgresGranuleRecord = await translateApiGranuleToPostgresGranule({
    dynamoRecord: apiGranuleRecord,
    knexOrTransaction: knex,
  });
  await _writeGranule({
    apiGranuleRecord,
    postgresGranuleRecord,
    executionCumulusId,
    granuleModel,
    granulePgModel,
    knex,
    esClient,
    snsEventType: 'Update',
  });

  t.like(
    await granuleModel.get({ granuleId }),
    {
      execution: executionUrl,
      status: 'completed',
    }
  );
  const granulePgRecord = await t.context.granulePgModel.get(knex, {
    granule_id: granuleId,
    collection_cumulus_id: collectionCumulusId,
  });
  t.like(
    granulePgRecord,
    {
      status: 'completed',
    }
  );
  t.is(
    (await t.context.granulesExecutionsPgModel.search(
      t.context.knex,
      {
        granule_cumulus_id: granulePgRecord.cumulus_id,
      }
    )).length,
    1
  );
  t.like(
    await t.context.esGranulesClient.get(granuleId),
    {
      execution: executionUrl,
      status: 'completed',
    }
  );

  const updatedapiGranuleRecord = {
    ...granule,
    status: 'running',
  };

  let updatedPgGranuleRecord = await translateApiGranuleToPostgresGranule({
    dynamoRecord: updatedapiGranuleRecord,
    knexOrTransaction: knex,
  });

  updatedPgGranuleRecord = {
    ...updatedPgGranuleRecord,
    cumulus_id: granulePgRecord.cumulus_id,
  };

  await _writeGranule({
    apiGranuleRecord: updatedapiGranuleRecord,
    postgresGranuleRecord: updatedPgGranuleRecord,
    executionCumulusId,
    granuleModel,
    granulePgModel,
    knex,
    esClient,
    snsEventType: 'Update',
  });

  t.like(
    await granuleModel.get({ granuleId }),
    {
      execution: executionUrl,
      status: 'completed',
    }
  );
  t.like(
    await t.context.granulePgModel.get(knex, {
      granule_id: granuleId,
      collection_cumulus_id: collectionCumulusId,
    }),
    {
      status: 'completed',
    }
  );
  t.like(
    await t.context.esGranulesClient.get(granuleId),
    {
      execution: executionUrl,
      status: 'completed',
    }
  );
});

test.serial('writeGranulesFromMessage() returns undefined if message has no granules', async (t) => {
  const {
    knex,
    executionCumulusId,
    providerCumulusId,
    granuleModel,
  } = t.context;
  const cumulusMessage = {};
  const actual = await writeGranulesFromMessage({
    cumulusMessage,
    executionCumulusId,
    providerCumulusId,
    knex,
    granuleModel,
  });
  t.is(actual, undefined);
});

test.serial('writeGranulesFromMessage() returns undefined if message has empty granule set', async (t) => {
  const {
    knex,
    executionCumulusId,
    providerCumulusId,
    granuleModel,
  } = t.context;
  const cumulusMessage = { granules: [] };
  const actual = await writeGranulesFromMessage({
    cumulusMessage,
    executionCumulusId,
    providerCumulusId,
    knex,
    granuleModel,
  });
  t.is(actual, undefined);
});

test.serial('writeGranulesFromMessage() saves granule records to DynamoDB/PostgreSQL/Elasticsearch/SNS if PostgreSQL write is enabled', async (t) => {
  const {
    cumulusMessage,
    esGranulesClient,
    granule,
    granuleModel,
    granulePgModel,
    knex,
    collectionCumulusId,
    executionCumulusId,
    providerCumulusId,
    granuleId,
  } = t.context;

  // Message must be completed or files will not update
  cumulusMessage.meta.status = 'completed';

  await writeGranulesFromMessage({
    cumulusMessage,
    executionCumulusId,
    providerCumulusId,
    knex,
    granuleModel,
  });

  const dynamoRecord = await granuleModel.get({ granuleId });
  const postgresRecord = await granulePgModel.get(
    knex,
    { granule_id: granuleId, collection_cumulus_id: collectionCumulusId }
  );
  const esRecord = await esGranulesClient.get(granuleId);
  const expectedGranule = {
    ...granule,
    createdAt: dynamoRecord.createdAt,
    duration: dynamoRecord.duration,
    error: {},
    productVolume: dynamoRecord.productVolume,
    status: cumulusMessage.meta.status,
    timestamp: dynamoRecord.timestamp,
    updatedAt: dynamoRecord.updatedAt,
  };
  t.like(dynamoRecord, expectedGranule);
  t.like(esRecord, expectedGranule);

  const postgresActual = await translatePostgresGranuleToApiGranule({
    knexOrTransaction: knex,
    granulePgRecord: postgresRecord,
  });

  t.like(
    { ...postgresActual, files: orderBy(postgresActual.files, ['bucket', 'key']) },
    { ...expectedGranule, files: orderBy(expectedGranule.files, ['bucket', 'key']) }
  );

  const { Messages } = await sqs().receiveMessage({
    QueueUrl: t.context.QueueUrl,
    WaitTimeSeconds: 10,
  }).promise();
  t.is(Messages.length, 1);
});

test.serial('writeGranulesFromMessage() on re-write saves granule records to DynamoDB/PostgreSQL/Elasticsearch/SNS with expected values nullified', async (t) => {
  const {
    collection,
    collectionCumulusId,
    cumulusMessage,
    esGranulesClient,
    executionCumulusId,
    executionUrl,
    files,
    granuleModel,
    granulePgModel,
    knex,
    pdr,
    provider,
    providerCumulusId,
  } = t.context;

  const validNullableGranuleKeys = [
    'beginningDateTime',
    'cmrLink',
    'createdAt',
    'duration',
    'endingDateTime',
    'lastUpdateDateTime',
    'pdrName',
    'processingEndDateTime',
    'processingStartDateTime',
    'productionDateTime',
    'productVolume',
    'provider',
    'published',
    'queryFields',
    'timestamp',
    'timeToArchive',
    'timeToPreprocess',
    'updatedAt',
  ];

  const completeGranule = fakeGranuleFactoryV2({
    beginningDateTime: new Date().toString(),
    cmrLink: 'example.com',
    collectionId: constructCollectionId(collection.name, collection.version),
    createdAt: Date.now(),
    duration: 1000,
    endingDateTime: new Date().toString(),
    error: { errorKey: 'errorValue' },
    execution: executionUrl,
    files: files,
    lastUpdateDateTime: new Date().toString(),
    pdrName: pdr.name,
    processingEndDateTime: new Date().toString(),
    processingStartDateTime: new Date().toString(),
    productionDateTime: new Date().toString(),
    productVolume: '1000',
    provider: provider.name,
    published: true,
    queryFields: { queryFieldsKey: 'queryFieldsValue' },
    status: 'completed',
    timestamp: 1,
    timeToArchive: 1000,
    timeToPreprocess: 1000,
    updatedAt: Date.now(),
  });

  const granuleId = completeGranule.granuleId;

  // Message must be completed or files will not update
  cumulusMessage.meta.status = 'completed';
  cumulusMessage.payload.granules[0] = completeGranule;

  await writeGranulesFromMessage({
    cumulusMessage,
    executionCumulusId,
    providerCumulusId,
    knex,
    granuleModel,
  });

  t.true(await granuleModel.exists({ granuleId: completeGranule.granuleId }));
  t.true(
    await granulePgModel.exists(knex, {
      granule_id: completeGranule.granuleId,
      collection_cumulus_id: collectionCumulusId,
    })
  );
  t.true(await esGranulesClient.exists(completeGranule.granuleId));
  validNullableGranuleKeys.forEach((key) => {
    completeGranule[key] = null;
  });
  cumulusMessage.payload.granules[0] = completeGranule;
  cumulusMessage.cumulus_meta.workflow_start_time = Date.now();
  await writeGranulesFromMessage({
    cumulusMessage,
    executionCumulusId,
    providerCumulusId,
    knex,
    granuleModel,
  });

  const dynamoRecord = await granuleModel.get({ granuleId });
  const postgresRecord = await granulePgModel.get(knex, {
    granule_id: granuleId,
    collection_cumulus_id: collectionCumulusId,
  });
  const apiFormattedPostgresGranule =
    await translatePostgresGranuleToApiGranule({
      granulePgRecord: postgresRecord,
      knexOrTransaction: knex,
    });
  const esRecord = await esGranulesClient.get(granuleId);

  const expectedGranule = {
    ...completeGranule,
    // apiFormatOmitList -- values to be set as they're not nullable/set by default for all writes
    createdAt: dynamoRecord.createdAt,
    published: false,
    timestamp: dynamoRecord.timestamp,
    updatedAt: dynamoRecord.updatedAt,
    // Values to be set as they're not nullable/set
    // by default for all writes (based on message info)'
    duration: dynamoRecord.duration,
    error: {}, // nullish default
    pdrName: cumulusMessage.payload.pdr.name,
    productVolume: String(
      cumulusMessage.payload.granules[0].files.reduce(
        (pv, cv) => cv.size + pv,
        0
      )
    ),
    status: cumulusMessage.meta.status,
    // These values are set *only* via finder methods in the message, and override
    // the passed in granule value.   The factory leaves these unset, so they default to zero
    timeToArchive: 0,
    timeToPreprocess: 0,
  };

  // Files array order is not promised to match between datastores
  [esRecord, dynamoRecord, expectedGranule, apiFormattedPostgresGranule].forEach((record) => {
    record.files.sort((f1, f2) => sortFilesByBuckets(f1, f2));
  });

  // Translated postgres granule matches expected updatedGranule
  // minus model defaults
  t.deepEqual(
    apiFormattedPostgresGranule,
    removeNilProperties(expectedGranule)
  );
  t.deepEqual(dynamoRecord, removeNilProperties(expectedGranule));
  t.deepEqual(omit(esRecord, ['_id']), removeNilProperties(expectedGranule));
});


test.serial('writeGranulesFromMessage() on re-write saves granule records to DynamoDB/PostgreSQL/Elasticsearch/SNS without updating product volume if files is undefined', async (t) => {
  const {
    collection,
    collectionCumulusId,
    cumulusMessage,
    esGranulesClient,
    executionCumulusId,
    executionUrl,
    files,
    granuleModel,
    granulePgModel,
    knex,
    providerCumulusId,
  } = t.context;

  const completeGranule = fakeGranuleFactoryV2({
    collectionId: constructCollectionId(collection.name, collection.version),
    execution: executionUrl,
    files: files,
    status: 'completed',
  });

  const granuleId = completeGranule.granuleId;
  cumulusMessage.meta.status = 'completed';
  cumulusMessage.payload.granules[0] = completeGranule;

  await writeGranulesFromMessage({
    cumulusMessage,
    executionCumulusId,
    providerCumulusId,
    knex,
    granuleModel,
  });

  const initialDynamoGranuleRecord = await granuleModel.get({ granuleId });

  t.is(initialDynamoGranuleRecord.productVolume, '15');

  cumulusMessage.payload.granules[0] = { ...initialDynamoGranuleRecord, files: undefined };
  await writeGranulesFromMessage({
    cumulusMessage,
    executionCumulusId,
    providerCumulusId,
    knex,
    granuleModel,
  });

  const dynamoRecord = await granuleModel.get({ granuleId });
  const postgresRecord = await granulePgModel.get(knex, {
    granule_id: granuleId,
    collection_cumulus_id: collectionCumulusId,
  });
  const apiFormattedPostgresGranule =
    await translatePostgresGranuleToApiGranule({
      granulePgRecord: postgresRecord,
      knexOrTransaction: knex,
    });
  const esRecord = await esGranulesClient.get(granuleId);

  t.is(dynamoRecord.productVolume, '15');
  t.is(esRecord.productVolume, '15');
  t.is(apiFormattedPostgresGranule.productVolume, '15');
});

test.serial('writeGranulesFromMessage() on re-write saves granule records to DynamoDB/PostgreSQL/Elasticsearch/SNS without modifying undefined values', async (t) => {
  const {
    collection,
    collectionCumulusId,
    cumulusMessage,
    esGranulesClient,
    executionCumulusId,
    executionUrl,
    files,
    granuleModel,
    granulePgModel,
    knex,
    pdr,
    provider,
    providerCumulusId,
  } = t.context;

  const completeGranule = fakeGranuleFactoryV2({
    beginningDateTime: new Date().toString(),
    cmrLink: 'example.com',
    collectionId: constructCollectionId(collection.name, collection.version),
    createdAt: Date.now(),
    duration: 1000,
    endingDateTime: new Date().toString(),
    error: { errorKey: 'errorValue' },
    execution: executionUrl,
    files: files,
    lastUpdateDateTime: new Date().toString(),
    pdrName: pdr.name,
    processingEndDateTime: new Date().toString(),
    processingStartDateTime: new Date().toString(),
    productionDateTime: new Date().toString(),
    productVolume: '1000',
    provider: provider.name,
    published: true,
    queryFields: { queryFieldsKey: 'queryFieldsValue' },
    status: 'completed',
    timestamp: 1,
    timeToArchive: 1000,
    timeToPreprocess: 1000,
    updatedAt: Date.now(),
  });

  const granuleId = completeGranule.granuleId;

  // Message must be completed or files will not update
  cumulusMessage.meta.status = 'completed';
  cumulusMessage.payload.granules[0] = completeGranule;

  await writeGranulesFromMessage({
    cumulusMessage,
    executionCumulusId,
    providerCumulusId,
    knex,
    granuleModel,
  });

  t.true(await granuleModel.exists({ granuleId: completeGranule.granuleId }));
  t.true(
    await granulePgModel.exists(knex, {
      granule_id: completeGranule.granuleId,
      collection_cumulus_id: collectionCumulusId,
    })
  );
  t.true(await esGranulesClient.exists(completeGranule.granuleId));

  const initialDynamoGranuleRecord = await granuleModel.get({ granuleId });

  cumulusMessage.payload.granules[0] = { granuleId: completeGranule.granuleId };
  cumulusMessage.cumulus_meta.workflow_start_time = Date.now();
  await writeGranulesFromMessage({
    cumulusMessage,
    executionCumulusId,
    providerCumulusId,
    knex,
    granuleModel,
  });

  const dynamoRecord = await granuleModel.get({ granuleId });
  const postgresRecord = await granulePgModel.get(knex, {
    granule_id: granuleId,
    collection_cumulus_id: collectionCumulusId,
  });
  const apiFormattedPostgresGranule =
    await translatePostgresGranuleToApiGranule({
      granulePgRecord: postgresRecord,
      knexOrTransaction: knex,
    });
  const esRecord = await esGranulesClient.get(granuleId);

  const expectedGranule = {
    ...initialDynamoGranuleRecord,
    // These values *must* be set or the message write logic sets them.
    createdAt: dynamoRecord.createdAt,
    published: false,
    timestamp: dynamoRecord.timestamp,
    updatedAt: dynamoRecord.updatedAt,
    // Values to be set as they're set by default for all writes (based on message info)'
    duration: dynamoRecord.duration,
    pdrName: cumulusMessage.payload.pdr.name,
    status: cumulusMessage.meta.status,
    // These values are set *only* via finder methods in the message, and override
    // the passed in granule value.   The factory leaves these unset, so they default to zero
    timeToArchive: 0,
    timeToPreprocess: 0,
  };

  // Files array order is not promised to match between datastores
  [esRecord, dynamoRecord, expectedGranule, apiFormattedPostgresGranule].forEach((record) => {
    record.files.sort((f1, f2) => sortFilesByBuckets(f1, f2));
  });

  // Translated postgres granule matches expected updatedGranule
  // minus model defaults
  t.deepEqual(
    apiFormattedPostgresGranule,
    removeNilProperties(expectedGranule)
  );
  t.deepEqual(dynamoRecord, removeNilProperties(expectedGranule));
  t.deepEqual(omit(esRecord, ['_id']), removeNilProperties(expectedGranule));
});

test.serial('writeGranulesFromMessage() on re-write saves granule records to DynamoDB/PostgreSQL/Elasticsearch/SNS with expected values nullified when granule is updating to running', async (t) => {
  const {
    collection,
    collectionCumulusId,
    cumulusMessage,
    esGranulesClient,
    executionCumulusId,
    files,
    granuleModel,
    granulePgModel,
    knex,
    pdr,
    provider,
    providerCumulusId,
  } = t.context;

  const validNullableGranuleKeys = [
    'beginningDateTime',
    'cmrLink',
    'createdAt',
    'duration',
    'endingDateTime',
    'lastUpdateDateTime',
    'pdrName',
    'processingEndDateTime',
    'processingStartDateTime',
    'productionDateTime',
    'productVolume',
    'provider',
    'published',
    'queryFields',
    'timestamp',
    'timeToArchive',
    'timeToPreprocess',
    'updatedAt',
  ];

  // TODO: t.context this
  const completeGranule = fakeGranuleFactoryV2({
    beginningDateTime: new Date().toString(),
    cmrLink: 'example.com',
    collectionId: constructCollectionId(collection.name, collection.version),
    duration: 1000,
    endingDateTime: new Date().toString(),
    error: { errorKey: 'errorValue' },
    files: files,
    lastUpdateDateTime: new Date().toString(),
    pdrName: pdr.name,
    processingEndDateTime: new Date().toString(),
    processingStartDateTime: new Date().toString(),
    productionDateTime: new Date().toString(),
    productVolume: '1000',
    provider: provider.name,
    published: true,
    queryFields: { queryFieldsKey: 'queryFieldsValue' },
    status: 'completed',
    timeToArchive: 1000,
    timeToPreprocess: 1000,
    updatedAt: Date.now(),
  });

  const granuleId = completeGranule.granuleId;

  // Message must be completed or files will not update
  cumulusMessage.meta.status = 'completed';
  cumulusMessage.payload.granules[0] = completeGranule;

  await writeGranulesFromMessage({
    cumulusMessage,
    executionCumulusId,
    providerCumulusId,
    knex,
    granuleModel,
  });

  const originalPostgresGranuleRecord = await granulePgModel.get(knex, {
    granule_id: granuleId,
    collection_cumulus_id: collectionCumulusId,
  });
  const originalApiFormattedPostgresGranule =
  await translatePostgresGranuleToApiGranule({
    granulePgRecord: originalPostgresGranuleRecord,
    knexOrTransaction: knex,
  });
  const { executionName, pgExecution, executionUrl } = await createGranuleExecution(t, 'running', t.context.stateMachineName);

  const updatedGranule = {
    ...completeGranule,
    timestamp: Date.now(),
    createdAt: Date.now(),
    updatedAt: Date.now(),
    execution: executionName,
  };

  validNullableGranuleKeys.forEach((key) => {
    updatedGranule[key] = null;
  });
  cumulusMessage.payload.granules[0] = updatedGranule;
  cumulusMessage.cumulus_meta.workflow_start_time = Date.now();
  cumulusMessage.meta.status = 'running';
  cumulusMessage.cumulus_meta.execution_name = executionName;

  await writeGranulesFromMessage({
    cumulusMessage,
    providerCumulusId,
    knex,
    granuleModel,
    executionCumulusId: pgExecution.cumulus_id,
  });

  const dynamoRecord = await granuleModel.get({ granuleId });
  const postgresRecord = await granulePgModel.get(knex, {
    granule_id: granuleId,
    collection_cumulus_id: collectionCumulusId,
  });
  const apiFormattedPostgresGranule =
    await translatePostgresGranuleToApiGranule({
      granulePgRecord: postgresRecord,
      knexOrTransaction: knex,
    });
  const esRecord = await esGranulesClient.get(granuleId);

  // We expect nothing other than these fields to change because of the write rules:
  const expectedGranule = {
    ...originalApiFormattedPostgresGranule,
    createdAt: cumulusMessage.cumulus_meta.workflow_start_time,
    timestamp: dynamoRecord.timestamp,
    updatedAt: dynamoRecord.updatedAt,
    status: cumulusMessage.meta.status,
    execution: executionUrl,
  };

  // Files array order is not promised to match between datastores
  [esRecord, dynamoRecord, expectedGranule, apiFormattedPostgresGranule].forEach((record) => {
    record.files.sort((f1, f2) => sortFilesByBuckets(f1, f2));
  });

  // Translated postgres granule matches expected updatedGranule
  // minus model defaults
  t.deepEqual(
    apiFormattedPostgresGranule,
    expectedGranule
  );
  t.deepEqual(dynamoRecord, expectedGranule);
  // ES fails here because of bad write logic in <TICKET>
  // This test is explicitly called out to be fixed, but for now set it to validate
  // invalid running behavior:
  const expectedEsGranule = {
    ...expectedGranule,
    published: false,
    duration: esRecord.duration,
  };
  delete expectedEsGranule.cmrLink;

  t.deepEqual(omit(esRecord, ['_id']), expectedEsGranule);
});

test.serial('writeGranulesFromMessage() saves the same values to DynamoDB, PostgreSQL and Elasticsearch', async (t) => {
  const {
    collectionCumulusId,
    cumulusMessage,
    granuleModel,
    knex,
    executionCumulusId,
    providerCumulusId,
    granuleId,
  } = t.context;

  // Only test fields that are stored in Postgres on the Granule record.
  // The following fields are populated by separate queries during translation
  // or elasticsearch.
  const omitList = ['files', '_id'];

  await writeGranulesFromMessage({
    cumulusMessage,
    executionCumulusId,
    providerCumulusId,
    knex,
    granuleModel,
  });

  const dynamoRecord = await granuleModel.get({ granuleId });
  const granulePgRecord = await t.context.granulePgModel.get(
    knex,
    {
      granule_id: granuleId,
      collection_cumulus_id: collectionCumulusId,
    }
  );

  // translate the PG granule to API granule to directly compare to Dynamo
  const translatedPgRecord = await translatePostgresGranuleToApiGranule({
    granulePgRecord,
    knexOrTransaction: knex,
  });
  t.deepEqual(omit(translatedPgRecord, omitList), omit(dynamoRecord, omitList));

  const esRecord = await t.context.esGranulesClient.get(granuleId);
  t.deepEqual(omit(translatedPgRecord, omitList), omit(esRecord, omitList));
});

test.serial('writeGranulesFromMessage() sets a default value of false for `published` if one is not set', async (t) => {
  const {
    collectionCumulusId,
    cumulusMessage,
    granuleModel,
    knex,
    executionCumulusId,
    providerCumulusId,
    granuleId,
  } = t.context;

  // Only test fields that are stored in Postgres on the Granule record.
  // The following fields are populated by separate queries during translation
  // or elasticsearch.
  const omitList = ['files', '_id'];

  // Remove published key for test
  delete cumulusMessage.payload.granules[0].published;

  await writeGranulesFromMessage({
    cumulusMessage,
    executionCumulusId,
    providerCumulusId,
    knex,
    granuleModel,
  });

  const dynamoRecord = await granuleModel.get({ granuleId });
  const granulePgRecord = await t.context.granulePgModel.get(
    knex,
    {
      granule_id: granuleId,
      collection_cumulus_id: collectionCumulusId,
    }
  );

  // Validate objects all match
  /// translate the PG granule to API granule to directly compare to Dynamo
  const translatedPgRecord = await translatePostgresGranuleToApiGranule({
    granulePgRecord,
    knexOrTransaction: knex,
  });
  t.deepEqual(omit(translatedPgRecord, omitList), omit(dynamoRecord, omitList));

  const esRecord = await t.context.esGranulesClient.get(granuleId);
  t.deepEqual(omit(translatedPgRecord, omitList), omit(esRecord, omitList));

  // Validate assertion is true in the primary datastore:

  t.is(translatedPgRecord.published, false);
});

test.serial('writeGranulesFromMessage() uses a default value for granule.createdAt from workflowStartTime if granule.createdAt is undefined', async (t) => {
  const {
    collectionCumulusId,
    cumulusMessage,
    executionCumulusId,
    granuleId,
    granuleModel,
    knex,
    providerCumulusId,
    workflowStartTime,
  } = t.context;

  // Only test fields that are stored in Postgres on the Granule record.
  // The following fields are populated by separate queries during translation
  // or elasticsearch.
  const omitList = ['files', '_id'];

  // Remove createdAt key for test
  delete cumulusMessage.payload.granules[0].createdAt;

  await writeGranulesFromMessage({
    cumulusMessage,
    executionCumulusId,
    providerCumulusId,
    knex,
    granuleModel,
  });

  const dynamoRecord = await granuleModel.get({ granuleId });
  const granulePgRecord = await t.context.granulePgModel.get(
    knex,
    {
      granule_id: granuleId,
      collection_cumulus_id: collectionCumulusId,
    }
  );

  // Validate objects all match
  /// translate the PG granule to API granule to directly compare to Dynamo
  const translatedPgRecord = await translatePostgresGranuleToApiGranule({
    granulePgRecord,
    knexOrTransaction: knex,
  });
  t.deepEqual(omit(translatedPgRecord, omitList), omit(dynamoRecord, omitList));

  const esRecord = await t.context.esGranulesClient.get(granuleId);
  t.deepEqual(omit(translatedPgRecord, omitList), omit(esRecord, omitList));

  // Validate assertion is true in the primary datastore:

  t.is(translatedPgRecord.createdAt, workflowStartTime);
});

test.serial('writeGranulesFromMessage() allows overwrite of createdAt and uses granule.createdAt value for written granule if defined', async (t) => {
  const {
    collectionCumulusId,
    cumulusMessage,
    executionCumulusId,
    granuleId,
    granuleModel,
    knex,
    providerCumulusId,
  } = t.context;

  // Only test fields that are stored in Postgres on the Granule record.
  // The following fields are populated by separate queries during translation
  // or elasticsearch.
  const omitList = ['files', '_id'];

  await writeGranulesFromMessage({
    cumulusMessage,
    executionCumulusId,
    providerCumulusId,
    knex,
    granuleModel,
  });

  const dynamoRecord = await granuleModel.get({ granuleId });
  const granulePgRecord = await t.context.granulePgModel.get(
    knex,
    {
      granule_id: granuleId,
      collection_cumulus_id: collectionCumulusId,
    }
  );

  // Validate objects all match
  /// translate the PG granule to API granule to directly compare to Dynamo
  const translatedPgRecord = await translatePostgresGranuleToApiGranule({
    granulePgRecord,
    knexOrTransaction: knex,
  });
  t.deepEqual(omit(translatedPgRecord, omitList), omit(dynamoRecord, omitList));

  const esRecord = await t.context.esGranulesClient.get(granuleId);
  t.deepEqual(omit(translatedPgRecord, omitList), omit(esRecord, omitList));

  // Validate assertion is true in the primary datastore:

  t.is(translatedPgRecord.createdAt, cumulusMessage.payload.granules[0].createdAt);
});

test.serial('writeGranulesFromMessage() given a payload with undefined files, keeps existing files in all datastores', async (t) => {
  const {
    collectionCumulusId,
    esGranulesClient,
    files,
    granule,
    granuleModel,
    granulePgModel,
    knex,
    executionCumulusId,
    providerCumulusId,
    granuleId,
  } = t.context;

  // Need a message in 'completed' state to allow files writes
  const completedCumulusMessage = {
    cumulus_meta: {
      workflow_start_time: t.context.workflowStartTime,
      state_machine: t.context.stateMachineArn,
      execution_name: t.context.executionName,
    },
    meta: {
      status: 'completed',
      collection: t.context.collection,
      provider: t.context.provider,
    },
    payload: {
      granules: [t.context.granule],
    },
  };

  await writeGranulesFromMessage({
    cumulusMessage: completedCumulusMessage,
    executionCumulusId,
    providerCumulusId,
    knex,
    granuleModel,
  });

  const originalDynamoGranule = await granuleModel.get({ granuleId });
  const originalEsGranule = await esGranulesClient.get(granuleId);
  const originalpgGranule = await granulePgModel.get(
    knex,
    { granule_id: granuleId, collection_cumulus_id: collectionCumulusId }
  );
  const originalApiGranule = await translatePostgresGranuleToApiGranule({
    granulePgRecord: originalpgGranule,
    knexOrTransaction: knex,
  });

  const originalPayloadFiles = files;

  originalPayloadFiles.sort(
    (f1, f2) => sortFilesByBuckets(f1, f2)
  );
  originalApiGranule.files.sort(
    (f1, f2) => sortFilesByBuckets(f1, f2)
  );
  originalDynamoGranule.files.sort(
    (f1, f2) => sortFilesByBuckets(f1, f2)
  );
  originalEsGranule.files.sort(
    (f1, f2) => sortFilesByBuckets(f1, f2)
  );

  // Files were written correctly in initial DB writes
  t.true(originalPayloadFiles.length > 0);
  t.deepEqual(originalDynamoGranule.files, originalPayloadFiles);
  t.deepEqual(originalEsGranule.files, originalPayloadFiles);
  t.deepEqual(originalApiGranule.files, originalPayloadFiles);

  // Update existing granule with a partial granule object
  const updateGranulePayload = {
    granuleId,
    collectionId: granule.collectionId,
    cmrLink: 'updatedGranuled.com', // Only field we're changing
    status: granule.status,
    // files is undefined
  };

  const {
    pgGranule,
    esGranule,
    dynamoGranule,
  } = await updateGranule(t, updateGranulePayload, 'message');

  const apiGranule = await translatePostgresGranuleToApiGranule({
    granulePgRecord: pgGranule,
    knexOrTransaction: knex,
  });

  esGranule.files.sort(
    (f1, f2) => sortFilesByBuckets(f1, f2)
  );
  dynamoGranule.files.sort(
    (f1, f2) => sortFilesByBuckets(f1, f2)
  );
  apiGranule.files.sort(
    (f1, f2) => sortFilesByBuckets(f1, f2)
  );

  t.deepEqual(apiGranule.files, originalPayloadFiles);
  t.deepEqual(dynamoGranule.files, originalPayloadFiles);
  t.deepEqual(esGranule.files, originalPayloadFiles);
});

test.serial('writeGranulesFromMessage() given a partial granule overwrites only provided fields', async (t) => {
  const {
    collectionCumulusId,
    esGranulesClient,
    granule,
    granuleModel,
    granulePgModel,
    knex,
    executionCumulusId,
    providerCumulusId,
    granuleId,
  } = t.context;

  // Need a message in 'completed' state to allow files writes
  const completedCumulusMessage = {
    cumulus_meta: {
      workflow_start_time: t.context.workflowStartTime,
      state_machine: t.context.stateMachineArn,
      execution_name: t.context.executionName,
    },
    meta: {
      status: 'completed',
      collection: t.context.collection,
      provider: t.context.provider,
    },
    payload: {
      granules: [t.context.granule],
      pdr: { name: t.context.pdrName },
    },
  };

  await writeGranulesFromMessage({
    cumulusMessage: completedCumulusMessage,
    executionCumulusId,
    providerCumulusId,
    knex,
    granuleModel,
  });

  t.true(await granuleModel.exists({ granuleId }));
  t.true(await granulePgModel.exists(
    knex,
    { granule_id: granuleId, collection_cumulus_id: collectionCumulusId }
  ));
  t.true(await esGranulesClient.exists(granuleId));

  const originalpgGranule = await granulePgModel.get(
    knex,
    { granule_id: granuleId, collection_cumulus_id: collectionCumulusId }
  );

  // Update existing granule with a partial granule object
  const updateGranulePayload = {
    granuleId,
    collectionId: granule.collectionId,
    cmrLink: 'updatedGranuled.com', // Only field we're changing
    status: granule.status,
  };

  const {
    updatedPgGranuleFields,
    pgGranule,
    esGranule,
    dynamoGranule,
  } = await updateGranule(t, updateGranulePayload, 'message');

  const apiGranule = await translatePostgresGranuleToApiGranule({
    granulePgRecord: pgGranule,
    knexOrTransaction: knex,
  });

  esGranule.files.sort(
    (f1, f2) => sortFilesByBuckets(f1, f2)
  );
  dynamoGranule.files.sort(
    (f1, f2) => sortFilesByBuckets(f1, f2)
  );
  apiGranule.files.sort(
    (f1, f2) => sortFilesByBuckets(f1, f2)
  );

  // Postgres granule matches expected updatedGranule
  t.deepEqual(
    omit(removeNilProperties(pgGranule), cumulusMessageOmitList),
    omit(
      removeNilProperties({ ...originalpgGranule, ...updatedPgGranuleFields }),
      cumulusMessageOmitList
    )
  );

  // Postgres and ElasticSearch granules matches
  t.deepEqual(
    apiGranule,
    omit(esGranule, ['_id'])
  );

  // Postgres and Dynamo granules matches
  t.deepEqual(
    apiGranule,
    dynamoGranule
  );
});

test.serial('writeGranulesFromMessage() given an empty array as a files key will remove all existing files and keep Postgres/Dynamo/Elastic in-sync', async (t) => {
  const {
    collectionCumulusId,
    executionCumulusId,
    esGranulesClient,
    files,
    granule,
    granuleId,
    granuleModel,
    granulePgModel,
    providerCumulusId,
    knex,
  } = t.context;

  // Need a message in 'completed' state to allow files writes
  const completedCumulusMessage = {
    cumulus_meta: {
      workflow_start_time: t.context.workflowStartTime,
      state_machine: t.context.stateMachineArn,
      execution_name: t.context.executionName,
    },
    meta: {
      status: 'completed',
      collection: t.context.collection,
      provider: t.context.provider,
    },
    payload: {
      granules: [granule],
    },
  };

  await writeGranulesFromMessage({
    cumulusMessage: completedCumulusMessage,
    executionCumulusId,
    providerCumulusId,
    knex,
    granuleModel,
  });

  const originalDynamoGranule = await granuleModel.get({ granuleId });
  const originalEsGranule = await esGranulesClient.get(granuleId);
  const originalpgGranule = await granulePgModel.get(
    knex,
    { granule_id: granuleId, collection_cumulus_id: collectionCumulusId }
  );
  const originalApiGranule = await translatePostgresGranuleToApiGranule({
    granulePgRecord: originalpgGranule,
    knexOrTransaction: knex,
  });

  const originalPayloadFiles = files;

  originalPayloadFiles.sort(
    (f1, f2) => sortFilesByBuckets(f1, f2)
  );
  originalApiGranule.files.sort(
    (f1, f2) => sortFilesByBuckets(f1, f2)
  );
  originalDynamoGranule.files.sort(
    (f1, f2) => sortFilesByBuckets(f1, f2)
  );
  originalEsGranule.files.sort(
    (f1, f2) => sortFilesByBuckets(f1, f2)
  );

  // Files were written correctly in initial DB writes
  t.deepEqual(originalDynamoGranule.files, originalPayloadFiles);
  t.deepEqual(originalEsGranule.files, originalPayloadFiles);
  t.deepEqual(originalApiGranule.files, originalPayloadFiles);

  // Update existing granule with a partial granule object
  const updateGranulePayload = {
    granuleId,
    collectionId: granule.collectionId,
    files: [],
    status: granule.status,
  };

  const {
    updatedPgGranuleFields,
    pgGranule,
    esGranule,
    dynamoGranule,
  } = await updateGranule(t, updateGranulePayload, 'message');

  // Postgres granule matches expected updatedGranule
  t.deepEqual(
    omit(removeNilProperties(pgGranule), cumulusMessageOmitList),
    omit(
      removeNilProperties({ ...originalpgGranule, ...updatedPgGranuleFields }),
      cumulusMessageOmitList
    )
  );

  const apiGranule = await translatePostgresGranuleToApiGranule({
    granulePgRecord: pgGranule,
    knexOrTransaction: knex,
  });

  // Files were removed from all datastores
  t.is(apiGranule.files, undefined);
  t.deepEqual(dynamoGranule.files, undefined);
  t.deepEqual(esGranule.files, undefined); // TODO - team
});

test.serial('writeGranulesFromMessage() given a null files key will throw an error', async (t) => {
  const {
    collectionCumulusId,
    esGranulesClient,
    granule,
    granuleModel,
    knex,
    executionCumulusId,
    providerCumulusId,
    granuleId,
  } = t.context;

  // Need a message in 'completed' state to allow files writes
  const completedCumulusMessage = {
    cumulus_meta: {
      workflow_start_time: t.context.workflowStartTime,
      state_machine: t.context.stateMachineArn,
      execution_name: t.context.executionName,
    },
    meta: {
      status: 'completed',
      collection: t.context.collection,
      provider: t.context.provider,
    },
    payload: {
      granules: [t.context.granule],
    },
  };

  await writeGranulesFromMessage({
    cumulusMessage: completedCumulusMessage,
    executionCumulusId,
    providerCumulusId,
    knex,
    granuleModel,
  });

  // Files exist in all datastores
  const originalPGGranule = await t.context.granulePgModel.get(
    knex,
    {
      granule_id: granuleId,
      collection_cumulus_id: collectionCumulusId,
    }
  );
  const originalApiGranule = await translatePostgresGranuleToApiGranule({
    granulePgRecord: originalPGGranule,
    knexOrTransaction: knex,
  });
  const originalDynamoGranule = await granuleModel.get({ granuleId });
  const originalEsGranule = await esGranulesClient.get(granuleId);
  const originalPayloadFiles = t.context.files;

  originalApiGranule.files.sort(
    (f1, f2) => sortFilesByBuckets(f1, f2)
  );
  originalDynamoGranule.files.sort(
    (f1, f2) => sortFilesByBuckets(f1, f2)
  );
  originalEsGranule.files.sort(
    (f1, f2) => sortFilesByBuckets(f1, f2)
  );
  originalPayloadFiles.sort(
    (f1, f2) => sortFilesByBuckets(f1, f2)
  );

  t.deepEqual(originalApiGranule.files, originalPayloadFiles);
  t.deepEqual(originalDynamoGranule.files, originalPayloadFiles);
  t.deepEqual(originalEsGranule.files, originalPayloadFiles);

  // Update existing granule with a partial granule object
  const updateGranulePayload = {
    granuleId,
    collectionId: granule.collectionId,
    files: null,
    status: granule.status,
  };

  const [error] = await t.throwsAsync(updateGranule(t, updateGranulePayload, 'message'));
  t.is(error.message, 'granule.files must not be null');
});

test.serial('writeGranulesFromMessage() removes preexisting granule file from PostgreSQL on granule update with disjoint files', async (t) => {
  const {
    cumulusMessage,
    filePgModel,
    granule,
    granuleModel,
    granulePgModel,
    knex,
    executionCumulusId,
    providerCumulusId,
  } = t.context;

  // Set message status to 'completed' to allow file writes due to current file write constraints
  cumulusMessage.meta.status = 'completed';

  // Create granule in PG with multiple files. These records will exist in database
  // during subsequent granule write from message
  const files = [
    fakeFileFactory({ size: 5 }),
    fakeFileFactory({ size: 5 }),
    fakeFileFactory({ size: 5 }),
    fakeFileFactory({ size: 5 }),
    fakeFileFactory({ size: 5 }),
    fakeFileFactory({ size: 5 }),
  ];
  const existingGranule = fakeGranuleFactoryV2({
    files: files,
    granuleId: cryptoRandomString({ length: 10 }),
    collectionId: constructCollectionId(t.context.collection.name, t.context.collection.version),
  });
  const existingPgGranule = await translateApiGranuleToPostgresGranule({
    dynamoRecord: existingGranule,
    knexOrTransaction: knex,
  });
  const [existingPgGranuleRecordId] = await granulePgModel.create(knex, existingPgGranule, '*');

  await Promise.all(files.map(async (file) => {
    const pgFile = await translateApiFiletoPostgresFile(file);
    pgFile.granule_cumulus_id = existingPgGranuleRecordId.cumulus_id;
    return filePgModel.create(knex, pgFile);
  }));
  const existingPgFiles = await filePgModel.search(knex, {});

  // Create the message granule and associated file in PG.
  // The fakeFile created here is NOT in the message and will be deleted
  // in writeGranulesFromMessage
  const pgGranule = await translateApiGranuleToPostgresGranule({
    dynamoRecord: granule,
    knexOrTransaction: knex,
  });
  const returnedGranule = await granulePgModel.create(knex, pgGranule, '*');

  const [fakeFile] = await filePgModel.create(knex, {
    granule_cumulus_id: returnedGranule[0].cumulus_id,
    bucket: 'fake_bucket',
    key: 'fake_key',
  }, '*');

  // Ensure fakeFile was added to the files table
  t.true(await filePgModel.exists(knex, { cumulus_id: fakeFile.cumulus_id }));

  await writeGranulesFromMessage({
    cumulusMessage,
    executionCumulusId,
    providerCumulusId,
    knex,
    granuleModel,
  });

  // Ensure fakeFile was removed
  const updatedPgFiles = await filePgModel.search(knex, {});
  t.deepEqual(updatedPgFiles.filter((file) => file.bucket === fakeFile.bucket), []);

  // We expect the files currently in the File table to be those files
  // that previously existed plus the files from the cumulus message
  const filesFromCumulusMessage = cumulusMessage.payload.granules[0].files.map(
    (file) => file.bucket
  );

  t.deepEqual(
    existingPgFiles.map((file) => file.bucket).concat(filesFromCumulusMessage).sort(),
    updatedPgFiles.map((file) => file.bucket).sort()
  );
});

test.serial('writeGranulesFromMessage() saves granule records to Dynamo/PostgreSQL/Elasticsearch with same created at, updated at and timestamp values', async (t) => {
  const {
    cumulusMessage,
    granuleModel,
    knex,
    collectionCumulusId,
    executionCumulusId,
    providerCumulusId,
    granuleId,
  } = t.context;

  await writeGranulesFromMessage({
    cumulusMessage,
    executionCumulusId,
    providerCumulusId,
    knex,
    granuleModel,
  });

  const dynamoRecord = await granuleModel.get({ granuleId });
  const granulePgRecord = await t.context.granulePgModel.get(
    knex,
    {
      granule_id: granuleId,
      collection_cumulus_id: collectionCumulusId,
    }
  );

  const esRecord = await t.context.esGranulesClient.get(granuleId);

  t.truthy(dynamoRecord.timestamp);
  t.is(granulePgRecord.timestamp.getTime(), dynamoRecord.timestamp);
  t.is(granulePgRecord.created_at.getTime(), dynamoRecord.createdAt);
  t.is(granulePgRecord.updated_at.getTime(), dynamoRecord.updatedAt);

  t.is(granulePgRecord.created_at.getTime(), esRecord.createdAt);
  t.is(granulePgRecord.updated_at.getTime(), esRecord.updatedAt);
  t.is(granulePgRecord.timestamp.getTime(), esRecord.timestamp);
});

test.serial('writeGranulesFromMessage() saves the same files to DynamoDB, PostgreSQL and Elasticsearch', async (t) => {
  const {
    collectionCumulusId,
    cumulusMessage,
    esGranulesClient,
    executionCumulusId,
    granuleId,
    granuleModel,
    granulePgModel,
    knex,
    providerCumulusId,
  } = t.context;

  // ensure files are written
  cumulusMessage.meta.status = 'completed';

  await writeGranulesFromMessage({
    cumulusMessage,
    executionCumulusId,
    providerCumulusId,
    knex,
    granuleModel,
  });

  const dynamoRecord = await granuleModel.get({ granuleId });
  const granulePgRecord = await granulePgModel.get(
    knex,
    {
      granule_id: granuleId,
      collection_cumulus_id: collectionCumulusId,
    }
  );

  // translate the PG granule to API granule to directly compare to Dynamo
  const translatedPgRecord = await translatePostgresGranuleToApiGranule({
    granulePgRecord,
    knexOrTransaction: knex,
  });
  const sortByKeys = ['bucket', 'key'];
  t.deepEqual(sortBy(translatedPgRecord.files, sortByKeys), sortBy(dynamoRecord.files, sortByKeys));

  const esRecord = await esGranulesClient.get(granuleId);
  t.deepEqual(sortBy(translatedPgRecord.files, sortByKeys), sortBy(esRecord.files, sortByKeys));
});

test.serial('writeGranulesFromMessage() saves file records to DynamoDB/PostgreSQL if Postgres write is enabled and workflow status is "completed"', async (t) => {
  const {
    collectionCumulusId,
    cumulusMessage,
    executionCumulusId,
    filePgModel,
    granuleId,
    granuleModel,
    granulePgModel,
    knex,
    providerCumulusId,
    files,
  } = t.context;

  cumulusMessage.meta.status = 'completed';

  await writeGranulesFromMessage({
    cumulusMessage,
    executionCumulusId,
    providerCumulusId,
    knex,
    granuleModel,
  });

  const dynamoGranule = await granuleModel.get({ granuleId });
  t.deepEqual(dynamoGranule.files, files);

  const granule = await granulePgModel.get(
    knex,
    {
      granule_id: granuleId,
      collection_cumulus_id: collectionCumulusId,
    }
  );

  const pgFiles = await filePgModel.search(knex, { granule_cumulus_id: granule.cumulus_id });
  files.forEach((file) => {
    const matchingPgFile = pgFiles.find(
      (pgFile) => file.bucket === pgFile.bucket && file.key === pgFile.key
    );
    t.like(
      matchingPgFile,
      {
        bucket: file.bucket,
        key: file.key,
        file_size: `${file.size}`,
      }
    );
  });
});

test.serial('writeGranulesFromMessage() does not persist file records to Postgres if the workflow status is "running"', async (t) => {
  const {
    collectionCumulusId,
    cumulusMessage,
    executionCumulusId,
    filePgModel,
    granuleId,
    granuleModel,
    granulePgModel,
    knex,
    providerCumulusId,
  } = t.context;

  cumulusMessage.meta.status = 'running';

  await writeGranulesFromMessage({
    cumulusMessage,
    executionCumulusId,
    providerCumulusId,
    knex,
    granuleModel,
  });

  const granule = await granulePgModel.get(
    knex,
    {
      granule_id: granuleId,
      collection_cumulus_id: collectionCumulusId,
    }
  );

  t.false(
    await filePgModel.exists(knex, { granule_cumulus_id: granule.cumulus_id })
  );
});

test.serial('writeGranulesFromMessage() handles successful and failing writes independently', async (t) => {
  const {
    cumulusMessage,
    granuleModel,
    knex,
    collectionCumulusId,
    executionCumulusId,
    providerCumulusId,
    granuleId,
  } = t.context;

  const granule2 = {
    // no granule ID should cause failure
  };
  cumulusMessage.payload.granules = [
    ...cumulusMessage.payload.granules,
    granule2,
  ];

  await t.throwsAsync(writeGranulesFromMessage({
    cumulusMessage,
    executionCumulusId,
    providerCumulusId,
    knex,
    granuleModel,
  }));

  t.true(await granuleModel.exists({ granuleId }));
  t.true(
    await t.context.granulePgModel.exists(
      knex,
      { granule_id: granuleId, collection_cumulus_id: collectionCumulusId }
    )
  );
});

test.serial('writeGranulesFromMessage() throws error if any granule writes fail', async (t) => {
  const {
    cumulusMessage,
    knex,
    executionCumulusId,
    providerCumulusId,
    granuleModel,
  } = t.context;

  cumulusMessage.payload.granules = [
    ...cumulusMessage.payload.granules,
    // this object is not a valid granule, so its write should fail
    {},
  ];

  await t.throwsAsync(writeGranulesFromMessage({
    cumulusMessage,
    executionCumulusId,
    providerCumulusId,
    knex,
    granuleModel,
  }));
});

test.serial('writeGranulesFromMessage() does not write to DynamoDB/PostgreSQL/Elasticsearch/SNS if Dynamo write fails', async (t) => {
  const {
    cumulusMessage,
    granuleModel,
    knex,
    collectionCumulusId,
    executionCumulusId,
    providerCumulusId,
    granuleId,
  } = t.context;

  const fakeGranuleModel = {
    generateGranuleRecord: () => t.context.granule,
    storeGranule: () => {
      throw new Error('Granules dynamo error');
    },
    describeGranuleExecution: () => Promise.resolve({}),
    delete: () => Promise.resolve(),
    exists: () => Promise.resolve(false),
  };

  const [error] = await t.throwsAsync(
    writeGranulesFromMessage({
      cumulusMessage,
      executionCumulusId,
      providerCumulusId,
      knex,
      granuleModel: fakeGranuleModel,
    })
  );

  t.true(error.message.includes('Granules dynamo error'));
  t.false(await granuleModel.exists({ granuleId }));
  t.false(
    await t.context.granulePgModel.exists(
      knex,
      { granule_id: granuleId, collection_cumulus_id: collectionCumulusId }
    )
  );
  t.false(await t.context.esGranulesClient.exists(granuleId));

  const { Messages } = await sqs().receiveMessage({
    QueueUrl: t.context.QueueUrl,
    WaitTimeSeconds: 10,
  }).promise();
  t.is(Messages, undefined);
});

test.serial('writeGranulesFromMessage() does not write to DynamoDB/PostgreSQL/Elasticsearch/SNS if Postgres write fails', async (t) => {
  const {
    cumulusMessage,
    granuleModel,
    knex,
    executionCumulusId,
    providerCumulusId,
    granuleId,
    collectionCumulusId,
  } = t.context;

  const testGranulePgModel = {
    upsert: () => {
      throw new Error('Granules PostgreSQL error');
    },
    exists: () => Promise.resolve(false),
    search: () => Promise.resolve([]),
  };

  const [error] = await t.throwsAsync(writeGranulesFromMessage({
    cumulusMessage,
    executionCumulusId,
    providerCumulusId,
    knex,
    granuleModel,
    granulePgModel: testGranulePgModel,
  }));

  t.true(error.message.includes('Granules PostgreSQL error'));
  t.false(await granuleModel.exists({ granuleId }));
  t.false(
    await t.context.granulePgModel.exists(knex, {
      granule_id: granuleId,
      collection_cumulus_id: collectionCumulusId,
    })
  );
  t.false(await t.context.esGranulesClient.exists(granuleId));

  const { Messages } = await sqs().receiveMessage({
    QueueUrl: t.context.QueueUrl,
    WaitTimeSeconds: 10,
  }).promise();
  t.is(Messages, undefined);
});

test.serial('writeGranulesFromMessage() does not persist records to DynamoDB/PostgreSQL/Elasticsearch/SNS if Elasticsearch write fails', async (t) => {
  const {
    cumulusMessage,
    granuleModel,
    knex,
    collectionCumulusId,
    executionCumulusId,
    providerCumulusId,
    granuleId,
  } = t.context;

  const fakeEsClient = {
    update: () => {
      throw new Error('Granules ES error');
    },
    delete: () => Promise.resolve(),
  };

  const [error] = await t.throwsAsync(writeGranulesFromMessage({
    cumulusMessage,
    collectionCumulusId,
    executionCumulusId,
    providerCumulusId,
    knex,
    granuleModel,
    esClient: fakeEsClient,
  }));

  t.true(error.message.includes('Granules ES error'));
  t.false(await granuleModel.exists({ granuleId }));
  t.false(
    await t.context.granulePgModel.exists(
      knex,
      { granule_id: granuleId, collection_cumulus_id: collectionCumulusId }
    )
  );
  t.false(await t.context.esGranulesClient.exists(granuleId));

  const { Messages } = await sqs().receiveMessage({
    QueueUrl: t.context.QueueUrl,
    WaitTimeSeconds: 10,
  }).promise();
  t.is(Messages, undefined);
});

test.serial('writeGranulesFromMessage() writes a granule and marks as failed if any file writes fail', async (t) => {
  const {
    cumulusMessage,
    knex,
    collectionCumulusId,
    executionCumulusId,
    providerCumulusId,
    granuleModel,
    granuleId,
  } = t.context;

  cumulusMessage.meta.status = 'completed';

  cumulusMessage.payload.granules[0].files[0].bucket = undefined;
  cumulusMessage.payload.granules[0].files[0].key = undefined;

  await writeGranulesFromMessage({
    cumulusMessage,
    executionCumulusId,
    providerCumulusId,
    knex,
    granuleModel,
  });

  const dynamoGranule = await granuleModel.get({ granuleId });
  const dynamoGranuleError = JSON.parse(dynamoGranule.error.errors);
  t.is(dynamoGranule.status, 'failed');
  t.deepEqual(dynamoGranuleError.map((error) => error.Error), ['Failed writing files to PostgreSQL.']);
  t.true(dynamoGranuleError[0].Cause.includes('AggregateError'));

  const pgGranule = await t.context.granulePgModel.get(knex, {
    granule_id: granuleId,
    collection_cumulus_id: collectionCumulusId,
  });
  t.is(pgGranule.status, 'failed');
  const pgGranuleError = JSON.parse(pgGranule.error.errors);
  t.deepEqual(pgGranuleError.map((error) => error.Error), ['Failed writing files to PostgreSQL.']);
  t.true(pgGranuleError[0].Cause.includes('AggregateError'));
});

test.serial('_writeGranules attempts to mark granule as failed if a SchemaValidationException occurs when a granule is in a final state', async (t) => {
  const {
    cumulusMessage,
    knex,
    collectionCumulusId,
    executionCumulusId,
    providerCumulusId,
    granuleModel,
    granuleId,
  } = t.context;

  cumulusMessage.meta.status = 'queued';

  // iniital write
  await writeGranulesFromMessage({
    cumulusMessage,
    executionCumulusId,
    providerCumulusId,
    knex,
    granuleModel,
  });

  const originalError = { Error: 'Original Error', Cause: { Error: 'Original Error Cause' } };
  // second write
  // Invalid granule schema to prevent granule write to dynamo from succeeding
  cumulusMessage.meta.status = 'completed';
  cumulusMessage.exception = originalError;
  cumulusMessage.payload.granules[0].files = [
    {
      path: 'MYD13Q1.006', size: 170459659, name: 'MYD13Q1.A2017281.h19v11.006.2017297235119.hdf', type: 'data', checksumType: 'CKSUM', checksum: 3129208208,
    },
    { path: 'MYD13Q1.006', size: 46399, name: 'MYD13Q1.A2017281.h19v11.006.2017297235119.hdf.met', type: 'metadata' },
    { path: 'MYD13Q1.006', size: 32795, name: 'BROWSE.MYD13Q1.A2017281.h19v11.006.2017297235119.hdf', type: 'browse' },
  ];

  const [error] = await t.throwsAsync(writeGranulesFromMessage({
    cumulusMessage,
    executionCumulusId,
    providerCumulusId,
    knex,
    granuleModel,
  }));

  t.true(error.message.includes('The record has validation errors:'));
  const dynamoGranule = await granuleModel.get({ granuleId });
  t.is(dynamoGranule.status, 'failed');
  const dynamoErrors = JSON.parse(dynamoGranule.error.errors);
  t.true(dynamoErrors[0].Cause.Error.includes(originalError.Cause.Error));

  const pgGranule = await t.context.granulePgModel.get(knex, {
    granule_id: granuleId,
    collection_cumulus_id: collectionCumulusId,
  });
  t.is(pgGranule.status, 'failed');
});

test.serial('writeGranulesFromMessage() writes all valid files if any non-valid file fails', async (t) => {
  const {
    cumulusMessage,
    knex,
    executionCumulusId,
    providerCumulusId,
    granuleModel,
    filePgModel,
    granulePgModel,
  } = t.context;

  cumulusMessage.meta.status = 'completed';

  const invalidFiles = [
    fakeFileFactory({ bucket: undefined }),
    fakeFileFactory({ bucket: undefined }),
  ];

  const existingFiles = cumulusMessage.payload.granules[0].files;
  cumulusMessage.payload.granules[0].files = existingFiles.concat(invalidFiles);

  const validFiles = 10;
  for (let i = 0; i < validFiles; i += 1) {
    cumulusMessage.payload.granules[0].files.push(fakeFileFactory());
  }
  const validFileCount = cumulusMessage.payload.granules[0].files.length - invalidFiles.length;

  await writeGranulesFromMessage({
    cumulusMessage,
    executionCumulusId,
    providerCumulusId,
    knex,
    granuleModel,
  });

  t.false(await filePgModel.exists(knex, { key: invalidFiles[0].key }));
  t.false(await filePgModel.exists(knex, { key: invalidFiles[1].key }));

  const granuleCumulusId = await granulePgModel.getRecordCumulusId(
    knex,
    { granule_id: cumulusMessage.payload.granules[0].granuleId }
  );
  const fileRecords = await filePgModel.search(knex, { granule_cumulus_id: granuleCumulusId });
  t.is(fileRecords.length, validFileCount);
});

test.serial('writeGranulesFromMessage() stores error on granule if any file fails', async (t) => {
  const {
    cumulusMessage,
    knex,
    collectionCumulusId,
    executionCumulusId,
    providerCumulusId,
    granuleId,
    granuleModel,
  } = t.context;

  cumulusMessage.meta.status = 'completed';

  const invalidFiles = [
    fakeFileFactory({ bucket: undefined }),
    fakeFileFactory({ bucket: undefined }),
  ];

  const existingFiles = cumulusMessage.payload.granules[0].files;
  cumulusMessage.payload.granules[0].files = existingFiles.concat(invalidFiles);

  const validFiles = 10;
  for (let i = 0; i < validFiles; i += 1) {
    cumulusMessage.payload.granules[0].files.push(fakeFileFactory());
  }

  await writeGranulesFromMessage({
    cumulusMessage,
    executionCumulusId,
    providerCumulusId,
    knex,
    granuleModel,
  });

  const pgGranule = await t.context.granulePgModel.get(
    knex,
    { granule_id: granuleId, collection_cumulus_id: collectionCumulusId }
  );
  const pgGranuleError = JSON.parse(pgGranule.error.errors);
  t.deepEqual(pgGranuleError.map((error) => error.Error), ['Failed writing files to PostgreSQL.']);
  t.true(pgGranuleError[0].Cause.includes('AggregateError'));
});

test.serial('writeGranulesFromMessage() stores an aggregate workflow error and file-writing error on a granule', async (t) => {
  const {
    cumulusMessage,
    knex,
    collectionCumulusId,
    executionCumulusId,
    providerCumulusId,
    granuleModel,
    granuleId,
  } = t.context;

  cumulusMessage.meta.status = 'failed';
  cumulusMessage.exception = { Error: 'Unknown error', Cause: { Error: 'Workflow failed' } };
  cumulusMessage.payload.granules[0].files[0].bucket = undefined;
  cumulusMessage.payload.granules[0].files[0].key = undefined;

  await writeGranulesFromMessage({
    cumulusMessage,
    executionCumulusId,
    providerCumulusId,
    knex,
    granuleModel,
  });

  const dynamoGranule = await granuleModel.get({ granuleId });
  const dynamoGranuleErrors = JSON.parse(dynamoGranule.error.errors);
  t.is(dynamoGranule.status, 'failed');
  t.deepEqual(dynamoGranuleErrors.map((error) => error.Error), ['Unknown error', 'Failed writing files to PostgreSQL.']);
  t.deepEqual(dynamoGranuleErrors[0].Cause, { Error: 'Workflow failed' });

  const pgGranule = await t.context.granulePgModel.get(knex, {
    granule_id: granuleId,
    collection_cumulus_id: collectionCumulusId,
  });
  t.is(pgGranule.status, 'failed');
  const pgGranuleErrors = JSON.parse(pgGranule.error.errors);
  t.deepEqual(pgGranuleErrors.map((error) => error.Error), ['Unknown error', 'Failed writing files to PostgreSQL.']);
  t.deepEqual(pgGranuleErrors[0].Cause, { Error: 'Workflow failed' });
});

test.serial('writeGranulesFromMessage() honors granule.createdAt time if provided in cumulus_message', async (t) => {
  const {
    cumulusMessage,
    knex,
    collectionCumulusId,
    executionCumulusId,
    providerCumulusId,
    granuleId,
    granuleModel,
  } = t.context;

  const expectedCreatedAt = Date.now();

  cumulusMessage.payload.granules[0].createdAt = expectedCreatedAt;

  await writeGranulesFromMessage({
    cumulusMessage,
    executionCumulusId,
    providerCumulusId,
    knex,
    granuleModel,
  });

  const dynamoGranule = await granuleModel.get({ granuleId });
  t.is(dynamoGranule.createdAt, expectedCreatedAt);

  const pgGranule = await t.context.granulePgModel.get(
    knex,
    { granule_id: granuleId, collection_cumulus_id: collectionCumulusId }
  );
  t.is(pgGranule.created_at.getTime(), expectedCreatedAt);
});

test.serial('writeGranulesFromMessage() throws if workflow_start_time is not provided on the message', async (t) => {
  const {
    cumulusMessage,
    knex,
    executionCumulusId,
    providerCumulusId,
    granuleModel,
  } = t.context;

  delete cumulusMessage.cumulus_meta.workflow_start_time;

  await t.throwsAsync(writeGranulesFromMessage({
    cumulusMessage,
    executionCumulusId,
    providerCumulusId,
    knex,
    granuleModel,
  }), { instanceOf: CumulusMessageError });
});

test.serial('writeGranulesFromMessage() falls back to workflow_start_time if granule.createdAt is not provided in cumulus_message for a granule', async (t) => {
  const {
    cumulusMessage,
    knex,
    collectionCumulusId,
    executionCumulusId,
    providerCumulusId,
    granuleId,
    granuleModel,
  } = t.context;

  const expectedCreatedAt = 1637017285469;

  // Ensure no createdAt time is provided on the granule
  delete cumulusMessage.payload.granules[0].createdAt;
  cumulusMessage.cumulus_meta.workflow_start_time = expectedCreatedAt;

  await writeGranulesFromMessage({
    cumulusMessage,
    executionCumulusId,
    providerCumulusId,
    knex,
    granuleModel,
  });

  const dynamoGranule = await granuleModel.get({ granuleId });
  t.is(dynamoGranule.createdAt, cumulusMessage.cumulus_meta.workflow_start_time);

  const pgGranule = await t.context.granulePgModel.get(
    knex,
    { granule_id: granuleId, collection_cumulus_id: collectionCumulusId }
  );
  t.is(pgGranule.created_at.getTime(), expectedCreatedAt);
});

<<<<<<< HEAD
test.serial('writeGranuleFromApi() removes preexisting granule file from postgres on granule update with disjoint files', async (t) => {
  const {
    collectionCumulusId,
    esClient,
    filePgModel,
    granule,
    granuleId,
    granulePgModel,
    knex,
  } = t.context;

  const snsEventType = 'Create';
  const pgGranule = await translateApiGranuleToPostgresGranule({
    dynamoRecord: granule,
    knexOrTransaction: knex,
  });
  const returnedGranule = await granulePgModel.create(knex, pgGranule, '*');

  const fakeFile = await filePgModel.create(knex, {
    granule_cumulus_id: returnedGranule[0].cumulus_id,
    bucket: 'fake_bucket',
    key: 'fake_key',
  }, '*');

  await writeGranuleFromApi({ ...granule, status: 'completed' }, knex, esClient, snsEventType);

  const granuleRecord = await granulePgModel.get(
    knex,
    {
      granule_id: granuleId,
      collection_cumulus_id: collectionCumulusId,
    }
  );

  const granuleFiles = await filePgModel.search(knex, {
    granule_cumulus_id: granuleRecord.cumulus_id,
  });
  t.deepEqual(granuleFiles.filter((file) => file.bucket === fakeFile.bucket), []);
=======
test.serial('writeGranulesFromMessage does not write a granule to Postgres or DynamoDB or ES if a granule with the same ID and with a different collection ID already exists', async (t) => {
  const {
    collectionPgModel,
    collectionCumulusId,
    cumulusMessage,
    executionCumulusId,
    granuleId,
    granuleModel,
    granulePgModel,
    knex,
    providerCumulusId,
  } = t.context;

  const differentCollection = fakeCollectionRecordFactory();
  const [pgCollection] = await collectionPgModel.create(
    knex,
    differentCollection
  );

  const [pgGranule] = await granulePgModel.create(
    knex,
    fakeGranuleRecordFactory({
      granule_id: granuleId,
      collection_cumulus_id: pgCollection.cumulus_id,
    }),
    '*'
  );

  const [error] = await t.throwsAsync(writeGranulesFromMessage({
    cumulusMessage,
    executionCumulusId,
    providerCumulusId,
    knex,
    granuleModel,
    granulePgModel,
  }));

  t.true(error.message.includes(`A granule already exists for granuleId: ${pgGranule.granule_id}`));
  t.false(await granuleModel.exists({ granuleId }));
  t.false(
    await t.context.granulePgModel.exists(knex, {
      granule_id: granuleId,
      collection_cumulus_id: collectionCumulusId,
    })
  );
  t.false(await t.context.esGranulesClient.exists(granuleId));

  const { Messages } = await sqs().receiveMessage({
    QueueUrl: t.context.QueueUrl,
    WaitTimeSeconds: 10,
  }).promise();
  t.is(Messages, undefined);
>>>>>>> d1b2de05
});

test.serial('writeGranuleFromApi() throws for a granule with no granuleId provided', async (t) => {
  const {
    knex,
    granule,
    esClient,
  } = t.context;

  await t.throwsAsync(
    writeGranuleFromApi({ ...granule, granuleId: undefined }, knex, esClient, 'Create'),
    { message: 'Could not create granule record, invalid granuleId: undefined' }
  );
});

test.serial('writeGranuleFromApi() throws for a granule with an invalid collectionId', async (t) => {
  const {
    esClient,
    granule,
    knex,
  } = t.context;

  await t.throwsAsync(
    writeGranuleFromApi({ ...granule, collectionId: constructCollectionId('wrong____', 'collection') }, knex, esClient, 'Create'),
    { message: 'Record in collections with identifiers {"name":"wrong____","version":"collection"} does not exist.' }
  );
});

test.serial('writeGranuleFromApi() throws for a granule with no collectionId provided', async (t) => {
  const {
    esClient,
    knex,
    granule,
  } = t.context;

  await t.throwsAsync(
    writeGranuleFromApi({ ...granule, collectionId: undefined }, knex, esClient, 'Create'),
    { message: 'collectionId required to generate a granule record' }
  );
});

test.serial('writeGranuleFromApi() throws for a granule with an invalid collectionId provided', async (t) => {
  const {
    esClient,
    knex,
    granule,
  } = t.context;
  const badCollectionId = `collectionId${cryptoRandomString({ length: 5 })}`;
  await t.throwsAsync(
    writeGranuleFromApi({ ...granule, collectionId: badCollectionId }, knex, esClient, 'Create'),
    { message: `invalid collectionId: "${badCollectionId}"` }
  );
});

test.serial('writeGranuleFromApi() writes a granule to PostgreSQL, DynamoDB, and Elasticsearch.', async (t) => {
  const {
    collectionCumulusId,
    esClient,
    esGranulesClient,
    granule,
    granuleId,
    granuleModel,
    granulePgModel,
    knex,
  } = t.context;

  const result = await writeGranuleFromApi({ ...granule, error: {} }, knex, esClient, 'Create');

  t.is(result, `Wrote Granule ${granuleId}`);

  const dynamoRecord = await granuleModel.get({ granuleId });
  const postgresRecord = await granulePgModel.get(
    knex,
    { granule_id: granuleId, collection_cumulus_id: collectionCumulusId }
  );
  const esRecord = await esGranulesClient.get(granuleId);

  t.deepEqual(
    {
      ...granule,
      timestamp: dynamoRecord.timestamp,
      error: {},
    },
    dynamoRecord
  );
  t.deepEqual({
    ...granule,
    _id: esRecord._id,
    timestamp: dynamoRecord.timestamp,
    error: {},
  }, esRecord);

  const postgresActual = await translatePostgresGranuleToApiGranule({
    knexOrTransaction: knex,
    granulePgRecord: postgresRecord,
  });

  t.deepEqual(
    {
      ...granule,
      timestamp: postgresActual.timestamp,
      files: orderBy(granule.files, ['bucket', 'key']),
      error: {},
    },

    {
      ...postgresActual,
      files: orderBy(postgresActual.files, ['bucket', 'key']),
    }
  );
});

test.serial('writeGranuleFromApi() writes a granule to PostgreSQL, DynamoDB, and Elasticsearch and populates a consistent createdAt default value', async (t) => {
  const {
    collectionCumulusId,
    esClient,
    esGranulesClient,
    granule,
    granuleId,
    granuleModel,
    granulePgModel,
    knex,
  } = t.context;

  delete granule.createdAt;

  const result = await writeGranuleFromApi({ ...granule }, knex, esClient, 'Create');

  t.is(result, `Wrote Granule ${granuleId}`);

  const dynamoRecord = await granuleModel.get({ granuleId });
  const postgresRecord = await granulePgModel.get(
    knex,
    { granule_id: granuleId, collection_cumulus_id: collectionCumulusId }
  );
  const esRecord = await esGranulesClient.get(granuleId);
  const postgresTranslated = await translatePostgresGranuleToApiGranule({
    knexOrTransaction: knex,
    granulePgRecord: postgresRecord,
  });

  const defaultCreatedAt = postgresTranslated.createdAt;
  const defaultTimestamp = postgresTranslated.timestamp;

  t.deepEqual(
    {
      ...granule,
      createdAt: defaultCreatedAt,
      timestamp: defaultTimestamp,
    },
    dynamoRecord
  );
  t.deepEqual({
    ...granule,
    _id: esRecord._id,
    createdAt: defaultCreatedAt,
    timestamp: defaultTimestamp,
  }, esRecord);

  t.deepEqual(
    {
      ...granule,
      createdAt: defaultCreatedAt,
      files: orderBy(granule.files, ['bucket', 'key']),
      timestamp: defaultTimestamp,
    },

    {
      ...postgresTranslated,
      files: orderBy(postgresTranslated.files, ['bucket', 'key']),
    }
  );
});

test.serial('writeGranuleFromApi() given a payload with undefined files, keeps existing files in all datastores', async (t) => {
  const {
    collectionCumulusId,
    esClient,
    esGranulesClient,
    files,
    granule,
    granuleModel,
    granulePgModel,
    knex,
    granuleId,
  } = t.context;

  await writeGranuleFromApi({ ...granule }, knex, esClient, 'Create');

  const originalDynamoGranule = await granuleModel.get({ granuleId });
  const originalEsGranule = await esGranulesClient.get(granuleId);
  const originalpgGranule = await granulePgModel.get(
    knex,
    { granule_id: granuleId, collection_cumulus_id: collectionCumulusId }
  );
  const originalApiGranule = await translatePostgresGranuleToApiGranule({
    granulePgRecord: originalpgGranule,
    knexOrTransaction: knex,
  });

  const originalPayloadFiles = files;

  originalPayloadFiles.sort(
    (f1, f2) => sortFilesByBuckets(f1, f2)
  );
  originalApiGranule.files.sort(
    (f1, f2) => sortFilesByBuckets(f1, f2)
  );
  originalDynamoGranule.files.sort(
    (f1, f2) => sortFilesByBuckets(f1, f2)
  );
  originalEsGranule.files.sort(
    (f1, f2) => sortFilesByBuckets(f1, f2)
  );

  // Files were written correctly in initial DB writes
  t.true(originalPayloadFiles.length > 0);
  t.deepEqual(originalDynamoGranule.files, originalPayloadFiles);
  t.deepEqual(originalEsGranule.files, originalPayloadFiles);
  t.deepEqual(originalApiGranule.files, originalPayloadFiles);

  // Update existing granule with a partial granule object
  const updateGranulePayload = {
    granuleId,
    collectionId: granule.collectionId,
    cmrLink: 'updatedGranuled.com', // Only field we're changing
    status: granule.status,
    // files is undefined
  };

  const {
    pgGranule,
    esGranule,
    dynamoGranule,
  } = await updateGranule(t, updateGranulePayload);

  const apiGranule = await translatePostgresGranuleToApiGranule({
    granulePgRecord: pgGranule,
    knexOrTransaction: knex,
  });

  esGranule.files.sort(
    (f1, f2) => sortFilesByBuckets(f1, f2)
  );
  dynamoGranule.files.sort(
    (f1, f2) => sortFilesByBuckets(f1, f2)
  );
  apiGranule.files.sort(
    (f1, f2) => sortFilesByBuckets(f1, f2)
  );

  t.deepEqual(apiGranule.files, originalPayloadFiles);
  t.deepEqual(dynamoGranule.files, originalPayloadFiles);
  t.deepEqual(esGranule.files, originalPayloadFiles);
});

test.serial('writeGranuleFromApi() given a partial granule overwrites only provided fields', async (t) => {
  const {
    collectionCumulusId,
    esClient,
    esGranulesClient,
    granule,
    granuleId,
    granuleModel,
    granulePgModel,
    knex,
  } = t.context;

  await writeGranuleFromApi({ ...granule }, knex, esClient, 'Create');

  t.true(await granuleModel.exists({ granuleId }));
  t.true(await granulePgModel.exists(
    knex,
    { granule_id: granuleId, collection_cumulus_id: collectionCumulusId }
  ));
  t.true(await esGranulesClient.exists(granuleId));

  const originalpgGranule = await granulePgModel.get(
    knex,
    { granule_id: granuleId, collection_cumulus_id: collectionCumulusId }
  );

  // Update existing granule with a partial granule object
  const updateGranulePayload = {
    granuleId,
    collectionId: granule.collectionId,
    cmrLink: 'updatedGranuled.com', // Only field we're changing
    status: granule.status,
  };

  const {
    updatedPgGranuleFields,
    pgGranule,
    esGranule,
    dynamoGranule,
  } = await updateGranule(t, updateGranulePayload);

  // Postgres granule matches expected updatedGranule
  t.deepEqual(
    omit(removeNilProperties(pgGranule), pgFormatOmitList),
    omit(removeNilProperties({ ...originalpgGranule, ...updatedPgGranuleFields }), pgFormatOmitList)
  );

  const apiGranule = await translatePostgresGranuleToApiGranule({
    granulePgRecord: pgGranule,
    knexOrTransaction: knex,
  });

  // Files array order not guarunteed to match between datastores
  esGranule.files.sort(
    (f1, f2) => sortFilesByBuckets(f1, f2)
  );
  dynamoGranule.files.sort(
    (f1, f2) => sortFilesByBuckets(f1, f2)
  );
  apiGranule.files.sort(
    (f1, f2) => sortFilesByBuckets(f1, f2)
  );

  // Postgres and ElasticSearch granules matches
  t.deepEqual(
    apiGranule,
    omit(esGranule, ['_id'])
  );

  // Postgres and Dynamo granules matches
  t.deepEqual(
    apiGranule,
    dynamoGranule
  );
});

test.serial('writeGranuleFromApi() given a granule with all fields populated is written to the DB, on update removes all expected nullified fields from all datastores', async (t) => {
  const {
    collection,
    collectionCumulusId,
    esClient,
    esGranulesClient,
    executionUrl,
    files,
    granuleModel,
    granulePgModel,
    knex,
    pdr,
    provider,
    granuleId,
  } = t.context;

  const validNullableGranuleKeys = [
    'beginningDateTime',
    'cmrLink',
    'createdAt',
    'duration',
    'endingDateTime',
    'files',
    'lastUpdateDateTime',
    'pdrName',
    'processingEndDateTime',
    'processingStartDateTime',
    'productionDateTime',
    'productVolume',
    'provider',
    'published',
    'queryFields',
    'timestamp',
    'timeToArchive',
    'timeToPreprocess',
    'updatedAt',
  ];

  const completeGranule = fakeGranuleFactoryV2({
    beginningDateTime: new Date().toString(),
    cmrLink: 'example.com',
    collectionId: constructCollectionId(collection.name, collection.version),
    createdAt: Date.now(),
    duration: 1000,
    endingDateTime: new Date().toString(),
    error: { errorKey: 'errorValue' },
    execution: executionUrl,
    files: files,
    granuleId: granuleId,
    lastUpdateDateTime: new Date().toString(),
    pdrName: pdr.name,
    processingEndDateTime: new Date().toString(),
    processingStartDateTime: new Date().toString(),
    productionDateTime: new Date().toString(),
    productVolume: '1000',
    provider: provider.name,
    published: true,
    queryFields: { queryFieldsKey: 'queryFieldsValue' },
    status: 'completed',
    timestamp: 1,
    timeToArchive: 1000,
    timeToPreprocess: 1000,
    updatedAt: Date.now(),
  });

  await writeGranuleFromApi({ ...completeGranule }, knex, esClient, 'Create');

  t.true(await granuleModel.exists({ granuleId: completeGranule.granuleId }));
  t.true(await granulePgModel.exists(
    knex,
    { granule_id: completeGranule.granuleId, collection_cumulus_id: collectionCumulusId }
  ));
  t.true(await esGranulesClient.exists(completeGranule.granuleId));

  const originalpgGranule = await granulePgModel.get(
    knex,
    { granule_id: completeGranule.granuleId, collection_cumulus_id: collectionCumulusId }
  );
  const originalApiFormattedPostgresGranule = await translatePostgresGranuleToApiGranule({
    granulePgRecord: originalpgGranule,
    knexOrTransaction: knex,
  });

  // Update existing granule with a granule object with all valid nullified values set

  validNullableGranuleKeys.forEach((key) => {
    completeGranule[key] = null;
  });

  const {
    pgGranule,
    esGranule,
    dynamoGranule,
  } = await updateGranule(t, completeGranule);

  const apiFormattedPostgresGranule = await translatePostgresGranuleToApiGranule({
    granulePgRecord: pgGranule,
    knexOrTransaction: knex,
  });

  // Translated postgres granule matches expected updatedGranule
  // minus model defaults
  t.deepEqual(
    omit(removeNilProperties(apiFormattedPostgresGranule), apiFormatOmitList),
    omit(
      removeNilProperties({ ...originalApiFormattedPostgresGranule }),
      validNullableGranuleKeys.concat(apiFormatOmitList)
    )
  );

  // Postgres and Dynamo granules matches
  t.deepEqual(
    apiFormattedPostgresGranule, // TODO - discuss with team
    dynamoGranule
  );
  // Validate that none of the responses come back as 'null', we want them removed, not set
  t.is(validNullableGranuleKeys.filter((key) => dynamoGranule[key] === null).length, 0);
  // Validate that all of the nullable keys are unset
  const undefinedDynamoKeys = validNullableGranuleKeys.filter(
    (i) => !apiFormatOmitList.includes(i)
  );
  t.deepEqual(
    validNullableGranuleKeys
      .filter((key) => dynamoGranule[key] === undefined)
      .sort(),
    undefinedDynamoKeys.sort()
  );

  // Postgres and ElasticSearch granules matches
  t.deepEqual(
    apiFormattedPostgresGranule,
    omit(esGranule, ['_id'])
  );
  // Validate that none of the responses come back as 'null', we want them removed, not set
  t.is(validNullableGranuleKeys.filter((key) => esGranule[key] === null).length, 0);
  // Validate that all of the nullable keys are unset
  const undefinedEsKeys = validNullableGranuleKeys.filter((i) => !apiFormatOmitList.includes(i));
  t.deepEqual(
    validNullableGranuleKeys
      .filter((key) => esGranule[key] === undefined)
      .sort(),
    undefinedEsKeys.sort()
  );
});

test.serial('writeGranuleFromApi() when called on a granuleId that exists in the datastore does not modify the `published` field if it is not set', async (t) => {
  const {
    collectionCumulusId,
    esClient,
    esGranulesClient,
    granule,
    granuleId,
    granuleModel,
    granulePgModel,
    knex,
  } = t.context;

  await writeGranuleFromApi({ ...granule, published: true }, knex, esClient, 'Create');

  t.true(await granuleModel.exists({ granuleId }));
  t.true(await granulePgModel.exists(
    knex,
    { granule_id: granuleId, collection_cumulus_id: collectionCumulusId }
  ));
  t.true(await esGranulesClient.exists(granuleId));

  const originalPgGranule = await granulePgModel.get(
    knex,
    { granule_id: granuleId, collection_cumulus_id: collectionCumulusId }
  );

  // Update existing granule with a partial granule object
  const updateGranulePayload = {
    granuleId,
    collectionId: granule.collectionId,
    cmrLink: 'updatedGranuled.com', // Only field we're changing
    status: granule.status,
  };

  const {
    pgGranule,
    esGranule,
    dynamoGranule,
  } = await updateGranule(t, updateGranulePayload);

  t.is(pgGranule.published, originalPgGranule.published);

  const apiGranule = await translatePostgresGranuleToApiGranule({
    granulePgRecord: pgGranule,
    knexOrTransaction: knex,
  });

  t.is(apiGranule.published, esGranule.published);
  t.is(apiGranule.published, dynamoGranule.published);
});

test.serial('writeGranuleFromApi() given an empty array as a files key will remove all existing files and keep Postgres/Dynamo/Elastic in-sync', async (t) => {
  const {
    collectionCumulusId,
    esClient,
    esGranulesClient,
    files,
    granule,
    granuleId,
    granuleModel,
    granulePgModel,
    knex,
  } = t.context;

  await writeGranuleFromApi({ ...granule }, knex, esClient, 'Create');

  const originalDynamoGranule = await granuleModel.get({ granuleId });
  const originalEsGranule = await esGranulesClient.get(granuleId);
  const originalpgGranule = await granulePgModel.get(
    knex,
    { granule_id: granuleId, collection_cumulus_id: collectionCumulusId }
  );
  const originalApiGranule = await translatePostgresGranuleToApiGranule({
    granulePgRecord: originalpgGranule,
    knexOrTransaction: knex,
  });

  const originalPayloadFiles = files;

  originalPayloadFiles.sort(
    (f1, f2) => sortFilesByBuckets(f1, f2)
  );
  originalApiGranule.files.sort(
    (f1, f2) => sortFilesByBuckets(f1, f2)
  );
  originalDynamoGranule.files.sort(
    (f1, f2) => sortFilesByBuckets(f1, f2)
  );
  originalEsGranule.files.sort(
    (f1, f2) => sortFilesByBuckets(f1, f2)
  );

  // Files were written correctly in initial DB writes
  t.deepEqual(originalDynamoGranule.files, originalPayloadFiles);
  t.deepEqual(originalEsGranule.files, originalPayloadFiles);
  t.deepEqual(originalApiGranule.files, originalPayloadFiles);

  // Update existing granule with a partial granule object
  const updateGranulePayload = {
    granuleId,
    collectionId: granule.collectionId,
    files: [],
    status: granule.status,
  };

  const {
    updatedPgGranuleFields,
    pgGranule,
    esGranule,
    dynamoGranule,
  } = await updateGranule(t, updateGranulePayload);

  // Postgres granule matches expected updatedGranule
  t.deepEqual(
    omit(removeNilProperties(pgGranule), pgFormatOmitList),
    omit(removeNilProperties({ ...originalpgGranule, ...updatedPgGranuleFields }), pgFormatOmitList)
  );

  const apiGranule = await translatePostgresGranuleToApiGranule({
    granulePgRecord: pgGranule,
    knexOrTransaction: knex,
  });

  // Files were removed from all datastores
  t.is(apiGranule.files, undefined);
  t.deepEqual(dynamoGranule.files, undefined);
  // TODO talk to TEAM about this -- should we have [] or undefined for null/[] provided
  t.deepEqual(esGranule.files, undefined);
});

test.serial('writeGranuleFromApi() given a null files key will throw an error', async (t) => {
  const {
    collectionCumulusId,
    esClient,
    esGranulesClient,
    granule,
    granuleId,
    granuleModel,
    knex,
  } = t.context;

  await writeGranuleFromApi({ ...granule }, knex, esClient, 'Create');

  // Files exist in all datastores
  const originalPGGranule = await t.context.granulePgModel.get(
    knex,
    {
      granule_id: granuleId,
      collection_cumulus_id: collectionCumulusId,
    }
  );
  const originalApiGranule = await translatePostgresGranuleToApiGranule({
    granulePgRecord: originalPGGranule,
    knexOrTransaction: knex,
  });
  const originalDynamoGranule = await granuleModel.get({ granuleId });
  const originalEsGranule = await esGranulesClient.get(granuleId);
  const originalPayloadFiles = t.context.files;

  originalApiGranule.files.sort(
    (f1, f2) => sortFilesByBuckets(f1, f2)
  );
  originalDynamoGranule.files.sort(
    (f1, f2) => sortFilesByBuckets(f1, f2)
  );
  originalEsGranule.files.sort(
    (f1, f2) => sortFilesByBuckets(f1, f2)
  );
  originalPayloadFiles.sort(
    (f1, f2) => sortFilesByBuckets(f1, f2)
  );

  t.deepEqual(originalApiGranule.files, originalPayloadFiles);
  t.deepEqual(originalDynamoGranule.files, originalPayloadFiles);
  t.deepEqual(originalEsGranule.files, originalPayloadFiles);

  // Update existing granule with a partial granule object
  const updateGranulePayload = {
    granuleId,
    collectionId: granule.collectionId,
    files: null,
    // FUTURE: In order to update a granule, the payload must include status and
    // the status must be 'completed' or 'failed'
    // if it's running or queued, it will try to insert the granule, not upsert
    status: granule.status,
  };

  await t.throwsAsync(
    updateGranule(t, updateGranulePayload),
    { message: 'granule.files must not be null' }
  );
});

test.serial('writeGranuleFromApi() writes a full granule without an execution to PostgreSQL and DynamoDB.', async (t) => {
  const {
    collectionCumulusId,
    esClient,
    granule,
    granuleId,
    granuleModel,
    granulePgModel,
    knex,
  } = t.context;

  await writeGranuleFromApi({ ...granule, execution: undefined }, knex, esClient, 'Create');

  t.true(await granuleModel.exists({ granuleId }));
  t.true(await granulePgModel.exists(
    knex,
    { granule_id: granuleId, collection_cumulus_id: collectionCumulusId }
  ));
});

test.serial('writeGranuleFromApi() can write a granule with no files associated with it', async (t) => {
  const {
    knex,
    esClient,
    granule,
    granuleId,
    granuleModel,
    granulePgModel,
    collectionCumulusId,
  } = t.context;

  await writeGranuleFromApi({ ...granule, files: [] }, knex, esClient, 'Create');
  t.true(await granuleModel.exists({ granuleId }));
  t.true(await granulePgModel.exists(
    knex,
    { granule_id: granuleId, collection_cumulus_id: collectionCumulusId }
  ));
});

test.serial('writeGranuleFromApi() throws with granule with an execution url that does not exist.', async (t) => {
  const {
    esClient,
    knex,
    granule,
  } = t.context;
  const execution = `execution${cryptoRandomString({ length: 5 })}`;
  await t.throwsAsync(
    writeGranuleFromApi({ ...granule, execution }, knex, esClient, 'Create'),
    { message: `Could not find execution in PostgreSQL database with url ${execution}` }
  );
});

test.serial('writeGranuleFromApi() saves granule records to Dynamo, Postgres and ElasticSearch with same input time values.', async (t) => {
  const {
    esClient,
    knex,
    collectionCumulusId,
    granule,
    granuleId,
    granuleModel,
    granulePgModel,
  } = t.context;

  const createdAt = Date.now() - 24 * 60 * 60 * 1000;
  const updatedAt = Date.now() - 100000;
  const timestamp = Date.now();

  const result = await writeGranuleFromApi({ ...granule, createdAt, updatedAt, timestamp }, knex, esClient, 'Create');

  t.is(result, `Wrote Granule ${granuleId}`);

  const dynamoRecord = await granuleModel.get({ granuleId });
  const postgresRecord = await granulePgModel.get(
    knex,
    { granule_id: granuleId, collection_cumulus_id: collectionCumulusId }
  );
  const esRecord = await t.context.esGranulesClient.get(granuleId);

  t.truthy(dynamoRecord.timestamp);
  t.is(postgresRecord.created_at.getTime(), dynamoRecord.createdAt);
  t.is(postgresRecord.updated_at.getTime(), dynamoRecord.updatedAt);
  t.is(postgresRecord.timestamp.getTime(), dynamoRecord.timestamp);

  t.is(postgresRecord.created_at.getTime(), esRecord.createdAt);
  t.is(postgresRecord.updated_at.getTime(), esRecord.updatedAt);
  t.is(postgresRecord.timestamp.getTime(), esRecord.timestamp);
});

test.serial('writeGranuleFromApi() saves updated values for running granule record to Dynamo, Postgres and ElasticSearch on rewrite', async (t) => {
  const {
    esClient,
    esGranulesClient,
    knex,
    collectionCumulusId,
    granule,
    granuleId,
    granuleModel,
    granulePgModel,
  } = t.context;

  await writeGranuleFromApi({ ...granule, status: 'completed', published: true }, knex, esClient, 'Create');
  t.true(await granuleModel.exists({ granuleId }));
  t.true(await granulePgModel.exists(
    knex,
    { granule_id: granuleId, collection_cumulus_id: collectionCumulusId }
  ));
  t.true(await esGranulesClient.exists(granuleId));

  const createdAt = Date.now() - 24 * 60 * 60 * 1000;
  const updatedAt = Date.now() - 100000;
  const timestamp = Date.now();
  const updatedDuration = 100;
  const updatedCmrLink = 'updatedLink';
  const result = await writeGranuleFromApi(
    {
      ...granule,
      createdAt,
      updatedAt,
      timestamp,
      cmrLink: updatedCmrLink,
      duration: updatedDuration,
      status: 'running',
    },
    knex,
    esClient,
    'Create'
  );

  t.is(result, `Wrote Granule ${granuleId}`);

  const dynamoRecord = await granuleModel.get({ granuleId });
  const postgresRecord = await granulePgModel.get(
    knex,
    { granule_id: granuleId, collection_cumulus_id: collectionCumulusId }
  );
  const esRecord = await t.context.esGranulesClient.get(granuleId);

  t.truthy(dynamoRecord.timestamp);

  t.is(postgresRecord.created_at.getTime(), dynamoRecord.createdAt);
  t.is(postgresRecord.updated_at.getTime(), dynamoRecord.updatedAt);
  t.is(postgresRecord.timestamp.getTime(), dynamoRecord.timestamp);

  t.is(postgresRecord.created_at.getTime(), esRecord.createdAt);
  t.is(postgresRecord.updated_at.getTime(), esRecord.updatedAt);
  t.is(postgresRecord.timestamp.getTime(), esRecord.timestamp);

  t.is(postgresRecord.duration, updatedDuration);
  t.is(dynamoRecord.duration, updatedDuration);
  t.is(esRecord.duration, updatedDuration);

  t.is(postgresRecord.cmr_link, updatedCmrLink);
  t.is(dynamoRecord.cmrLink, updatedCmrLink);
  t.is(esRecord.cmrLink, updatedCmrLink);

  // Validate that value not in API update value is not changed
  t.is(postgresRecord.published, true);
  t.is(dynamoRecord.published, true);
  t.is(esRecord.published, true);

  t.is(postgresRecord.status, 'running');
  t.is(dynamoRecord.status, 'running');
  t.is(esRecord.status, 'running');
});

test.serial('writeGranuleFromApi() saves updated values for queued granule record to Dynamo, Postgres and ElasticSearch on rewrite', async (t) => {
  const {
    esClient,
    esGranulesClient,
    knex,
    collectionCumulusId,
    granule,
    granuleId,
    granuleModel,
    granulePgModel,
  } = t.context;

  await writeGranuleFromApi({ ...granule, status: 'completed', published: true }, knex, esClient, 'Create');
  t.true(await granuleModel.exists({ granuleId }));
  t.true(await granulePgModel.exists(
    knex,
    { granule_id: granuleId, collection_cumulus_id: collectionCumulusId }
  ));
  t.true(await esGranulesClient.exists(granuleId));

  const createdAt = Date.now() - 24 * 60 * 60 * 1000;
  const updatedAt = Date.now() - 100000;
  const timestamp = Date.now();
  const updatedDuration = 100;
  const updatedCmrLink = 'updatedLink';
  const result = await writeGranuleFromApi(
    {
      ...granule,
      createdAt,
      updatedAt,
      timestamp,
      cmrLink: updatedCmrLink,
      duration: updatedDuration,
      status: 'queued',
    },
    knex,
    esClient,
    'Create'
  );

  t.is(result, `Wrote Granule ${granuleId}`);

  const dynamoRecord = await granuleModel.get({ granuleId });
  const postgresRecord = await granulePgModel.get(
    knex,
    { granule_id: granuleId, collection_cumulus_id: collectionCumulusId }
  );
  const esRecord = await t.context.esGranulesClient.get(granuleId);

  t.truthy(dynamoRecord.timestamp);
  t.is(postgresRecord.created_at.getTime(), dynamoRecord.createdAt);
  t.is(postgresRecord.updated_at.getTime(), dynamoRecord.updatedAt);
  t.is(postgresRecord.timestamp.getTime(), dynamoRecord.timestamp);

  t.is(postgresRecord.created_at.getTime(), esRecord.createdAt);
  t.is(postgresRecord.updated_at.getTime(), esRecord.updatedAt);
  t.is(postgresRecord.timestamp.getTime(), esRecord.timestamp);

  t.is(postgresRecord.duration, updatedDuration);
  t.is(dynamoRecord.duration, updatedDuration);
  t.is(esRecord.duration, updatedDuration);

  t.is(postgresRecord.cmr_link, updatedCmrLink);
  t.is(dynamoRecord.cmrLink, updatedCmrLink);
  t.is(esRecord.cmrLink, updatedCmrLink);

  // Validate that value not in API update value is not changed
  t.is(postgresRecord.published, true);
  t.is(dynamoRecord.published, true);
  t.is(esRecord.published, true);

  t.is(postgresRecord.status, 'queued');
  t.is(dynamoRecord.status, 'queued');
  t.is(esRecord.status, 'queued');
});

test.serial('writeGranuleFromApi() saves granule records to Dynamo, Postgres and ElasticSearch with same default time values for a new granule', async (t) => {
  const {
    esClient,
    knex,
    collectionCumulusId,
    granule,
    granuleId,
    granuleModel,
    granulePgModel,
  } = t.context;

  const createdAt = undefined;
  const updatedAt = undefined;
  const timestamp = undefined;

  const result = await writeGranuleFromApi({ ...granule, createdAt, updatedAt, timestamp }, knex, esClient, 'Create');

  t.is(result, `Wrote Granule ${granuleId}`);

  const dynamoRecord = await granuleModel.get({ granuleId });
  const postgresRecord = await granulePgModel.get(
    knex,
    { granule_id: granuleId, collection_cumulus_id: collectionCumulusId }
  );
  const esRecord = await t.context.esGranulesClient.get(granuleId);

  t.truthy(dynamoRecord.timestamp);
  t.is(postgresRecord.created_at.getTime(), dynamoRecord.createdAt);
  t.is(postgresRecord.updated_at.getTime(), dynamoRecord.updatedAt);
  t.is(postgresRecord.timestamp.getTime(), dynamoRecord.timestamp);
  t.is(postgresRecord.timestamp.getTime(), dynamoRecord.updatedAt);

  t.is(postgresRecord.created_at.getTime(), esRecord.createdAt);
  t.is(postgresRecord.updated_at.getTime(), esRecord.updatedAt);
  t.is(postgresRecord.timestamp.getTime(), esRecord.timestamp);
});

test.serial('writeGranuleFromApi() saves file records to Postgres if Postgres write is enabled and workflow status is "completed"', async (t) => {
  const {
    collectionCumulusId,
    esClient,
    filePgModel,
    granule,
    granuleId,
    granulePgModel,
    knex,
  } = t.context;

  await writeGranuleFromApi({ ...granule, status: 'completed' }, knex, esClient, 'Create');

  const granuleRecord = await granulePgModel.get(
    knex,
    {
      granule_id: granuleId,
      collection_cumulus_id: collectionCumulusId,
    }
  );

  t.true(
    await filePgModel.exists(knex, { granule_cumulus_id: granuleRecord.cumulus_id })
  );
});

test.serial('writeGranuleFromApi() does not persist file records to Postgres if workflow status is "running"', async (t) => {
  const {
    collectionCumulusId,
    esClient,
    filePgModel,
    granule,
    granuleId,
    granulePgModel,
    knex,
  } = t.context;

  await writeGranuleFromApi({ ...granule, status: 'running' }, knex, esClient, 'Create');

  const granuleRecord = await granulePgModel.get(
    knex,
    {
      granule_id: granuleId,
      collection_cumulus_id: collectionCumulusId,
    }
  );

  t.false(
    await filePgModel.exists(knex, { granule_cumulus_id: granuleRecord.cumulus_id })
  );
});

test.serial('writeGranuleFromApi() does not persist records to Dynamo or Postgres if Dynamo write fails', async (t) => {
  const {
    collectionCumulusId,
    esClient,
    granule,
    granuleId,
    granuleModel,
    knex,
  } = t.context;

  const fakeGranuleModel = {
    storeGranule: () => {
      throw new Error('Granules dynamo error');
    },
    delete: () => Promise.resolve({}),
    describeGranuleExecution: () => Promise.resolve({}),
    exists: () => Promise.resolve(false),
  };

  const error = await t.throwsAsync(
    writeGranuleFromApi({ ...granule, granuleModel: fakeGranuleModel }, knex, esClient, 'Create')
  );

  t.true(error.message.includes('Granules dynamo error'));
  t.false(await granuleModel.exists({ granuleId }));
  t.false(
    await t.context.granulePgModel.exists(
      knex,
      { granule_id: granuleId, collection_cumulus_id: collectionCumulusId }
    )
  );
});

test.serial('writeGranuleFromApi() does not persist records to Dynamo or Postgres if Postgres write fails', async (t) => {
  const {
    collectionCumulusId,
    esClient,
    granule,
    granuleModel,
    knex,
    granuleId,
  } = t.context;

  const testGranulePgModel = {
    upsert: () => {
      throw new Error('Granules Postgres error');
    },
    exists: () => Promise.resolve(false),
  };

  const error = await t.throwsAsync(writeGranuleFromApi(
    { ...granule, granulePgModel: testGranulePgModel },
    knex,
    esClient,
    'Create'
  ));
  t.true(error.message.includes('Granules Postgres error'));
  t.false(await granuleModel.exists({ granuleId }));
  t.false(
    await t.context.granulePgModel.exists(
      knex,
      { granule_id: granuleId, collection_cumulus_id: collectionCumulusId }
    )
  );
});

test.serial('writeGranuleFromApi() writes all valid files if any non-valid file fails', async (t) => {
  const {
    esClient,
    filePgModel,
    granulePgModel,
    granule,
    knex,
  } = t.context;

  const invalidFiles = [
    fakeFileFactory({ bucket: undefined }),
    fakeFileFactory({ bucket: undefined }),
  ];
  const allfiles = [...t.context.files].concat(invalidFiles);

  const validFiles = 10;
  for (let i = 0; i < validFiles; i += 1) {
    allfiles.push(fakeFileFactory());
  }
  const validFileCount = allfiles.length - invalidFiles.length;

  await writeGranuleFromApi({ ...granule, files: allfiles }, knex, esClient, 'Create');

  t.false(await filePgModel.exists(knex, { key: invalidFiles[0].key }));
  t.false(await filePgModel.exists(knex, { key: invalidFiles[1].key }));

  const granuleCumulusId = await granulePgModel.getRecordCumulusId(
    knex,
    { granule_id: granule.granuleId }
  );
  const fileRecords = await filePgModel.search(knex, { granule_cumulus_id: granuleCumulusId });
  t.is(fileRecords.length, validFileCount);
});

test.serial('writeGranuleFromApi() stores error on granule if any file fails', async (t) => {
  const {
    collectionCumulusId,
    esClient,
    granule,
    knex,
    granuleId,
  } = t.context;

  const invalidFiles = [
    fakeFileFactory({ bucket: undefined }),
    fakeFileFactory({ bucket: undefined }),
  ];

  const existingFiles = [...t.context.files];
  const files = existingFiles.concat(invalidFiles);

  const validFiles = 10;
  for (let i = 0; i < validFiles; i += 1) {
    files.push(fakeFileFactory());
  }

  await writeGranuleFromApi(
    { ...granule, status: 'completed', files },
    knex,
    esClient,
    'Create'
  );

  const pgGranule = await t.context.granulePgModel.get(
    knex, { granule_id: granuleId, collection_cumulus_id: collectionCumulusId }
  );
  const pgGranuleError = JSON.parse(pgGranule.error.errors);
  t.deepEqual(pgGranuleError.map((error) => error.Error), ['Failed writing files to PostgreSQL.']);
  t.true(pgGranuleError[0].Cause.includes('AggregateError'));
});

test.serial('writeGranuleFromApi() allows update of complete granule record in all datastores if older granule exists with same execution in a completed state', async (t) => {
  const {
    esClient,
    esGranulesClient,
    knex,
    collectionCumulusId,
    granule,
    granuleId,
    granuleModel,
    granulePgModel,
  } = t.context;

  await writeGranuleFromApi({ ...granule, status: 'completed', published: true }, knex, esClient, 'Create');
  t.true(await granuleModel.exists({ granuleId }));
  t.true(await granulePgModel.exists(
    knex,
    { granule_id: granuleId, collection_cumulus_id: collectionCumulusId }
  ));
  t.true(await esGranulesClient.exists(granuleId));

  const createdAt = Date.now() - 24 * 60 * 60 * 1000;
  const updatedAt = Date.now() - 100000;
  const timestamp = Date.now();
  const updatedDuration = 100;
  const updatedCmrLink = 'updatedLink';
  const result = await writeGranuleFromApi(
    {
      ...granule,
      createdAt,
      updatedAt,
      timestamp,
      cmrLink: updatedCmrLink,
      duration: updatedDuration,
      status: 'running',
    },
    knex,
    esClient,
    'Create'
  );

  t.is(result, `Wrote Granule ${granuleId}`);

  const dynamoRecord = await granuleModel.get({ granuleId });
  const postgresRecord = await granulePgModel.get(
    knex,
    { granule_id: granuleId, collection_cumulus_id: collectionCumulusId }
  );
  const esRecord = await t.context.esGranulesClient.get(granuleId);

  t.truthy(dynamoRecord.timestamp);
  t.is(postgresRecord.created_at.getTime(), dynamoRecord.createdAt);
  t.is(postgresRecord.updated_at.getTime(), dynamoRecord.updatedAt);
  t.is(postgresRecord.timestamp.getTime(), dynamoRecord.timestamp);

  t.is(postgresRecord.created_at.getTime(), esRecord.createdAt);
  t.is(postgresRecord.updated_at.getTime(), esRecord.updatedAt);
  t.is(postgresRecord.timestamp.getTime(), esRecord.timestamp);

  t.is(postgresRecord.duration, updatedDuration);
  t.is(dynamoRecord.duration, updatedDuration);
  t.is(esRecord.duration, updatedDuration);

  t.is(postgresRecord.cmr_link, updatedCmrLink);
  t.is(dynamoRecord.cmrLink, updatedCmrLink);
  t.is(esRecord.cmrLink, updatedCmrLink);

  // Validate that value not in API update value is not changed
  t.is(postgresRecord.published, true);
  t.is(dynamoRecord.published, true);
  t.is(esRecord.published, true);
});

test.serial('writeGranuleFromApi() allows overwrite of granule records in all datastores if granule exists with newer createdAt and has same execution in a completed state', async (t) => {
  const {
    esClient,
    executionUrl,
    esGranulesClient,
    knex,
    collectionCumulusId,
    granule,
    granuleId,
    granuleModel,
    granulePgModel,
  } = t.context;

  await writeGranuleFromApi({ ...granule, status: 'completed', published: true, execution: executionUrl }, knex, esClient, 'Create');
  t.true(await granuleModel.exists({ granuleId }));
  t.true(await granulePgModel.exists(
    knex,
    { granule_id: granuleId, collection_cumulus_id: collectionCumulusId }
  ));
  t.true(await esGranulesClient.exists(granuleId));

  const createdAt = 1;
  const updatedAt = Date.now() - 100000;
  const timestamp = Date.now();
  const updatedDuration = 100;
  const updatedCmrLink = 'updatedLink';
  const result = await writeGranuleFromApi(
    {
      ...granule,
      createdAt,
      updatedAt,
      timestamp,
      cmrLink: updatedCmrLink,
      duration: updatedDuration,
      status: 'running',
    },
    knex,
    esClient,
    'Create'
  );

  t.is(result, `Wrote Granule ${granuleId}`);

  const dynamoRecord = await granuleModel.get({ granuleId });
  const postgresRecord = await granulePgModel.get(
    knex,
    { granule_id: granuleId, collection_cumulus_id: collectionCumulusId }
  );
  const esRecord = await t.context.esGranulesClient.get(granuleId);

  const translatedPgGranule = await translatePostgresGranuleToApiGranule({
    knexOrTransaction: knex,
    granulePgRecord: postgresRecord,
  });

  t.truthy(dynamoRecord.timestamp);
  t.is(postgresRecord.created_at.getTime(), dynamoRecord.createdAt);
  t.is(postgresRecord.updated_at.getTime(), dynamoRecord.updatedAt);
  t.is(postgresRecord.timestamp.getTime(), dynamoRecord.timestamp);

  t.is(postgresRecord.created_at.getTime(), esRecord.createdAt);
  t.is(postgresRecord.updated_at.getTime(), esRecord.updatedAt);
  t.is(postgresRecord.timestamp.getTime(), esRecord.timestamp);

  t.is(postgresRecord.duration, updatedDuration);
  t.is(dynamoRecord.duration, updatedDuration);
  t.is(esRecord.duration, updatedDuration);

  t.is(postgresRecord.cmr_link, updatedCmrLink);
  t.is(dynamoRecord.cmrLink, updatedCmrLink);
  t.is(esRecord.cmrLink, updatedCmrLink);

  // Validate that value not in API update value is not changed
  t.is(postgresRecord.published, true);
  t.is(dynamoRecord.published, true);
  t.is(esRecord.published, true);

  t.is(translatedPgGranule.execution, executionUrl);
  t.is(dynamoRecord.execution, executionUrl);
  t.is(esRecord.execution, executionUrl);
});

test.serial('writeGranuleFromApi() allows overwrite of granule records in all datastores and associates with new execution if granule exists with newer createdAt and an existing execution is in a completed state', async (t) => {
  const {
    esClient,
    esGranulesClient,
    executionUrl,
    knex,
    collectionCumulusId,
    granule,
    granuleId,
    granuleModel,
    granulePgModel,
  } = t.context;

  await writeGranuleFromApi({ ...granule, status: 'completed', published: true, execution: executionUrl }, knex, esClient, 'Create');
  t.true(await granuleModel.exists({ granuleId }));
  t.true(await granulePgModel.exists(
    knex,
    { granule_id: granuleId, collection_cumulus_id: collectionCumulusId }
  ));
  t.true(await esGranulesClient.exists(granuleId));

  const stateMachineName = cryptoRandomString({ length: 5 });
  const newExecutionName = cryptoRandomString({ length: 5 });
  const newExecutionArn = `arn:aws:states:us-east-1:12345:execution:${stateMachineName}:${newExecutionName}`;
  const newExecutionUrl = getExecutionUrlFromArn(newExecutionArn);
  const newExecution = fakeExecutionRecordFactory({
    arn: newExecutionArn,
    url: newExecutionUrl,
    status: 'completed',
  });
  await t.context.executionPgModel.create(
    t.context.knex,
    newExecution
  );

  const createdAt = 1;
  const updatedAt = Date.now() - 100000;
  const timestamp = Date.now();
  const updatedDuration = 100;
  const updatedCmrLink = 'updatedLink';
  const result = await writeGranuleFromApi(
    {
      ...granule,
      createdAt,
      updatedAt,
      timestamp,
      cmrLink: updatedCmrLink,
      duration: updatedDuration,
      execution: newExecutionUrl,
      status: 'running',
    },
    knex,
    esClient,
    'Create'
  );

  t.is(result, `Wrote Granule ${granuleId}`);

  const dynamoRecord = await granuleModel.get({ granuleId });
  const postgresRecord = await granulePgModel.get(
    knex,
    { granule_id: granuleId, collection_cumulus_id: collectionCumulusId }
  );
  const esRecord = await t.context.esGranulesClient.get(granuleId);

  const translatedPgGranule = await translatePostgresGranuleToApiGranule({
    knexOrTransaction: knex,
    granulePgRecord: postgresRecord,
  });

  t.truthy(dynamoRecord.timestamp);
  t.is(postgresRecord.created_at.getTime(), dynamoRecord.createdAt);
  t.is(postgresRecord.updated_at.getTime(), dynamoRecord.updatedAt);
  t.is(postgresRecord.timestamp.getTime(), dynamoRecord.timestamp);

  t.is(postgresRecord.created_at.getTime(), esRecord.createdAt);
  t.is(postgresRecord.updated_at.getTime(), esRecord.updatedAt);
  t.is(postgresRecord.timestamp.getTime(), esRecord.timestamp);

  t.is(postgresRecord.duration, updatedDuration);
  t.is(dynamoRecord.duration, updatedDuration);
  t.is(esRecord.duration, updatedDuration);

  t.is(postgresRecord.cmr_link, updatedCmrLink);
  t.is(dynamoRecord.cmrLink, updatedCmrLink);
  t.is(esRecord.cmrLink, updatedCmrLink);

  // Validate that value not in API update value is not changed
  t.is(postgresRecord.published, true);
  t.is(dynamoRecord.published, true);
  t.is(esRecord.published, true);

  t.is(translatedPgGranule.execution, newExecutionUrl);
  t.is(dynamoRecord.execution, newExecutionUrl);
  t.is(esRecord.execution, newExecutionUrl);
});

test.serial('updateGranuleStatusToQueued() updates granule status in DynamoDB/PostgreSQL/Elasticsearch and publishes SNS message', async (t) => {
  const {
    collectionCumulusId,
    esGranulesClient,
    esClient,
    granule,
    granuleId,
    granuleModel,
    granulePgModel,
    knex,
    QueueUrl,
  } = t.context;

  await writeGranuleFromApi({ ...granule }, knex, esClient, 'Create');
  const dynamoRecord = await granuleModel.get({ granuleId });
  const postgresRecord = await granulePgModel.get(
    knex,
    { granule_id: granuleId, collection_cumulus_id: collectionCumulusId }
  );
  const esRecord = await esGranulesClient.get(granuleId, granule.collectionId);

  await updateGranuleStatusToQueued({
    granule: dynamoRecord,
    knex,
  });

  const updatedDynamoRecord = await granuleModel.get({ granuleId });
  const updatedPostgresRecord = await granulePgModel.get(
    knex,
    { granule_id: granuleId, collection_cumulus_id: collectionCumulusId }
  );
  const omitList = ['_id', 'execution', 'status', 'updatedAt', 'updated_at', 'files'];
  const sortByKeys = ['bucket', 'key'];
  const updatedEsRecord = await esGranulesClient.get(granuleId, granule.collectionId);
  const translatedPgGranule = await translatePostgresGranuleToApiGranule({
    granulePgRecord: updatedPostgresRecord,
    knexOrTransaction: knex,
  });

  t.is(updatedDynamoRecord.status, 'queued');
  t.is(updatedPostgresRecord.status, 'queued');
  t.is(updatedEsRecord.status, 'queued');
  t.is(updatedDynamoRecord.execution, undefined);
  t.deepEqual(omit(dynamoRecord, omitList), omit(updatedDynamoRecord, omitList));
  t.deepEqual(omit(postgresRecord, omitList), omit(updatedPostgresRecord, omitList));
  t.deepEqual(sortBy(translatedPgGranule.files, sortByKeys), sortBy(esRecord.files, sortByKeys));
  t.deepEqual(omit(esRecord, omitList), omit(updatedEsRecord, omitList));
  t.deepEqual(omit(translatedPgGranule, omitList), omit(updatedEsRecord, omitList));

  const { Messages } = await sqs().receiveMessage({
    QueueUrl,
    MaxNumberOfMessages: 2,
    WaitTimeSeconds: 10,
  }).promise();
  const snsMessageBody = JSON.parse(Messages[1].Body);
  const publishedMessage = JSON.parse(snsMessageBody.Message);

  t.is(Messages.length, 2);
  t.deepEqual(publishedMessage.record, translatedPgGranule);
  t.is(publishedMessage.event, 'Update');
});

test.serial('updateGranuleStatusToQueued() throws error if record does not exist in pg', async (t) => {
  const {
    esClient,
    knex,
    granule,
    granuleId,
  } = t.context;

  await writeGranuleFromApi({ ...granule }, knex, esClient, 'Create');

  const name = randomId('name');
  const version = randomId('version');
  const badGranule = fakeGranuleFactoryV2({
    granuleId,
    collectionId: constructCollectionId(name, version),
  });
  await t.throwsAsync(
    updateGranuleStatusToQueued({ granule: badGranule, knex }),
    {
      name: 'RecordDoesNotExist',
      message: `Record in collections with identifiers {"name":"${name}","version":"${version}"} does not exist.`,
    }
  );
});

test.serial('updateGranuleStatusToQueued() does not update DynamoDB or Elasticsearch granule if writing to PostgreSQL fails', async (t) => {
  const {
    collectionCumulusId,
    esGranulesClient,
    esClient,
    granule,
    granuleId,
    granuleModel,
    granulePgModel,
    knex,
  } = t.context;

  const testGranulePgModel = {
    get: () => Promise.resolve(granule),
    update: () => {
      throw new Error('Granules Postgres error');
    },
  };

  await writeGranuleFromApi({ ...granule }, knex, esClient, 'Create');
  const dynamoRecord = await granuleModel.get({ granuleId });
  const postgresRecord = await granulePgModel.get(
    knex,
    { granule_id: granuleId, collection_cumulus_id: collectionCumulusId }
  );
  const esRecord = await esGranulesClient.get(granuleId, granule.collectionId);

  t.is(dynamoRecord.status, 'completed');
  t.is(postgresRecord.status, 'completed');
  t.is(esRecord.status, 'completed');
  t.truthy(dynamoRecord.execution);

  await t.throwsAsync(
    updateGranuleStatusToQueued({
      granule: dynamoRecord,
      knex,
      granulePgModel: testGranulePgModel,
    }),
    { message: 'Granules Postgres error' }
  );

  const updatedDynamoRecord = await granuleModel.get({ granuleId });
  const updatedPostgresRecord = await granulePgModel.get(
    knex,
    { granule_id: granuleId, collection_cumulus_id: collectionCumulusId }
  );
  const updatedEsRecord = await esGranulesClient.get(granuleId, granule.collectionId);
  const translatedPgGranule = await translatePostgresGranuleToApiGranule({
    granulePgRecord: updatedPostgresRecord,
    knexOrTransaction: knex,
  });
  const omitList = ['_id', 'execution', 'updatedAt', 'updated_at', 'files'];
  const sortByKeys = ['bucket', 'key'];

  t.not(updatedDynamoRecord.status, 'queued');
  t.not(updatedPostgresRecord.status, 'queued');
  t.not(esRecord.status, 'queued');
  t.not(updatedDynamoRecord.execution, undefined);
  // Check that granules are equal in all data stores
  t.deepEqual(omit(dynamoRecord, omitList), omit(updatedDynamoRecord, omitList));
  t.deepEqual(omit(postgresRecord, omitList), omit(updatedPostgresRecord, omitList));
  t.deepEqual(sortBy(translatedPgGranule.files, sortByKeys), sortBy(esRecord.files, sortByKeys));
  t.deepEqual(omit(esRecord, omitList), omit(updatedEsRecord, omitList));
  t.deepEqual(omit(translatedPgGranule, omitList), omit(esRecord, omitList));
});

test.serial('updateGranuleStatusToQueued() does not update DynamoDB or PostgreSQL granule if writing to Elasticsearch fails', async (t) => {
  const {
    collectionCumulusId,
    esGranulesClient,
    esClient,
    granule,
    granuleId,
    granuleModel,
    granulePgModel,
    knex,
  } = t.context;

  const fakeEsClient = {
    update: () => {
      throw new Error('Elasticsearch failure');
    },
    delete: () => Promise.resolve(),
  };

  await writeGranuleFromApi({ ...granule }, knex, esClient, 'Create');
  const dynamoRecord = await granuleModel.get({ granuleId });
  const postgresRecord = await granulePgModel.get(
    knex,
    { granule_id: granuleId, collection_cumulus_id: collectionCumulusId }
  );
  const esRecord = await esGranulesClient.get(granuleId, granule.collectionId);

  t.is(dynamoRecord.status, 'completed');
  t.is(postgresRecord.status, 'completed');
  t.is(esRecord.status, 'completed');
  t.truthy(dynamoRecord.execution);

  await t.throwsAsync(
    updateGranuleStatusToQueued({
      granule: dynamoRecord,
      knex,
      esClient: fakeEsClient,
    }),
    { message: 'Elasticsearch failure' }
  );

  const updatedDynamoRecord = await granuleModel.get({ granuleId });
  const updatedPostgresRecord = await granulePgModel.get(
    knex,
    { granule_id: granuleId, collection_cumulus_id: collectionCumulusId }
  );
  const updatedEsRecord = await esGranulesClient.get(granuleId, granule.collectionId);
  const translatedPgGranule = await translatePostgresGranuleToApiGranule({
    granulePgRecord: updatedPostgresRecord,
    knexOrTransaction: knex,
  });
  const omitList = ['_id', 'execution', 'updatedAt', 'updated_at', 'files'];
  const sortByKeys = ['bucket', 'key'];

  t.not(updatedDynamoRecord.status, 'queued');
  t.not(updatedPostgresRecord.status, 'queued');
  t.not(esRecord.status, 'queued');
  t.not(updatedDynamoRecord.execution, undefined);
  // Check that granules are equal in all data stores
  t.deepEqual(omit(dynamoRecord, omitList), omit(updatedDynamoRecord, omitList));
  t.deepEqual(omit(postgresRecord, omitList), omit(updatedPostgresRecord, omitList));
  t.deepEqual(sortBy(translatedPgGranule.files, sortByKeys), sortBy(esRecord.files, sortByKeys));
  t.deepEqual(omit(esRecord, omitList), omit(updatedEsRecord, omitList));
  t.deepEqual(omit(translatedPgGranule, omitList), omit(esRecord, omitList));
});

test.serial('updateGranuleStatusToQueued() does not update PostgreSQL or Elasticsearch granule if writing to DynamoDB fails', async (t) => {
  const {
    collectionCumulusId,
    esGranulesClient,
    esClient,
    granule,
    granuleId,
    granuleModel,
    granulePgModel,
    knex,
  } = t.context;

  const fakeGranuleModel = {
    create: () => Promise.resolve(granule),
    get: () => Promise.resolve(granule),
    update: () => {
      throw new Error('DynamoDB failure');
    },
  };

  await writeGranuleFromApi({ ...granule }, knex, esClient, 'Create');
  const dynamoRecord = await granuleModel.get({ granuleId });
  const postgresRecord = await granulePgModel.get(
    knex,
    { granule_id: granuleId, collection_cumulus_id: collectionCumulusId }
  );
  const esRecord = await esGranulesClient.get(granuleId, granule.collectionId);

  t.is(dynamoRecord.status, 'completed');
  t.is(postgresRecord.status, 'completed');
  t.is(esRecord.status, 'completed');
  t.truthy(dynamoRecord.execution);

  await t.throwsAsync(
    updateGranuleStatusToQueued({
      granule: dynamoRecord,
      knex,
      granuleModel: fakeGranuleModel,
    }),
    { message: 'DynamoDB failure' }
  );

  const updatedDynamoRecord = await granuleModel.get({ granuleId });
  const updatedPostgresRecord = await granulePgModel.get(
    knex,
    { granule_id: granuleId, collection_cumulus_id: collectionCumulusId }
  );
  const updatedEsRecord = await esGranulesClient.get(granuleId, granule.collectionId);
  const translatedPgGranule = await translatePostgresGranuleToApiGranule({
    granulePgRecord: updatedPostgresRecord,
    knexOrTransaction: knex,
  });
  const omitList = ['_id', 'execution', 'updatedAt', 'updated_at', 'files'];
  const sortByKeys = ['bucket', 'key'];

  t.not(updatedDynamoRecord.status, 'queued');
  t.not(updatedPostgresRecord.status, 'queued');
  t.not(esRecord.status, 'queued');
  t.not(updatedDynamoRecord.execution, undefined);
  // Check that granules are equal in all data stores
  t.deepEqual(omit(dynamoRecord, omitList), omit(updatedDynamoRecord, omitList));
  t.deepEqual(omit(postgresRecord, omitList), omit(updatedPostgresRecord, omitList));
  t.deepEqual(sortBy(translatedPgGranule.files, sortByKeys), sortBy(esRecord.files, sortByKeys));
  t.deepEqual(omit(esRecord, omitList), omit(updatedEsRecord, omitList));
  t.deepEqual(omit(translatedPgGranule, omitList), omit(esRecord, omitList));
});

test.serial('_writeGranule() successfully publishes an SNS message', async (t) => {
  const {
    granule,
    executionCumulusId,
    esClient,
    knex,
    granuleModel,
    granulePgModel,
    granuleId,
    QueueUrl,
  } = t.context;

  const apiGranuleRecord = {
    ...granule,
    status: 'completed',
  };
  const postgresGranuleRecord = await translateApiGranuleToPostgresGranule({
    dynamoRecord: apiGranuleRecord,
    knexOrTransaction: knex,
  });

  await _writeGranule({
    apiGranuleRecord,
    postgresGranuleRecord,
    executionCumulusId,
    granuleModel,
    granulePgModel,
    knex,
    esClient,
    snsEventType: 'Update',
  });

  t.true(await granuleModel.exists({ granuleId }));
  t.true(await t.context.esGranulesClient.exists(granuleId));

  const retrievedPgGranule = await granulePgModel.get(knex, {
    granule_id: granuleId,
    collection_cumulus_id: postgresGranuleRecord.collection_cumulus_id,
  });
  const translatedGranule = await translatePostgresGranuleToApiGranule({
    granulePgRecord: retrievedPgGranule,
    knexOrTransaction: knex,
  });

  const { Messages } = await sqs().receiveMessage({ QueueUrl, WaitTimeSeconds: 10 }).promise();
  t.is(Messages.length, 1);

  const snsMessageBody = JSON.parse(Messages[0].Body);
  const publishedMessage = JSON.parse(snsMessageBody.Message);

  t.deepEqual(publishedMessage.record, translatedGranule);
  t.is(publishedMessage.event, 'Update');
});

test.serial('updateGranuleStatusToFailed() updates granule status in the database', async (t) => {
  const {
    knex,
    collectionCumulusId,
    granule,
    granuleId,
    granuleModel,
    granulePgModel,
  } = t.context;
  const fakeEsClient = {
    update: () => Promise.resolve(),
    delete: () => Promise.resolve(),
  };
  granule.status = 'running';
  const snsEventType = 'Update';

  try {
    await writeGranuleFromApi({ ...granule }, knex, fakeEsClient, snsEventType);
  } catch (error) {
    console.log(`initial write: ${JSON.stringify(error)}`);
  }
  const dynamoRecord = await granuleModel.get({ granuleId });
  const postgresRecord = await granulePgModel.get(
    knex,
    { granule_id: granuleId, collection_cumulus_id: collectionCumulusId }
  );
  t.not(dynamoRecord.status, 'failed');
  t.not(postgresRecord.status, 'failed');

  const fakeErrorObject = { Error: 'This is a fake error', Cause: { Error: 'caused by some fake issue' } };
  await updateGranuleStatusToFailed(
    { granule: dynamoRecord, knex, error: fakeErrorObject, fakeEsClient }
  );
  const updatedDynamoRecord = await granuleModel.get({ granuleId });
  const updatedPostgresRecord = await granulePgModel.get(
    knex,
    { granule_id: granuleId, collection_cumulus_id: collectionCumulusId }
  );
  t.is(updatedDynamoRecord.status, 'failed');
  t.is(updatedPostgresRecord.status, 'failed');
});

test.serial('updateGranuleStatusToFailed() throws error if record does not exist in pg', async (t) => {
  const {
    knex,
    granuleId,
    esClient,
  } = t.context;

  const name = randomId('name');
  const version = randomId('version');
  const badGranule = fakeGranuleFactoryV2({
    granuleId,
    collectionId: constructCollectionId(name, version),
  });
  const fakeErrorObject = { Error: 'This is a fake error', Cause: { Error: 'caused by some fake issue' } };
  await t.throwsAsync(
    updateGranuleStatusToFailed(
      { granule: badGranule, knex, error: fakeErrorObject, esClient }
    ),
    {
      name: 'RecordDoesNotExist',
      message: `Record in collections with identifiers {"name":"${name}","version":"${version}"} does not exist.`,
    }
  );
});

test.serial('writeGranuleFromApi() saves granule record with publish set to null with publish value set to false to all datastores', async (t) => {
  const {
    esClient,
    knex,
    collectionCumulusId,
    granule,
    granuleId,
    granuleModel,
    granulePgModel,
  } = t.context;

  const result = await writeGranuleFromApi({ ...granule, published: true }, knex, esClient, 'Create');
  t.is(result, `Wrote Granule ${granuleId}`);

  const originalPostgresRecord = await granulePgModel.get(
    knex,
    { granule_id: granuleId, collection_cumulus_id: collectionCumulusId }
  );

  t.true(originalPostgresRecord.published);

  const updateResult = await writeGranuleFromApi({ ...granule, published: null }, knex, esClient, 'Create');
  t.is(updateResult, `Wrote Granule ${granuleId}`);

  const dynamoRecord = await granuleModel.get({ granuleId });
  const postgresRecord = await granulePgModel.get(
    knex,
    { granule_id: granuleId, collection_cumulus_id: collectionCumulusId }
  );
  const esRecord = await t.context.esGranulesClient.get(granuleId);

  t.false(dynamoRecord.published);
  t.false(postgresRecord.published);
  t.false(esRecord.published);
});

test.serial('writeGranuleFromApi() saves granule record with publish set to true with publish value set to true to all datastores', async (t) => {
  const {
    esClient,
    knex,
    collectionCumulusId,
    granule,
    granuleId,
    granuleModel,
    granulePgModel,
  } = t.context;

  const result = await writeGranuleFromApi({ ...granule, published: false }, knex, esClient, 'Create');
  t.is(result, `Wrote Granule ${granuleId}`);

  const originalPostgresRecord = await granulePgModel.get(
    knex,
    { granule_id: granuleId, collection_cumulus_id: collectionCumulusId }
  );

  t.true(originalPostgresRecord.published);

  const updateResult = await writeGranuleFromApi({ ...granule, published: true }, knex, esClient, 'Create');
  t.is(updateResult, `Wrote Granule ${granuleId}`);

  const dynamoRecord = await granuleModel.get({ granuleId });
  const postgresRecord = await granulePgModel.get(
    knex,
    { granule_id: granuleId, collection_cumulus_id: collectionCumulusId }
  );
  const esRecord = await t.context.esGranulesClient.get(granuleId);

  t.true(dynamoRecord.published);
  t.true(postgresRecord.published);
  t.true(esRecord.published);
});

test.serial('writeGranuleFromApi() saves granule record with error set to null with error value set to "{}" to all datastores', async (t) => {
  const {
    esClient,
    knex,
    collectionCumulusId,
    granule,
    granuleId,
    granuleModel,
    granulePgModel,
  } = t.context;

  const result = await writeGranuleFromApi(granule, knex, esClient, 'Create');
  t.is(result, `Wrote Granule ${granuleId}`);

  const updateResult = await writeGranuleFromApi({ ...granule, error: null }, knex, esClient, 'Create');
  t.is(updateResult, `Wrote Granule ${granuleId}`);

  const dynamoRecord = await granuleModel.get({ granuleId });
  const granulePgRecord = await granulePgModel.get(
    knex,
    { granule_id: granuleId, collection_cumulus_id: collectionCumulusId }
  );
  const esRecord = await t.context.esGranulesClient.get(granuleId);

  t.deepEqual(dynamoRecord.error, {});
  t.deepEqual(granulePgRecord.error, {});
  t.deepEqual(esRecord.error, {});
});

test.serial('writeGranuleFromApi() saves granule record with error set with expected value to all datastores', async (t) => {
  const {
    esClient,
    knex,
    collectionCumulusId,
    granule,
    granuleId,
    granuleModel,
    granulePgModel,
  } = t.context;

  const result = await writeGranuleFromApi({ ...granule, error: null }, knex, esClient, 'Create');
  t.is(result, `Wrote Granule ${granuleId}`);

  const updatedError = { fakeErrorKey: 'fakeErrorValue' };
  const updateResult = await writeGranuleFromApi({ ...granule, error: updatedError }, knex, esClient, 'Create');
  t.is(updateResult, `Wrote Granule ${granuleId}`);

  const dynamoRecord = await granuleModel.get({ granuleId });
  const granulePgRecord = await granulePgModel.get(
    knex,
    { granule_id: granuleId, collection_cumulus_id: collectionCumulusId }
  );
  const esRecord = await t.context.esGranulesClient.get(granuleId);

  t.deepEqual(dynamoRecord.error, updatedError);
  t.deepEqual(granulePgRecord.error, updatedError);
  t.deepEqual(esRecord.error, updatedError);
});

test.serial('writeGranuleFromApi() saves granule record with files set to null with file value set to undefined to all datastores', async (t) => {
  const {
    esClient,
    knex,
    collectionCumulusId,
    granule,
    granuleId,
    granuleModel,
    granulePgModel,
  } = t.context;

  const result = await writeGranuleFromApi(granule, knex, esClient, 'Create');
  t.is(result, `Wrote Granule ${granuleId}`);

  const updateResult = await writeGranuleFromApi({ ...granule, files: null }, knex, esClient, 'Create');
  t.is(updateResult, `Wrote Granule ${granuleId}`);

  const dynamoRecord = await granuleModel.get({ granuleId });
  const granulePgRecord = await granulePgModel.get(
    knex,
    { granule_id: granuleId, collection_cumulus_id: collectionCumulusId }
  );
  const esRecord = await t.context.esGranulesClient.get(granuleId);

  const translatedPgRecord = await translatePostgresGranuleToApiGranule({
    granulePgRecord,
    knexOrTransaction: knex,
  });
  t.deepEqual(dynamoRecord.files, undefined);
  t.deepEqual(translatedPgRecord.files, undefined);
  t.deepEqual(esRecord.files, undefined);
});

test.serial('writeGranuleFromApi() saves granule record on overwrite with files set to all datastores', async (t) => {
  const {
    esClient,
    knex,
    collectionCumulusId,
    granule,
    granuleId,
    granuleModel,
    granulePgModel,
  } = t.context;

  const result = await writeGranuleFromApi({ ...granule, files: null }, knex, esClient, 'Create');
  t.is(result, `Wrote Granule ${granuleId}`);

  const updateResult = await writeGranuleFromApi(granule, knex, esClient, 'Create');
  t.is(updateResult, `Wrote Granule ${granuleId}`);

  const dynamoRecord = await granuleModel.get({ granuleId });
  const granulePgRecord = await granulePgModel.get(
    knex,
    { granule_id: granuleId, collection_cumulus_id: collectionCumulusId }
  );
  const esRecord = await t.context.esGranulesClient.get(granuleId);

  const translatedPgRecord = await translatePostgresGranuleToApiGranule({
    granulePgRecord,
    knexOrTransaction: knex,
  });

  [esRecord, dynamoRecord, granule, translatedPgRecord].forEach((record) => {
    record.files.sort((f1, f2) => sortFilesByBuckets(f1, f2));
  });

  t.deepEqual(dynamoRecord.files, granule.files);
  t.deepEqual(translatedPgRecord.files, granule.files);
  t.deepEqual(esRecord.files, granule.files);
});

test.serial('writeGranulesFromMessage() sets `published` to false if null value is set', async (t) => {
  const {
    collectionCumulusId,
    cumulusMessage,
    granuleModel,
    knex,
    executionCumulusId,
    providerCumulusId,
    granuleId,
  } = t.context;

  // Only test fields that are stored in Postgres on the Granule record.
  // The following fields are populated by separate queries during translation
  // or elasticsearch.
  const omitList = ['files', '_id'];

  // Set published to null for test
  cumulusMessage.payload.granules[0].published = null;

  await writeGranulesFromMessage({
    cumulusMessage,
    executionCumulusId,
    providerCumulusId,
    knex,
    granuleModel,
  });

  const dynamoRecord = await granuleModel.get({ granuleId });
  const granulePgRecord = await t.context.granulePgModel.get(
    knex,
    {
      granule_id: granuleId,
      collection_cumulus_id: collectionCumulusId,
    }
  );

  // Validate objects all match
  /// translate the PG granule to API granule to directly compare to Dynamo
  const translatedPgRecord = await translatePostgresGranuleToApiGranule({
    granulePgRecord,
    knexOrTransaction: knex,
  });
  t.deepEqual(omit(translatedPgRecord, omitList), omit(dynamoRecord, omitList));

  const esRecord = await t.context.esGranulesClient.get(granuleId);
  t.deepEqual(omit(translatedPgRecord, omitList), omit(esRecord, omitList));

  // Validate assertion is true in the primary datastore:

  t.is(translatedPgRecord.published, false);
});<|MERGE_RESOLUTION|>--- conflicted
+++ resolved
@@ -2504,7 +2504,6 @@
   t.is(pgGranule.created_at.getTime(), expectedCreatedAt);
 });
 
-<<<<<<< HEAD
 test.serial('writeGranuleFromApi() removes preexisting granule file from postgres on granule update with disjoint files', async (t) => {
   const {
     collectionCumulusId,
@@ -2543,7 +2542,8 @@
     granule_cumulus_id: granuleRecord.cumulus_id,
   });
   t.deepEqual(granuleFiles.filter((file) => file.bucket === fakeFile.bucket), []);
-=======
+});
+
 test.serial('writeGranulesFromMessage does not write a granule to Postgres or DynamoDB or ES if a granule with the same ID and with a different collection ID already exists', async (t) => {
   const {
     collectionPgModel,
@@ -2596,7 +2596,6 @@
     WaitTimeSeconds: 10,
   }).promise();
   t.is(Messages, undefined);
->>>>>>> d1b2de05
 });
 
 test.serial('writeGranuleFromApi() throws for a granule with no granuleId provided', async (t) => {
