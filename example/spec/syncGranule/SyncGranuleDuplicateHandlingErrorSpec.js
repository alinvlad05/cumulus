const fs = require('fs');
const path = require('path');
const { Collection } = require('@cumulus/api/models');
const { constructCollectionId } = require('@cumulus/common');
const {
  addCollections,
  addProviders,
  buildAndExecuteWorkflow,
  cleanupCollections,
  cleanupProviders,
  LambdaStep,
  api: apiTestUtils
} = require('@cumulus/integration-tests');

const { setupTestGranuleForIngest } = require('../helpers/granuleUtils');
const {
  loadConfig,
  createTimestampedTestId,
  createTestDataPath,
  deleteFolder,
  uploadTestDataToBucket
} = require('../helpers/testUtils');
const config = loadConfig();
const lambdaStep = new LambdaStep();

const s3data = [
  '@cumulus/test-data/granules/MOD09GQ.A2016358.h13v04.006.2016360104606.hdf'
];
const duplicateHandlingSuffix = 'duplicateHandlingError';
const collectionsDirectory = './data/collections/syncGranule/duplicateHandlingError';
const granuleRegex = '^MOD09GQ\\.A[\\d]{7}\\.[\\w]{6}\\.006\\.[\\d]{13}$';
const testDataGranuleId = 'MOD09GQ.A2016358.h13v04.006.2016360104606';

<<<<<<< HEAD
describe('The Sync Granules workflow is configured to handle duplicates as an error', () => {
  const testId = createTimestampedTestId(config.stackName, 'SyncGranuleDuplicateHandlingError');
  const testSuffix = `_${testId}`;
  const testDataFolder = createTestDataPath(testId);
  const inputPayloadFilename = './spec/syncGranule/SyncGranuleDuplicateHandlingError.input.payload.json';
  const providersDir = './data/providers/s3/';
  const collectionsDir = './data/collections/s3_MOD09GQ_006';
  const collection = { name: `MOD09GQ${testSuffix}`, version: '006' };
  const provider = { id: `s3_provider${testSuffix}` };
  const catchTaskName = 'SyncGranuleCatchDuplicateErrorTest';
  const taskName = 'SyncGranule';
=======
describe('The Sync Granules workflow is configured to handle duplicates as "error"', () => {
  const testDataFolder = timestampedTestDataPrefix(`${config.stackName}-SyncGranuleDuplicateHandlingError`);
  const inputPayloadFilename = './spec/syncGranule/SyncGranuleDuplicateHandling.input.payload.json';
  const collection = { name: `MOD09GQ_${duplicateHandlingSuffix}`, version: '006' };
  const provider = { id: 's3_provider' };
>>>>>>> 11197cf4
  const fileStagingDir = 'custom-staging-dir';
  const workflowName = 'SyncGranule';
  let destFileDir;
  let existingFileKey;
  let inputPayload;
  let granuleFileName;
  let workflowExecution;

<<<<<<< HEAD
=======
  const inputPayloadJson = fs.readFileSync(inputPayloadFilename, 'utf8');
  // update test data filepaths
  let updatedInputPayloadJson = globalReplace(inputPayloadJson, 'cumulus-test-data/pdrs', testDataFolder);
  updatedInputPayloadJson = globalReplace(updatedInputPayloadJson, '{{duplicateHandlingSuffix}}', duplicateHandlingSuffix);

>>>>>>> 11197cf4
  process.env.CollectionsTable = `${config.stackName}-CollectionsTable`;
  const c = new Collection();

  beforeAll(async () => {
    await Promise.all([
      uploadTestDataToBucket(config.bucket, s3data, testDataFolder),
      addCollections(config.stackName, config.bucket, collectionsDir, testSuffix),
      addProviders(config.stackName, config.bucket, providersDir, config.bucket, testSuffix)
    ]);
    // set collection duplicate handling to 'error'
    await c.update(collection, { duplicateHandling: 'error' });

    // Create test granule
    const inputPayloadJson = fs.readFileSync(inputPayloadFilename, 'utf8');
    // update test data filepaths
    inputPayload = await setupTestGranuleForIngest(config.bucket, inputPayloadJson, testDataGranuleId, granuleRegex, testSuffix, testDataFolder);
    granuleFileName = inputPayload.granules[0].files[0].name;

<<<<<<< HEAD
    await buildAndExecuteWorkflow(
      config.stackName, config.bucket, taskName, collection, provider, inputPayload
=======
    // Create collection with "duplicateHandling" of "error"
    await addCollections(config.stackName, config.bucket, collectionsDirectory);

    workflowExecution = await buildAndExecuteWorkflow(
      config.stackName, config.bucket, workflowName, collection, provider, inputPayload
>>>>>>> 11197cf4
    );

    const collectionInfo = await c.get(collection);
    destFileDir = path.join(
      fileStagingDir,
      config.stackName,
      constructCollectionId(collectionInfo.dataType, collectionInfo.version)
    );
    existingFileKey = path.join(
      destFileDir,
      granuleFileName
    );
  });

  afterAll(async () => {
<<<<<<< HEAD
    // cleanup stack state changes added by test
    await Promise.all([
      deleteFolder(config.bucket, testDataFolder),
      deleteFolder(config.bucket, destFileDir),
      cleanupCollections(config.stackName, config.bucket, collectionsDir, testSuffix),
      cleanupProviders(config.stackName, config.bucket, providersDir, testSuffix),
      apiTestUtils.deleteGranule({
        prefix: config.stackName,
        granuleId: inputPayload.granules[0].granuleId
      })
=======
    const collections = await listCollections(config.stackName, config.bucket, collectionsDirectory);
    await Promise.all([
      // delete ingested granule
      apiTestUtils.deleteGranule({
        prefix: config.stackName,
        granuleId: inputPayload.granules[0].granuleId
      }),
      // delete test collection
      deleteCollections(config.stackName, config.bucket, collections),
      // cleanup folders used by test
      deleteFolder(config.bucket, testDataFolder),
      deleteFolder(config.bucket, destFileDir)
>>>>>>> 11197cf4
    ]);
  });

  it('completes the first execution with a success status', async () => {
    expect(workflowExecution.status).toEqual('SUCCEEDED');
  });

  describe('and it is not configured to catch the duplicate error', () => {
    beforeAll(async () => {
      workflowExecution = await buildAndExecuteWorkflow(
        config.stackName, config.bucket, workflowName, collection, provider, inputPayload
      );
    });

    it('configured collection to handle duplicates as error', async () => {
      const lambdaInput = await lambdaStep.getStepInput(workflowExecution.executionArn, 'SyncGranuleNoVpc');
      expect(lambdaInput.meta.collection.duplicateHandling).toEqual('error');
    });

    it('fails the SyncGranule Lambda function', async () => {
      const lambdaOutput = await lambdaStep.getStepOutput(workflowExecution.executionArn, 'SyncGranuleNoVpc', 'failure');
      const { error, cause } = lambdaOutput;
      const errorCause = JSON.parse(cause);
      expect(error).toEqual('DuplicateFile');
      expect(errorCause.errorMessage).toEqual(
        `${existingFileKey} already exists in ${config.bucket} bucket`
      );
    });

    it('fails the workflow', () => {
      expect(workflowExecution.status).toEqual('FAILED');
    });
  });

  describe('and it is configured to catch the duplicate error', () => {
    const catchWorkflowName = 'SyncGranuleCatchDuplicateErrorTest';

    beforeAll(async () => {
      workflowExecution = await buildAndExecuteWorkflow(
        config.stackName, config.bucket, catchWorkflowName, collection, provider, inputPayload
      );
    });

    it('configured collection to handle duplicates as error', async () => {
      const lambdaInput = await lambdaStep.getStepInput(workflowExecution.executionArn, 'SyncGranuleNoVpc');
      expect(lambdaInput.meta.collection.duplicateHandling).toEqual('error');
    });

    it('fails the SyncGranule Lambda function', async () => {
      const lambdaOutput = await lambdaStep.getStepOutput(workflowExecution.executionArn, 'SyncGranuleNoVpc', 'failure');
      const { error, cause } = lambdaOutput;
      const errorCause = JSON.parse(cause);
      expect(error).toEqual('DuplicateFile');
      expect(errorCause.errorMessage).toEqual(
        `${existingFileKey} already exists in ${config.bucket} bucket`
      );
    });

    it('completes execution with success status', async () => {
      expect(workflowExecution.status).toEqual('SUCCEEDED');
    });
  });
});<|MERGE_RESOLUTION|>--- conflicted
+++ resolved
@@ -26,30 +26,21 @@
 const s3data = [
   '@cumulus/test-data/granules/MOD09GQ.A2016358.h13v04.006.2016360104606.hdf'
 ];
-const duplicateHandlingSuffix = 'duplicateHandlingError';
-const collectionsDirectory = './data/collections/syncGranule/duplicateHandlingError';
 const granuleRegex = '^MOD09GQ\\.A[\\d]{7}\\.[\\w]{6}\\.006\\.[\\d]{13}$';
 const testDataGranuleId = 'MOD09GQ.A2016358.h13v04.006.2016360104606';
 
-<<<<<<< HEAD
-describe('The Sync Granules workflow is configured to handle duplicates as an error', () => {
+describe('The Sync Granules workflow is configured to handle duplicates as "error"', () => {
   const testId = createTimestampedTestId(config.stackName, 'SyncGranuleDuplicateHandlingError');
   const testSuffix = `_${testId}`;
   const testDataFolder = createTestDataPath(testId);
+
   const inputPayloadFilename = './spec/syncGranule/SyncGranuleDuplicateHandlingError.input.payload.json';
+
   const providersDir = './data/providers/s3/';
   const collectionsDir = './data/collections/s3_MOD09GQ_006';
   const collection = { name: `MOD09GQ${testSuffix}`, version: '006' };
   const provider = { id: `s3_provider${testSuffix}` };
-  const catchTaskName = 'SyncGranuleCatchDuplicateErrorTest';
-  const taskName = 'SyncGranule';
-=======
-describe('The Sync Granules workflow is configured to handle duplicates as "error"', () => {
-  const testDataFolder = timestampedTestDataPrefix(`${config.stackName}-SyncGranuleDuplicateHandlingError`);
-  const inputPayloadFilename = './spec/syncGranule/SyncGranuleDuplicateHandling.input.payload.json';
-  const collection = { name: `MOD09GQ_${duplicateHandlingSuffix}`, version: '006' };
-  const provider = { id: 's3_provider' };
->>>>>>> 11197cf4
+
   const fileStagingDir = 'custom-staging-dir';
   const workflowName = 'SyncGranule';
   let destFileDir;
@@ -58,14 +49,6 @@
   let granuleFileName;
   let workflowExecution;
 
-<<<<<<< HEAD
-=======
-  const inputPayloadJson = fs.readFileSync(inputPayloadFilename, 'utf8');
-  // update test data filepaths
-  let updatedInputPayloadJson = globalReplace(inputPayloadJson, 'cumulus-test-data/pdrs', testDataFolder);
-  updatedInputPayloadJson = globalReplace(updatedInputPayloadJson, '{{duplicateHandlingSuffix}}', duplicateHandlingSuffix);
-
->>>>>>> 11197cf4
   process.env.CollectionsTable = `${config.stackName}-CollectionsTable`;
   const c = new Collection();
 
@@ -84,16 +67,8 @@
     inputPayload = await setupTestGranuleForIngest(config.bucket, inputPayloadJson, testDataGranuleId, granuleRegex, testSuffix, testDataFolder);
     granuleFileName = inputPayload.granules[0].files[0].name;
 
-<<<<<<< HEAD
-    await buildAndExecuteWorkflow(
-      config.stackName, config.bucket, taskName, collection, provider, inputPayload
-=======
-    // Create collection with "duplicateHandling" of "error"
-    await addCollections(config.stackName, config.bucket, collectionsDirectory);
-
     workflowExecution = await buildAndExecuteWorkflow(
       config.stackName, config.bucket, workflowName, collection, provider, inputPayload
->>>>>>> 11197cf4
     );
 
     const collectionInfo = await c.get(collection);
@@ -109,7 +84,6 @@
   });
 
   afterAll(async () => {
-<<<<<<< HEAD
     // cleanup stack state changes added by test
     await Promise.all([
       deleteFolder(config.bucket, testDataFolder),
@@ -120,20 +94,6 @@
         prefix: config.stackName,
         granuleId: inputPayload.granules[0].granuleId
       })
-=======
-    const collections = await listCollections(config.stackName, config.bucket, collectionsDirectory);
-    await Promise.all([
-      // delete ingested granule
-      apiTestUtils.deleteGranule({
-        prefix: config.stackName,
-        granuleId: inputPayload.granules[0].granuleId
-      }),
-      // delete test collection
-      deleteCollections(config.stackName, config.bucket, collections),
-      // cleanup folders used by test
-      deleteFolder(config.bucket, testDataFolder),
-      deleteFolder(config.bucket, destFileDir)
->>>>>>> 11197cf4
     ]);
   });
 
