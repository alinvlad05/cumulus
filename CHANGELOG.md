# Changelog

All notable changes to this project will be documented in this file.

The format is based on [Keep a Changelog](http://keepachangelog.com/en/1.0.0/).

## [Unreleased]

### BREAKING CHANGES

- `@cumulus/api-client/granules.getGranule` now returns the granule record from the GET `/granules/<granuleId>` endpoint, not the raw endpoint response
- Removed `logs` record type from mappings from Elasticsearch. This change **should not have**
any adverse impact on existing deployments, even those which still contain `logs` records,
but technically it is a breaking change to the Elasticsearch mappings.
- Changed `@cumulus/api-client/asyncOperations.getAsyncOperation` to return parsed JSON body
of response and not the raw API endpoint response

### Added

<<<<<<< HEAD
- **CUMULUS-2311** - RDS Migration Epic Phase 2
  - **CUMULUS-2634**
    - Added new functions for upserting data to Elasticsearch:
      - `@cumulus/es-client/indexer.upsertExecution` to upsert an execution
      - `@cumulus/es-client/indexer.upsertPdr` to upsert a PDR
      - `@cumulus/es-client/indexer.upsertGranule` to upsert a granule
  - **CUMULUS-2510**
    - Added `execution_sns_topic_arn` environment variable to
      `sf_event_sqs_to_db_records` lambda TF definition.
    - Added to `sf_event_sqs_to_db_records_lambda` IAM policy to include
      permissions for SNS publish for `report_executions_topic`
    - Added the new function `publishExecutionSnsMessage` in `@cumulus/api` to
      publish SNS messages to the report executions topic.
    - Added `collection_sns_topic_arn` environment variable to
      `PrivateApiLambda` and `ApiEndpoints` lambdas.
    - Added the new function `publishCollectionSnsMessage` in `@cumulus/api` to
      publish SNS messages to the report collections topic.
    - Added `updateCollection` to `@cumulus/api-client`.
- **CUMULUS-2592**
  - Adds logging when messages fail to be added to queue
- **CUMULUS-2575**
  - Adds `POST /granules` API endpoint to create a granule
  - Adds helper `createGranule` to `@cumulus/api-client`
- **CUMULUS-2577**
  - Adds `POST /executions` endpoint to create an execution
- **CUMULUS-2578**
  - Adds `PUT /executions` endpoint to update an execution
- **CUMULUS-2592**
  - Adds logging when messages fail to be added to queue
=======
- **CUMULUS-2000**
  - Updated `@cumulus/queue-granules` to respect a new config parameter: `preferredQueueBatchSize`. Queue-granules will respect this batchsize as best as it can to batch granules into workflow payloads. As workflows generally rely on information such as collection and provider expected to be shared across all granules in a workflow, queue-granules will break batches up by collection, as well as provider if there is a `provider` field on the granule. This may result in batches that are smaller than the preferred size, but never larger ones. The default value is 1, which preserves current behavior of queueing 1 granule per workflow.

### Changed

- **CUMULUS-2695**
  - Updates the example/cumulus-tf deployment to change
    `archive_api_reserved_concurrency` from 8 to 5 to use fewer reserved lambda
    functions. If you see throttling errors on the `<stack>-apiEndpoints` you
    should increase this value.
  - Updates cumulus-tf/cumulus/variables.tf to change
    `archive_api_reserved_concurrency` from 8 to 15 to prevent throttling on
    the dashboard for default deployments.
- **CUMULUS-NONE**
  - Downgrades elasticsearch version in testing container to 5.3 to match AWS version.

## [v9.6.0] 2021-09-20

### Added

>>>>>>> b1716d71
- **CUMULUS-2576**
  - Adds `PUT /granules` API endpoint to update a granule
  - Adds helper `updateGranule` to `@cumulus/api-client/granules`
- **CUMULUS-2606**
  - Adds `POST /granules/{granuleId}/executions` API endpoint to associate an execution with a granule
  - Adds helper `associateExecutionWithGranule` to `@cumulus/api-client/granules`
- **CUMULUS-2583**
  - Adds `queued` as option for granule's `status` field

### Changed

- Moved `ssh2` package from `@cumulus/common` to `@cumulus/sftp-client` and
  upgraded package from `^0.8.7` to `^1.0.0` to address security vulnerability
  issue in previous version.
<<<<<<< HEAD
- `@cumulus/api-client/granules.getGranule` now returns the granule record from the GET `/granules/<granuleId>` endpoint, not the raw endpoint response
- **CUMULUS-2311** - RDS Migration Epic Phase 2
  - **CUMULUS-2308**
    - Update `/granules/<granule_id>` GET endpoint to return PostgreSQL Granules instead of DynamoDB Granules
    - Update `/granules/<granule_id>` PUT endpoint to use PostgreSQL Granule as source rather than DynamoDB Granule
    - Update `unpublishGranule` (used in /granules PUT) to use PostgreSQL Granule as source rather than DynamoDB Granule
    - Update integration tests to use `waitForApiStatus` instead of `waitForModelStatus`
    - Update Granule ingest to update the Postgres Granule status as well as the DynamoDB Granule status
  - **CUMULUS-2302**
    - Update API collection GET endpoint to read individual provider records from
      PostgreSQL database instead of DynamoDB
    - Update sf-scheduler lambda to utilize API endpoint to get provider record
      from database via Private API lambda
    - Update API granule `reingest` endpoint to read collection from PostgreSQL
      database instead of DynamoDB
    - Update internal-reconciliation report to base report Collection comparison
      on PostgreSQL instead of DynamoDB
    - Moved createGranuleAndFiles `@cumulus/api` unit helper from `./lib` to
      `.test/helpers`
  - **CUMULUS-2208**
    - Moved all `@cumulus/api/es/*` code to new `@cumulus/es-client` package
    - Updated logic for collections API POST/PUT/DELETE to create/update/delete records directly in Elasticsearch in parallel with updates to DynamoDb/PostgreSQL
    - Updated logic for rules API POST/PUT/DELETE to create/update/delete records directly in Elasticsearch in parallel with updates to DynamoDb/PostgreSQL
    - Updated logic for providers API POST/PUT/DELETE to create/update/delete records directly in Elasticsearch in parallel with updates to DynamoDb/PostgreSQL
    - Updated logic for PDRs API DELETE to delete records directly in Elasticsearch in parallel with deletes to DynamoDB/PostgreSQL
    - Updated logic for executions API DELETE to delete records directly in Elasticsearch in parallel with deletes to DynamoDB/PostgreSQL
    - Updated logic for granules API DELETE to delete records directly in Elasticsearch in parallel with deletes to DynamoDB/PostgreSQL
    - `sfEventSqsToDbRecords` Lambda now writes following data directly to Elasticsearch in parallel with writes to DynamoDB/PostgreSQL:
      - executions
      - PDRs
      - granules
    - All async operations are now written directly to Elasticsearch in parallel with DynamoDB/PostgreSQL
    - Updated logic for async operation API DELETE to delete records directly in Elasticsearch in parallel with deletes to DynamoDB/PostgreSQL
    - Moved:
      - `packages/api/lib/granules.getGranuleProductVolume` ->
      `@cumulus/message/Granules.getGranuleProductVolume`
      - `packages/api/lib/granules.getGranuleTimeToPreprocess`
      -> `@cumulus/message/Granules.getGranuleTimeToPreprocess`
      - `packages/api/lib/granules.getGranuleTimeToArchive` ->
      `@cumulus/message/Granules.getGranuleTimeToArchive`
      - `packages/api/models/Granule.generateGranuleRecord`
      -> `@cumulus/message/Granules.generateGranuleApiRecord`
  - **CUMULUS-2306**
    - Updated API local serve (`api/bin/serve.js`) setup code to add cleanup/executions
    related records
    - Updated @cumulus/db/models/granules-executions to add a delete method in
      support of local cleanup
    - Add spec/helpers/apiUtils/waitForApiStatus integration helper to retry API
      record retrievals on status in lieu of using `waitForModelStatus`
  - **CUMULUS-2303**
    - Update API provider GET endpoint to read individual provider records from
      PostgreSQL database instead of DynamoDB
    - Update sf-scheduler lambda to utilize API endpoint to get provider record
      from database via Private API lambda
  - **CUMULUS-2301**
    - Updated `getAsyncOperation` to read from PostgreSQL database instead of
      DynamoDB.
    - Added `translatePostgresAsyncOperationToApiAsyncOperation` function in
      `@cumulus/db/translate/async-operation`.
    - Updated `translateApiAsyncOperationToPostgresAsyncOperation` function to
      ensure that `output` is properly translated to an object for the
      PostgreSQL record for the following cases of `output` on the incoming API
      record:
      - `record.output` is a JSON stringified object
      - `record.output` is a JSON stringified array
      - `record.output` is a JSON stringified string
      - `record.output` is a string
  - **CUMULUS-2304**
    - Updated API rule GET endpoint to read individual rule records from
      PostgreSQL database instead of DynamoDB
    - Updated internal consumer lambdas for SNS, SQS and Kinesis to read
      rules from PostgreSQL.
  - **CUMULUS-2634**
    - Changed `sfEventSqsToDbRecords` Lambda to use new upsert helpers for executions, granules, and PDRs
    to ensure out-of-order writes are handled correctly when writing to Elasticsearch
  - **CUMULUS-2510**
    - Updated `@cumulus/api/lib/writeRecords/write-execution` to publish SNS
      messages after a successful write to Postgres, DynamoDB, and ES.
    - Updated functions `create` and `upsert` in the `db` model for Executions
    to return an array of objects containing all columns of the created or
    updated records.
    - Updated `@cumulus/api/endpoints/collections` to publish an SNS message
      after a successful collection delete, update (PUT), create (POST).
    - Updated functions `create` and `upsert` in the `db` model for Collections
      to return an array of objects containing all columns for the created or
      updated records.
- **CUMULUS-2644**
  - Pulled `delete` method for `granules-executions.ts` implemented as part of CUMULUS-2306
  from the RDS-Phase-2 feature branch in support of CUMULUS-2644.
  - Changed `erasePostgresTables` in serve.js to ensure granules_executions, granules, pdrs, are
    deleted before executions
- Updated `processDeadLetterArchive` Lambda to return an object where
`processingSucceededKeys` is an array of the S3 keys for successfully
processed objects and `processingFailedKeys` is an array of S3 keys
for objects that could not be processed
- Updated async operations to handle writing records to the databases
when output of the operation is `undefined`
- **CUMULUS-2575**
  - Updates model/granule to allow a granule created from API to not require an
    execution to be associated with it. This is a backwards compatible change
    that will not affect granules created in the normal way.
  - Updates `@cumulus/db/src/model/granules` functions `get` and `exists` to
    enforce parameter checking so that requests include either (granule\_id
    and collection\_cumulus\_id) or (cumulus\_id) to prevent incorrect results.
  - `@cumulus/message/src/Collections.deconstructCollectionId` has been
    modified to throw a descriptive error if the input `collectionId` is
    undefined rather than `TypeError: Cannot read property 'split' of
    undefined`. This function has also been updated to throw descriptive errors
    if an incorrectly formated collectionId is input.

### Removed

- **CUMULUS-2311** - RDS Migration Epic Phase 2
  - **CUMULUS-2510**
    - Removed `stream_enabled` and `stream_view_type` from `executions_table` TF
      definition.
    - Removed `aws_lambda_event_source_mapping` TF definition on executions
      DynamoDB table.
    - Removed `stream_enabled` and `stream_view_type` from `collections_table`
      TF definition.
    - Removed `aws_lambda_event_source_mapping` TF definition on collections
      DynamoDB table.
    - Removed lambda `publish_collections` TF resource.

=======
>>>>>>> b1716d71
- **CUMULUS-2583**
  - `QueueGranules` task now updates granule status to `queued` once it is added to the queue.

### Fixed

- Added missing permission for `<prefix>_ecs_cluster_instance_role` IAM role (used when running ECS services/tasks)
to allow `kms:Decrypt` on the KMS key used to encrypt provider credentials. Adding this permission fixes the `sync-granule` task when run as an ECS activity in a Step Function, which previously failed trying to decrypt credentials for providers.

## [v9.5.0] 2021-09-07

### BREAKING CHANGES

- Removed `logs` record type from mappings from Elasticsearch. This change **should not have**
any adverse impact on existing deployments, even those which still contain `logs` records,
but technically it is a breaking change to the Elasticsearch mappings.
- Changed `@cumulus/api-client/asyncOperations.getAsyncOperation` to return parsed JSON body
of response and not the raw API endpoint response

### Added

- **CUMULUS-2670**
  - Updated core `cumulus` module to take lambda_timeouts string map variable that allows timeouts of ingest tasks to be configurable. Allowed properties for the mapping include:
  - discover_granules_task_timeout
  - discover_pdrs_task_timeout
  - hyrax_metadata_update_tasks_timeout
  - lzards_backup_task_timeout
  - move_granules_task_timeout
  - parse_pdr_task_timeout
  - pdr_status_check_task_timeout
  - post_to_cmr_task_timeout
  - queue_granules_task_timeout
  - queue_pdrs_task_timeout
  - queue_workflow_task_timeout
  - sync_granule_task_timeout
- **CUMULUS-2575**
  - Adds `POST /granules` API endpoint to create a granule
  - Adds helper `createGranule` to `@cumulus/api-client`
- **CUMULUS-2577**
  - Adds `POST /executions` endpoint to create an execution
- **CUMULUS-2578**
  - Adds `PUT /executions` endpoint to update an execution
- **CUMULUS-2592**
  - Adds logging when messages fail to be added to queue
- **CUMULUS-2644**
  - Pulled `delete` method for `granules-executions.ts` implemented as part of CUMULUS-2306
  from the RDS-Phase-2 feature branch in support of CUMULUS-2644.
  - Pulled `erasePostgresTables` method in `serve.js` implemented as part of CUMULUS-2644,
  and CUMULUS-2306 from the RDS-Phase-2 feature branch in support of CUMULUS-2644
  - Added `resetPostgresDb` method to support resetting between integration test suite runs

### Changed

- Updated `processDeadLetterArchive` Lambda to return an object where
`processingSucceededKeys` is an array of the S3 keys for successfully
processed objects and `processingFailedKeys` is an array of S3 keys
for objects that could not be processed
- Updated async operations to handle writing records to the databases
when output of the operation is `undefined`

- **CUMULUS-2644**
  - Moved `migration` directory from the `db-migration-lambda` to the `db` package and
  updated unit test references to migrationDir to be pulled from `@cumulus/db`
  - Updated `@cumulus/api/bin/serveUtils` to write records to PostgreSQL tables
- **CUMULUS-2575**
  - Updates model/granule to allow a granule created from API to not require an
    execution to be associated with it. This is a backwards compatible change
    that will not affect granules created in the normal way.
  - Updates `@cumulus/db/src/model/granules` functions `get` and `exists` to
    enforce parameter checking so that requests include either (granule\_id
    and collection\_cumulus\_id) or (cumulus\_id) to prevent incorrect results.
  - `@cumulus/message/src/Collections.deconstructCollectionId` has been
    modified to throw a descriptive error if the input `collectionId` is
    undefined rather than `TypeError: Cannot read property 'split' of
    undefined`. This function has also been updated to throw descriptive errors
    if an incorrectly formated collectionId is input.
## [v9.4.0] 2021-08-16

### Notable changes

- `@cumulus/sync-granule` task should now properly handle
syncing files from HTTP/HTTPS providers where basic auth is
required and involves a redirect to a different host (e.g.
downloading files protected by Earthdata Login)

### Added

- **CUMULUS-2591**
  - Adds `failedExecutionStepName` to failed execution's jsonb error records.
    This is the name of the Step Function step for the last failed event in the
    execution's event history.
- **CUMULUS-2548**
  - Added `allowed_redirects` field to PostgreSQL `providers` table
  - Added `allowedRedirects` field to DynamoDB `<prefix>-providers` table
  - Added `@cumulus/aws-client/S3.streamS3Upload` to handle uploading the contents
  of a readable stream to S3 and returning a promise
- **CUMULUS-2373**
  - Added `replaySqsMessages` lambda to replay archived incoming SQS
    messages from S3.
  - Added `/replays/sqs` endpoint to trigger an async operation for
    the `replaySqsMessages` lambda.
  - Added unit tests and integration tests for new endpoint and lambda.
  - Added `getS3PrefixForArchivedMessage` to `ingest/sqs` package to get prefix
    for an archived message.
  - Added new `async_operation` type `SQS Replay`.
- **CUMULUS-2460**
  - Adds `POST` /executions/workflows-by-granules for retrieving workflow names common to a set of granules
  - Adds `workflowsByGranules` to `@cumulus/api-client/executions`
- **CUMULUS-2635**
  - Added helper functions:
    - `@cumulus/db/translate/file/translateApiPdrToPostgresPdr`

### Fixed

- **CUMULUS-2548**
  - Fixed `@cumulus/ingest/HttpProviderClient.sync` to
properly handle basic auth when redirecting to a different
host and/or host with a different port
- **CUMULUS-2626**
  - Update [PDR migration](https://github.com/nasa/cumulus/blob/master/lambdas/data-migration2/src/pdrs.ts) to correctly find Executions by a Dynamo PDR's `execution` field
- **CUMULUS-2635**
  - Update `data-migration2` to migrate PDRs before migrating granules.
  - Update `data-migration2` unit tests testing granules migration to reference
    PDR records to better model the DB schema.
  - Update `migratePdrRecord` to use `translateApiPdrToPostgresPdr` function.

### Changed

- **CUMULUS-2373**
  - Updated `getS3KeyForArchivedMessage` in `ingest/sqs` to store SQS messages
    by `queueName`.
- **CUMULUS-2630**
  - Updates the example/cumulus-tf deployment to change
    `archive_api_reserved_concurrency` from 2 to 8 to prevent throttling with
    the dashboard.

## [v9.3.0] 2021-07-26

### BREAKING CHANGES

- All API requests made by `@cumulus/api-client` will now throw an error if the status code
does not match the expected response (200 for most requests and 202 for a few requests that
trigger async operations). Previously the helpers in this package would return the response
regardless of the status code, so you may need to update any code using helpers from this
package to catch or to otherwise handle errors that you may encounter.
- The Cumulus API Lambda function has now been configured with reserved concurrency to ensure
availability in a high-concurrency environment. However, this also caps max concurrency which
may result in throttling errors if trying to reach the Cumulus API multiple times in a short
period. Reserved concurrency can be configured with the `archive_api_reserved_concurrency`
terraform variable on the Cumulus module and increased if you are seeing throttling erorrs.
The default reserved concurrency value is 8.

### Notable changes

- `cmr_custom_host` variable for `cumulus` module can now be used to configure Cumulus to
  integrate with a custom CMR host name and protocol (e.g.
  `http://custom-cmr-host.com`). Note that you **must** include a protocol
  (`http://` or `https://)  if specifying a value for this variable.
- The cumulus module configuration value`rds_connetion_heartbeat` and it's
  behavior has been replaced by a more robust database connection 'retry'
  solution.   Users can remove this value from their configuration, regardless
  of value.  See the `Changed` section notes on CUMULUS-2528 for more details.

### Added

- Added user doc describing new features related to the Cumulus dead letter archive.
- **CUMULUS-2327**
  - Added reserved concurrency setting to the Cumulus API lambda function.
  - Added relevant tfvars to the archive and cumulus terraform modules.
- **CUMULUS-2460**
  - Adds `POST` /executions/search-by-granules for retrieving executions from a list of granules or granule query
  - Adds `searchExecutionsByGranules` to `@cumulus/api-client/executions`
- **CUMULUS-2475**
  - Adds `GET` endpoint to distribution API
- **CUMULUS-2463**
  - `PUT /granules` reingest action allows a user to override the default execution
    to use by providing an optional `workflowName` or `executionArn` parameter on
    the request body.
  - `PUT /granules/bulkReingest` action allows a user to override the default
    execution/workflow combination to reingest with by providing an optional
    `workflowName` on the request body.
- Adds `workflowName` and `executionArn` params to @cumulus/api-client/reingestGranules
- **CUMULUS-2476**
  - Adds handler for authenticated `HEAD` Distribution requests replicating current behavior of TEA
- **CUMULUS-2478**
  - Implemented [bucket map](https://github.com/asfadmin/thin-egress-app#bucket-mapping).
  - Implemented /locate endpoint
  - Cumulus distribution API checks the file request against bucket map:
    - retrieves the bucket and key from file path
    - determines if the file request is public based on the bucket map rather than the bucket type
    - (EDL only) restricts download from PRIVATE_BUCKETS to users who belong to certain EDL User Groups
    - bucket prefix and object prefix are supported
  - Add 'Bearer token' support as an authorization method
- **CUMULUS-2486**
  - Implemented support for custom headers
  - Added 'Bearer token' support as an authorization method
- **CUMULUS-2487**
  - Added integration test for cumulus distribution API
- **CUMULUS-2569**
  - Created bucket map cache for cumulus distribution API
- **CUMULUS-2568**
  - Add `deletePdr`/PDR deletion functionality to `@cumulus/api-client/pdrs`
  - Add `removeCollectionAndAllDependencies` to integration test helpers
  - Added `example/spec/apiUtils.waitForApiStatus` to wait for a
  record to be returned by the API with a specific value for
  `status`
  - Added `example/spec/discoverUtils.uploadS3GranuleDataForDiscovery` to upload granule data fixtures
  to S3 with a randomized granule ID for `discover-granules` based
  integration tests
  - Added `example/spec/Collections.removeCollectionAndAllDependencies` to remove a collection and
  all dependent objects (e.g. PDRs, granules, executions) from the
  database via the API
  - Added helpers to `@cumulus/api-client`:
    - `pdrs.deletePdr` - Delete a PDR via the API
    - `replays.postKinesisReplays` - Submit a POST request to the `/replays` endpoint for replaying Kinesis messages

- `@cumulus/api-client/granules.getGranuleResponse` to return the raw endpoint response from the GET `/granules/<granuleId>` endpoint
- **CUMULUS-2311** - RDS Migration Epic Phase 2
  - **CUMULUS-2208**
    - Added `@cumulus/message/utils.parseException` to parse exception objects
    - Added helpers to `@cumulus/message/Granules`:
      - `getGranuleProductVolume`
      - `getGranuleTimeToPreprocess`
      - `getGranuleTimeToArchive`
      - `generateGranuleApiRecord`
    - Added `@cumulus/message/PDRs/generatePdrApiRecordFromMessage` to generate PDR from Cumulus workflow message
    - Added helpers to `@cumulus/es-client/indexer`:
      - `deleteAsyncOperation` to delete async operation records from Elasticsearch
      - `updateAsyncOperation` to update an async operation record in Elasticsearch
    - Added granules `PUT` endpoint to Cumulus API for updating a granule.
    Requests to this endpoint should be submitted **without an `action`**
    attribute in the request body.
    - Added `@cumulus/api-client/granules.updateGranule` to update granule via the API
  - **CUMULUS-2303**
    - Add translatePostgresProviderToApiProvider method to `@cumulus/db/translate/providers`
  - **CUMULUS-2306**
    - Updated API execution GET endpoint to read individual execution records
      from PostgreSQL database instead of DynamoDB
    - Updated API execution-status endpoint to read execution records from
      PostgreSQL database instead of DynamoDB
  - **CUMULUS-2302**
    - Added translatePostgresCollectionToApiCollection method to
      `@cumulus/db/translate/collections`
    - Added `searchWithUpdatedAtRange` method to
      `@cumulus/db/models/collections`
  - **CUMULUS-2301**
    - Created API asyncOperations POST endpoint to create async operations.
  - **CUMULUS-2307**
    - Updated API PDR GET endpoint to read individual PDR records from
      PostgreSQL database instead of DynamoDB
    - Added `deletePdr` to `@cumulus/api-client/pdrs`

### Changed

- Moved functions from `@cumulus/integration-tests` to `example/spec/helpers/workflowUtils`:
  - `startWorkflowExecution`
  - `startWorkflow`
  - `executeWorkflow`
  - `buildWorkflow`
  - `testWorkflow`
  - `buildAndExecuteWorkflow`
  - `buildAndStartWorkflow`
- `example/spec/helpers/workflowUtils.executeWorkflow` now uses
`waitForApiStatus` to ensure that the execution is `completed` or
`failed` before resolving
- `example/spec/helpers/testUtils.updateAndUploadTestFileToBucket`
now accepts an object of parameters rather than positional
arguments
- Removed PDR from the `payload` in the input payload test fixture for reconciliation report integration tests
- The following integration tests for PDR-based workflows were
updated to use randomized granule IDs:
  - `example/spec/parallel/ingest/ingestFromPdrSpec.js`
  - `example/spec/parallel/ingest/ingestFromPdrWithChildWorkflowMetaSpec.js`
  - `example/spec/parallel/ingest/ingestFromPdrWithExecutionNamePrefixSpec.js`
  - `example/spec/parallel/ingest/ingestPdrWithNodeNameSpec.js`
- Updated the `@cumulus/api-client/CumulusApiClientError` error class to include new properties that can be accessed directly on
the error object:
  - `statusCode` - The HTTP status code of the API response
  - `apiMessage` - The message from the API response
- Added `params.pRetryOptions` parameter to
`@cumulus/api-client/granules.deleteGranule` to control the retry
behavior
- Updated `cmr_custom_host` variable to accept a full protocol and host name
(e.g. `http://cmr-custom-host.com`), whereas it previously only accepted a host name
- **CUMULUS-2482**
  - Switches the default distribution app in the `example/cumulus-tf` deployment to the new Cumulus Distribution
  - TEA is still available by following instructions in `example/README.md`
- **CUMULUS-2463**
  - Increases the duration of allowed backoff times for a successful test from
    0.5 sec to 1 sec.
- **CUMULUS-2528**
  - Removed `rds_connection_heartbeat` as a configuration option from all
    Cumulus terraform modules
  - Removed `dbHeartBeat` as an environmental switch from
    `@cumulus/db.getKnexClient` in favor of more comprehensive general db
    connect retry solution
  - Added new `rds_connection_timing_configuration` string map to allow for
    configuration and tuning of Core's internal database retry/connection
    timeout behaviors.  These values map to connection pool configuration
    values for tarn (https://github.com/vincit/tarn.js/) which Core's database
    module / knex(https://www.npmjs.com/package/knex) use for this purpose:
    - acquireTimeoutMillis
    - createRetryIntervalMillis
    - createTimeoutMillis
    - idleTimeoutMillis
    - reapIntervalMillis
      Connection errors will result in a log line prepended with 'knex failed on
      attempted connection error' and sent from '@cumulus/db/connection'
  - Updated `@cumulus/db` and all terraform mdules to set default retry
    configuration values for the database module to cover existing database
    heartbeat connection failures as well as all other knex/tarn connection
    creation failures.

### Fixed

- Fixed bug where `cmr_custom_host` variable was not properly forwarded into `archive`, `ingest`, and `sqs-message-remover` modules from `cumulus` module
- Fixed bug where `parse-pdr` set a granule's provider to the entire provider record when a `NODE_NAME`
  is present. Expected behavior consistent with other tasks is to set the provider name in that field.
- **CUMULUS-2568**
  - Update reconciliation report integration test to have better cleanup/failure behavior
  - Fixed `@cumulus/api-client/pdrs.getPdr` to request correct endpoint for returning a PDR from the API
- **CUMULUS-2620**
  - Fixed a bug where a granule could be removed from CMR but still be set as
  `published: true` and with a CMR link in the Dynamo/PostgreSQL databases. Now,
  the CMR deletion and the Dynamo/PostgreSQL record updates will all succeed or fail
  together, preventing the database records from being out of sync with CMR.
  - Fixed `@cumulus/api-client/pdrs.getPdr` to request correct
  endpoint for returning a PDR from the API

## [v9.2.2] 2021-08-06 - [BACKPORT]

**Please note** changes in 9.2.2 may not yet be released in future versions, as
this is a backport and patch release on the 9.2.x series of releases. Updates that
are included in the future will have a corresponding CHANGELOG entry in future
releases.

### Added

- **CUMULUS-2635**
  - Added helper functions:
    - `@cumulus/db/translate/file/translateApiPdrToPostgresPdr`

### Fixed

- **CUMULUS-2635**
  - Update `data-migration2` to migrate PDRs before migrating granules.
  - Update `data-migration2` unit tests testing granules migration to reference
    PDR records to better model the DB schema.
  - Update `migratePdrRecord` to use `translateApiPdrToPostgresPdr` function.

## [v9.2.1] 2021-07-29 - [BACKPORT]

### Fixed

- **CUMULUS-2626**
  - Update [PDR migration](https://github.com/nasa/cumulus/blob/master/lambdas/data-migration2/src/pdrs.ts) to correctly find Executions by a Dynamo PDR's `execution` field

## [v9.2.0] 2021-06-22

### Added

- **CUMULUS-2475**
  - Adds `GET` endpoint to distribution API
- **CUMULUS-2476**
  - Adds handler for authenticated `HEAD` Distribution requests replicating current behavior of TEA

### Changed

- **CUMULUS-2482**
  - Switches the default distribution app in the `example/cumulus-tf` deployment to the new Cumulus Distribution
  - TEA is still available by following instructions in `example/README.md`

### Fixed

- **CUMULUS-2520**
  - Fixed error that prevented `/elasticsearch/index-from-database` from starting.
- **CUMULUS-2558**
  - Fixed issue where executions original_payload would not be retained on successful execution

### Removed

- **CUMULUS-2311** - RDS Migration Epic Phase 2
  - **CUMULUS-2208**
    - Removed trigger for `dbIndexer` Lambda for DynamoDB tables:
      - `<prefix>-AsyncOperationsTable`
      - `<prefix>-CollectionsTable`
      - `<prefix>-ExecutionsTable`
      - `<prefix>-GranulesTable`
      - `<prefix>-PdrsTable`
      - `<prefix>-ProvidersTable`
      - `<prefix>-RulesTable`

## [v9.1.0] 2021-06-03

### BREAKING CHANGES

- **CUMULUS-2434**
  - To use the updated `update-granules-cmr-metadata-file-links` task, the
    granule  UMM-G metadata should have version 1.6.2 or later, since CMR s3
    link type 'GET DATA VIA DIRECT ACCESS' is not valid until UMM-G version
    [1.6.2](https://cdn.earthdata.nasa.gov/umm/granule/v1.6.2/umm-g-json-schema.json)
- **CUMULUS-2488**
  - Removed all EMS reporting including lambdas, endpoints, params, etc as all
    reporting is now handled through Cloud Metrics
- **CUMULUS-2472**
  - Moved existing `EarthdataLoginClient` to
    `@cumulus/oauth-client/EarthdataLoginClient` and updated all references in
    Cumulus Core.
  - Rename `EarthdataLoginClient` property from `earthdataLoginUrl` to
    `loginUrl for consistency with new OAuth clients. See example in
    [oauth-client
    README](https://github.com/nasa/cumulus/blob/master/packages/oauth-client/README.md)

### Added

- **HYRAX-439** - Corrected README.md according to a new Hyrax URL format.
- **CUMULUS-2354**
  - Adds configuration options to allow `/s3credentials` endpoint to distribute
    same-region read-only tokens based on a user's CMR ACLs.
  - Configures the example deployment to enable this feature.
- **CUMULUS-2442**
  - Adds option to generate cloudfront URL to lzards-backup task. This will require a few new task config options that have been documented in the [task README](https://github.com/nasa/cumulus/blob/master/tasks/lzards-backup/README.md).
- **CUMULUS-2470**
  - Added `/s3credentials` endpoint for distribution API
- **CUMULUS-2471**
  - Add `/s3credentialsREADME` endpoint to distribution API
- **CUMULUS-2473**
  - Updated `tf-modules/cumulus_distribution` module to take earthdata or cognito credentials
  - Configured `example/cumulus-tf/cumulus_distribution.tf` to use CSDAP credentials
- **CUMULUS-2474**
  - Add `S3ObjectStore` to `aws-client`. This class allows for interaction with the S3 object store.
  - Add `object-store` package which contains abstracted object store functions for working with various cloud providers
- **CUMULUS-2477**
  - Added `/`, `/login` and `/logout` endpoints to cumulus distribution api
- **CUMULUS-2479**
  - Adds /version endpoint to distribution API
- **CUMULUS-2497**
  - Created `isISOFile()` to check if a CMR file is a CMR ISO file.
- **CUMULUS-2371**
  - Added helpers to `@cumulus/ingest/sqs`:
    - `archiveSqsMessageToS3` - archives an incoming SQS message to S3
    - `deleteArchivedMessageFromS3` - deletes a processed SQS message from S3
  - Added call to `archiveSqsMessageToS3` to `sqs-message-consumer` which
    archives all incoming SQS messages to S3.
  - Added call to `deleteArchivedMessageFrom` to `sqs-message-remover` which
    deletes archived SQS message from S3 once it has been processed.

### Changed

- **[PR2224](https://github.com/nasa/cumulus/pull/2244)**
  - Changed timeout on `sfEventSqsToDbRecords` Lambda to 60 seconds to match
    timeout for Knex library to acquire dataase connections
- **CUMULUS-2517**
  - Updated postgres-migration-count-tool default concurrency to '1'
- **CUMULUS-2489**
  - Updated docs for Terraform references in FAQs, glossary, and in Deployment sections
- **CUMULUS-2434**
  - Updated `@cumulus/cmrjs` `updateCMRMetadata` and related functions to add
    both HTTPS URLS and S3 URIs to CMR metadata.
  - Updated `update-granules-cmr-metadata-file-links` task to add both HTTPS
    URLs and S3 URIs to the OnlineAccessURLs field of CMR metadata. The task
    configuration parameter `cmrGranuleUrlType` now has default value `both`.
  - To use the updated `update-granules-cmr-metadata-file-links` task, the
    granule UMM-G metadata should have version 1.6.2 or later, since CMR s3 link
    type 'GET DATA VIA DIRECT ACCESS' is not valid until UMM-G version
    [1.6.2](https://cdn.earthdata.nasa.gov/umm/granule/v1.6.2/umm-g-json-schema.json)
- **CUMULUS-2472**
  - Renamed `@cumulus/earthdata-login-client` to more generic
    `@cumulus/oauth-client` as a parnt  class for new OAuth clients.
  - Added `@cumulus/oauth-client/CognitoClient` to interface with AWS cognito login service.
- **CUMULUS-2497**
  - Changed the `@cumulus/cmrjs` package:
    - Updated `@cumulus/cmrjs/cmr-utils.getGranuleTemporalInfo()` so it now
      returns temporal info for CMR ISO 19115 SMAP XML files.
    - Updated `@cumulus/cmrjs/cmr-utils.isCmrFilename()` to include
      `isISOFile()`.
- **CUMULUS-2532**
  - Changed integration tests to use `api-client/granules` functions as opposed to granulesApi from `@cumulus/integration-tests`.

### Fixed

- **CUMULUS-2519**
  - Update @cumulus/integration-tests.buildWorkflow to fail if provider/collection API response is not successful
- **CUMULUS-2518**
  - Update sf-event-sqs-to-db-records to not throw if a collection is not
    defined on a payload that has no granules/an empty granule payload object
- **CUMULUS-2512**
  - Updated ingest package S3 provider client to take additional parameter
    `remoteAltBucket` on `download` method to allow for per-file override of
    provider bucket for checksum
  - Updated @cumulus/ingest.fetchTextFile's signature to be parameterized and
    added `remoteAltBucket`to allow for an override of the passed in provider
    bucket for the source file
  - Update "eslint-plugin-import" to be pinned to 2.22.1
- **CUMULUS-2520**
  - Fixed error that prevented `/elasticsearch/index-from-database` from starting.
- **CUMULUS-2532**
  - Fixed integration tests to have granule deletion occur before provider and
    collection deletion in test cleanup.
- **[2231](https://github.com/nasa/cumulus/issues/2231)**
  - Fixes broken relative path links in `docs/README.md`

### Removed

- **CUMULUS-2502**
  - Removed outdated documenation regarding Kibana index patterns for metrics.

## [v9.0.1] 2021-05-07

### Migration Steps

Please review the migration steps for 9.0.0 as this release is only a patch to
correct a failure in our build script and push out corrected release artifacts. The previous migration steps still apply.

### Changed

- Corrected `@cumulus/db` configuration to correctly build package.

## [v9.0.0] 2021-05-03

### Migration steps

- This release of Cumulus enables integration with a PostgreSQL database for archiving Cumulus data. There are several upgrade steps involved, **some of which need to be done before redeploying Cumulus**. See the [documentation on upgrading to the RDS release](https://nasa.github.io/cumulus/docs/upgrade-notes/upgrade-rds).

### BREAKING CHANGES

- **CUMULUS-2185** - RDS Migration Epic
  - **CUMULUS-2191**
    - Removed the following from the `@cumulus/api/models.asyncOperation` class in
      favor of the added `@cumulus/async-operations` module:
      - `start`
      - `startAsyncOperations`
  - **CUMULUS-2187**
    - The `async-operations` endpoint will now omit `output` instead of
      returning `none` when the operation did not return output.
  - **CUMULUS-2309**
    - Removed `@cumulus/api/models/granule.unpublishAndDeleteGranule` in favor
      of `@cumulus/api/lib/granule-remove-from-cmr.unpublishGranule` and
      `@cumulus/api/lib/granule-delete.deleteGranuleAndFiles`.
  - **CUMULUS-2385**
    - Updated `sf-event-sqs-to-db-records` to write a granule's files to
      PostgreSQL only after the workflow has exited the `Running` status.
      Please note that any workflow that uses `sf_sqs_report_task` for
      mid-workflow updates will be impacted.
    - Changed PostgreSQL `file` schema and TypeScript type definition to require
      `bucket` and `key` fields.
    - Updated granule/file write logic to mark a granule's status as "failed"
  - **CUMULUS-2455**
    - API `move granule` endpoint now moves granule files on a per-file basis
    - API `move granule` endpoint on granule file move failure will retain the
      file at it's original location, but continue to move any other granule
      files.
    - Removed the `move` method from the `@cumulus/api/models.granule` class.
      logic is now handled in `@cumulus/api/endpoints/granules` and is
      accessible via the Core API.

### Added

- **CUMULUS-2185** - RDS Migration Epic
  - **CUMULUS-2130**
    - Added postgres-migration-count-tool lambda/ECS task to allow for
      evaluation of database state
    - Added /migrationCounts api endpoint that allows running of the
      postgres-migration-count-tool as an asyncOperation
  - **CUMULUS-2394**
    - Updated PDR and Granule writes to check the step function
      workflow_start_time against the createdAt field for each record to ensure
      old records do not overwrite newer ones for legacy Dynamo and PostgreSQL
      writes
  - **CUMULUS-2188**
    - Added `data-migration2` Lambda to be run after `data-migration1`
    - Added logic to `data-migration2` Lambda for migrating execution records
      from DynamoDB to PostgreSQL
  - **CUMULUS-2191**
    - Added `@cumulus/async-operations` to core packages, exposing
      `startAsyncOperation` which will handle starting an async operation and
      adding an entry to both PostgreSQL and DynamoDb
  - **CUMULUS-2127**
    - Add schema migration for `collections` table
  - **CUMULUS-2129**
    - Added logic to `data-migration1` Lambda for migrating collection records
      from Dynamo to PostgreSQL
  - **CUMULUS-2157**
    - Add schema migration for `providers` table
    - Added logic to `data-migration1` Lambda for migrating provider records
      from Dynamo to PostgreSQL
  - **CUMULUS-2187**
    - Added logic to `data-migration1` Lambda for migrating async operation
      records from Dynamo to PostgreSQL
  - **CUMULUS-2198**
    - Added logic to `data-migration1` Lambda for migrating rule records from
      DynamoDB to PostgreSQL
  - **CUMULUS-2182**
    - Add schema migration for PDRs table
  - **CUMULUS-2230**
    - Add schema migration for `rules` table
  - **CUMULUS-2183**
    - Add schema migration for `asyncOperations` table
  - **CUMULUS-2184**
    - Add schema migration for `executions` table
  - **CUMULUS-2257**
    - Updated PostgreSQL table and column names to snake_case
    - Added `translateApiAsyncOperationToPostgresAsyncOperation` function to `@cumulus/db`
  - **CUMULUS-2186**
    - Added logic to `data-migration2` Lambda for migrating PDR records from
      DynamoDB to PostgreSQL
  - **CUMULUS-2235**
    - Added initial ingest load spec test/utility
  - **CUMULUS-2167**
    - Added logic to `data-migration2` Lambda for migrating Granule records from
      DynamoDB to PostgreSQL and parse Granule records to store File records in
      RDS.
  - **CUMULUS-2367**
    - Added `granules_executions` table to PostgreSQL schema to allow for a
      many-to-many relationship between granules and executions
      - The table refers to granule and execution records using foreign keys
        defined with ON CASCADE DELETE, which means that any time a granule or
        execution record is deleted, all of the records in the
        `granules_executions` table referring to that record will also be
        deleted.
    - Added `upsertGranuleWithExecutionJoinRecord` helper to `@cumulus/db` to
      allow for upserting a granule record and its corresponding
      `granules_execution` record
  - **CUMULUS-2128**
    - Added helper functions:
      - `@cumulus/db/translate/file/translateApiFiletoPostgresFile`
      - `@cumulus/db/translate/file/translateApiGranuletoPostgresGranule`
      - `@cumulus/message/Providers/getMessageProvider`
  - **CUMULUS-2190**
    - Added helper functions:
      - `@cumulus/message/Executions/getMessageExecutionOriginalPayload`
      - `@cumulus/message/Executions/getMessageExecutionFinalPayload`
      - `@cumulus/message/workflows/getMessageWorkflowTasks`
      - `@cumulus/message/workflows/getMessageWorkflowStartTime`
      - `@cumulus/message/workflows/getMessageWorkflowStopTime`
      - `@cumulus/message/workflows/getMessageWorkflowName`
  - **CUMULUS-2192**
    - Added helper functions:
      - `@cumulus/message/PDRs/getMessagePdrRunningExecutions`
      - `@cumulus/message/PDRs/getMessagePdrCompletedExecutions`
      - `@cumulus/message/PDRs/getMessagePdrFailedExecutions`
      - `@cumulus/message/PDRs/getMessagePdrStats`
      - `@cumulus/message/PDRs/getPdrPercentCompletion`
      - `@cumulus/message/workflows/getWorkflowDuration`
  - **CUMULUS-2199**
    - Added `translateApiRuleToPostgresRule` to `@cumulus/db` to translate API
      Rule to conform to Postgres Rule definition.
  - **CUMUlUS-2128**
    - Added "upsert" logic to the `sfEventSqsToDbRecords` Lambda for granule and
      file writes to the core PostgreSQL database
  - **CUMULUS-2199**
    - Updated Rules endpoint to write rules to core PostgreSQL database in
      addition to DynamoDB and to delete rules from the PostgreSQL database in
      addition to DynamoDB.
    - Updated `create` in Rules Model to take in optional `createdAt` parameter
      which sets the value of createdAt if not specified during function call.
  - **CUMULUS-2189**
    - Updated Provider endpoint logic to write providers in parallel to Core
      PostgreSQL database
    - Update integration tests to utilize API calls instead of direct
      api/model/Provider calls
  - **CUMULUS-2191**
    - Updated cumuluss/async-operation task to write async-operations to the
      PostgreSQL database.
  - **CUMULUS-2228**
    - Added logic to the `sfEventSqsToDbRecords` Lambda to write execution, PDR,
      and granule records to the core PostgreSQL database in parallel with
      writes to DynamoDB
  - **CUMUlUS-2190**
    - Added "upsert" logic to the `sfEventSqsToDbRecords` Lambda for PDR writes
      to the core PostgreSQL database
  - **CUMUlUS-2192**
    - Added "upsert" logic to the `sfEventSqsToDbRecords` Lambda for execution
      writes to the core PostgreSQL database
  - **CUMULUS-2187**
    - The `async-operations` endpoint will now omit `output` instead of
      returning `none` when the operation did not return output.
  - **CUMULUS-2167**
    - Change PostgreSQL schema definition for `files` to remove `filename` and
      `name` and only support `file_name`.
    - Change PostgreSQL schema definition for `files` to remove `size` to only
      support `file_size`.
    - Change `PostgresFile` to remove duplicate fields `filename` and `name` and
      rename `size` to `file_size`.
  - **CUMULUS-2266**
    - Change `sf-event-sqs-to-db-records` behavior to discard and not throw an
      error on an out-of-order/delayed message so as not to have it be sent to
      the DLQ.
  - **CUMULUS-2305**
    - Changed `DELETE /pdrs/{pdrname}` API behavior to also delete record from
      PostgreSQL database.
  - **CUMULUS-2309**
    - Changed `DELETE /granules/{granuleName}` API behavior to also delete
      record from PostgreSQL database.
    - Changed `Bulk operation BULK_GRANULE_DELETE` API behavior to also delete
      records from PostgreSQL database.
  - **CUMULUS-2367**
    - Updated `granule_cumulus_id` foreign key to granule in PostgreSQL `files`
      table to use a CASCADE delete, so records in the files table are
      automatically deleted by the database when the corresponding granule is
      deleted.
  - **CUMULUS-2407**
    - Updated data-migration1 and data-migration2 Lambdas to use UPSERT instead
      of UPDATE when migrating dynamoDB records to PostgreSQL.
    - Changed data-migration1 and data-migration2 logic to only update already
      migrated records if the incoming record update has a newer timestamp
  - **CUMULUS-2329**
    - Add `write-db-dlq-records-to-s3` lambda.
    - Add terraform config to automatically write db records DLQ messages to an
      s3 archive on the system bucket.
    - Add unit tests and a component spec test for the above.
  - **CUMULUS-2380**
    - Add `process-dead-letter-archive` lambda to pick up and process dead letters in the S3 system bucket dead letter archive.
    - Add `/deadLetterArchive/recoverCumulusMessages` endpoint to trigger an async operation to leverage this capability on demand.
    - Add unit tests and integration test for all of the above.
  - **CUMULUS-2406**
    - Updated parallel write logic to ensure that updatedAt/updated_at
      timestamps are the same in Dynamo/PG on record write for the following
      data types:
      - async operations
      - granules
      - executions
      - PDRs
  - **CUMULUS-2446**
    - Remove schema validation check against DynamoDB table for collections when
      migrating records from DynamoDB to core PostgreSQL database.
  - **CUMULUS-2447**
    - Changed `translateApiAsyncOperationToPostgresAsyncOperation` to call
      `JSON.stringify` and then `JSON.parse` on output.
  - **CUMULUS-2313**
    - Added `postgres-migration-async-operation` lambda to start an ECS task to
      run a the `data-migration2` lambda.
    - Updated `async_operations` table to include `Data Migration 2` as a new
      `operation_type`.
    - Updated `cumulus-tf/variables.tf` to include `optional_dynamo_tables` that
      will be merged with `dynamo_tables`.
  - **CUMULUS-2451**
    - Added summary type file `packages/db/src/types/summary.ts` with
      `MigrationSummary` and `DataMigration1` and `DataMigration2` types.
    - Updated `data-migration1` and `data-migration2` lambdas to return
      `MigrationSummary` objects.
    - Added logging for every batch of 100 records processed for executions,
      granules and files, and PDRs.
    - Removed `RecordAlreadyMigrated` logs in `data-migration1` and
      `data-migration2`
  - **CUMULUS-2452**
    - Added support for only migrating certain granules by specifying the
      `granuleSearchParams.granuleId` or `granuleSearchParams.collectionId`
      properties in the payload for the
      `<prefix>-postgres-migration-async-operation` Lambda
    - Added support for only running certain migrations for data-migration2 by
      specifying the `migrationsList` property in the payload for the
      `<prefix>-postgres-migration-async-operation` Lambda
  - **CUMULUS-2453**
    - Created `storeErrors` function which stores errors in system bucket.
    - Updated `executions` and `granulesAndFiles` data migrations to call `storeErrors` to store migration errors.
    - Added `system_bucket` variable to `data-migration2`.
  - **CUMULUS-2455**
    - Move granules API endpoint records move updates for migrated granule files
      if writing any of the granule files fails.
  - **CUMULUS-2468**
    - Added support for doing [DynamoDB parallel scanning](https://docs.aws.amazon.com/amazondynamodb/latest/developerguide/Scan.html#Scan.ParallelScan) for `executions` and `granules` migrations to improve performance. The behavior of the parallel scanning and writes can be controlled via the following properties on the event input to the `<prefix>-postgres-migration-async-operation` Lambda:
      - `granuleMigrationParams.parallelScanSegments`: How many segments to divide your granules DynamoDB table into for parallel scanning
      - `granuleMigrationParams.parallelScanLimit`: The maximum number of granule records to evaluate for each parallel scanning segment of the DynamoDB table
      - `granuleMigrationParams.writeConcurrency`: The maximum number of concurrent granule/file writes to perform to the PostgreSQL database across all DynamoDB segments
      - `executionMigrationParams.parallelScanSegments`: How many segments to divide your executions DynamoDB table into for parallel scanning
      - `executionMigrationParams.parallelScanLimit`: The maximum number of execution records to evaluate for each parallel scanning segment of the DynamoDB table
      - `executionMigrationParams.writeConcurrency`: The maximum number of concurrent execution writes to perform to the PostgreSQL database across all DynamoDB segments
  - **CUMULUS-2468** - Added `@cumulus/aws-client/DynamoDb.parallelScan` helper to perform [parallel scanning on DynamoDb tables](https://docs.aws.amazon.com/amazondynamodb/latest/developerguide/Scan.html#Scan.ParallelScan)
  - **CUMULUS-2507**
    - Updated granule record write logic to set granule status to `failed` in both Postgres and DynamoDB if any/all of its files fail to write to the database.

### Deprecated

- **CUMULUS-2185** - RDS Migration Epic
  - **CUMULUS-2455**
    - `@cumulus/ingest/moveGranuleFiles`

## [v8.1.2] 2021-07-29

**Please note** changes in 8.1.2 may not yet be released in future versions, as this
is a backport/patch release on the 8.x series of releases.  Updates that are
included in the future will have a corresponding CHANGELOG entry in future releases.

### Notable changes

- `cmr_custom_host` variable for `cumulus` module can now be used to configure Cumulus to
integrate with a custom CMR host name and protocol (e.g. `http://custom-cmr-host.com`). Note
that you **must** include a protocol (`http://` or `https://`) if specifying a value for this
variable.
- `@cumulus/sync-granule` task should now properly handle
syncing files from HTTP/HTTPS providers where basic auth is
required and involves a redirect to a different host (e.g.
downloading files protected by Earthdata Login)

### Added

- **CUMULUS-2548**
  - Added `allowed_redirects` field to PostgreSQL `providers` table
  - Added `allowedRedirects` field to DynamoDB `<prefix>-providers` table
  - Added `@cumulus/aws-client/S3.streamS3Upload` to handle uploading the contents
  of a readable stream to S3 and returning a promise

### Changed

- Updated `cmr_custom_host` variable to accept a full protocol and host name
(e.g. `http://cmr-custom-host.com`), whereas it previously only accepted a host name

### Fixed

- Fixed bug where `cmr_custom_host` variable was not properly forwarded into `archive`, `ingest`, and `sqs-message-remover` modules from `cumulus` module
- **CUMULUS-2548**
  - Fixed `@cumulus/ingest/HttpProviderClient.sync` to
properly handle basic auth when redirecting to a different
host and/or host with a different port

## [v8.1.1] 2021-04-30 -- Patch Release

**Please note** changes in 8.1.1 may not yet be released in future versions, as this
is a backport/patch release on the 8.x series of releases.  Updates that are
included in the future will have a corresponding CHANGELOG entry in future releases.

### Added

- **CUMULUS-2497**
  - Created `isISOFile()` to check if a CMR file is a CMR ISO file.

### Fixed

- **CUMULUS-2512**
  - Updated ingest package S3 provider client to take additional parameter
    `remoteAltBucket` on `download` method to allow for per-file override of
    provider bucket for checksum
  - Updated @cumulus/ingest.fetchTextFile's signature to be parameterized and
    added `remoteAltBucket`to allow for an override of the passed in provider
    bucket for the source file
  - Update "eslint-plugin-import" to be pinned to 2.22.1

### Changed

- **CUMULUS-2497**
  - Changed the `@cumulus/cmrjs` package:
    - Updated `@cumulus/cmrjs/cmr-utils.getGranuleTemporalInfo()` so it now
      returns temporal info for CMR ISO 19115 SMAP XML files.
    - Updated `@cumulus/cmrjs/cmr-utils.isCmrFilename()` to include
      `isISOFile()`.

- **[2216](https://github.com/nasa/cumulus/issues/2216)**
  - Removed "node-forge", "xml-crypto" from audit whitelist, added "underscore"

## [v8.1.0] 2021-04-29

### Added

- **CUMULUS-2348**
  - The `@cumulus/api` `/granules` and `/granules/{granuleId}` endpoints now take `getRecoveryStatus` parameter
  to include recoveryStatus in result granule(s)
  - The `@cumulus/api-client.granules.getGranule` function takes a `query` parameter which can be used to
  request additional granule information.
  - Published `@cumulus/api@7.2.1-alpha.0` for dashboard testing
- **CUMULUS-2469**
  - Added `tf-modules/cumulus_distribution` module to standup a skeleton
    distribution api

## [v8.0.0] 2021-04-08

### BREAKING CHANGES

- **CUMULUS-2428**
  - Changed `/granules/bulk` to use `queueUrl` property instead of a `queueName` property for setting the queue to use for scheduling bulk granule workflows

### Notable changes

- Bulk granule operations endpoint now supports setting a custom queue for scheduling workflows via the `queueUrl` property in the request body. If provided, this value should be the full URL for an SQS queue.

### Added

- **CUMULUS-2374**
  - Add cookbok entry for queueing PostToCmr step
  - Add example workflow to go with cookbook
- **CUMULUS-2421**
  - Added **experimental** `ecs_include_docker_cleanup_cronjob` boolean variable to the Cumulus module to enable cron job to clean up docker root storage blocks in ECS cluster template for non-`device-mapper` storage drivers. Default value is `false`. This fulfills a specific user support request. This feature is otherwise untested and will remain so until we can iterate with a better, more general-purpose solution. Use of this feature is **NOT** recommended unless you are certain you need it.

- **CUMULUS-1808**
  - Add additional error messaging in `deleteSnsTrigger` to give users more context about where to look to resolve ResourceNotFound error when disabling or deleting a rule.

### Fixed

- **CUMULUS-2281**
  - Changed discover-granules task to write discovered granules directly to
    logger, instead of via environment variable. This fixes a problem where a
    large number of found granules prevents this lambda from running as an
    activity with an E2BIG error.

## [v7.2.0] 2021-03-23

### Added

- **CUMULUS-2346**
  - Added orca API endpoint to `@cumulus/api` to get recovery status
  - Add `CopyToGlacier` step to [example IngestAndPublishGranuleWithOrca workflow](https://github.com/nasa/cumulus/blob/master/example/cumulus-tf/ingest_and_publish_granule_with_orca_workflow.tf)

### Changed

- **HYRAX-357**
  - Format of NGAP OPeNDAP URL changed and by default now is referring to concept id and optionally can include short name and version of collection.
  - `addShortnameAndVersionIdToConceptId` field has been added to the config inputs of the `hyrax-metadata-updates` task

## [v7.1.0] 2021-03-12

### Notable changes

- `sync-granule` task will now properly handle syncing 0 byte files to S3
- SQS/Kinesis rules now support scheduling workflows to a custom queue via the `rule.queueUrl` property. If provided, this value should be the full URL for an SQS queue.

### Added

- `tf-modules/cumulus` module now supports a `cmr_custom_host` variable that can
  be used to set to an arbitray  host for making CMR requests (e.g.
  `https://custom-cmr-host.com`).
- Added `buckets` variable to `tf-modules/archive`
- **CUMULUS-2345**
  - Deploy ORCA with Cumulus, see `example/cumulus-tf/orca.tf` and `example/cumulus-tf/terraform.tfvars.example`
  - Add `CopyToGlacier` step to [example IngestAndPublishGranule workflow](https://github.com/nasa/cumulus/blob/master/example/cumulus-tf/ingest_and_publish_granule_workflow.asl.json)
- **CUMULUS-2424**
  - Added `childWorkflowMeta` to `queue-pdrs` config. An object passed to this config value will be merged into a child workflow message's `meta` object. For an example of how this can be used, see `example/cumulus-tf/discover_and_queue_pdrs_with_child_workflow_meta_workflow.asl.json`.
- **CUMULUS-2427**
  - Added support for using a custom queue with SQS and Kinesis rules. Whatever queue URL is set on the `rule.queueUrl` property will be used to schedule workflows for that rule. This change allows SQS/Kinesis rules to use [any throttled queues defined for a deployment](https://nasa.github.io/cumulus/docs/data-cookbooks/throttling-queued-executions).

### Fixed

- **CUMULUS-2394**
  - Updated PDR and Granule writes to check the step function `workflow_start_time` against
      the `createdAt` field  for each record to ensure old records do not
      overwrite newer ones

### Changed

- `<prefix>-lambda-api-gateway` IAM role used by API Gateway Lambda now
  supports accessing all buckets defined in your `buckets` variable except
  "internal" buckets
- Updated the default scroll duration used in ESScrollSearch and part of the
  reconcilation report functions as a result of testing and seeing timeouts
  at its current value of 2min.
- **CUMULUS-2355**
  - Added logic to disable `/s3Credentials` endpoint based upon value for
    environment variable `DISABLE_S3_CREDENTIALS`. If set to "true", the
    endpoint will not dispense S3 credentials and instead return a message
    indicating that the endpoint has been disabled.
- **CUMULUS-2397**
  - Updated `/elasticsearch` endpoint's `reindex` function to prevent
    reindexing when source and destination indices are the same.
- **CUMULUS-2420**
  - Updated test function `waitForAsyncOperationStatus` to take a retryObject
    and use exponential backoff.  Increased the total test duration for both
    AsycOperation specs and the ReconciliationReports tests.
  - Updated the default scroll duration used in ESScrollSearch and part of the
    reconcilation report functions as a result of testing and seeing timeouts
    at its current value of 2min.
- **CUMULUS-2427**
  - Removed `queueUrl` from the parameters object for `@cumulus/message/Build.buildQueueMessageFromTemplate`
  - Removed `queueUrl` from the parameters object for `@cumulus/message/Build.buildCumulusMeta`

### Fixed

- Fixed issue in `@cumulus/ingest/S3ProviderClient.sync()` preventing 0 byte files from being synced to S3.

### Removed

- Removed variables from `tf-modules/archive`:
  - `private_buckets`
  - `protected_buckets`
  - `public_buckets`

## [v7.0.0] 2021-02-22

### BREAKING CHANGES

- **CUMULUS-2362** - Endpoints for the logs (/logs) will now throw an error unless Metrics is set up

### Added

- **CUMULUS-2345**
  - Deploy ORCA with Cumulus, see `example/cumulus-tf/orca.tf` and `example/cumulus-tf/terraform.tfvars.example`
  - Add `CopyToGlacier` step to [example IngestAndPublishGranule workflow](https://github.com/nasa/cumulus/blob/master/example/cumulus-tf/ingest_and_publish_granule_workflow.asl.json)
- **CUMULUS-2376**
  - Added `cmrRevisionId` as an optional parameter to `post-to-cmr` that will be used when publishing metadata to CMR.
- **CUMULUS-2412**
  - Adds function `getCollectionsByShortNameAndVersion` to @cumulus/cmrjs that performs a compound query to CMR to retrieve collection information on a list of collections. This replaces a series of calls to the CMR for each collection with a single call on the `/collections` endpoint and should improve performance when CMR return times are increased.

### Changed

- **CUMULUS-2362**
  - Logs endpoints only work with Metrics set up
- **CUMULUS-2376**
  - Updated `publishUMMGJSON2CMR` to take in an optional `revisionId` parameter.
  - Updated `publishUMMGJSON2CMR` to throw an error if optional `revisionId` does not match resulting revision ID.
  - Updated `publishECHO10XML2CMR` to take in an optional `revisionId` parameter.
  - Updated `publishECHO10XML2CMR` to throw an error if optional `revisionId` does not match resulting revision ID.
  - Updated `publish2CMR` to take in optional `cmrRevisionId`.
  - Updated `getWriteHeaders` to take in an optional CMR Revision ID.
  - Updated `ingestGranule` to take in an optional CMR Revision ID to pass to `getWriteHeaders`.
  - Updated `ingestUMMGranule` to take in an optional CMR Revision ID to pass to `getWriteHeaders`.
- **CUMULUS-2350**
  - Updates the examples on the `/s3credentialsREADME`, to include Python and
    JavaScript code demonstrating how to refrsh  the s3credential for
    programatic access.
- **CUMULUS-2383**
  - PostToCMR task will return CMRInternalError when a `500` status is returned from CMR

## [v6.0.0] 2021-02-16

### MIGRATION NOTES

- **CUMULUS-2255** - Cumulus has upgraded its supported version of Terraform
  from **0.12.12** to **0.13.6**. Please see the [instructions to upgrade your
  deployments](https://github.com/nasa/cumulus/blob/master/docs/upgrade-notes/upgrading-tf-version-0.13.6.md).

- **CUMULUS-2350**
  - If the  `/s3credentialsREADME`, does not appear to be working after
    deploymnt, [manual redeployment](https://docs.aws.amazon.com/apigateway/latest/developerguide/how-to-deploy-api-with-console.html)
    of the API-gateway stage may be necessary to finish the deployment.

### BREAKING CHANGES

- **CUMULUS-2255** - Cumulus has upgraded its supported version of Terraform from **0.12.12** to **0.13.6**.

### Added

- **CUMULUS-2291**
  - Add provider filter to Granule Inventory Report
- **CUMULUS-2300**
  - Added `childWorkflowMeta` to `queue-granules` config. Object passed to this
    value will be merged into a child workflow message's  `meta` object. For an
    example of how this can be used, see
    `example/cumulus-tf/discover_granules_workflow.asl.json`.
- **CUMULUS-2350**
  - Adds an unprotected endpoint, `/s3credentialsREADME`, to the
    s3-credentials-endpoint that displays  information on how to use the
    `/s3credentials` endpoint
- **CUMULUS-2368**
  - Add QueueWorkflow task
- **CUMULUS-2391**
  - Add reportToEms to collections.files file schema
- **CUMULUS-2395**
  - Add Core module parameter `ecs_custom_sg_ids` to Cumulus module to allow for
    custom security group mappings
- **CUMULUS-2402**
  - Officially expose `sftp()` for use in `@cumulus/sftp-client`

### Changed

- **CUMULUS-2323**
  - The sync granules task when used with the s3 provider now uses the
    `source_bucket` key in `granule.files` objects.  If incoming payloads using
    this task have a `source_bucket` value for a file using the s3 provider, the
    task will attempt to sync from the bucket defined in the file's
    `source_bucket` key instead of the `provider`.
    - Updated `S3ProviderClient.sync` to allow for an optional bucket parameter
      in support of the changed behavior.
  - Removed `addBucketToFile` and related code from sync-granules task

- **CUMULUS-2255**
  - Updated Terraform deployment code syntax for compatibility with version 0.13.6
- **CUMULUS-2321**
  - Updated API endpoint GET `/reconciliationReports/{name}` to return the
    pre-signe s3 URL in addition to report data

### Fixed

- Updated `hyrax-metadata-updates` task so the opendap url has Type 'USE SERVICE API'

- **CUMULUS-2310**
  - Use valid filename for reconciliation report
- **CUMULUS-2351**
  - Inventory report no longer includes the File/Granule relation object in the
    okCountByGranules key of a report.  The information is only included when a
    'Granule Not Found' report is run.

### Removed

- **CUMULUS-2364**
  - Remove the internal Cumulus logging lambda (log2elasticsearch)

## [v5.0.1] 2021-01-27

### Changed

- **CUMULUS-2344**
  - Elasticsearch API now allows you to reindex to an index that already exists
  - If using the Change Index operation and the new index doesn't exist, it will be created
  - Regarding instructions for CUMULUS-2020, you can now do a change index
    operation before a reindex operation. This will
    ensure that new data will end up in the new index while Elasticsearch is reindexing.

- **CUMULUS-2351**
  - Inventory report no longer includes the File/Granule relation object in the okCountByGranules key of a report. The information is only included when a 'Granule Not Found' report is run.

### Removed

- **CUMULUS-2367**
  - Removed `execution_cumulus_id` column from granules RDS schema and data type

## [v5.0.0] 2021-01-12

### BREAKING CHANGES

- **CUMULUS-2020**
  - Elasticsearch data mappings have been updated to improve search and the API
    has been update to reflect those changes. See Migration notes on how to
    update the Elasticsearch mappings.

### Migration notes

- **CUMULUS-2020**
  - Elasticsearch data mappings have been updated to improve search. For
    example, case insensitive searching will now work (e.g. 'MOD' and 'mod' will
    return the same granule results). To use the improved Elasticsearch queries,
    [reindex](https://nasa.github.io/cumulus-api/#reindex) to create a new index
    with the correct types. Then perform a [change
    index](https://nasa.github.io/cumulus-api/#change-index) operation to use
    the new index.
- **CUMULUS-2258**
  - Because the `egress_lambda_log_group` and
    `egress_lambda_log_subscription_filter` resource were removed from the
    `cumulus` module, new definitions for these resources must be added to
    `cumulus-tf/main.tf`. For reference on how to define these resources, see
    [`example/cumulus-tf/thin_egress_app.tf`](https://github.com/nasa/cumulus/blob/master/example/cumulus-tf/thin_egress_app.tf).
  - The `tea_stack_name` variable being passed into the `cumulus` module should be removed
- **CUMULUS-2344**
  - Regarding instructions for CUMULUS-2020, you can now do a change index operation before a reindex operation. This will
    ensure that new data will end up in the new index while Elasticsearch is reindexing.

### BREAKING CHANGES

- **CUMULUS-2020**
  - Elasticsearch data mappings have been updated to improve search and the API has been updated to reflect those changes. See Migration notes on how to update the Elasticsearch mappings.

### Added

- **CUMULUS-2318**
  - Added`async_operation_image` as `cumulus` module variable to allow for override of the async_operation container image.  Users can optionally specify a non-default docker image for use with Core async operations.
- **CUMULUS-2219**
  - Added `lzards-backup` Core task to facilitate making LZARDS backup requests in Cumulus ingest workflows
- **CUMULUS-2092**
  - Add documentation for Granule Not Found Reports
- **HYRAX-320**
  - `@cumulus/hyrax-metadata-updates`Add component URI encoding for entry title id and granule ur to allow for values with special characters in them. For example, EntryTitleId 'Sentinel-6A MF/Jason-CS L2 Advanced Microwave Radiometer (AMR-C) NRT Geophysical Parameters' Now, URLs generated from such values will be encoded correctly and parsable by HyraxInTheCloud
- **CUMULUS-1370**
  - Add documentation for Getting Started section including FAQs
- **CUMULUS-2092**
  - Add documentation for Granule Not Found Reports
- **CUMULUS-2219**
  - Added `lzards-backup` Core task to facilitate making LZARDS backup requests in Cumulus ingest workflows
- **CUMULUS-2280**
  - In local api, retry to create tables if they fail to ensure localstack has had time to start fully.
- **CUMULUS-2290**
  - Add `queryFields` to granule schema, and this allows workflow tasks to add queryable data to granule record. For reference on how to add data to `queryFields` field, see [`example/cumulus-tf/kinesis_trigger_test_workflow.tf`](https://github.com/nasa/cumulus/blob/master/example/cumulus-tf/kinesis_trigger_test_workflow.tf).
- **CUMULUS-2318**
  - Added`async_operation_image` as `cumulus` module variable to allow for override of the async_operation container image.  Users can optionally specify a non-default docker image for use with Core async operations.

### Changed

- **CUMULUS-2020**
  - Updated Elasticsearch mappings to support case-insensitive search
- **CUMULUS-2124**
  - cumulus-rds-tf terraform module now takes engine_version as an input variable.
- **CUMULUS-2279**
  - Changed the formatting of granule CMR links: instead of a link to the `/search/granules.json` endpoint, now it is a direct link to `/search/concepts/conceptid.format`
- **CUMULUS-2296**
  - Improved PDR spec compliance of `parse-pdr` by updating `@cumulus/pvl` to parse fields in a manner more consistent with the PDR ICD, with respect to numbers and dates. Anything not matching the ICD expectations, or incompatible with Javascript parsing, will be parsed as a string instead.
- **CUMULUS-2344**
  - Elasticsearch API now allows you to reindex to an index that already exists
  - If using the Change Index operation and the new index doesn't exist, it will be created

### Removed

- **CUMULUS-2258**
  - Removed `tea_stack_name` variable from `tf-modules/distribution/variables.tf` and `tf-modules/cumulus/variables.tf`
  - Removed `egress_lambda_log_group` and `egress_lambda_log_subscription_filter` resources from `tf-modules/distribution/main.tf`

## [v4.0.0] 2020-11-20

### Migration notes

- Update the name of your `cumulus_message_adapter_lambda_layer_arn` variable for the `cumulus` module to `cumulus_message_adapter_lambda_layer_version_arn`. The value of the variable should remain the same (a layer version ARN of a Lambda layer for the [`cumulus-message-adapter`](https://github.com/nasa/cumulus-message-adapter/).
- **CUMULUS-2138** - Update all workflows using the `MoveGranules` step to add `UpdateGranulesCmrMetadataFileLinksStep`that runs after it. See the example [`IngestAndPublishWorkflow`](https://github.com/nasa/cumulus/blob/master/example/cumulus-tf/ingest_and_publish_granule_workflow.asl.json) for reference.
- **CUMULUS-2251**
  - Because it has been removed from the `cumulus` module, a new resource definition for `egress_api_gateway_log_subscription_filter` must be added to `cumulus-tf/main.tf`. For reference on how to define this resource, see [`example/cumulus-tf/main.tf`](https://github.com/nasa/cumulus/blob/master/example/cumulus-tf/main.tf).

### Added

- **CUMULUS-2248**
  - Updates Integration Tests README to point to new fake provider template.
- **CUMULUS-2239**
  - Add resource declaration to create a VPC endpoint in tea-map-cache module if `deploy_to_ngap` is false.
- **CUMULUS-2063**
  - Adds a new, optional query parameter to the `/collections[&getMMT=true]` and `/collections/active[&getMMT=true]` endpoints. When a user provides a value of `true` for `getMMT` in the query parameters, the endpoint will search CMR and update each collection's results with new key `MMTLink` containing a link to the MMT (Metadata Management Tool) if a CMR collection id is found.
- **CUMULUS-2170**
  - Adds ability to filter granule inventory reports
- **CUMULUS-2211**
  - Adds `granules/bulkReingest` endpoint to `@cumulus/api`
- **CUMULUS-2251**
  - Adds `log_api_gateway_to_cloudwatch` variable to `example/cumulus-tf/variables.tf`.
  - Adds `log_api_gateway_to_cloudwatch` variable to `thin_egress_app` module definition.

### Changed

- **CUMULUS-2216**
  - `/collection` and `/collection/active` endpoints now return collections without granule aggregate statistics by default. The original behavior is preserved and can be found by including a query param of `includeStats=true` on the request to the endpoint.
  - The `es/collections` Collection class takes a new parameter includeStats. It no longer appends granule aggregate statistics to the returned results by default. One must set the new parameter to any non-false value.
- **CUMULUS-2201**
  - Update `dbIndexer` lambda to process requests in serial
  - Fixes ingestPdrWithNodeNameSpec parsePdr provider error
- **CUMULUS-2251**
  - Moves Egress Api Gateway Log Group Filter from `tf-modules/distribution/main.tf` to `example/cumulus-tf/main.tf`

### Fixed

- **CUMULUS-2251**
  - This fixes a deployment error caused by depending on the `thin_egress_app` module output for a resource count.

### Removed

- **CUMULUS-2251**
  - Removes `tea_api_egress_log_group` variable from `tf-modules/distribution/variables.tf` and `tf-modules/cumulus/variables.tf`.

### BREAKING CHANGES

- **CUMULUS-2138** - CMR metadata update behavior has been removed from the `move-granules` task into a
new `update-granules-cmr-metadata-file-links` task.
- **CUMULUS-2216**
  - `/collection` and `/collection/active` endpoints now return collections without granule aggregate statistics by default. The original behavior is preserved and can be found by including a query param of `includeStats=true` on the request to the endpoint.  This is likely to affect the dashboard only but included here for the change of behavior.
- **[1956](https://github.com/nasa/cumulus/issues/1956)**
  - Update the name of the `cumulus_message_adapter_lambda_layer_arn` output from the `cumulus-message-adapter` module to `cumulus_message_adapter_lambda_layer_version_arn`. The output value has changed from being the ARN of the Lambda layer **without a version** to the ARN of the Lambda layer **with a version**.
  - Update the variable name in the `cumulus` and `ingest` modules from `cumulus_message_adapter_lambda_layer_arn` to `cumulus_message_adapter_lambda_layer_version_arn`

## [v3.0.1] 2020-10-21

- **CUMULUS-2203**
  - Update Core tasks to use
    [cumulus-message-adapter-js](https://github.com/nasa/cumulus-message-adapter-js)
    v2.0.0 to resolve memory leak/lambda ENOMEM constant failure issue.   This
    issue caused lambdas to slowly use all memory in the run environment and
    prevented AWS from halting/restarting warmed instances when task code was
    throwing consistent errors under load.

- **CUMULUS-2232**
  - Updated versions for `ajv`, `lodash`, `googleapis`, `archiver`, and
    `@cumulus/aws-client` to remediate vulnerabilities found in SNYK scan.

### Fixed

- **CUMULUS-2233**
  - Fixes /s3credentials bug where the expiration time on the cookie was set to a time that is always expired, so authentication was never being recognized as complete by the API. Consequently, the user would end up in a redirect loop and requests to /s3credentials would never complete successfully. The bug was caused by the fact that the code setting the expiration time for the cookie was expecting a time value in milliseconds, but was receiving the expirationTime from the EarthdataLoginClient in seconds. This bug has been fixed by converting seconds into milliseconds. Unit tests were added to test that the expiration time has been converted to milliseconds and checking that the cookie's expiration time is greater than the current time.

## [v3.0.0] 2020-10-7

### MIGRATION STEPS

- **CUMULUS-2099**
  - All references to `meta.queues` in workflow configuration must be replaced with references to queue URLs from Terraform resources. See the updated [data cookbooks](https://nasa.github.io/cumulus/docs/data-cookbooks/about-cookbooks) or example [Discover Granules workflow configuration](https://github.com/nasa/cumulus/blob/master/example/cumulus-tf/discover_granules_workflow.asl.json).
  - The steps for configuring queued execution throttling have changed. See the [updated documentation](https://nasa.github.io/cumulus/docs/data-cookbooks/throttling-queued-executions).
  - In addition to the configuration for execution throttling, the internal mechanism for tracking executions by queue has changed. As a result, you should **disable any rules or workflows scheduling executions via a throttled queue** before upgrading. Otherwise, you may be at risk of having **twice as many executions** as are configured for the queue while the updated tracking is deployed. You can re-enable these rules/workflows once the upgrade is complete.

- **CUMULUS-2111**
  - **Before you re-deploy your `cumulus-tf` module**, note that the [`thin-egress-app`][thin-egress-app] is no longer deployed by default as part of the `cumulus` module, so you must add the TEA module to your deployment and manually modify your Terraform state **to avoid losing your API gateway and impacting any Cloudfront endpoints pointing to those gateways**. If you don't care about losing your API gateway and impacting Cloudfront endpoints, you can ignore the instructions for manually modifying state.

    1. Add the [`thin-egress-app`][thin-egress-app] module to your `cumulus-tf` deployment as shown in the [Cumulus example deployment](https://github.com/nasa/cumulus/tree/master/example/cumulus-tf/main.tf).

         - Note that the values for `tea_stack_name` variable to the `cumulus` module and the `stack_name` variable to the `thin_egress_app` module **must match**
         - Also, if you are specifying the `stage_name` variable to the `thin_egress_app` module, **the value of the `tea_api_gateway_stage` variable to the `cumulus` module must match it**

    2. **If you want to preserve your existing `thin-egress-app` API gateway and avoid having to update your Cloudfront endpoint for distribution, then you must follow these instructions**: <https://nasa.github.io/cumulus/docs/upgrade-notes/migrate_tea_standalone>. Otherwise, you can re-deploy as usual.

  - If you provide your own custom bucket map to TEA as a standalone module, **you must ensure that your custom bucket map includes mappings for the `protected` and `public` buckets specified in your `cumulus-tf/terraform.tfvars`, otherwise Cumulus may not be able to determine the correct distribution URL for ingested files and you may encounter errors**

- **CUMULUS-2197**
  - EMS resources are now optional, and `ems_deploy` is set to `false` by default, which will delete your EMS resources.
  - If you would like to keep any deployed EMS resources, add the `ems_deploy` variable set to `true` in your `cumulus-tf/terraform.tfvars`

### BREAKING CHANGES

- **CUMULUS-2200**
  - Changes return from 303 redirect to 200 success for `Granule Inventory`'s
    `/reconciliationReport` returns.  The user (dashboard) must read the value
    of `url` from the return to get the s3SignedURL and then download the report.
- **CUMULUS-2099**
  - `meta.queues` has been removed from Cumulus core workflow messages.
  - `@cumulus/sf-sqs-report` workflow task no longer reads the reporting queue URL from `input.meta.queues.reporting` on the incoming event. Instead, it requires that the queue URL be set as the `reporting_queue_url` environment variable on the deployed Lambda.
- **CUMULUS-2111**
  - The deployment of the `thin-egress-app` module has be removed from `tf-modules/distribution`, which is a part of the `tf-modules/cumulus` module. Thus, the `thin-egress-app` module is no longer deployed for you by default. See the migration steps for details about how to add deployment for the `thin-egress-app`.
- **CUMULUS-2141**
  - The `parse-pdr` task has been updated to respect the `NODE_NAME` property in
    a PDR's `FILE_GROUP`. If a `NODE_NAME` is present, the task will query the
    Cumulus API for a provider with that host. If a provider is found, the
    output granule from the task will contain a `provider` property containing
    that provider. If `NODE_NAME` is set but a provider with that host cannot be
    found in the API, or if multiple providers are found with that same host,
    the task will fail.
  - The `queue-granules` task has been updated to expect an optional
    `granule.provider` property on each granule. If present, the granule will be
    enqueued using that provider. If not present, the task's `config.provider`
    will be used instead.
- **CUMULUS-2197**
  - EMS resources are now optional and will not be deployed by default. See migration steps for information
    about how to deploy EMS resources.

#### CODE CHANGES

- The `@cumulus/api-client.providers.getProviders` function now takes a
  `queryStringParameters` parameter which can be used to filter the providers
  which are returned
- The `@cumulus/aws-client/S3.getS3ObjectReadStreamAsync` function has been
  removed. It read the entire S3 object into memory before returning a read
  stream, which could cause Lambdas to run out of memory. Use
  `@cumulus/aws-client/S3.getObjectReadStream` instead.
- The `@cumulus/ingest/util.lookupMimeType` function now returns `undefined`
  rather than `null` if the mime type could not be found.
- The `@cumulus/ingest/lock.removeLock` function now returns `undefined`
- The `@cumulus/ingest/granule.generateMoveFileParams` function now returns
  `source: undefined` and `target :undefined` on the response object if either could not be
  determined. Previously, `null` had been returned.
- The `@cumulus/ingest/recursion.recursion` function must now be imported using
  `const { recursion } = require('@cumulus/ingest/recursion');`
- The `@cumulus/ingest/granule.getRenamedS3File` function has been renamed to
  `listVersionedObjects`
- `@cumulus/common.http` has been removed
- `@cumulus/common/http.download` has been removed

### Added

- **CUMULUS-1855**
  - Fixed SyncGranule task to return an empty granules list when given an empty
    (or absent) granules list on input, rather than throwing an exception
- **CUMULUS-1955**
  - Added `@cumulus/aws-client/S3.getObject` to get an AWS S3 object
  - Added `@cumulus/aws-client/S3.waitForObject` to get an AWS S3 object,
    retrying, if necessary
- **CUMULUS-1961**
  - Adds `startTimestamp` and `endTimestamp` parameters to endpoint
    `reconcilationReports`.  Setting these values will filter the returned
    report to cumulus data that falls within the timestamps. It also causes the
    report to be one directional, meaning cumulus is only reconciled with CMR,
    but not the other direction. The Granules will be filtered by their
    `updatedAt` values. Collections are filtered by the updatedAt time of their
    granules, i.e. Collections with granules that are updatedAt a time between
    the time parameters will be returned in the reconciliation reports.
  - Adds `startTimestamp` and `endTimestamp` parameters to create-reconciliation-reports
    lambda function. If either of these params is passed in with a value that can be
    converted to a date object, the inter-platform comparison between Cumulus and CMR will
    be one way.  That is, collections, granules, and files will be filtered by time for
    those found in Cumulus and only those compared to the CMR holdings. For the moment
    there is not enough information to change the internal consistency check, and S3 vs
    Cumulus comparisons are unchanged by the timestamps.
- **CUMULUS-1962**
  - Adds `location` as parameter to `/reconciliationReports` endpoint. Options are `S3`
    resulting in a S3 vs. Cumulus database search or `CMR` resulting in CMR vs. Cumulus database search.
- **CUMULUS-1963**
  - Adds `granuleId` as input parameter to `/reconcilationReports`
    endpoint. Limits inputs parameters to either `collectionId` or `granuleId`
    and will fail to create the report if both are provided.  Adding granuleId
    will find collections in Cumulus by granuleId and compare those one way
    with those in CMR.
  - `/reconciliationReports` now validates any input json before starting the
    async operation and the lambda handler no longer validates input
    parameters.
- **CUMULUS-1964**
  - Reports can now be filtered on provider
- **CUMULUS-1965**
  - Adds `collectionId` parameter to the `/reconcilationReports`
    endpoint. Setting this value will limit the scope of the reconcilation
    report to only the input collectionId when comparing Cumulus and
    CMR. `collectionId` is provided an array of strings e.g. `[shortname___version, shortname2___version2]`
- **CUMULUS-2107**
  - Added a new task, `update-cmr-access-constraints`, that will set access constraints in CMR Metadata.
    Currently supports UMMG-JSON and Echo10XML, where it will configure `AccessConstraints` and
    `RestrictionFlag/RestrictionComment`, respectively.
  - Added an operator doc on how to configure and run the access constraint update workflow, which will update the metadata using the new task, and then publish the updated metadata to CMR.
  - Added an operator doc on bulk operations.
- **CUMULUS-2111**
  - Added variables to `cumulus` module:
    - `tea_api_egress_log_group`
    - `tea_external_api_endpoint`
    - `tea_internal_api_endpoint`
    - `tea_rest_api_id`
    - `tea_rest_api_root_resource_id`
    - `tea_stack_name`
  - Added variables to `distribution` module:
    - `tea_api_egress_log_group`
    - `tea_external_api_endpoint`
    - `tea_internal_api_endpoint`
    - `tea_rest_api_id`
    - `tea_rest_api_root_resource_id`
    - `tea_stack_name`
- **CUMULUS-2112**
  - Added `@cumulus/api/lambdas/internal-reconciliation-report`, so create-reconciliation-report
    lambda can create `Internal` reconciliation report
- **CUMULUS-2116**
  - Added `@cumulus/api/models/granule.unpublishAndDeleteGranule` which
  unpublishes a granule from CMR and deletes it from Cumulus, but does not
  update the record to `published: false` before deletion
- **CUMULUS-2113**
  - Added Granule not found report to reports endpoint
  - Update reports to return breakdown by Granule of files both in DynamoDB and S3
- **CUMULUS-2123**
  - Added `cumulus-rds-tf` DB cluster module to `tf-modules` that adds a
    severless RDS Aurora/ PostgreSQL  database cluster to meet the PostgreSQL
    requirements for future releases.
  - Updated the default Cumulus module to take the following new required variables:
    - rds_user_access_secret_arn:
      AWS Secrets Manager secret ARN containing a JSON string of DB credentials
      (containing at least host, password, port as keys)
    - rds_security_group:
      RDS Security Group that provides connection access to the RDS cluster
  - Updated API lambdas and default ECS cluster to add them to the
    `rds_security_group` for database access
- **CUMULUS-2126**
  - The collections endpoint now writes to the RDS database
- **CUMULUS-2127**
  - Added migration to create collections relation for RDS database
- **CUMULUS-2129**
  - Added `data-migration1` Terraform module and Lambda to migrate data from Dynamo to RDS
    - Added support to Lambda for migrating collections data from Dynamo to RDS
- **CUMULUS-2155**
  - Added `rds_connection_heartbeat` to `cumulus` and `data-migration` tf
    modules.  If set to true, this diagnostic variable instructs Core's database
    code to fire off a connection 'heartbeat' query and log the timing/results
    for diagnostic purposes, and retry certain connection timeouts once.
    This option is disabled by default
- **CUMULUS-2156**
  - Support array inputs parameters for `Internal` reconciliation report
- **CUMULUS-2157**
  - Added support to `data-migration1` Lambda for migrating providers data from Dynamo to RDS
    - The migration process for providers will convert any credentials that are stored unencrypted or encrypted with an S3 keypair provider to be encrypted with a KMS key instead
- **CUMULUS-2161**
  - Rules now support an `executionNamePrefix` property. If set, any executions
    triggered as a result of that rule will use that prefix in the name of the
    execution.
  - The `QueueGranules` task now supports an `executionNamePrefix` property. Any
    executions queued by that task will use that prefix in the name of the
    execution. See the
    [example workflow](./example/cumulus-tf/discover_granules_with_execution_name_prefix_workflow.asl.json)
    for usage.
  - The `QueuePdrs` task now supports an `executionNamePrefix` config property.
    Any executions queued by that task will use that prefix in the name of the
    execution. See the
    [example workflow](./example/cumulus-tf/discover_and_queue_pdrs_with_execution_name_prefix_workflow.asl.json)
    for usage.
- **CUMULUS-2162**
  - Adds new report type to `/reconciliationReport` endpoint.  The new report
    is `Granule Inventory`. This report is a CSV file of all the granules in
    the Cumulus DB. This report will eventually replace the existing
    `granules-csv` endpoint which has been deprecated.
- **CUMULUS-2197**
  - Added `ems_deploy` variable to the `cumulus` module. This is set to false by default, except
    for our example deployment, where it is needed for integration tests.

### Changed

- Upgraded version of [TEA](https://github.com/asfadmin/thin-egress-app/) deployed with Cumulus to build 88.
- **CUMULUS-2107**
  - Updated the `applyWorkflow` functionality on the granules endpoint to take a `meta` property to pass into the workflow message.
  - Updated the `BULK_GRANULE` functionality on the granules endpoint to support the above `applyWorkflow` change.
- **CUMULUS-2111**
  - Changed `distribution_api_gateway_stage` variable for `cumulus` module to `tea_api_gateway_stage`
  - Changed `api_gateway_stage` variable for `distribution` module to `tea_api_gateway_stage`
- **CUMULUS-2224**
  - Updated `/reconciliationReport`'s file reconciliation to include `"EXTENDED METADATA"` as a valid CMR relatedUrls Type.

### Fixed

- **CUMULUS-2168**
  - Fixed issue where large number of documents (generally logs) in the
    `cumulus` elasticsearch index results in the collection granule stats
    queries failing for the collections list api endpoint
- **CUMULUS-1955**
  - Due to AWS's eventual consistency model, it was possible for PostToCMR to
    publish an earlier version of a CMR metadata file, rather than the latest
    version created in a workflow.  This fix guarantees that the latest version
    is published, as expected.
- **CUMULUS-1961**
  - Fixed `activeCollections` query only returning 10 results
- **CUMULUS-2201**
  - Fix Reconciliation Report integration test failures by waiting for collections appear
    in es list and ingesting a fake granule xml file to CMR
- **CUMULUS-2015**
  - Reduced concurrency of `QueueGranules` task. That task now has a
    `config.concurrency` option that defaults to `3`.
- **CUMULUS-2116**
  - Fixed a race condition with bulk granule delete causing deleted granules to still appear in Elasticsearch. Granules removed via bulk delete should now be removed from Elasticsearch.
- **CUMULUS-2163**
  - Remove the `public-read` ACL from the `move-granules` task
- **CUMULUS-2164**
  - Fix issue where `cumulus` index is recreated and attached to an alias if it has been previously deleted
- **CUMULUS-2195**
  - Fixed issue with redirect from `/token` not working when using a Cloudfront endpoint to access the Cumulus API with Launchpad authentication enabled. The redirect should now work properly whether you are using a plain API gateway URL or a Cloudfront endpoint pointing at an API gateway URL.
- **CUMULUS-2200**
  - Fixed issue where __in and __not queries were stripping spaces from values

### Deprecated

- **CUMULUS-1955**
  - `@cumulus/aws-client/S3.getS3Object()`
  - `@cumulus/message/Queue.getQueueNameByUrl()`
  - `@cumulus/message/Queue.getQueueName()`
- **CUMULUS-2162**
  - `@cumulus/api/endpoints/granules-csv/list()`

### Removed

- **CUMULUS-2111**
  - Removed `distribution_url` and `distribution_redirect_uri` outputs from the `cumulus` module
  - Removed variables from the `cumulus` module:
    - `distribution_url`
    - `log_api_gateway_to_cloudwatch`
    - `thin_egress_cookie_domain`
    - `thin_egress_domain_cert_arn`
    - `thin_egress_download_role_in_region_arn`
    - `thin_egress_jwt_algo`
    - `thin_egress_jwt_secret_name`
    - `thin_egress_lambda_code_dependency_archive_key`
    - `thin_egress_stack_name`
  - Removed outputs from the `distribution` module:
    - `distribution_url`
    - `internal_tea_api`
    - `rest_api_id`
    - `thin_egress_app_redirect_uri`
  - Removed variables from the `distribution` module:
    - `bucket_map_key`
    - `distribution_url`
    - `log_api_gateway_to_cloudwatch`
    - `thin_egress_cookie_domain`
    - `thin_egress_domain_cert_arn`
    - `thin_egress_download_role_in_region_arn`
    - `thin_egress_jwt_algo`
    - `thin_egress_jwt_secret_name`
    - `thin_egress_lambda_code_dependency_archive_key`
- **CUMULUS-2157**
  - Removed `providerSecretsMigration` and `verifyProviderSecretsMigration` lambdas
- Removed deprecated `@cumulus/sf-sns-report` task
- Removed code:
  - `@cumulus/aws-client/S3.calculateS3ObjectChecksum`
  - `@cumulus/aws-client/S3.getS3ObjectReadStream`
  - `@cumulus/cmrjs.getFullMetadata`
  - `@cumulus/cmrjs.getMetadata`
  - `@cumulus/common/util.isNil`
  - `@cumulus/common/util.isNull`
  - `@cumulus/common/util.isUndefined`
  - `@cumulus/common/util.lookupMimeType`
  - `@cumulus/common/util.mkdtempSync`
  - `@cumulus/common/util.negate`
  - `@cumulus/common/util.noop`
  - `@cumulus/common/util.omit`
  - `@cumulus/common/util.renameProperty`
  - `@cumulus/common/util.sleep`
  - `@cumulus/common/util.thread`
  - `@cumulus/ingest/granule.copyGranuleFile`
  - `@cumulus/ingest/granule.moveGranuleFile`
  - `@cumulus/integration-tests/api/rules.deleteRule`
  - `@cumulus/integration-tests/api/rules.getRule`
  - `@cumulus/integration-tests/api/rules.listRules`
  - `@cumulus/integration-tests/api/rules.postRule`
  - `@cumulus/integration-tests/api/rules.rerunRule`
  - `@cumulus/integration-tests/api/rules.updateRule`
  - `@cumulus/integration-tests/sfnStep.parseStepMessage`
  - `@cumulus/message/Queue.getQueueName`
  - `@cumulus/message/Queue.getQueueNameByUrl`

## v2.0.2+ Backport releases

Release v2.0.1 was the last release on the 2.0.x release series.

Changes after this version on the 2.0.x release series are limited
security/requested feature patches and will not be ported forward to future
releases unless there is a corresponding CHANGELOG entry.

For up-to-date CHANGELOG for the maintenance release branch see
[CHANGELOG.md](https://github.com/nasa/cumulus/blob/release-2.0.x/CHANGELOG.md)
from the 2.0.x branch.

For the most recent release information for the maintenance branch please see
the [release page](https://github.com/nasa/cumulus/releases)

## [v2.0.7] 2020-10-1 - [BACKPORT]

### Fixed

- CVE-2020-7720
  - Updated common `node-forge` dependency to 0.10.0 to address CVE finding

### [v2.0.6] 2020-09-25 - [BACKPORT]

### Fixed

- **CUMULUS-2168**
  - Fixed issue where large number of documents (generally logs) in the
    `cumulus` elasticsearch index results in the collection granule stats
    queries failing for the collections list api endpoint

### [v2.0.5] 2020-09-15 - [BACKPORT]

#### Added

- Added `thin_egress_stack_name` variable to `cumulus` and `distribution` Terraform modules to allow overriding the default Cloudformation stack name used for the `thin-egress-app`. **Please note that if you change/set this value for an existing deployment, it will destroy and re-create your API gateway for the `thin-egress-app`.**

#### Fixed

- Fix collection list queries. Removed fixes to collection stats, which break queries for a large number of granules.

### [v2.0.4] 2020-09-08 - [BACKPORT]

#### Changed

- Upgraded version of [TEA](https://github.com/asfadmin/thin-egress-app/) deployed with Cumulus to build 88.

### [v2.0.3] 2020-09-02 - [BACKPORT]

#### Fixed

- **CUMULUS-1961**
  - Fixed `activeCollections` query only returning 10 results

- **CUMULUS-2039**
  - Fix issue causing SyncGranules task to run out of memory on large granules

#### CODE CHANGES

- The `@cumulus/aws-client/S3.getS3ObjectReadStreamAsync` function has been
  removed. It read the entire S3 object into memory before returning a read
  stream, which could cause Lambdas to run out of memory. Use
  `@cumulus/aws-client/S3.getObjectReadStream` instead.

### [v2.0.2] 2020-08-17 - [BACKPORT]

#### CODE CHANGES

- The `@cumulus/ingest/util.lookupMimeType` function now returns `undefined`
  rather than `null` if the mime type could not be found.
- The `@cumulus/ingest/lock.removeLock` function now returns `undefined`

#### Added

- **CUMULUS-2116**
  - Added `@cumulus/api/models/granule.unpublishAndDeleteGranule` which
  unpublishes a granule from CMR and deletes it from Cumulus, but does not
  update the record to `published: false` before deletion

### Fixed

- **CUMULUS-2116**
  - Fixed a race condition with bulk granule delete causing deleted granules to still appear in Elasticsearch. Granules removed via bulk delete should now be removed from Elasticsearch.

## [v2.0.1] 2020-07-28

### Added

- **CUMULUS-1886**
  - Added `multiple sort keys` support to `@cumulus/api`
- **CUMULUS-2099**
  - `@cumulus/message/Queue.getQueueUrl` to get the queue URL specified in a Cumulus workflow message, if any.

### Fixed

- **[PR 1790](https://github.com/nasa/cumulus/pull/1790)**
  - Fixed bug with request headers in `@cumulus/launchpad-auth` causing Launchpad token requests to fail

## [v2.0.0] 2020-07-23

### BREAKING CHANGES

- Changes to the `@cumulus/api-client` package
  - The `CumulusApiClientError` class must now be imported using
    `const { CumulusApiClientError } = require('@cumulus/api-client/CumulusApiClientError')`
- The `@cumulus/sftp-client/SftpClient` class must now be imported using
  `const { SftpClient } = require('@cumulus/sftp-client');`
- Instances of `@cumulus/ingest/SftpProviderClient` no longer implicitly connect
  when `download`, `list`, or `sync` are called. You must call `connect` on the
  provider client before issuing one of those calls. Failure to do so will
  result in a "Client not connected" exception being thrown.
- Instances of `@cumulus/ingest/SftpProviderClient` no longer implicitly
  disconnect from the SFTP server when `list` is called.
- Instances of `@cumulus/sftp-client/SftpClient` must now be expclicitly closed
  by calling `.end()`
- Instances of `@cumulus/sftp-client/SftpClient` no longer implicitly connect to
  the server when `download`, `unlink`, `syncToS3`, `syncFromS3`, and `list` are
  called. You must explicitly call `connect` before calling one of those
  methods.
- Changes to the `@cumulus/common` package
  - `cloudwatch-event.getSfEventMessageObject()` now returns `undefined` if the
    message could not be found or could not be parsed. It previously returned
    `null`.
  - `S3KeyPairProvider.decrypt()` now throws an exception if the bucket
    containing the key cannot be determined.
  - `S3KeyPairProvider.decrypt()` now throws an exception if the stack cannot be
    determined.
  - `S3KeyPairProvider.encrypt()` now throws an exception if the bucket
    containing the key cannot be determined.
  - `S3KeyPairProvider.encrypt()` now throws an exception if the stack cannot be
    determined.
  - `sns-event.getSnsEventMessageObject()` now returns `undefined` if it could
    not be parsed. It previously returned `null`.
  - The `aws` module has been removed.
  - The `BucketsConfig.buckets` property is now read-only and private
  - The `test-utils.validateConfig()` function now resolves to `undefined`
    rather than `true`.
  - The `test-utils.validateInput()` function now resolves to `undefined` rather
    than `true`.
  - The `test-utils.validateOutput()` function now resolves to `undefined`
    rather than `true`.
  - The static `S3KeyPairProvider.retrieveKey()` function has been removed.
- Changes to the `@cumulus/cmrjs` package
  - `@cumulus/cmrjs.constructOnlineAccessUrl()` and
    `@cumulus/cmrjs/cmr-utils.constructOnlineAccessUrl()` previously took a
    `buckets` parameter, which was an instance of
    `@cumulus/common/BucketsConfig`. They now take a `bucketTypes` parameter,
    which is a simple object mapping bucket names to bucket types. Example:
    `{ 'private-1': 'private', 'public-1': 'public' }`
  - `@cumulus/cmrjs.reconcileCMRMetadata()` and
    `@cumulus/cmrjs/cmr-utils.reconcileCMRMetadata()` now take a **required**
    `bucketTypes` parameter, which is a simple object mapping bucket names to
    bucket types. Example: `{ 'private-1': 'private', 'public-1': 'public' }`
  - `@cumulus/cmrjs.updateCMRMetadata()` and
    `@cumulus/cmrjs/cmr-utils.updateCMRMetadata()` previously took an optional
    `inBuckets` parameter, which was an instance of
    `@cumulus/common/BucketsConfig`. They now take a **required** `bucketTypes`
    parameter, which is a simple object mapping bucket names to bucket types.
    Example: `{ 'private-1': 'private', 'public-1': 'public' }`
- The minimum supported version of all published Cumulus packages is now Node
  12.18.0
  - Tasks using the `cumuluss/cumulus-ecs-task` Docker image must be updated to
    `cumuluss/cumulus-ecs-task:1.7.0`. This can be done by updating the `image`
    property of any tasks defined using the `cumulus_ecs_service` Terraform
    module.
- Changes to `@cumulus/aws-client/S3`
  - The signature of the `getObjectSize` function has changed. It now takes a
    params object with three properties:
    - **s3**: an instance of an AWS.S3 object
    - **bucket**
    - **key**
  - The `getObjectSize` function will no longer retry if the object does not
    exist
- **CUMULUS-1861**
  - `@cumulus/message/Collections.getCollectionIdFromMessage` now throws a
    `CumulusMessageError` if `collectionName` and `collectionVersion` are missing
    from `meta.collection`.   Previously this method would return
    `'undefined___undefined'` instead
  - `@cumulus/integration-tests/addCollections` now returns an array of collections that
    were added rather than the count of added collections
- **CUMULUS-1930**
  - The `@cumulus/common/util.uuid()` function has been removed
- **CUMULUS-1955**
  - `@cumulus/aws-client/S3.multipartCopyObject` now returns an object with the
    AWS `etag` of the destination object
  - `@cumulus/ingest/S3ProviderClient.list` now sets a file object's `path`
    property to `undefined` instead of `null` when the file is at the top level
    of its bucket
  - The `sync` methods of the following classes in the `@cumulus/ingest` package
    now return an object with the AWS `s3uri` and `etag` of the destination file
    (they previously returned only a string representing the S3 URI)
    - `FtpProviderClient`
    - `HttpProviderClient`
    - `S3ProviderClient`
    - `SftpProviderClient`
- **CUMULUS-1958**
  - The following methods exported from `@cumulus/cmr-js/cmr-utils` were made
    async, and added distributionBucketMap as a parameter:
    - constructOnlineAccessUrl
    - generateFileUrl
    - reconcileCMRMetadata
    - updateCMRMetadata
- **CUMULUS-1969**
  - The `DiscoverPdrs` task now expects `provider_path` to be provided at
    `event.config.provider_path`, not `event.config.collection.provider_path`
  - `event.config.provider_path` is now a required parameter of the
    `DiscoverPdrs` task
  - `event.config.collection` is no longer a parameter to the `DiscoverPdrs`
    task
  - Collections no longer support the `provider_path` property. The tasks that
    relied on that property are now referencing `config.meta.provider_path`.
    Workflows should be updated accordingly.
- **CUMULUS-1977**
  - Moved bulk granule deletion endpoint from `/bulkDelete` to
    `/granules/bulkDelete`
- **CUMULUS-1991**
  - Updated CMR metadata generation to use "Download file.hdf" (where `file.hdf` is the filename of the given resource) as the resource description instead of "File to download"
  - CMR metadata updates now respect changes to resource descriptions (previously only changes to resource URLs were respected)

### MIGRATION STEPS

- Due to an issue with the AWS API Gateway and how the Thin Egress App Cloudformation template applies updates, you may need to redeploy your
  `thin-egress-app-EgressGateway` manually as a one time migration step.    If your deployment fails with an
  error similar to:

  ```bash
  Error: Lambda function (<stack>-tf-TeaCache) returned error: ({"errorType":"HTTPError","errorMessage":"Response code 404 (Not Found)"})
  ```

  Then follow the [AWS
  instructions](https://docs.aws.amazon.com/apigateway/latest/developerguide/how-to-deploy-api-with-console.html)
  to `Redeploy a REST API to a stage` for your egress API and re-run `terraform
  apply`.

### Added

- **CUMULUS-2081**
  - Add Integrator Guide section for onboarding
  - Add helpful tips documentation

- **CUMULUS-1902**
  - Add Common Use Cases section under Operator Docs

- **CUMULUS-2058**
  - Added `lambda_processing_role_name` as an output from the `cumulus` module
    to provide the processing role name
- **CUMULUS-1417**
  - Added a `checksumFor` property to collection `files` config. Set this
    property on a checksum file's definition matching the `regex` of the target
    file. More details in the ['Data Cookbooks
    Setup'](https://nasa.github.io/cumulus/docs/next/data-cookbooks/setup)
    documentation.
  - Added `checksumFor` validation to collections model.
- **CUMULUS-1956**
  - Added `@cumulus/earthata-login-client` package
  - The `/s3credentials` endpoint that is deployed as part of distribution now
    supports authentication using tokens created by a different application. If
    a request contains the `EDL-ClientId` and `EDL-Token` headers,
    authentication will be handled using that token rather than attempting to
    use OAuth.
  - `@cumulus/earthata-login-client.getTokenUsername()` now accepts an
    `xRequestId` argument, which will be included as the `X-Request-Id` header
    when calling Earthdata Login.
  - If the `s3Credentials` endpoint is invoked with an EDL token and an
    `X-Request-Id` header, that `X-Request-Id` header will be forwarded to
    Earthata Login.
- **CUMULUS-1957**
  - If EDL token authentication is being used, and the `EDL-Client-Name` header
    is set, `@the-client-name` will be appended to the end of the Earthdata
    Login username that is used as the `RoleSessionName` of the temporary IAM
    credentials. This value will show up in the AWS S3 server access logs.
- **CUMULUS-1958**
  - Add the ability for users to specify a `bucket_map_key` to the `cumulus`
    terraform module as an override for the default .yaml values that are passed
    to TEA by Core.    Using this option *requires* that each configured
    Cumulus 'distribution' bucket (e.g. public/protected buckets) have a single
    TEA mapping.  Multiple maps per bucket are not supported.
  - Updated Generating a distribution URL, the MoveGranules task and all CMR
    reconciliation functionality to utilize the TEA bucket map override.
  - Updated deploy process to utilize a bootstrap 'tea-map-cache' lambda that
    will, after deployment of Cumulus Core's TEA instance, query TEA for all
    protected/public buckets and generate a mapping configuration used
    internally by Core.  This object is also exposed as an output of the Cumulus
    module as `distribution_bucket_map`.
- **CUMULUS-1961**
  - Replaces DynamoDB for Elasticsearch for reconciliationReportForCumulusCMR
    comparisons between Cumulus and CMR.
- **CUMULUS-1970**
  - Created the `add-missing-file-checksums` workflow task
  - Added `@cumulus/aws-client/S3.calculateObjectHash()` function
  - Added `@cumulus/aws-client/S3.getObjectReadStream()` function
- **CUMULUS-1887**
  - Add additional fields to the granule CSV download file
- **CUMULUS-2019**
  - Add `infix` search to es query builder `@cumulus/api/es/es/queries` to
    support partial matching of the keywords

### Changed

- **CUMULUS-2032**
  - Updated @cumulus/ingest/HttpProviderClient to utilize a configuration key
    `httpListTimeout` to set the default timeout for discovery HTTP/HTTPS
    requests, and updates the default for the provider to 5 minutes (300 seconds).
  - Updated the DiscoverGranules and DiscoverPDRs tasks to utilize the updated
    configuration value if set via workflow config, and updates the default for
    these tasks to 5 minutes (300 seconds).

- **CUMULUS-176**
  - The API will now respond with a 400 status code when a request body contains
    invalid JSON. It had previously returned a 500 status code.
- **CUMULUS-1861**
  - Updates Rule objects to no longer require a collection.
  - Changes the DLQ behavior for `sfEventSqsToDbRecords` and
    `sfEventSqsToDbRecordsInputQueue`. Previously failure to write a database
    record would result in lambda success, and an error log in the CloudWatch
    logs.   The lambda has been updated to manually add a record to
    the `sfEventSqsToDbRecordsDeadLetterQueue` if the granule, execution, *or*
    pdr record fails to write, in addition to the previous error logging.
- **CUMULUS-1956**
  - The `/s3credentials` endpoint that is deployed as part of distribution now
    supports authentication using tokens created by a different application. If
    a request contains the `EDL-ClientId` and `EDL-Token` headers,
    authentication will be handled using that token rather than attempting to
    use OAuth.
- **CUMULUS-1977**
  - API endpoint POST `/granules/bulk` now returns a 202 status on a successful
    response instead of a 200 response
  - API endpoint DELETE `/granules/<granule-id>` now returns a 404 status if the
    granule record was already deleted
  - `@cumulus/api/models/Granule.update()` now returns the updated granule
    record
  - Implemented POST `/granules/bulkDelete` API endpoint to support deleting
    granules specified by ID or returned by the provided query in the request
    body. If the request is successful, the endpoint returns the async operation
    ID that has been started to remove the granules.
    - To use a query in the request body, your deployment must be
      [configured to access the Elasticsearch host for ESDIS metrics](https://nasa.github.io/cumulus/docs/additional-deployment-options/cloudwatch-logs-delivery#esdis-metrics)
      in your environment
  - Added `@cumulus/api/models/Granule.getRecord()` method to return raw record
    from DynamoDB
  - Added `@cumulus/api/models/Granule.delete()` method which handles deleting
    the granule record from DynamoDB and the granule files from S3
- **CUMULUS-1982**
  - The `globalConnectionLimit` property of providers is now optional and
    defaults to "unlimited"
- **CUMULUS-1997**
  - Added optional `launchpad` configuration to `@cumulus/hyrax-metadata-updates` task config schema.
- **CUMULUS-1991**
  - `@cumulus/cmrjs/src/cmr-utils/constructOnlineAccessUrls()` now throws an error if `cmrGranuleUrlType = "distribution"` and no distribution endpoint argument is provided
- **CUMULUS-2011**
  - Reconciliation reports are now generated within an AsyncOperation
- **CUMULUS-2016**
  - Upgrade TEA to version 79

### Fixed

- **CUMULUS-1991**
  - Added missing `DISTRIBUTION_ENDPOINT` environment variable for API lambdas. This environment variable is required for API requests to move granules.

- **CUMULUS-1961**
  - Fixed granules and executions query params not getting sent to API in granule list operation in `@cumulus/api-client`

### Deprecated

- `@cumulus/aws-client/S3.calculateS3ObjectChecksum()`
- `@cumulus/aws-client/S3.getS3ObjectReadStream()`
- `@cumulus/common/log.convertLogLevel()`
- `@cumulus/collection-config-store`
- `@cumulus/common/util.sleep()`

- **CUMULUS-1930**
  - `@cumulus/common/log.convertLogLevel()`
  - `@cumulus/common/util.isNull()`
  - `@cumulus/common/util.isUndefined()`
  - `@cumulus/common/util.negate()`
  - `@cumulus/common/util.noop()`
  - `@cumulus/common/util.isNil()`
  - `@cumulus/common/util.renameProperty()`
  - `@cumulus/common/util.lookupMimeType()`
  - `@cumulus/common/util.thread()`
  - `@cumulus/common/util.mkdtempSync()`

### Removed

- The deprecated `@cumulus/common.bucketsConfigJsonObject` function has been
  removed
- The deprecated `@cumulus/common.CollectionConfigStore` class has been removed
- The deprecated `@cumulus/common.concurrency` module has been removed
- The deprecated `@cumulus/common.constructCollectionId` function has been
  removed
- The deprecated `@cumulus/common.launchpad` module has been removed
- The deprecated `@cumulus/common.LaunchpadToken` class has been removed
- The deprecated `@cumulus/common.Semaphore` class has been removed
- The deprecated `@cumulus/common.stringUtils` module has been removed
- The deprecated `@cumulus/common/aws.cloudwatchlogs` function has been removed
- The deprecated `@cumulus/common/aws.deleteS3Files` function has been removed
- The deprecated `@cumulus/common/aws.deleteS3Object` function has been removed
- The deprecated `@cumulus/common/aws.dynamodb` function has been removed
- The deprecated `@cumulus/common/aws.dynamodbDocClient` function has been
  removed
- The deprecated `@cumulus/common/aws.getExecutionArn` function has been removed
- The deprecated `@cumulus/common/aws.headObject` function has been removed
- The deprecated `@cumulus/common/aws.listS3ObjectsV2` function has been removed
- The deprecated `@cumulus/common/aws.parseS3Uri` function has been removed
- The deprecated `@cumulus/common/aws.promiseS3Upload` function has been removed
- The deprecated `@cumulus/common/aws.recursivelyDeleteS3Bucket` function has
  been removed
- The deprecated `@cumulus/common/aws.s3CopyObject` function has been removed
- The deprecated `@cumulus/common/aws.s3ObjectExists` function has been removed
- The deprecated `@cumulus/common/aws.s3PutObject` function has been removed
- The deprecated `@cumulus/common/bucketsConfigJsonObject` function has been
  removed
- The deprecated `@cumulus/common/CloudWatchLogger` class has been removed
- The deprecated `@cumulus/common/collection-config-store.CollectionConfigStore`
  class has been removed
- The deprecated `@cumulus/common/collection-config-store.constructCollectionId`
  function has been removed
- The deprecated `@cumulus/common/concurrency.limit` function has been removed
- The deprecated `@cumulus/common/concurrency.mapTolerant` function has been
  removed
- The deprecated `@cumulus/common/concurrency.promiseUrl` function has been
  removed
- The deprecated `@cumulus/common/concurrency.toPromise` function has been
  removed
- The deprecated `@cumulus/common/concurrency.unless` function has been removed
- The deprecated `@cumulus/common/config.parseConfig` function has been removed
- The deprecated `@cumulus/common/config.resolveResource` function has been
  removed
- The deprecated `@cumulus/common/DynamoDb.get` function has been removed
- The deprecated `@cumulus/common/DynamoDb.scan` function has been removed
- The deprecated `@cumulus/common/FieldPattern` class has been removed
- The deprecated `@cumulus/common/launchpad.getLaunchpadToken` function has been
  removed
- The deprecated `@cumulus/common/launchpad.validateLaunchpadToken` function has
  been removed
- The deprecated `@cumulus/common/LaunchpadToken` class has been removed
- The deprecated `@cumulus/common/message.buildCumulusMeta` function has been
  removed
- The deprecated `@cumulus/common/message.buildQueueMessageFromTemplate`
  function has been removed
- The deprecated `@cumulus/common/message.getCollectionIdFromMessage` function
  has been removed
- The deprecated `@cumulus/common/message.getMaximumExecutions` function has
  been removed
- The deprecated `@cumulus/common/message.getMessageExecutionArn` function has
  been removed
- The deprecated `@cumulus/common/message.getMessageExecutionName` function has
  been removed
- The deprecated `@cumulus/common/message.getMessageFromTemplate` function has
  been removed
- The deprecated `@cumulus/common/message.getMessageGranules` function has been
  removed
- The deprecated `@cumulus/common/message.getMessageStateMachineArn` function
  has been removed
- The deprecated `@cumulus/common/message.getQueueName` function has been
  removed
- The deprecated `@cumulus/common/message.getQueueNameByUrl` function has been
  removed
- The deprecated `@cumulus/common/message.hasQueueAndExecutionLimit` function
  has been removed
- The deprecated `@cumulus/common/Semaphore` class has been removed
- The deprecated `@cumulus/common/string.globalReplace` functon has been removed
- The deprecated `@cumulus/common/string.isNonEmptyString` functon has been
  removed
- The deprecated `@cumulus/common/string.isValidHostname` functon has been
  removed
- The deprecated `@cumulus/common/string.match` functon has been removed
- The deprecated `@cumulus/common/string.matches` functon has been removed
- The deprecated `@cumulus/common/string.replace` functon has been removed
- The deprecated `@cumulus/common/string.toLower` functon has been removed
- The deprecated `@cumulus/common/string.toUpper` functon has been removed
- The deprecated `@cumulus/common/testUtils.getLocalstackEndpoint` function has been removed
- The deprecated `@cumulus/common/util.setErrorStack` function has been removed
- The `@cumulus/common/util.uuid` function has been removed
- The deprecated `@cumulus/common/workflows.getWorkflowArn` function has been
  removed
- The deprecated `@cumulus/common/workflows.getWorkflowFile` function has been
  removed
- The deprecated `@cumulus/common/workflows.getWorkflowList` function has been
  removed
- The deprecated `@cumulus/common/workflows.getWorkflowTemplate` function has
  been removed
- `@cumulus/aws-client/StepFunctions.toSfnExecutionName()`
- `@cumulus/aws-client/StepFunctions.fromSfnExecutionName()`
- `@cumulus/aws-client/StepFunctions.getExecutionArn()`
- `@cumulus/aws-client/StepFunctions.getExecutionUrl()`
- `@cumulus/aws-client/StepFunctions.getStateMachineArn()`
- `@cumulus/aws-client/StepFunctions.pullStepFunctionEvent()`
- `@cumulus/common/test-utils/throttleOnce()`
- `@cumulus/integration-tests/api/distribution.invokeApiDistributionLambda()`
- `@cumulus/integration-tests/api/distribution.getDistributionApiRedirect()`
- `@cumulus/integration-tests/api/distribution.getDistributionApiFileStream()`

## [v1.24.0] 2020-06-03

### BREAKING CHANGES

- **CUMULUS-1969**
  - The `DiscoverPdrs` task now expects `provider_path` to be provided at
    `event.config.provider_path`, not `event.config.collection.provider_path`
  - `event.config.provider_path` is now a required parameter of the
    `DiscoverPdrs` task
  - `event.config.collection` is no longer a parameter to the `DiscoverPdrs`
    task
  - Collections no longer support the `provider_path` property. The tasks that
    relied on that property are now referencing `config.meta.provider_path`.
    Workflows should be updated accordingly.

- **CUMULUS-1997**
  - `@cumulus/cmr-client/CMRSearchConceptQueue` parameters have been changed to take a `cmrSettings` object containing clientId, provider, and auth information. This can be generated using `@cumulus/cmrjs/cmr-utils/getCmrSettings`. The `cmrEnvironment` variable has been removed.

### Added

- **CUMULUS-1800**
  - Added task configuration setting named `syncChecksumFiles` to the
    SyncGranule task. This setting is `false` by default, but when set to
    `true`, all checksum files associated with data files that are downloaded
    will be downloaded as well.
- **CUMULUS-1952**
  - Updated HTTP(S) provider client to accept username/password for Basic authorization. This change adds support for Basic Authorization such as Earthdata login redirects to ingest (i.e. as implemented in SyncGranule), but not to discovery (i.e. as implemented in DiscoverGranules). Discovery still expects the provider's file system to be publicly accessible, but not the individual files and their contents.
  - **NOTE**: Using this in combination with the HTTP protocol may expose usernames and passwords to intermediary network entities. HTTPS is highly recommended.
- **CUMULUS-1997**
  - Added optional `launchpad` configuration to `@cumulus/hyrax-metadata-updates` task config schema.

### Fixed

- **CUMULUS-1997**
  - Updated all CMR operations to use configured authentication scheme
- **CUMULUS-2010**
  - Updated `@cumulus/api/launchpadSaml` to support multiple userGroup attributes from the SAML response

## [v1.23.2] 2020-05-22

### BREAKING CHANGES

- Updates to the Cumulus archive API:
  - All endpoints now return a `401` response instead of a `403` for any request where the JWT passed as a Bearer token is invalid.
  - POST `/refresh` and DELETE `/token/<token>` endpoints now return a `401` response for requests with expired tokens

- **CUMULUS-1894**
  - `@cumulus/ingest/granule.handleDuplicateFile()`
    - The `copyOptions` parameter has been removed
    - An `ACL` parameter has been added
  - `@cumulus/ingest/granule.renameS3FileWithTimestamp()`
    - Now returns `undefined`

- **CUMULUS-1896**
  Updated all Cumulus core lambdas to utilize the new message adapter streaming interface via [cumulus-message-adapter-js v1.2.0](https://github.com/nasa/cumulus-message-adapter-js/releases/tag/v1.2.0).   Users of this version of Cumulus (or later) must utilize version 1.3.0 or greater of the [cumulus-message-adapter](https://github.com/nasa/cumulus-message-adapter) to support core lambdas.

- **CUMULUS-1912**
  - `@cumulus/api` reconciliationReports list endpoint returns a list of reconciliationReport records instead of S3Uri.

- **CUMULUS-1969**
  - The `DiscoverGranules` task now expects `provider_path` to be provided at
    `event.config.provider_path`, not `event.config.collection.provider_path`
  - `config.provider_path` is now a required parameter of the `DiscoverGranules`
    task

### MIGRATION STEPS

- To take advantage of the new TTL-based access token expiration implemented in CUMULUS-1777 (see notes below) and clear out existing records in your access tokens table, do the following:
  1. Log out of any active dashboard sessions
  2. Use the AWS console or CLI to delete your `<prefix>-AccessTokensTable` DynamoDB table
  3. [Re-deploy your `data-persistence` module](https://nasa.github.io/cumulus/docs/deployment/upgrade-readme#update-data-persistence-resources), which should re-create the `<prefix>-AccessTokensTable` DynamoDB table
  4. Return to using the Cumulus API/dashboard as normal
- This release requires the Cumulus Message Adapter layer deployed with Cumulus Core to be at least 1.3.0, as the core lambdas have updated to [cumulus-message-adapter-js v1.2.0](https://github.com/nasa/cumulus-message-adapter-js/releases/tag/v1.2.0) and the new CMA interface.  As a result, users should:
  1. Follow the [Cumulus Message Adapter (CMA) deployment instructions](https://nasa.github.io/cumulus/docs/deployment/deployment-readme#deploy-the-cumulus-message-adapter-layer) and install a CMA layer version >=1.3.0
  2. If you are using any custom Node.js Lambdas in your workflows **and** the Cumulus CMA layer/`cumulus-message-adapter-js`, you must update your lambda to use [cumulus-message-adapter-js v1.2.0](https://github.com/nasa/cumulus-message-adapter-js/releases/tag/v1.2.0) and follow the migration instructions in the release notes. Prior versions of `cumulus-message-adapter-js` are not compatible with CMA >= 1.3.0.
- Migrate existing s3 reconciliation report records to database (CUMULUS-1911):
  - After update your `data persistence` module and Cumulus resources, run the command:

  ```bash
  ./node_modules/.bin/cumulus-api migrate --stack `<your-terraform-deployment-prefix>` --migrationVersion migration5
  ```

### Added

- Added a limit for concurrent Elasticsearch requests when doing an index from database operation
- Added the `es_request_concurrency` parameter to the archive and cumulus Terraform modules

- **CUMULUS-1995**
  - Added the `es_index_shards` parameter to the archive and cumulus Terraform modules to configure the number of shards for the ES index
    - If you have an existing ES index, you will need to [reindex](https://nasa.github.io/cumulus-api/#reindex) and then [change index](https://nasa.github.io/cumulus-api/#change-index) to take advantage of shard updates

- **CUMULUS-1894**
  - Added `@cumulus/aws-client/S3.moveObject()`

- **CUMULUS-1911**
  - Added ReconciliationReports table
  - Updated CreateReconciliationReport lambda to save Reconciliation Report records to database
  - Updated dbIndexer and IndexFromDatabase lambdas to index Reconciliation Report records to Elasticsearch
  - Added migration_5 to migrate existing s3 reconciliation report records to database and Elasticsearch
  - Updated `@cumulus/api` package, `tf-modules/archive` and `tf-modules/data-persistence` Terraform modules

- **CUMULUS-1916**
  - Added util function for seeding reconciliation reports when running API locally in dashboard

### Changed

- **CUMULUS-1777**
  - The `expirationTime` property is now a **required field** of the access tokens model.
  - Updated the `AccessTokens` table to set a [TTL](https://docs.aws.amazon.com/amazondynamodb/latest/developerguide/howitworks-ttl.html) on the `expirationTime` field in `tf-modules/data-persistence/dynamo.tf`. As a result, access token records in this table whose `expirationTime` has passed should be **automatically deleted by DynamoDB**.
  - Updated all code creating access token records in the Dynamo `AccessTokens` table to set the `expirationTime` field value in seconds from the epoch.
- **CUMULUS-1912**
  - Updated reconciliationReports endpoints to query against Elasticsearch, delete report from both database and s3
  - Added `@cumulus/api-client/reconciliationReports`
- **CUMULUS-1999**
  - Updated `@cumulus/common/util.deprecate()` so that only a single deprecation notice is printed for each name/version combination

### Fixed

- **CUMULUS-1894**
  - The `SyncGranule` task can now handle files larger than 5 GB
- **CUMULUS-1987**
  - `Remove granule from CMR` operation in `@cumulus/api` now passes token to CMR when fetching granule metadata, allowing removal of private granules
- **CUMULUS-1993**
  - For a given queue, the `sqs-message-consumer` Lambda will now only schedule workflows for rules matching the queue **and the collection information in each queue message (if any)**
    - The consumer also now only reads each queue message **once per Lambda invocation**, whereas previously each message was read **once per queue rule per Lambda invocation**
  - Fixed bug preventing the deletion of multiple SNS rules that share the same SNS topic

### Deprecated

- **CUMULUS-1894**
  - `@cumulus/ingest/granule.copyGranuleFile()`
  - `@cumulus/ingest/granule.moveGranuleFile()`

- **CUMULUS-1987** - Deprecated the following functions:
  - `@cumulus/cmrjs/getMetadata(cmrLink)` -> `@cumulus/cmr-client/CMR.getGranuleMetadata(cmrLink)`
  - `@cumulus/cmrjs/getFullMetadata(cmrLink)`

## [v1.22.1] 2020-05-04

**Note**: v1.22.0 was not released as a package due to npm/release concerns.  Users upgrading to 1.22.x should start with 1.22.1

### Added

- **CUMULUS-1894**
  - Added `@cumulus/aws-client/S3.multipartCopyObject()`
- **CUMULUS-408**
  - Added `certificateUri` field to provider schema. This optional field allows operators to specify an S3 uri to a CA bundle to use for HTTPS requests.
- **CUMULUS-1787**
  - Added `collections/active` endpoint for returning collections with active granules in `@cumulus/api`
- **CUMULUS-1799**
  - Added `@cumulus/common/stack.getBucketsConfigKey()` to return the S3 key for the buckets config object
  - Added `@cumulus/common/workflows.getWorkflowFileKey()` to return the S3 key for a workflow definition object
  - Added `@cumulus/common/workflows.getWorkflowsListKeyPrefix()` to return the S3 key prefix for objects containing workflow definitions
  - Added `@cumulus/message` package containing utilities for building and parsing Cumulus messages
- **CUMULUS-1850**
  - Added `@cumulus/aws-client/Kinesis.describeStream()` to get a Kinesis stream description
- **CUMULUS-1853**
  - Added `@cumulus/integration-tests/collections.createCollection()`
  - Added `@cumulus/integration-tests/executions.findExecutionArn()`
  - Added `@cumulus/integration-tests/executions.getExecutionWithStatus()`
  - Added `@cumulus/integration-tests/granules.getGranuleWithStatus()`
  - Added `@cumulus/integration-tests/providers.createProvider()`
  - Added `@cumulus/integration-tests/rules.createOneTimeRule()`

### Changed

- **CUMULUS-1682**
  - Moved all `@cumulus/ingest/parse-pdr` code into the `parse-pdr` task as it had become tightly coupled with that task's handler and was not used anywhere else. Unit tests also restored.
- **CUMULUS-1820**
  - Updated the Thin Egress App module used in `tf-modules/distribution/main.tf` to build 74. [See the release notes](https://github.com/asfadmin/thin-egress-app/releases/tag/tea-build.74).
- **CUMULUS-1852**
  - Updated POST endpoints for `/collections`, `/providers`, and `/rules` to log errors when returning a 500 response
  - Updated POST endpoint for `/collections`:
    - Return a 400 response when the `name` or `version` fields are missing
    - Return a 409 response if the collection already exists
    - Improved error messages to be more explicit
  - Updated POST endpoint for `/providers`:
    - Return a 400 response if the `host` field value is invalid
    - Return a 409 response if the provider already exists
  - Updated POST endpoint for `/rules`:
    - Return a 400 response if rule `name` is invalid
    - Return a 400 response if rule `type` is invalid
- **CUMULUS-1891**
  - Updated the following endpoints using async operations to return a 503 error if the ECS task  cannot be started and a 500 response for a non-specific error:
    - POST `/replays`
    - POST `/bulkDelete`
    - POST `/elasticsearch/index-from-database`
    - POST `/granules/bulk`

### Fixed

- **CUMULUS-408**
  - Fixed HTTPS discovery and ingest.

- **CUMULUS-1850**
  - Fixed a bug in Kinesis event processing where the message consumer would not properly filter available rules based on the collection information in the event and the Kinesis stream ARN

- **CUMULUS-1853**
  - Fixed a bug where attempting to create a rule containing a payload property
    would fail schema validation.

- **CUMULUS-1854**
  - Rule schema is validated before starting workflows or creating event source mappings

- **CUMULUS-1974**
  - Fixed @cumulus/api webpack config for missing underscore object due to underscore update

- **CUMULUS-2210**
  - Fixed `cmr_oauth_provider` variable not being propogated to reconciliation reports

### Deprecated

- **CUMULUS-1799** - Deprecated the following code. For cases where the code was moved into another package, the new code location is noted:
  - `@cumulus/aws-client/StepFunctions.fromSfnExecutionName()`
  - `@cumulus/aws-client/StepFunctions.toSfnExecutionName()`
  - `@cumulus/aws-client/StepFunctions.getExecutionArn()` -> `@cumulus/message/Executions.buildExecutionArn()`
  - `@cumulus/aws-client/StepFunctions.getExecutionUrl()` -> `@cumulus/message/Executions.getExecutionUrlFromArn()`
  - `@cumulus/aws-client/StepFunctions.getStateMachineArn()` -> `@cumulus/message/Executions.getStateMachineArnFromExecutionArn()`
  - `@cumulus/aws-client/StepFunctions.pullStepFunctionEvent()` -> `@cumulus/message/StepFunctions.pullStepFunctionEvent()`
  - `@cumulus/common/bucketsConfigJsonObject()`
  - `@cumulus/common/CloudWatchLogger`
  - `@cumulus/common/collection-config-store/CollectionConfigStore` -> `@cumulus/collection-config-store`
  - `@cumulus/common/collection-config-store.constructCollectionId()` -> `@cumulus/message/Collections.constructCollectionId`
  - `@cumulus/common/concurrency.limit()`
  - `@cumulus/common/concurrency.mapTolerant()`
  - `@cumulus/common/concurrency.promiseUrl()`
  - `@cumulus/common/concurrency.toPromise()`
  - `@cumulus/common/concurrency.unless()`
  - `@cumulus/common/config.buildSchema()`
  - `@cumulus/common/config.parseConfig()`
  - `@cumulus/common/config.resolveResource()`
  - `@cumulus/common/config.resourceToArn()`
  - `@cumulus/common/FieldPattern`
  - `@cumulus/common/launchpad.getLaunchpadToken()` -> `@cumulus/launchpad-auth/index.getLaunchpadToken()`
  - `@cumulus/common/LaunchpadToken` -> `@cumulus/launchpad-auth/LaunchpadToken`
  - `@cumulus/common/launchpad.validateLaunchpadToken()` -> `@cumulus/launchpad-auth/index.validateLaunchpadToken()`
  - `@cumulus/common/message.buildCumulusMeta()` -> `@cumulus/message/Build.buildCumulusMeta()`
  - `@cumulus/common/message.buildQueueMessageFromTemplate()` -> `@cumulus/message/Build.buildQueueMessageFromTemplate()`
  - `@cumulus/common/message.getCollectionIdFromMessage()` -> `@cumulus/message/Collections.getCollectionIdFromMessage()`
  - `@cumulus/common/message.getMessageExecutionArn()` -> `@cumulus/message/Executions.getMessageExecutionArn()`
  - `@cumulus/common/message.getMessageExecutionName()` -> `@cumulus/message/Executions.getMessageExecutionName()`
  - `@cumulus/common/message.getMaximumExecutions()` -> `@cumulus/message/Queue.getMaximumExecutions()`
  - `@cumulus/common/message.getMessageFromTemplate()`
  - `@cumulus/common/message.getMessageStateMachineArn()` -> `@cumulus/message/Executions.getMessageStateMachineArn()`)
  - `@cumulus/common/message.getMessageGranules()` -> `@cumulus/message/Granules.getMessageGranules()`
  - `@cumulus/common/message.getQueueNameByUrl()` -> `@cumulus/message/Queue.getQueueNameByUrl()`
  - `@cumulus/common/message.getQueueName()` -> `@cumulus/message/Queue.getQueueName()`)
  - `@cumulus/common/message.hasQueueAndExecutionLimit()` -> `@cumulus/message/Queue.hasQueueAndExecutionLimit()`
  - `@cumulus/common/Semaphore`
  - `@cumulus/common/test-utils.throttleOnce()`
  - `@cumulus/common/workflows.getWorkflowArn()`
  - `@cumulus/common/workflows.getWorkflowFile()`
  - `@cumulus/common/workflows.getWorkflowList()`
  - `@cumulus/common/workflows.getWorkflowTemplate()`
  - `@cumulus/integration-tests/sfnStep/SfnStep.parseStepMessage()` -> `@cumulus/message/StepFunctions.parseStepMessage()`
- **CUMULUS-1858** - Deprecated the following functions.
  - `@cumulus/common/string.globalReplace()`
  - `@cumulus/common/string.isNonEmptyString()`
  - `@cumulus/common/string.isValidHostname()`
  - `@cumulus/common/string.match()`
  - `@cumulus/common/string.matches()`
  - `@cumulus/common/string.replace()`
  - `@cumulus/common/string.toLower()`
  - `@cumulus/common/string.toUpper()`

### Removed

- **CUMULUS-1799**: Deprecated code removals:
  - Removed from `@cumulus/common/aws`:
    - `pullStepFunctionEvent()`
  - Removed `@cumulus/common/sfnStep`
  - Removed `@cumulus/common/StepFunctions`

## [v1.21.0] 2020-03-30

### PLEASE NOTE

- **CUMULUS-1762**: the `messageConsumer` for `sns` and `kinesis`-type rules now fetches
  the collection information from the message. You should ensure that your rule's collection
  name and version match what is in the message for these ingest messages to be processed.
  If no matching rule is found, an error will be thrown and logged in the
  `messageConsumer` Lambda function's log group.

### Added

- **CUMULUS-1629**`
  - Updates discover-granules task to respect/utilize duplicateHandling configuration such that
    - skip:               Duplicates will be filtered from the granule list
    - error:              Duplicates encountered will result in step failure
    - replace, version:   Duplicates will be ignored and handled as normal.
  - Adds a new copy of the API lambda `PrivateApiLambda()` which is configured to not require authentication. This Lambda is not connected to an API gateway
  - Adds `@cumulus/api-client` with functions for use by workflow lambdas to call the API when needed

- **CUMULUS-1732**
  - Added Python task/activity workflow and integration test (`PythonReferenceSpec`) to test `cumulus-message-adapter-python`and `cumulus-process-py` integration.
- **CUMULUS-1795**
  - Added an IAM policy on the Cumulus EC2 creation to enable SSM when the `deploy_to_ngap` flag is true

### Changed

- **CUMULUS-1762**
  - the `messageConsumer` for `sns` and `kinesis`-type rules now fetches the collection
    information from the message.

### Deprecated

- **CUMULUS-1629**
  - Deprecate `granulesApi`, `rulesApi`, `emsApi`, `executionsAPI` from `@cumulus/integration-test/api` in favor of code moved to `@cumulus/api-client`

### Removed

- **CUMULUS-1799**: Deprecated code removals
  - Removed deprecated method `@cumulus/api/models/Granule.createGranulesFromSns()`
  - Removed deprecated method `@cumulus/api/models/Granule.removeGranuleFromCmr()`
  - Removed from `@cumulus/common/aws`:
    - `apigateway()`
    - `buildS3Uri()`
    - `calculateS3ObjectChecksum()`
    - `cf()`
    - `cloudwatch()`
    - `cloudwatchevents()`
    - `cloudwatchlogs()`
    - `createAndWaitForDynamoDbTable()`
    - `createQueue()`
    - `deleteSQSMessage()`
    - `describeCfStackResources()`
    - `downloadS3File()`
    - `downloadS3Files()`
    - `DynamoDbSearchQueue` class
    - `dynamodbstreams()`
    - `ec2()`
    - `ecs()`
    - `fileExists()`
    - `findResourceArn()`
    - `fromSfnExecutionName()`
    - `getFileBucketAndKey()`
    - `getJsonS3Object()`
    - `getQueueUrl()`
    - `getObjectSize()`
    - `getS3ObjectReadStream()`
    - `getSecretString()`
    - `getStateMachineArn()`
    - `headObject()`
    - `isThrottlingException()`
    - `kinesis()`
    - `lambda()`
    - `listS3Objects()`
    - `promiseS3Upload()`
    - `publishSnsMessage()`
    - `putJsonS3Object()`
    - `receiveSQSMessages()`
    - `s3CopyObject()`
    - `s3GetObjectTagging()`
    - `s3Join()`
    - `S3ListObjectsV2Queue` class
    - `s3TagSetToQueryString()`
    - `s3PutObjectTagging()`
    - `secretsManager()`
    - `sendSQSMessage()`
    - `sfn()`
    - `sns()`
    - `sqs()`
    - `sqsQueueExists()`
    - `toSfnExecutionName()`
    - `uploadS3FileStream()`
    - `uploadS3Files()`
    - `validateS3ObjectChecksum()`
  - Removed `@cumulus/common/CloudFormationGateway` class
  - Removed `@cumulus/common/concurrency/Mutex` class
  - Removed `@cumulus/common/errors`
  - Removed `@cumulus/common/sftp`
  - Removed `@cumulus/common/string.unicodeEscape`
  - Removed `@cumulus/cmrjs/cmr-utils.getGranuleId()`
  - Removed `@cumulus/cmrjs/cmr-utils.getCmrFiles()`
  - Removed `@cumulus/cmrjs/cmr/CMR` class
  - Removed `@cumulus/cmrjs/cmr/CMRSearchConceptQueue` class
  - Removed `@cumulus/cmrjs/utils.getHost()`
  - Removed `@cumulus/cmrjs/utils.getIp()`
  - Removed `@cumulus/cmrjs/utils.hostId()`
  - Removed `@cumulus/cmrjs/utils/ummVersion()`
  - Removed `@cumulus/cmrjs/utils.updateToken()`
  - Removed `@cumulus/cmrjs/utils.validateUMMG()`
  - Removed `@cumulus/ingest/aws.getEndpoint()`
  - Removed `@cumulus/ingest/aws.getExecutionUrl()`
  - Removed `@cumulus/ingest/aws/invoke()`
  - Removed `@cumulus/ingest/aws/CloudWatch` class
  - Removed `@cumulus/ingest/aws/ECS` class
  - Removed `@cumulus/ingest/aws/Events` class
  - Removed `@cumulus/ingest/aws/SQS` class
  - Removed `@cumulus/ingest/aws/StepFunction` class
  - Removed `@cumulus/ingest/util.normalizeProviderPath()`
  - Removed `@cumulus/integration-tests/index.listCollections()`
  - Removed `@cumulus/integration-tests/index.listProviders()`
  - Removed `@cumulus/integration-tests/index.rulesList()`
  - Removed `@cumulus/integration-tests/api/api.addCollectionApi()`

## [v1.20.0] 2020-03-12

### BREAKING CHANGES

- **CUMULUS-1714**
  - Changed the format of the message sent to the granule SNS Topic. Message includes the granule record under `record` and the type of event under `event`. Messages with `deleted` events will have the record that was deleted with a `deletedAt` timestamp. Options for `event` are `Create | Update | Delete`
- **CUMULUS-1769** - `deploy_to_ngap` is now a **required** variable for the `tf-modules/cumulus` module. **For those deploying to NGAP environments, this variable should always be set to `true`.**

### Notable changes

- **CUMULUS-1739** - You can now exclude Elasticsearch from your `tf-modules/data-persistence` deployment (via `include_elasticsearch = false`) and your `tf-modules/cumulus` module will still deploy successfully.

- **CUMULUS-1769** - If you set `deploy_to_ngap = true` for the `tf-modules/archive` Terraform module, **you can only deploy your archive API gateway as `PRIVATE`**, not `EDGE`.

### Added

- Added `@cumulus/aws-client/S3.getS3ObjectReadStreamAsync()` to deal with S3 eventual consistency issues by checking for the existence an S3 object with retries before getting a readable stream for that object.
- **CUMULUS-1769**
  - Added `deploy_to_ngap` boolean variable for the `tf-modules/cumulus` and `tf-modules/archive` Terraform modules. This variable is required. **For those deploying to NGAP environments, this variable should always be set to `true`.**
- **HYRAX-70**
  - Add the hyrax-metadata-update task

### Changed

- [`AccessToken.get()`](https://github.com/nasa/cumulus/blob/master/packages/api/models/access-tokens.js) now enforces [strongly consistent reads from DynamoDB](https://docs.aws.amazon.com/amazondynamodb/latest/developerguide/HowItWorks.ReadConsistency.html)
- **CUMULUS-1739**
  - Updated `tf-modules/data-persistence` to make Elasticsearch alarm resources and outputs conditional on the `include_elasticsearch` variable
  - Updated `@cumulus/aws-client/S3.getObjectSize` to include automatic retries for any failures from `S3.headObject`
- **CUMULUS-1784**
  - Updated `@cumulus/api/lib/DistributionEvent.remoteIP()` to parse the IP address in an S3 access log from the `A-sourceip` query parameter if present, otherwise fallback to the original parsing behavior.
- **CUMULUS-1768**
  - The `stats/summary` endpoint reports the distinct collections for the number of granules reported

### Fixed

- **CUMULUS-1739** - Fixed the `tf-modules/cumulus` and `tf-modules/archive` modules to make these Elasticsearch variables truly optional:
  - `elasticsearch_domain_arn`
  - `elasticsearch_hostname`
  - `elasticsearch_security_group_id`

- **CUMULUS-1768**
  - Fixed the `stats/` endpoint so that data is correctly filtered by timestamp and `processingTime` is calculated correctly.

- **CUMULUS-1769**
  - In the `tf-modules/archive` Terraform module, the `lifecycle` block ignoring changes to the `policy` of the archive API gateway is now only enforced if `deploy_to_ngap = true`. This fixes a bug where users deploying outside of NGAP could not update their API gateway's resource policy when going from `PRIVATE` to `EDGE`, preventing their API from being accessed publicly.

- **CUMULUS-1775**
  - Fix/update api endpoint to use updated google auth endpoints such that it will work with new accounts

### Removed

- **CUMULUS-1768**
  - Removed API endpoints `stats/histogram` and `stats/average`. All advanced stats needs should be acquired from Cloud Metrics or similarly configured ELK stack.

## [v1.19.0] 2020-02-28

### BREAKING CHANGES

- **CUMULUS-1736**
  - The `@cumulus/discover-granules` task now sets the `dataType` of discovered
    granules based on the `name` of the configured collection, not the
    `dataType`.
  - The config schema of the `@cumulus/discover-granules` task now requires that
    collections contain a `version`.
  - The `@cumulus/sync-granule` task will set the `dataType` and `version` of a
    granule based on the configured collection if those fields are not already
    set on the granule. Previously it was using the `dataType` field of the
    configured collection, then falling back to the `name` field of the
    collection. This update will just use the `name` field of the collection to
    set the `dataType` field of the granule.

- **CUMULUS-1446**
  - Update the `@cumulus/integration-tests/api/executions.getExecution()`
    function to parse the response and return the execution, rather than return
    the full API response.

- **CUMULUS-1672**
  - The `cumulus` Terraform module in previous releases set a
    `Deployment = var.prefix` tag on all resources that it managed. In this
    release, a `tags` input variable has been added to the `cumulus` Terraform
    module to allow resource tagging to be customized. No default tags will be
    applied to Cumulus-managed resources. To replicate the previous behavior,
    set `tags = { Deployment: var.prefix }` as an input variable for the
    `cumulus` Terraform module.

- **CUMULUS-1684 Migration Instructions**
  - In previous releases, a provider's username and password were encrypted
    using a custom encryption library. That has now been updated to use KMS.
    This release includes a Lambda function named
    `<prefix>-ProviderSecretsMigration`, which will re-encrypt existing
    provider credentials to use KMS. After this release has been deployed, you
    will need to manually invoke that Lambda function using either the AWS CLI
    or AWS Console. It should only need to be successfully run once.
  - Future releases of Cumulus will invoke a
    `<prefix>-VerifyProviderSecretsMigration` Lambda function as part of the
    deployment, which will cause the deployment to fail if the migration
    Lambda has not been run.

- **CUMULUS-1718**
  - The `@cumulus/sf-sns-report` task for reporting mid-workflow updates has been retired.
  This task was used as the `PdrStatusReport` task in our ParsePdr example workflow.
  If you have a ParsePdr or other workflow using this task, use `@cumulus/sf-sqs-report` instead.
  Trying to deploy the old task will result in an error as the cumulus module no longer exports `sf_sns_report_task`.
  - Migration instruction: In your workflow definition, for each step using the old task change:
  `"Resource": "${module.cumulus.sf_sns_report_task.task_arn}"`
  to
  `"Resource": "${module.cumulus.sf_sqs_report_task.task_arn}"`

- **CUMULUS-1755**
  - The `thin_egress_jwt_secret_name` variable for the `tf-modules/cumulus` Terraform module is now **required**. This variable is passed on to the Thin Egress App in `tf-modules/distribution/main.tf`, which uses the keys stored in the secret to sign JWTs. See the [Thin Egress App documentation on how to create a value for this secret](https://github.com/asfadmin/thin-egress-app#setting-up-the-jwt-cookie-secrets).

### Added

- **CUMULUS-1446**
  - Add `@cumulus/common/FileUtils.readJsonFile()` function
  - Add `@cumulus/common/FileUtils.readTextFile()` function
  - Add `@cumulus/integration-tests/api/collections.createCollection()` function
  - Add `@cumulus/integration-tests/api/collections.deleteCollection()` function
  - Add `@cumulus/integration-tests/api/collections.getCollection()` function
  - Add `@cumulus/integration-tests/api/providers.getProvider()` function
  - Add `@cumulus/integration-tests/index.getExecutionOutput()` function
  - Add `@cumulus/integration-tests/index.loadCollection()` function
  - Add `@cumulus/integration-tests/index.loadProvider()` function
  - Add `@cumulus/integration-tests/index.readJsonFilesFromDir()` function

- **CUMULUS-1672**
  - Add a `tags` input variable to the `archive` Terraform module
  - Add a `tags` input variable to the `cumulus` Terraform module
  - Add a `tags` input variable to the `cumulus_ecs_service` Terraform module
  - Add a `tags` input variable to the `data-persistence` Terraform module
  - Add a `tags` input variable to the `distribution` Terraform module
  - Add a `tags` input variable to the `ingest` Terraform module
  - Add a `tags` input variable to the `s3-replicator` Terraform module

- **CUMULUS-1707**
  - Enable logrotate on ECS cluster

- **CUMULUS-1684**
  - Add a `@cumulus/aws-client/KMS` library of KMS-related functions
  - Add `@cumulus/aws-client/S3.getTextObject()`
  - Add `@cumulus/sftp-client` package
  - Create `ProviderSecretsMigration` Lambda function
  - Create `VerifyProviderSecretsMigration` Lambda function

- **CUMULUS-1548**
  - Add ability to put default Cumulus logs in Metrics' ELK stack
  - Add ability to add custom logs to Metrics' ELK Stack

- **CUMULUS-1702**
  - When logs are sent to Metrics' ELK stack, the logs endpoints will return results from there

- **CUMULUS-1459**
  - Async Operations are indexed in Elasticsearch
  - To index any existing async operations you'll need to perform an index from
    database function.

- **CUMULUS-1717**
  - Add `@cumulus/aws-client/deleteAndWaitForDynamoDbTableNotExists`, which
    deletes a DynamoDB table and waits to ensure the table no longer exists
  - Added `publishGranules` Lambda to handle publishing granule messages to SNS when granule records are written to DynamoDB
  - Added `@cumulus/api/models/Granule.storeGranulesFromCumulusMessage` to store granules from a Cumulus message to DynamoDB

- **CUMULUS-1718**
  - Added `@cumulus/sf-sqs-report` task to allow mid-workflow reporting updates.
  - Added `stepfunction_event_reporter_queue_url` and `sf_sqs_report_task` outputs to the `cumulus` module.
  - Added `publishPdrs` Lambda to handle publishing PDR messages to SNS when PDR records are written to DynamoDB.
  - Added `@cumulus/api/models/Pdr.storePdrFromCumulusMessage` to store PDRs from a Cumulus message to DynamoDB.
  - Added `@cumulus/aws-client/parseSQSMessageBody` to parse an SQS message body string into an object.

- **Ability to set custom backend API url in the archive module**
  - Add `api_url` definition in `tf-modules/cumulus/archive.tf`
  - Add `archive_api_url` variable in `tf-modules/cumulus/variables.tf`

- **CUMULUS-1741**
  - Added an optional `elasticsearch_security_group_ids` variable to the
    `data-persistence` Terraform module to allow additional security groups to
    be assigned to the Elasticsearch Domain.

- **CUMULUS-1752**
  - Added `@cumulus/integration-tests/api/distribution.invokeTEADistributionLambda` to simulate a request to the [Thin Egress App](https://github.com/asfadmin/thin-egress-app) by invoking the Lambda and getting a response payload.
  - Added `@cumulus/integration-tests/api/distribution.getTEARequestHeaders` to generate necessary request headers for a request to the Thin Egress App
  - Added `@cumulus/integration-tests/api/distribution.getTEADistributionApiFileStream` to get a response stream for a file served by Thin Egress App
  - Added `@cumulus/integration-tests/api/distribution.getTEADistributionApiRedirect` to get a redirect response from the Thin Egress App

- **CUMULUS-1755**
  - Added `@cumulus/aws-client/CloudFormation.describeCfStack()` to describe a Cloudformation stack
  - Added `@cumulus/aws-client/CloudFormation.getCfStackParameterValues()` to get multiple parameter values for a Cloudformation stack

### Changed

- **CUMULUS-1725**
  - Moved the logic that updates the granule files cache Dynamo table into its
    own Lambda function called `granuleFilesCacheUpdater`.

- **CUMULUS-1736**
  - The `collections` model in the API package now determines the name of a
    collection based on the `name` property, rather than using `dataType` and
    then falling back to `name`.
  - The `@cumulus/integration-tests.loadCollection()` function no longer appends
    the postfix to the end of the collection's `dataType`.
  - The `@cumulus/integration-tests.addCollections()` function no longer appends
    the postfix to the end of the collection's `dataType`.

- **CUMULUS-1672**
  - Add a `retryOptions` parameter to the `@cumulus/aws-client/S3.headObject`
     function, which will retry if the object being queried does not exist.

- **CUMULUS-1446**
  - Mark the `@cumulus/integration-tests/api.addCollectionApi()` function as
    deprecated
  - Mark the `@cumulus/integration-tests/index.listCollections()` function as
    deprecated
  - Mark the `@cumulus/integration-tests/index.listProviders()` function as
    deprecated
  - Mark the `@cumulus/integration-tests/index.rulesList()` function as
    deprecated

- **CUMULUS-1672**
  - Previously, the `cumulus` module defaulted to setting a
    `Deployment = var.prefix` tag on all resources that it managed. In this
    release, the `cumulus` module will now accept a `tags` input variable that
    defines the tags to be assigned to all resources that it manages.
  - Previously, the `data-persistence` module defaulted to setting a
    `Deployment = var.prefix` tag on all resources that it managed. In this
    release, the `data-persistence` module will now accept a `tags` input
    variable that defines the tags to be assigned to all resources that it
    manages.
  - Previously, the `distribution` module defaulted to setting a
    `Deployment = var.prefix` tag on all resources that it managed. In this
    release, the `distribution` module will now accept a `tags` input variable
    that defines the tags to be assigned to all resources that it manages.
  - Previously, the `ingest` module defaulted to setting a
    `Deployment = var.prefix` tag on all resources that it managed. In this
    release, the `ingest` module will now accept a `tags` input variable that
    defines the tags to be assigned to all resources that it manages.
  - Previously, the `s3-replicator` module defaulted to setting a
    `Deployment = var.prefix` tag on all resources that it managed. In this
    release, the `s3-replicator` module will now accept a `tags` input variable
    that defines the tags to be assigned to all resources that it manages.

- **CUMULUS-1684**
  - Update the API package to encrypt provider credentials using KMS instead of
    using RSA keys stored in S3

- **CUMULUS-1717**
  - Changed name of `cwSfExecutionEventToDb` Lambda to `cwSfEventToDbRecords`
  - Updated `cwSfEventToDbRecords` to write granule records to DynamoDB from the incoming Cumulus message

- **CUMULUS-1718**
  - Renamed `cwSfEventToDbRecords` to `sfEventSqsToDbRecords` due to architecture change to being a consumer of an SQS queue of Step Function Cloudwatch events.
  - Updated `sfEventSqsToDbRecords` to write PDR records to DynamoDB from the incoming Cumulus message
  - Moved `data-cookbooks/sns.md` to `data-cookbooks/ingest-notifications.md` and updated it to reflect recent changes.

- **CUMULUS-1748**
  - (S)FTP discovery tasks now use the provider-path as-is instead of forcing it to a relative path.
  - Improved error handling to catch permission denied FTP errors better and log them properly. Workflows will still fail encountering this error and we intend to consider that approach in a future ticket.

- **CUMULUS-1752**
  - Moved class for parsing distribution events to its own file: `@cumulus/api/lib/DistributionEvent.js`
    - Updated `DistributionEvent` to properly parse S3 access logs generated by requests from the [Thin Egress App](https://github.com/asfadmin/thin-egress-app)

- **CUMULUS-1753** - Changes to `@cumulus/ingest/HttpProviderClient.js`:
  - Removed regex filter in `HttpProviderClient.list()` that was used to return only files with an extension between 1 and 4 characters long. `HttpProviderClient.list()` will now return all files linked from the HTTP provider host.

- **CUMULUS-1755**
  - Updated the Thin Egress App module used in `tf-modules/distribution/main.tf` to build 61. [See the release notes](https://github.com/asfadmin/thin-egress-app/releases/tag/tea-build.61).

- **CUMULUS-1757**
  - Update @cumulus/cmr-client CMRSearchConceptQueue to take optional cmrEnvironment parameter

### Deprecated

- **CUMULUS-1684**
  - Deprecate `@cumulus/common/key-pair-provider/S3KeyPairProvider`
  - Deprecate `@cumulus/common/key-pair-provider/S3KeyPairProvider.encrypt()`
  - Deprecate `@cumulus/common/key-pair-provider/S3KeyPairProvider.decrypt()`
  - Deprecate `@cumulus/common/kms/KMS`
  - Deprecate `@cumulus/common/kms/KMS.encrypt()`
  - Deprecate `@cumulus/common/kms/KMS.decrypt()`
  - Deprecate `@cumulus/common/sftp.Sftp`

- **CUMULUS-1717**
  - Deprecate `@cumulus/api/models/Granule.createGranulesFromSns`

- **CUMULUS-1718**
  - Deprecate `@cumulus/sf-sns-report`.
    - This task has been updated to always throw an error directing the user to use `@cumulus/sf-sqs-report` instead. This was done because there is no longer an SNS topic to which to publish, and no consumers to listen to it.

- **CUMULUS-1748**
  - Deprecate `@cumulus/ingest/util.normalizeProviderPath`

- **CUMULUS-1752**
  - Deprecate `@cumulus/integration-tests/api/distribution.getDistributionApiFileStream`
  - Deprecate `@cumulus/integration-tests/api/distribution.getDistributionApiRedirect`
  - Deprecate `@cumulus/integration-tests/api/distribution.invokeApiDistributionLambda`

### Removed

- **CUMULUS-1684**
  - Remove the deployment script that creates encryption keys and stores them to
    S3

- **CUMULUS-1768**
  - Removed API endpoints `stats/histogram` and `stats/average`. All advanced stats needs should be acquired from Cloud Metrics or similarly configured ELK stack.

### Fixed

- **Fix default values for urs_url in variables.tf files**
  - Remove trailing `/` from default `urs_url` values.

- **CUMULUS-1610** - Add the Elasticsearch security group to the EC2 security groups

- **CUMULUS-1740** - `cumulus_meta.workflow_start_time` is now set in Cumulus
  messages

- **CUMULUS-1753** - Fixed `@cumulus/ingest/HttpProviderClient.js` to properly handle HTTP providers with:
  - Multiple link tags (e.g. `<a>`) per line of source code
  - Link tags in uppercase or lowercase (e.g. `<A>`)
  - Links with filepaths in the link target (e.g. `<a href="/path/to/file.txt">`). These files will be returned from HTTP file discovery **as the file name only** (e.g. `file.txt`).

- **CUMULUS-1768**
  - Fix an issue in the stats endpoints in `@cumulus/api` to send back stats for the correct type

## [v1.18.0] 2020-02-03

### BREAKING CHANGES

- **CUMULUS-1686**

  - `ecs_cluster_instance_image_id` is now a _required_ variable of the `cumulus` module, instead of optional.

- **CUMULUS-1698**

  - Change variable `saml_launchpad_metadata_path` to `saml_launchpad_metadata_url` in the `tf-modules/cumulus` Terraform module.

- **CUMULUS-1703**
  - Remove the unused `forceDownload` option from the `sync-granule` tasks's config
  - Remove the `@cumulus/ingest/granule.Discover` class
  - Remove the `@cumulus/ingest/granule.Granule` class
  - Remove the `@cumulus/ingest/pdr.Discover` class
  - Remove the `@cumulus/ingest/pdr.Granule` class
  - Remove the `@cumulus/ingest/parse-pdr.parsePdr` function

### Added

- **CUMULUS-1040**

  - Added `@cumulus/aws-client` package to provide utilities for working with AWS services and the Node.js AWS SDK
  - Added `@cumulus/errors` package which exports error classes for use in Cumulus workflow code
  - Added `@cumulus/integration-tests/sfnStep` to provide utilities for parsing step function execution histories

- **CUMULUS-1102**

  - Adds functionality to the @cumulus/api package for better local testing.
    - Adds data seeding for @cumulus/api's localAPI.
      - seed functions allow adding collections, executions, granules, pdrs, providers, and rules to a Localstack Elasticsearch and DynamoDB via `addCollections`, `addExecutions`, `addGranules`, `addPdrs`, `addProviders`, and `addRules`.
    - Adds `eraseDataStack` function to local API server code allowing resetting of local datastack for testing (ES and DynamoDB).
    - Adds optional parameters to the @cumulus/api bin serve to allow for launching the api without destroying the current data.

- **CUMULUS-1697**

  - Added the `@cumulus/tf-inventory` package that provides command line utilities for managing Terraform resources in your AWS account

- **CUMULUS-1703**

  - Add `@cumulus/aws-client/S3.createBucket` function
  - Add `@cumulus/aws-client/S3.putFile` function
  - Add `@cumulus/common/string.isNonEmptyString` function
  - Add `@cumulus/ingest/FtpProviderClient` class
  - Add `@cumulus/ingest/HttpProviderClient` class
  - Add `@cumulus/ingest/S3ProviderClient` class
  - Add `@cumulus/ingest/SftpProviderClient` class
  - Add `@cumulus/ingest/providerClientUtils.buildProviderClient` function
  - Add `@cumulus/ingest/providerClientUtils.fetchTextFile` function

- **CUMULUS-1731**

  - Add new optional input variables to the Cumulus Terraform module to support TEA upgrade:
    - `thin_egress_cookie_domain` - Valid domain for Thin Egress App cookie
    - `thin_egress_domain_cert_arn` - Certificate Manager SSL Cert ARN for Thin
      Egress App if deployed outside NGAP/CloudFront
    - `thin_egress_download_role_in_region_arn` - ARN for reading of Thin Egress
      App data buckets for in-region requests
    - `thin_egress_jwt_algo` - Algorithm with which to encode the Thin Egress
      App JWT cookie
    - `thin_egress_jwt_secret_name` - Name of AWS secret where keys for the Thin
      Egress App JWT encode/decode are stored
    - `thin_egress_lambda_code_dependency_archive_key` - Thin Egress App - S3
      Key of packaged python modules for lambda dependency layer

- **CUMULUS-1733**
  - Add `discovery-filtering` operator doc to document previously undocumented functionality.

- **CUMULUS-1737**
  - Added the `cumulus-test-cleanup` module to run a nightly cleanup on resources left over from the integration tests run from the `example/spec` directory.

### Changed

- **CUMULUS-1102**

  - Updates `@cumulus/api/auth/testAuth` to use JWT instead of random tokens.
  - Updates the default AMI for the ecs_cluster_instance_image_id.

- **CUMULUS-1622**

  - Mutex class has been deprecated in `@cumulus/common/concurrency` and will be removed in a future release.

- **CUMULUS-1686**

  - Changed `ecs_cluster_instance_image_id` to be a required variable of the `cumulus` module and removed the default value.
    The default was not available across accounts and regions, nor outside of NGAP and therefore not particularly useful.

- **CUMULUS-1688**

  - Updated `@cumulus/aws.receiveSQSMessages` not to replace `message.Body` with a parsed object. This behavior was undocumented and confusing as received messages appeared to contradict AWS docs that state `message.Body` is always a string.
  - Replaced `sf_watcher` CloudWatch rule from `cloudwatch-events.tf` with an EventSourceMapping on `sqs2sf` mapped to the `start_sf` SQS queue (in `event-sources.tf`).
  - Updated `sqs2sf` with an EventSourceMapping handler and unit test.

- **CUMULUS-1698**

  - Change variable `saml_launchpad_metadata_path` to `saml_launchpad_metadata_url` in the `tf-modules/cumulus` Terraform module.
  - Updated `@cumulus/api/launchpadSaml` to download launchpad IDP metadata from configured location when the metadata in s3 is not valid, and to work with updated IDP metadata and SAML response.

- **CUMULUS-1731**
  - Upgrade the version of the Thin Egress App deployed by Cumulus to v48
    - Note: New variables available, see the 'Added' section of this changelog.

### Fixed

- **CUMULUS-1664**

  - Updated `dbIndexer` Lambda to remove hardcoded references to DynamoDB table names.

- **CUMULUS-1733**
  - Fixed granule discovery recursion algorithm used in S/FTP protocols.

### Removed

- **CUMULUS-1481**
  - removed `process` config and output from PostToCmr as it was not required by the task nor downstream steps, and should still be in the output message's `meta` regardless.

### Deprecated

- **CUMULUS-1040**
  - Deprecated the following code. For cases where the code was moved into another package, the new code location is noted:
    - `@cumulus/common/CloudFormationGateway` -> `@cumulus/aws-client/CloudFormationGateway`
    - `@cumulus/common/DynamoDb` -> `@cumulus/aws-client/DynamoDb`
    - `@cumulus/common/errors` -> `@cumulus/errors`
    - `@cumulus/common/StepFunctions` -> `@cumulus/aws-client/StepFunctions`
    - All of the exported functions in `@cumulus/commmon/aws` (moved into `@cumulus/aws-client`), except:
      - `@cumulus/common/aws/isThrottlingException` -> `@cumulus/errors/isThrottlingException`
      - `@cumulus/common/aws/improveStackTrace` (not deprecated)
      - `@cumulus/common/aws/retryOnThrottlingException` (not deprecated)
    - `@cumulus/common/sfnStep/SfnStep.parseStepMessage` -> `@cumulus/integration-tests/sfnStep/SfnStep.parseStepMessage`
    - `@cumulus/common/sfnStep/ActivityStep` -> `@cumulus/integration-tests/sfnStep/ActivityStep`
    - `@cumulus/common/sfnStep/LambdaStep` -> `@cumulus/integration-tests/sfnStep/LambdaStep`
    - `@cumulus/common/string/unicodeEscape` -> `@cumulus/aws-client/StepFunctions.unicodeEscape`
    - `@cumulus/common/util/setErrorStack` -> `@cumulus/aws-client/util/setErrorStack`
    - `@cumulus/ingest/aws/invoke` -> `@cumulus/aws-client/Lambda/invoke`
    - `@cumulus/ingest/aws/CloudWatch.bucketSize`
    - `@cumulus/ingest/aws/CloudWatch.cw`
    - `@cumulus/ingest/aws/ECS.ecs`
    - `@cumulus/ingest/aws/ECS`
    - `@cumulus/ingest/aws/Events.putEvent` -> `@cumulus/aws-client/CloudwatchEvents.putEvent`
    - `@cumulus/ingest/aws/Events.deleteEvent` -> `@cumulus/aws-client/CloudwatchEvents.deleteEvent`
    - `@cumulus/ingest/aws/Events.deleteTarget` -> `@cumulus/aws-client/CloudwatchEvents.deleteTarget`
    - `@cumulus/ingest/aws/Events.putTarget` -> `@cumulus/aws-client/CloudwatchEvents.putTarget`
    - `@cumulus/ingest/aws/SQS.attributes` -> `@cumulus/aws-client/SQS.getQueueAttributes`
    - `@cumulus/ingest/aws/SQS.deleteMessage` -> `@cumulus/aws-client/SQS.deleteSQSMessage`
    - `@cumulus/ingest/aws/SQS.deleteQueue` -> `@cumulus/aws-client/SQS.deleteQueue`
    - `@cumulus/ingest/aws/SQS.getUrl` -> `@cumulus/aws-client/SQS.getQueueUrlByName`
    - `@cumulus/ingest/aws/SQS.receiveMessage` -> `@cumulus/aws-client/SQS.receiveSQSMessages`
    - `@cumulus/ingest/aws/SQS.sendMessage` -> `@cumulus/aws-client/SQS.sendSQSMessage`
    - `@cumulus/ingest/aws/StepFunction.getExecutionStatus` -> `@cumulus/aws-client/StepFunction.getExecutionStatus`
    - `@cumulus/ingest/aws/StepFunction.getExecutionUrl` -> `@cumulus/aws-client/StepFunction.getExecutionUrl`

## [v1.17.0] - 2019-12-31

### BREAKING CHANGES

- **CUMULUS-1498**
  - The `@cumulus/cmrjs.publish2CMR` function expects that the value of its
    `creds.password` parameter is a plaintext password.
  - Rather than using an encrypted password from the `cmr_password` environment
    variable, the `@cumulus/cmrjs.updateCMRMetadata` function now looks for an
    environment variable called `cmr_password_secret_name` and fetches the CMR
    password from that secret in AWS Secrets Manager.
  - The `@cumulus/post-to-cmr` task now expects a
    `config.cmr.passwordSecretName` value, rather than `config.cmr.password`.
    The CMR password will be fetched from that secret in AWS Secrets Manager.

### Added

- **CUMULUS-630**

  - Added support for replaying Kinesis records on a stream into the Cumulus Kinesis workflow triggering mechanism: either all the records, or some time slice delimited by start and end timestamps.
  - Added `/replays` endpoint to the operator API for triggering replays.
  - Added `Replay Kinesis Messages` documentation to Operator Docs.
  - Added `manualConsumer` lambda function to consume a Kinesis stream. Used by the replay AsyncOperation.

- **CUMULUS-1687**
  - Added new API endpoint for listing async operations at `/asyncOperations`
  - All asyncOperations now include the fields `description` and `operationType`. `operationType` can be one of the following. [`Bulk Delete`, `Bulk Granules`, `ES Index`, `Kinesis Replay`]

### Changed

- **CUMULUS-1626**

  - Updates Cumulus to use node10/CMA 1.1.2 for all of its internal lambdas in prep for AWS node 8 EOL

- **CUMULUS-1498**
  - Remove the DynamoDB Users table. The list of OAuth users who are allowed to
    use the API is now stored in S3.
  - The CMR password and Launchpad passphrase are now stored in Secrets Manager

## [v1.16.1] - 2019-12-6

**Please note**:

- The `region` argument to the `cumulus` Terraform module has been removed. You may see a warning or error if you have that variable populated.
- Your workflow tasks should use the following versions of the CMA libraries to utilize new granule, parentArn, asyncOperationId, and stackName fields on the logs:
  - `cumulus-message-adapter-js` version 1.0.10+
  - `cumulus-message-adapter-python` version 1.1.1+
  - `cumulus-message-adapter-java` version 1.2.11+
- The `data-persistence` module no longer manages the creation of an Elasticsearch service-linked role for deploying Elasticsearch to a VPC. Follow the [deployment instructions on preparing your VPC](https://nasa.github.io/cumulus/docs/deployment/deployment-readme#vpc-subnets-and-security-group) for guidance on how to create the Elasticsearch service-linked role manually.
- There is now a `distribution_api_gateway_stage` variable for the `tf-modules/cumulus` Terraform module that will be used as the API gateway stage name used for the distribution API (Thin Egress App)
- Default value for the `urs_url` variable is now `https://uat.urs.earthdata.nasa.gov/` in the `tf-modules/cumulus` and `tf-modules/archive` Terraform modules. So deploying the `cumulus` module without a `urs_url` variable set will integrate your Cumulus deployment with the UAT URS environment.

### Added

- **CUMULUS-1563**

  - Added `custom_domain_name` variable to `tf-modules/data-persistence` module

- **CUMULUS-1654**
  - Added new helpers to `@cumulus/common/execution-history`:
    - `getStepExitedEvent()` returns the `TaskStateExited` event in a workflow execution history after the given step completion/failure event
    - `getTaskExitedEventOutput()` returns the output message for a `TaskStateExited` event in a workflow execution history

### Changed

- **CUMULUS-1578**

  - Updates SAML launchpad configuration to authorize via configured userGroup.
    [See the NASA specific documentation (protected)](https://wiki.earthdata.nasa.gov/display/CUMULUS/Cumulus+SAML+Launchpad+Integration)

- **CUMULUS-1579**

  - Elasticsearch list queries use `match` instead of `term`. `term` had been analyzing the terms and not supporting `-` in the field values.

- **CUMULUS-1619**

  - Adds 4 new keys to `@cumulus/logger` to display granules, parentArn, asyncOperationId, and stackName.
  - Depends on `cumulus-message-adapter-js` version 1.0.10+. Cumulus tasks updated to use this version.

- **CUMULUS-1654**

  - Changed `@cumulus/common/SfnStep.parseStepMessage()` to a static class method

- **CUMULUS-1641**
  - Added `meta.retries` and `meta.visibilityTimeout` properties to sqs-type rule. To create sqs-type rule, you're required to configure a dead-letter queue on your queue.
  - Added `sqsMessageRemover` lambda which removes the message from SQS queue upon successful workflow execution.
  - Updated `sqsMessageConsumer` lambda to not delete message from SQS queue, and to retry the SQS message for configured number of times.

### Removed

- Removed `create_service_linked_role` variable from `tf-modules/data-persistence` module.

- **CUMULUS-1321**
  - The `region` argument to the `cumulus` Terraform module has been removed

### Fixed

- **CUMULUS-1668** - Fixed a race condition where executions may not have been
  added to the database correctly
- **CUMULUS-1654** - Fixed issue with `publishReports` Lambda not including workflow execution error information for failed workflows with a single step
- Fixed `tf-modules/cumulus` module so that the `urs_url` variable is passed on to its invocation of the `tf-modules/archive` module

## [v1.16.0] - 2019-11-15

### Added

- **CUMULUS-1321**

  - A `deploy_distribution_s3_credentials_endpoint` variable has been added to
    the `cumulus` Terraform module. If true, the NGAP-backed S3 credentials
    endpoint will be added to the Thin Egress App's API. Default: true

- **CUMULUS-1544**

  - Updated the `/granules/bulk` endpoint to correctly query Elasticsearch when
    granule ids are not provided.

- **CUMULUS-1580**
  - Added `/granules/bulk` endpoint to `@cumulus/api` to perform bulk actions on granules given either a list of granule ids or an Elasticsearch query and the workflow to perform.

### Changed

- **CUMULUS-1561**

  - Fix the way that we are handling Terraform provider version requirements
  - Pass provider configs into child modules using the method that the
    [Terraform documentation](https://www.terraform.io/docs/configuration/modules.html#providers-within-modules)
    suggests
  - Remove the `region` input variable from the `s3_access_test` Terraform module
  - Remove the `aws_profile` and `aws_region` input variables from the
    `s3-replicator` Terraform module

- **CUMULUS-1639**
  - Because of
    [S3's Data Consistency Model](https://docs.aws.amazon.com/AmazonS3/latest/dev/Introduction.html#BasicsObjects),
    there may be situations where a GET operation for an object can temporarily
    return a `NoSuchKey` response even if that object _has_ been created. The
    `@cumulus/common/aws.getS3Object()` function has been updated to support
    retries if a `NoSuchKey` response is returned by S3. This behavior can be
    enabled by passing a `retryOptions` object to that function. Supported
    values for that object can be found here:
    <https://github.com/tim-kos/node-retry#retryoperationoptions>

### Removed

- **CUMULUS-1559**
  - `logToSharedDestination` has been migrated to the Terraform deployment as `log_api_gateway_to_cloudwatch` and will ONLY apply to egress lambdas.
    Due to the differences in the Terraform deployment model, we cannot support a global log subscription toggle for a configurable subset of lambdas.
    However, setting up your own log forwarding for a Lambda with Terraform is fairly simple, as you will only need to add SubscriptionFilters to your Terraform configuration, one per log group.
    See [the Terraform documentation](https://www.terraform.io/docs/providers/aws/r/cloudwatch_log_subscription_filter.html) for details on how to do this.
    An empty FilterPattern ("") will capture all logs in a group.

## [v1.15.0] - 2019-11-04

### BREAKING CHANGES

- **CUMULUS-1644** - When a workflow execution begins or ends, the workflow
  payload is parsed and any new or updated PDRs or granules referenced in that
  workflow are stored to the Cumulus archive. The defined interface says that a
  PDR in `payload.pdr` will be added to the archive, and any granules in
  `payload.granules` will also be added to the archive. In previous releases,
  PDRs found in `meta.pdr` and granules found in `meta.input_granules` were also
  added to the archive. This caused unexpected behavior and has been removed.
  Only PDRs from `payload.pdr` and granules from `payload.granules` will now be
  added to the Cumulus archive.

- **CUMULUS-1449** - Cumulus now uses a universal workflow template when
  starting a workflow that contains general information specific to the
  deployment, but not specific to the workflow. Workflow task configs must be
  defined using AWS step function parameters. As part of this change,
  `CumulusConfig` has been retired and task configs must now be defined under
  the `cma.task_config` key in the Parameters section of a step function
  definition.

  **Migration instructions**:

  NOTE: These instructions require the use of Cumulus Message Adapter v1.1.x+.
  Please ensure you are using a compatible version before attempting to migrate
  workflow configurations. When defining workflow steps, remove any
  `CumulusConfig` section, as shown below:

  ```yaml
  ParsePdr:
    CumulusConfig:
      provider: "{$.meta.provider}"
      bucket: "{$.meta.buckets.internal.name}"
      stack: "{$.meta.stack}"
  ```

  Instead, use AWS Parameters to pass `task_config` for the task directly into
  the Cumulus Message Adapter:

  ```yaml
  ParsePdr:
    Parameters:
      cma:
        event.$: "$"
        task_config:
          provider: "{$.meta.provider}"
          bucket: "{$.meta.buckets.internal.name}"
          stack: "{$.meta.stack}"
  ```

  In this example, the `cma` key is used to pass parameters to the message
  adapter. Using `task_config` in combination with `event.$: '$'` allows the
  message adapter to process `task_config` as the `config` passed to the Cumulus
  task. See `example/workflows/sips.yml` in the core repository for further
  examples of how to set the Parameters.

  Additionally, workflow configurations for the `QueueGranules` and `QueuePdrs`
  tasks need to be updated:

  - `queue-pdrs` config changes:
    - `parsePdrMessageTemplateUri` replaced with `parsePdrWorkflow`, which is
      the workflow name (i.e. top-level name in `config.yml`, e.g. 'ParsePdr').
    - `internalBucket` and `stackName` configs now required to look up
      configuration from the deployment. Brings the task config in line with
      that of `queue-granules`.
  - `queue-granules` config change: `ingestGranuleMessageTemplateUri` replaced
    with `ingestGranuleWorkflow`, which is the workflow name (e.g.
    'IngestGranule').

- **CUMULUS-1396** - **Workflow steps at the beginning and end of a workflow
  using the `SfSnsReport` Lambda have now been deprecated (e.g. `StartStatus`,
  `StopStatus`) and should be removed from your workflow definitions**. These
  steps were used for publishing ingest notifications and have been replaced by
  an implementation using Cloudwatch events for Step Functions to trigger a
  Lambda that publishes ingest notifications. For further detail on how ingest
  notifications are published, see the notes below on **CUMULUS-1394**. For
  examples of how to update your workflow definitions, see our
  [example workflow definitions](https://github.com/nasa/cumulus/blob/master/example/workflows/).

- **CUMULUS-1470**
  - Remove Cumulus-defined ECS service autoscaling, allowing integrators to
    better customize autoscaling to meet their needs. In order to use
    autoscaling with ECS services, appropriate
    `AWS::ApplicationAutoScaling::ScalableTarget`,
    `AWS::ApplicationAutoScaling::ScalingPolicy`, and `AWS::CloudWatch::Alarm`
    resources should be defined in a kes overrides file. See
    [this example](https://github.com/nasa/cumulus/blob/release-1.15.x/example/overrides/app/cloudformation.template.yml)
    for an example.
  - The following config parameters are no longer used:
    - ecs.services.\<NAME\>.minTasks
    - ecs.services.\<NAME\>.maxTasks
    - ecs.services.\<NAME\>.scaleInActivityScheduleTime
    - ecs.services.\<NAME\>.scaleInAdjustmentPercent
    - ecs.services.\<NAME\>.scaleOutActivityScheduleTime
    - ecs.services.\<NAME\>.scaleOutAdjustmentPercent
    - ecs.services.\<NAME\>.activityName

### Added

- **CUMULUS-1100**

  - Added 30-day retention properties to all log groups that were missing those policies.

- **CUMULUS-1396**

  - Added `@cumulus/common/sfnStep`:
    - `LambdaStep` - A class for retrieving and parsing input and output to Lambda steps in AWS Step Functions
    - `ActivityStep` - A class for retrieving and parsing input and output to ECS activity steps in AWS Step Functions

- **CUMULUS-1574**

  - Added `GET /token` endpoint for SAML authorization when cumulus is protected by Launchpad.
    This lets a user retieve a token by hand that can be presented to the API.

- **CUMULUS-1625**

  - Added `sf_start_rate` variable to the `ingest` Terraform module, equivalent to `sqs_consumer_rate` in the old model, but will not be automatically applied to custom queues as that was.

- **CUMULUS-1513**
  - Added `sqs`-type rule support in the Cumulus API `@cumulus/api`
  - Added `sqsMessageConsumer` lambda which processes messages from the SQS queues configured in the `sqs` rules.

### Changed

- **CUMULUS-1639**

  - Because of
    [S3's Data Consistency Model](https://docs.aws.amazon.com/AmazonS3/latest/dev/Introduction.html#BasicsObjects),
    there may be situations where a GET operation for an object can temporarily
    return a `NoSuchKey` response even if that object _has_ been created. The
    `@cumulus/common/aws.getS3Object()` function will now retry up to 10 times
    if a `NoSuchKey` response is returned by S3. This can behavior can be
    overridden by passing `{ retries: 0 }` as the `retryOptions` argument.

- **CUMULUS-1449**

  - `queue-pdrs` & `queue-granules` config changes. Details in breaking changes section.
  - Cumulus now uses a universal workflow template when starting workflow that contains general information specific to the deployment, but not specific to the workflow.
  - Changed the way workflow configs are defined, from `CumulusConfig` to a `task_config` AWS Parameter.

- **CUMULUS-1452**

  - Changed the default ECS docker storage drive to `devicemapper`

- **CUMULUS-1453**
  - Removed config schema for `@cumulus/sf-sns-report` task
  - Updated `@cumulus/sf-sns-report` to always assume that it is running as an intermediate step in a workflow, not as the first or last step

### Removed

- **CUMULUS-1449**
  - Retired `CumulusConfig` as part of step function definitions, as this is an artifact of the way Kes parses workflow definitions that was not possible to migrate to Terraform. Use AWS Parameters and the `task_config` key instead. See change note above.
  - Removed individual workflow templates.

### Fixed

- **CUMULUS-1620** - Fixed bug where `message_adapter_version` does not correctly inject the CMA

- **CUMULUS-1396** - Updated `@cumulus/common/StepFunctions.getExecutionHistory()` to recursively fetch execution history when `nextToken` is returned in response

- **CUMULUS-1571** - Updated `@cumulus/common/DynamoDb.get()` to throw any errors encountered when trying to get a record and the record does exist

- **CUMULUS-1452**
  - Updated the EC2 initialization scripts to use full volume size for docker storage
  - Changed the default ECS docker storage drive to `devicemapper`

## [v1.14.5] - 2019-12-30 - [BACKPORT]

### Updated

- **CUMULUS-1626**
  - Updates Cumulus to use node10/CMA 1.1.2 for all of its internal lambdas in prep for AWS node 8 EOL

## [v1.14.4] - 2019-10-28

### Fixed

- **CUMULUS-1632** - Pinned `aws-elasticsearch-connector` package in `@cumulus/api` to version `8.1.3`, since `8.2.0` includes breaking changes

## [v1.14.3] - 2019-10-18

### Fixed

- **CUMULUS-1620** - Fixed bug where `message_adapter_version` does not correctly inject the CMA

- **CUMULUS-1572** - A granule is now included in discovery results even when
  none of its files has a matching file type in the associated collection
  configuration. Previously, if all files for a granule were unmatched by a file
  type configuration, the granule was excluded from the discovery results.
  Further, added support for a `boolean` property
  `ignoreFilesConfigForDiscovery`, which controls how a granule's files are
  filtered at discovery time.

## [v1.14.2] - 2019-10-08

### BREAKING CHANGES

Your Cumulus Message Adapter version should be pinned to `v1.0.13` or lower in your `app/config.yml` using `message_adapter_version: v1.0.13` OR you should use the workflow migration steps below to work with CMA v1.1.1+.

- **CUMULUS-1394** - The implementation of the `SfSnsReport` Lambda requires additional environment variables for integration with the new ingest notification SNS topics. Therefore, **you must update the definition of `SfSnsReport` in your `lambdas.yml` like so**:

```yaml
SfSnsReport:
  handler: index.handler
  timeout: 300
  source: node_modules/@cumulus/sf-sns-report/dist
  tables:
    - ExecutionsTable
  envs:
    execution_sns_topic_arn:
      function: Ref
      value: reportExecutionsSns
    granule_sns_topic_arn:
      function: Ref
      value: reportGranulesSns
    pdr_sns_topic_arn:
      function: Ref
      value: reportPdrsSns
```

- **CUMULUS-1447** -
  The newest release of the Cumulus Message Adapter (v1.1.1) requires that parameterized configuration be used for remote message functionality. Once released, Kes will automatically bring in CMA v1.1.1 without additional configuration.

  **Migration instructions**
  Oversized messages are no longer written to S3 automatically. In order to utilize remote messaging functionality, configure a `ReplaceConfig` AWS Step Function parameter on your CMA task:

  ```yaml
  ParsePdr:
    Parameters:
      cma:
        event.$: "$"
        ReplaceConfig:
          FullMessage: true
  ```

  Accepted fields in `ReplaceConfig` include `MaxSize`, `FullMessage`, `Path` and `TargetPath`.
  See https://github.com/nasa/cumulus-message-adapter/blob/master/CONTRACT.md#remote-message-configuration for full details.

  As this change is backward compatible in Cumulus Core, users wishing to utilize the previous version of the CMA may opt to transition to using a CMA lambda layer, or set `message_adapter_version` in their configuration to a version prior to v1.1.0.

### PLEASE NOTE

- **CUMULUS-1394** - Ingest notifications are now provided via 3 separate SNS topics for executions, granules, and PDRs, instead of a single `sftracker` SNS topic. Whereas the `sftracker` SNS topic received a full Cumulus execution message, the new topics all receive generated records for the given object. The new topics are only published to if the given object exists for the current execution. For a given execution/granule/PDR, **two messages will be received by each topic**: one message indicating that ingest is running and another message indicating that ingest has completed or failed. The new SNS topics are:

  - `reportExecutions` - Receives 1 message per execution
  - `reportGranules` - Receives 1 message per granule in an execution
  - `reportPdrs` - Receives 1 message per PDR

### Added

- **CUMULUS-639**

  - Adds SAML JWT and launchpad token authentication to Cumulus API (configurable)
    - **NOTE** to authenticate with Launchpad ensure your launchpad user_id is in the `<prefix>-UsersTable`
    - when Cumulus configured to protect API via Launchpad:
      - New endpoints
        - `GET /saml/login` - starting point for SAML SSO creates the login request url and redirects to the SAML Identity Provider Service (IDP)
        - `POST /saml/auth` - SAML Assertion Consumer Service. POST receiver from SAML IDP. Validates response, logs the user in, and returnes a SAML-based JWT.
    - Disabled endpoints
      - `POST /refresh`
      - Changes authorization worklow:
      - `ensureAuthorized` now presumes the bearer token is a JWT and tries to validate. If the token is malformed, it attempts to validate the token against Launchpad. This allows users to bring their own token as described here https://wiki.earthdata.nasa.gov/display/CUMULUS/Cumulus+API+with+Launchpad+Authentication. But it also allows dashboard users to manually authenticate via Launchpad SAML to receive a Launchpad-based JWT.

- **CUMULUS-1394**
  - Added `Granule.generateGranuleRecord()` method to granules model to generate a granule database record from a Cumulus execution message
  - Added `Pdr.generatePdrRecord()` method to PDRs model to generate a granule database record from a Cumulus execution message
  - Added helpers to `@cumulus/common/message`:
    - `getMessageExecutionName()` - Get the execution name from a Cumulus execution message
    - `getMessageStateMachineArn()` - Get the state machine ARN from a Cumulus execution message
    - `getMessageExecutionArn()` - Get the execution ARN for a Cumulus execution message
    - `getMessageGranules()` - Get the granules from a Cumulus execution message, if any.
  - Added `@cumulus/common/cloudwatch-event/isFailedSfStatus()` to determine if a Step Function status from a Cloudwatch event is a failed status

### Changed

- **CUMULUS-1308**

  - HTTP PUT of a Collection, Provider, or Rule via the Cumulus API now
    performs full replacement of the existing object with the object supplied
    in the request payload. Previous behavior was to perform a modification
    (partial update) by merging the existing object with the (possibly partial)
    object in the payload, but this did not conform to the HTTP standard, which
    specifies PATCH as the means for modifications rather than replacements.

- **CUMULUS-1375**

  - Migrate Cumulus from deprecated Elasticsearch JS client to new, supported one in `@cumulus/api`

- **CUMULUS-1485** Update `@cumulus/cmr-client` to return error message from CMR for validation failures.

- **CUMULUS-1394**

  - Renamed `Execution.generateDocFromPayload()` to `Execution.generateRecord()` on executions model. The method generates an execution database record from a Cumulus execution message.

- **CUMULUS-1432**

  - `logs` endpoint takes the level parameter as a string and not a number
  - Elasticsearch term query generation no longer converts numbers to boolean

- **CUMULUS-1447**

  - Consolidated all remote message handling code into @common/aws
  - Update remote message code to handle updated CMA remote message flags
  - Update example SIPS workflows to utilize Parameterized CMA configuration

- **CUMULUS-1448** Refactor workflows that are mutating cumulus_meta to utilize meta field

- **CUMULUS-1451**

  - Elasticsearch cluster setting `auto_create_index` will be set to false. This had been causing issues in the bootstrap lambda on deploy.

- **CUMULUS-1456**
  - `@cumulus/api` endpoints default error handler uses `boom` package to format errors, which is consistent with other API endpoint errors.

### Fixed

- **CUMULUS-1432** `logs` endpoint filter correctly filters logs by level
- **CUMULUS-1484** `useMessageAdapter` now does not set CUMULUS_MESSAGE_ADAPTER_DIR when `true`

### Removed

- **CUMULUS-1394**
  - Removed `sfTracker` SNS topic. Replaced by three new SNS topics for granule, execution, and PDR ingest notifications.
  - Removed unused functions from `@cumulus/common/aws`:
    - `getGranuleS3Params()`
    - `setGranuleStatus()`

## [v1.14.1] - 2019-08-29

### Fixed

- **CUMULUS-1455**

  - CMR token links updated to point to CMR legacy services rather than echo

- **CUMULUS-1211**
  - Errors thrown during granule discovery are no longer swallowed and ignored.
    Rather, errors are propagated to allow for proper error-handling and
    meaningful messaging.

## [v1.14.0] - 2019-08-22

### PLEASE NOTE

- We have encountered transient lambda service errors in our integration testing. Please handle transient service errors following [these guidelines](https://docs.aws.amazon.com/step-functions/latest/dg/bp-lambda-serviceexception.html). The workflows in the `example/workflows` folder have been updated with retries configured for these errors.

- **CUMULUS-799** added additional IAM permissions to support reading CloudWatch and API Gateway, so **you will have to redeploy your IAM stack.**

- **CUMULUS-800** Several items:

  - **Delete existing API Gateway stages**: To allow enabling of API Gateway logging, Cumulus now creates and manages a Stage resource during deployment. Before upgrading Cumulus, it is necessary to delete the API Gateway stages on both the Backend API and the Distribution API. Instructions are included in the documenation under [Delete API Gateway Stages](https://nasa.github.io/cumulus/docs/additional-deployment-options/delete-api-gateway-stages).

  - **Set up account permissions for API Gateway to write to CloudWatch**: In a one time operation for your AWS account, to enable CloudWatch Logs for API Gateway, you must first grant the API Gateway permission to read and write logs to CloudWatch for your account. The `AmazonAPIGatewayPushToCloudWatchLogs` managed policy (with an ARN of `arn:aws:iam::aws:policy/service-role/AmazonAPIGatewayPushToCloudWatchLogs`) has all the required permissions. You can find a simple how to in the documentation under [Enable API Gateway Logging.](https://nasa.github.io/cumulus/docs/additional-deployment-options/enable-gateway-logging-permissions)

  - **Configure API Gateway to write logs to CloudWatch** To enable execution logging for the distribution API set `config.yaml` `apiConfigs.distribution.logApigatewayToCloudwatch` value to `true`. More information [Enable API Gateway Logs](https://nasa.github.io/cumulus/docs/additional-deployment-options/enable-api-logs)

  - **Configure CloudWatch log delivery**: It is possible to deliver CloudWatch API execution and access logs to a cross-account shared AWS::Logs::Destination. An operator does this by adding the key `logToSharedDestination` to the `config.yml` at the default level with a value of a writable log destination. More information in the documenation under [Configure CloudWatch Logs Delivery.](https://nasa.github.io/cumulus/docs/additional-deployment-options/configure-cloudwatch-logs-delivery)

  - **Additional Lambda Logging**: It is now possible to configure any lambda to deliver logs to a shared subscriptions by setting `logToSharedDestination` to the ARN of a writable location (either an AWS::Logs::Destination or a Kinesis Stream) on any lambda config. Documentation for [Lambda Log Subscriptions](https://nasa.github.io/cumulus/docs/additional-deployment-options/additional-lambda-logging)

  - **Configure S3 Server Access Logs**: If you are running Cumulus in an NGAP environment you may [configure S3 Server Access Logs](https://nasa.github.io/cumulus/docs/next/deployment/server_access_logging) to be delivered to a shared bucket where the Metrics Team will ingest the logs into their ELK stack. Contact the Metrics team for permission and location.

- **CUMULUS-1368** The Cumulus distribution API has been deprecated and is being replaced by ASF's Thin Egress App. By default, the distribution API will not deploy. Please follow [the instructions for deploying and configuring Thin Egress](https://nasa.github.io/cumulus/docs/deployment/thin_egress_app).

To instead continue to deploy and use the legacy Cumulus distribution app, add the following to your `config.yml`:

```yaml
deployDistributionApi: true
```

If you deploy with no distribution app your deployment will succeed but you may encounter errors in your workflows, particularly in the `MoveGranule` task.

- **CUMULUS-1418** Users who are packaging the CMA in their Lambdas outside of Cumulus may need to update their Lambda configuration. Please see `BREAKING CHANGES` below for details.

### Added

- **CUMULUS-642**
  - Adds Launchpad as an authentication option for the Cumulus API.
  - Updated deployment documentation and added [instructions to setup Cumulus API Launchpad authentication](https://wiki.earthdata.nasa.gov/display/CUMULUS/Cumulus+API+with+Launchpad+Authentication)
- **CUMULUS-1418**
  - Adds usage docs/testing of lambda layers (introduced in PR1125), updates Core example tasks to use the updated `cumulus-ecs-task` and a CMA layer instead of kes CMA injection.
  - Added Terraform module to publish CMA as layer to user account.
- **PR1125** - Adds `layers` config option to support deploying Lambdas with layers
- **PR1128** - Added `useXRay` config option to enable AWS X-Ray for Lambdas.
- **CUMULUS-1345**
  - Adds new variables to the app deployment under `cmr`.
  - `cmrEnvironment` values are `SIT`, `UAT`, or `OPS` with `UAT` as the default.
  - `cmrLimit` and `cmrPageSize` have been added as configurable options.
- **CUMULUS-1273**
  - Added lambda function EmsProductMetadataReport to generate EMS Product Metadata report
- **CUMULUS-1226**
  - Added API endpoint `elasticsearch/index-from-database` to index to an Elasticsearch index from the database for recovery purposes and `elasticsearch/indices-status` to check the status of Elasticsearch indices via the API.
- **CUMULUS-824**
  - Added new Collection parameter `reportToEms` to configure whether the collection is reported to EMS
- **CUMULUS-1357**
  - Added new BackendApi endpoint `ems` that generates EMS reports.
- **CUMULUS-1241**
  - Added information about queues with maximum execution limits defined to default workflow templates (`meta.queueExecutionLimits`)
- **CUMULUS-1311**
  - Added `@cumulus/common/message` with various message parsing/preparation helpers
- **CUMULUS-812**

  - Added support for limiting the number of concurrent executions started from a queue. [See the data cookbook](https://nasa.github.io/cumulus/docs/data-cookbooks/throttling-queued-executions) for more information.

- **CUMULUS-1337**

  - Adds `cumulus.stackName` value to the `instanceMetadata` endpoint.

- **CUMULUS-1368**

  - Added `cmrGranuleUrlType` to the `@cumulus/move-granules` task. This determines what kind of links go in the CMR files. The options are `distribution`, `s3`, or `none`, with the default being distribution. If there is no distribution API being used with Cumulus, you must set the value to `s3` or `none`.

- Added `packages/s3-replicator` Terraform module to allow same-region s3 replication to metrics bucket.

- **CUMULUS-1392**

  - Added `tf-modules/report-granules` Terraform module which processes granule ingest notifications received via SNS and stores granule data to a database. The module includes:
    - SNS topic for publishing granule ingest notifications
    - Lambda to process granule notifications and store data
    - IAM permissions for the Lambda
    - Subscription for the Lambda to the SNS topic

- **CUMULUS-1393**

  - Added `tf-modules/report-pdrs` Terraform module which processes PDR ingest notifications received via SNS and stores PDR data to a database. The module includes:
    - SNS topic for publishing PDR ingest notifications
    - Lambda to process PDR notifications and store data
    - IAM permissions for the Lambda
    - Subscription for the Lambda to the SNS topic
  - Added unit tests for `@cumulus/api/models/pdrs.createPdrFromSns()`

- **CUMULUS-1400**

  - Added `tf-modules/report-executions` Terraform module which processes workflow execution information received via SNS and stores it to a database. The module includes:
    - SNS topic for publishing execution data
    - Lambda to process and store execution data
    - IAM permissions for the Lambda
    - Subscription for the Lambda to the SNS topic
  - Added `@cumulus/common/sns-event` which contains helpers for SNS events:
    - `isSnsEvent()` returns true if event is from SNS
    - `getSnsEventMessage()` extracts and parses the message from an SNS event
    - `getSnsEventMessageObject()` extracts and parses message object from an SNS event
  - Added `@cumulus/common/cloudwatch-event` which contains helpers for Cloudwatch events:
    - `isSfExecutionEvent()` returns true if event is from Step Functions
    - `isTerminalSfStatus()` determines if a Step Function status from a Cloudwatch event is a terminal status
    - `getSfEventStatus()` gets the Step Function status from a Cloudwatch event
    - `getSfEventDetailValue()` extracts a Step Function event detail field from a Cloudwatch event
    - `getSfEventMessageObject()` extracts and parses Step Function detail object from a Cloudwatch event

- **CUMULUS-1429**

  - Added `tf-modules/data-persistence` Terraform module which includes resources for data persistence in Cumulus:
    - DynamoDB tables
    - Elasticsearch with optional support for VPC
    - Cloudwatch alarm for number of Elasticsearch nodes

- **CUMULUS-1379** CMR Launchpad Authentication
  - Added `launchpad` configuration to `@cumulus/deployment/app/config.yml`, and cloudformation templates, workflow message, lambda configuration, api endpoint configuration
  - Added `@cumulus/common/LaunchpadToken` and `@cumulus/common/launchpad` to provide methods to get token and validate token
  - Updated lambdas to use Launchpad token for CMR actions (ingest and delete granules)
  - Updated deployment documentation and added [instructions to setup CMR client for Launchpad authentication](https://wiki.earthdata.nasa.gov/display/CUMULUS/CMR+Launchpad+Authentication)

## Changed

- **CUMULUS-1232**

  - Added retries to update `@cumulus/cmr-client` `updateToken()`

- **CUMULUS-1245 CUMULUS-795**

  - Added additional `ems` configuration parameters for sending the ingest reports to EMS
  - Added functionality to send daily ingest reports to EMS

- **CUMULUS-1241**

  - Removed the concept of "priority levels" and added ability to define a number of maximum concurrent executions per SQS queue
  - Changed mapping of Cumulus message properties for the `sqs2sfThrottle` lambda:
    - Queue name is read from `cumulus_meta.queueName`
    - Maximum executions for the queue is read from `meta.queueExecutionLimits[queueName]`, where `queueName` is `cumulus_meta.queueName`
  - Changed `sfSemaphoreDown` lambda to only attempt decrementing semaphores when:
    - the message is for a completed/failed/aborted/timed out workflow AND
    - `cumulus_meta.queueName` exists on the Cumulus message AND
    - An entry for the queue name (`cumulus_meta.queueName`) exists in the the object `meta.queueExecutionLimits` on the Cumulus message

- **CUMULUS-1338**

  - Updated `sfSemaphoreDown` lambda to be triggered via AWS Step Function Cloudwatch events instead of subscription to `sfTracker` SNS topic

- **CUMULUS-1311**

  - Updated `@cumulus/queue-granules` to set `cumulus_meta.queueName` for queued execution messages
  - Updated `@cumulus/queue-pdrs` to set `cumulus_meta.queueName` for queued execution messages
  - Updated `sqs2sfThrottle` lambda to immediately decrement queue semaphore value if dispatching Step Function execution throws an error

- **CUMULUS-1362**

  - Granule `processingStartTime` and `processingEndTime` will be set to the execution start time and end time respectively when there is no sync granule or post to cmr task present in the workflow

- **CUMULUS-1400**
  - Deprecated `@cumulus/ingest/aws/getExecutionArn`. Use `@cumulus/common/aws/getExecutionArn` instead.

### Fixed

- **CUMULUS-1439**

  - Fix bug with rule.logEventArn deletion on Kinesis rule update and fix unit test to verify

- **CUMULUS-796**

  - Added production information (collection ShortName and Version, granuleId) to EMS distribution report
  - Added functionality to send daily distribution reports to EMS

- **CUMULUS-1319**

  - Fixed a bug where granule ingest times were not being stored to the database

- **CUMULUS-1356**

  - The `Collection` model's `delete` method now _removes_ the specified item
    from the collection config store that was inserted by the `create` method.
    Previously, this behavior was missing.

- **CUMULUS-1374**
  - Addressed audit concerns (https://www.npmjs.com/advisories/782) in api package

### BREAKING CHANGES

### Changed

- **CUMULUS-1418**
  - Adding a default `cmaDir` key to configuration will cause `CUMULUS_MESSAGE_ADAPTER_DIR` to be set by default to `/opt` for any Lambda not setting `useCma` to true, or explicitly setting the CMA environment variable. In lambdas that package the CMA independently of the Cumulus packaging. Lambdas manually packaging the CMA should have their Lambda configuration updated to set the CMA path, or alternately if not using the CMA as a Lambda layer in this deployment set `cmaDir` to `./cumulus-message-adapter`.

### Removed

- **CUMULUS-1337**

  - Removes the S3 Access Metrics package added in CUMULUS-799

- **PR1130**
  - Removed code deprecated since v1.11.1:
    - Removed `@cumulus/common/step-functions`. Use `@cumulus/common/StepFunctions` instead.
    - Removed `@cumulus/api/lib/testUtils.fakeFilesFactory`. Use `@cumulus/api/lib/testUtils.fakeFileFactory` instead.
    - Removed `@cumulus/cmrjs/cmr` functions: `searchConcept`, `ingestConcept`, `deleteConcept`. Use the functions in `@cumulus/cmr-client` instead.
    - Removed `@cumulus/ingest/aws.getExecutionHistory`. Use `@cumulus/common/StepFunctions.getExecutionHistory` instead.

## [v1.13.5] - 2019-08-29 - [BACKPORT]

### Fixed

- **CUMULUS-1455** - CMR token links updated to point to CMR legacy services rather than echo

## [v1.13.4] - 2019-07-29

- **CUMULUS-1411** - Fix deployment issue when using a template override

## [v1.13.3] - 2019-07-26

- **CUMULUS-1345** Full backport of CUMULUS-1345 features - Adds new variables to the app deployment under `cmr`.
  - `cmrEnvironment` values are `SIT`, `UAT`, or `OPS` with `UAT` as the default.
  - `cmrLimit` and `cmrPageSize` have been added as configurable options.

## [v1.13.2] - 2019-07-25

- Re-release of v1.13.1 to fix broken npm packages.

## [v1.13.1] - 2019-07-22

- **CUMULUS-1374** - Resolve audit compliance with lodash version for api package subdependency
- **CUMULUS-1412** - Resolve audit compliance with googleapi package
- **CUMULUS-1345** - Backported CMR environment setting in getUrl to address immediate user need. CMR_ENVIRONMENT can now be used to set the CMR environment to OPS/SIT

## [v1.13.0] - 2019-5-20

### PLEASE NOTE

**CUMULUS-802** added some additional IAM permissions to support ECS autoscaling, so **you will have to redeploy your IAM stack.**
As a result of the changes for **CUMULUS-1193**, **CUMULUS-1264**, and **CUMULUS-1310**, **you must delete your existing stacks (except IAM) before deploying this version of Cumulus.**
If running Cumulus within a VPC and extended downtime is acceptable, we recommend doing this at the end of the day to allow AWS backend resources and network interfaces to be cleaned up overnight.

### BREAKING CHANGES

- **CUMULUS-1228**

  - The default AMI used by ECS instances is now an NGAP-compliant AMI. This
    will be a breaking change for non-NGAP deployments. If you do not deploy to
    NGAP, you will need to find the AMI ID of the
    [most recent Amazon ECS-optimized AMI](https://docs.aws.amazon.com/AmazonECS/latest/developerguide/ecs-optimized_AMI.html),
    and set the `ecs.amiid` property in your config. Instructions for finding
    the most recent NGAP AMI can be found using
    [these instructions](https://wiki.earthdata.nasa.gov/display/ESKB/Select+an+NGAP+Created+AMI).

- **CUMULUS-1310**

  - Database resources (DynamoDB, ElasticSearch) have been moved to an independent `db` stack.
    Migrations for this version will need to be user-managed. (e.g. [elasticsearch](https://docs.aws.amazon.com/elasticsearch-service/latest/developerguide/es-version-migration.html#snapshot-based-migration) and [dynamoDB](https://docs.aws.amazon.com/datapipeline/latest/DeveloperGuide/dp-template-exports3toddb.html)).
    Order of stack deployment is `iam` -> `db` -> `app`.
  - All stacks can now be deployed using a single `config.yml` file, i.e.: `kes cf deploy --kes-folder app --template node_modules/@cumulus/deployment/[iam|db|app] [...]`
    Backwards-compatible. For development, please re-run `npm run bootstrap` to build new `kes` overrides.
    Deployment docs have been updated to show how to deploy a single-config Cumulus instance.
  - `params` have been moved: Nest `params` fields under `app`, `db` or `iam` to override all Parameters for a particular stack's cloudformation template. Backwards-compatible with multi-config setups.
  - `stackName` and `stackNameNoDash` have been retired. Use `prefix` and `prefixNoDash` instead.
  - The `iams` section in `app/config.yml` IAM roles has been deprecated as a user-facing parameter,
    _unless_ your IAM role ARNs do not match the convention shown in `@cumulus/deployment/app/config.yml`
  - The `vpc.securityGroup` will need to be set with a pre-existing security group ID to use Cumulus in a VPC. Must allow inbound HTTP(S) (Port 443).

- **CUMULUS-1212**

  - `@cumulus/post-to-cmr` will now fail if any granules being processed are missing a metadata file. You can set the new config option `skipMetaCheck` to `true` to pass post-to-cmr without a metadata file.

- **CUMULUS-1232**

  - `@cumulus/sync-granule` will no longer silently pass if no checksum data is provided. It will use input
    from the granule object to:
    - Verify checksum if `checksumType` and `checksumValue` are in the file record OR a checksum file is provided
      (throws `InvalidChecksum` on fail), else log warning that no checksum is available.
    - Then, verify synced S3 file size if `file.size` is in the file record (throws `UnexpectedFileSize` on fail),
      else log warning that no file size is available.
    - Pass the step.

- **CUMULUS-1264**

  - The Cloudformation templating and deployment configuration has been substantially refactored.
    - `CumulusApiDefault` nested stack resource has been renamed to `CumulusApiDistribution`
    - `CumulusApiV1` nested stack resource has been renamed to `CumulusApiBackend`
  - The `urs: true` config option for when defining your lambdas (e.g. in `lambdas.yml`) has been deprecated. There are two new options to replace it:
    - `urs_redirect: 'token'`: This will expose a `TOKEN_REDIRECT_ENDPOINT` environment variable to your lambda that references the `/token` endpoint on the Cumulus backend API
    - `urs_redirect: 'distribution'`: This will expose a `DISTRIBUTION_REDIRECT_ENDPOINT` environment variable to your lambda that references the `/redirect` endpoint on the Cumulus distribution API

- **CUMULUS-1193**

  - The elasticsearch instance is moved behind the VPC.
  - Your account will need an Elasticsearch Service Linked role. This is a one-time setup for the account. You can follow the instructions to use the AWS console or AWS CLI [here](https://docs.aws.amazon.com/IAM/latest/UserGuide/using-service-linked-roles.html) or use the following AWS CLI command: `aws iam create-service-linked-role --aws-service-name es.amazonaws.com`

- **CUMULUS-802**

  - ECS `maxInstances` must be greater than `minInstances`. If you use defaults, no change is required.

- **CUMULUS-1269**
  - Brought Cumulus data models in line with CNM JSON schema:
    - Renamed file object `fileType` field to `type`
    - Renamed file object `fileSize` field to `size`
    - Renamed file object `checksumValue` field to `checksum` where not already done.
    - Added `ancillary` and `linkage` type support to file objects.

### Added

- **CUMULUS-799**

  - Added an S3 Access Metrics package which will take S3 Server Access Logs and
    write access metrics to CloudWatch

- **CUMULUS-1242** - Added `sqs2sfThrottle` lambda. The lambda reads SQS messages for queued executions and uses semaphores to only start new executions if the maximum number of executions defined for the priority key (`cumulus_meta.priorityKey`) has not been reached. Any SQS messages that are read but not used to start executions remain in the queue.

- **CUMULUS-1240**

  - Added `sfSemaphoreDown` lambda. This lambda receives SNS messages and for each message it decrements the semaphore used to track the number of running executions if:
    - the message is for a completed/failed workflow AND
    - the message contains a level of priority (`cumulus_meta.priorityKey`)
  - Added `sfSemaphoreDown` lambda as a subscriber to the `sfTracker` SNS topic

- **CUMULUS-1265**

  - Added `apiConfigs` configuration option to configure API Gateway to be private
  - All internal lambdas configured to run inside the VPC by default
  - Removed references to `NoVpc` lambdas from documentation and `example` folder.

- **CUMULUS-802**
  - Adds autoscaling of ECS clusters
  - Adds autoscaling of ECS services that are handling StepFunction activities

## Changed

- Updated `@cumulus/ingest/http/httpMixin.list()` to trim trailing spaces on discovered filenames

- **CUMULUS-1310**

  - Database resources (DynamoDB, ElasticSearch) have been moved to an independent `db` stack.
    This will enable future updates to avoid affecting database resources or requiring migrations.
    Migrations for this version will need to be user-managed.
    (e.g. [elasticsearch](https://docs.aws.amazon.com/elasticsearch-service/latest/developerguide/es-version-migration.html#snapshot-based-migration) and [dynamoDB](https://docs.aws.amazon.com/datapipeline/latest/DeveloperGuide/dp-template-exports3toddb.html)).
    Order of stack deployment is `iam` -> `db` -> `app`.
  - All stacks can now be deployed using a single `config.yml` file, i.e.: `kes cf deploy --kes-folder app --template node_modules/@cumulus/deployment/[iam|db|app] [...]`
    Backwards-compatible. Please re-run `npm run bootstrap` to build new `kes` overrides.
    Deployment docs have been updated to show how to deploy a single-config Cumulus instance.
  - `params` fields should now be nested under the stack key (i.e. `app`, `db` or `iam`) to provide Parameters for a particular stack's cloudformation template,
    for use with single-config instances. Keys _must_ match the name of the deployment package folder (`app`, `db`, or `iam`).
    Backwards-compatible with multi-config setups.
  - `stackName` and `stackNameNoDash` have been retired as user-facing config parameters. Use `prefix` and `prefixNoDash` instead.
    This will be used to create stack names for all stacks in a single-config use case.
    `stackName` may still be used as an override in multi-config usage, although this is discouraged.
    Warning: overriding the `db` stack's `stackName` will require you to set `dbStackName` in your `app/config.yml`.
    This parameter is required to fetch outputs from the `db` stack to reference in the `app` stack.
  - The `iams` section in `app/config.yml` IAM roles has been retired as a user-facing parameter,
    _unless_ your IAM role ARNs do not match the convention shown in `@cumulus/deployment/app/config.yml`
    In that case, overriding `iams` in your own config is recommended.
  - `iam` and `db` `cloudformation.yml` file names will have respective prefixes (e.g `iam.cloudformation.yml`).
  - Cumulus will now only attempt to create reconciliation reports for buckets of the `private`, `public` and `protected` types.
  - Cumulus will no longer set up its own security group.
    To pass a pre-existing security group for in-VPC deployments as a parameter to the Cumulus template, populate `vpc.securityGroup` in `config.yml`.
    This security group must allow inbound HTTP(S) traffic (Port 443). SSH traffic (Port 22) must be permitted for SSH access to ECS instances.
  - Deployment docs have been updated with examples for the new deployment model.

- **CUMULUS-1236**

  - Moves access to public files behind the distribution endpoint. Authentication is not required, but direct http access has been disallowed.

- **CUMULUS-1223**

  - Adds unauthenticated access for public bucket files to the Distribution API. Public files should be requested the same way as protected files, but for public files a redirect to a self-signed S3 URL will happen without requiring authentication with Earthdata login.

- **CUMULUS-1232**

  - Unifies duplicate handling in `ingest/granule.handleDuplicateFile` for maintainability.
  - Changed `ingest/granule.ingestFile` and `move-granules/index.moveFileRequest` to use new function.
  - Moved file versioning code to `ingest/granule.moveGranuleFileWithVersioning`
  - `ingest/granule.verifyFile` now also tests `file.size` for verification if it is in the file record and throws
    `UnexpectedFileSize` error for file size not matching input.
  - `ingest/granule.verifyFile` logs warnings if checksum and/or file size are not available.

- **CUMULUS-1193**

  - Moved reindex CLI functionality to an API endpoint. See [API docs](https://nasa.github.io/cumulus-api/#elasticsearch-1)

- **CUMULUS-1207**
  - No longer disable lambda event source mappings when disabling a rule

### Fixed

- Updated Lerna publish script so that published Cumulus packages will pin their dependencies on other Cumulus packages to exact versions (e.g. `1.12.1` instead of `^1.12.1`)

- **CUMULUS-1203**

  - Fixes IAM template's use of intrinsic functions such that IAM template overrides now work with kes

- **CUMULUS-1268**
  - Deployment will not fail if there are no ES alarms or ECS services

## [v1.12.1] - 2019-4-8

## [v1.12.0] - 2019-4-4

Note: There was an issue publishing 1.12.0. Upgrade to 1.12.1.

### BREAKING CHANGES

- **CUMULUS-1139**

  - `granule.applyWorkflow` uses the new-style granule record as input to workflows.

- **CUMULUS-1171**

  - Fixed provider handling in the API to make it consistent between protocols.
    NOTE: This is a breaking change. When applying this upgrade, users will need to:
    1. Disable all workflow rules
    2. Update any `http` or `https` providers so that the host field only
       contains a valid hostname or IP address, and the port field contains the
       provider port.
    3. Perform the deployment
    4. Re-enable workflow rules

- **CUMULUS-1176**:

  - `@cumulus/move-granules` input expectations have changed. `@cumulus/files-to-granules` is a new intermediate task to perform input translation in the old style.
    See the Added and Changed sections of this release changelog for more information.

- **CUMULUS-670**

  - The behavior of ParsePDR and related code has changed in this release. PDRs with FILE_TYPEs that do not conform to the PDR ICD (+ TGZ) (https://cdn.earthdata.nasa.gov/conduit/upload/6376/ESDS-RFC-030v1.0.pdf) will fail to parse.

- **CUMULUS-1208**
  - The granule object input to `@cumulus/queue-granules` will now be added to ingest workflow messages **as is**. In practice, this means that if you are using `@cumulus/queue-granules` to trigger ingest workflows and your granule objects input have invalid properties, then your ingest workflows will fail due to schema validation errors.

### Added

- **CUMULUS-777**
  - Added new cookbook entry on configuring Cumulus to track ancillary files.
- **CUMULUS-1183**
  - Kes overrides will now abort with a warning if a workflow step is configured without a corresponding
    lambda configuration
- **CUMULUS-1223**

  - Adds convenience function `@cumulus/common/bucketsConfigJsonObject` for fetching stack's bucket configuration as an object.

- **CUMULUS-853**
  - Updated FakeProcessing example lambda to include option to generate fake browse
  - Added feature documentation for ancillary metadata export, a new cookbook entry describing a workflow with ancillary metadata generation(browse), and related task definition documentation
- **CUMULUS-805**
  - Added a CloudWatch alarm to check running ElasticSearch instances, and a CloudWatch dashboard to view the health of ElasticSearch
  - Specify `AWS_REGION` in `.env` to be used by deployment script
- **CUMULUS-803**
  - Added CloudWatch alarms to check running tasks of each ECS service, and add the alarms to CloudWatch dashboard
- **CUMULUS-670**
  - Added Ancillary Metadata Export feature (see https://nasa.github.io/cumulus/docs/features/ancillary_metadata for more information)
  - Added new Collection file parameter "fileType" that allows configuration of workflow granule file fileType
- **CUMULUS-1184** - Added kes logging output to ensure we always see the state machine reference before failures due to configuration
- **CUMULUS-1105** - Added a dashboard endpoint to serve the dashboard from an S3 bucket
- **CUMULUS-1199** - Moves `s3credentials` endpoint from the backend to the distribution API.
- **CUMULUS-666**
  - Added `@api/endpoints/s3credentials` to allow EarthData Login authorized users to retrieve temporary security credentials for same-region direct S3 access.
- **CUMULUS-671**
  - Added `@packages/integration-tests/api/distribution/getDistributionApiS3SignedUrl()` to return the S3 signed URL for a file protected by the distribution API
- **CUMULUS-672**
  - Added `cmrMetadataFormat` and `cmrConceptId` to output for individual granules from `@cumulus/post-to-cmr`. `cmrMetadataFormat` will be read from the `cmrMetadataFormat` generated for each granule in `@cumulus/cmrjs/publish2CMR()`
  - Added helpers to `@packages/integration-tests/api/distribution`:
    - `getDistributionApiFileStream()` returns a stream to download files protected by the distribution API
    - `getDistributionFileUrl()` constructs URLs for requesting files from the distribution API
- **CUMULUS-1185** `@cumulus/api/models/Granule.removeGranuleFromCmrByGranule` to replace `@cumulus/api/models/Granule.removeGranuleFromCmr` and use the Granule UR from the CMR metadata to remove the granule from CMR

- **CUMULUS-1101**

  - Added new `@cumulus/checksum` package. This package provides functions to calculate and validate checksums.
  - Added new checksumming functions to `@cumulus/common/aws`: `calculateS3ObjectChecksum` and `validateS3ObjectChecksum`, which depend on the `checksum` package.

- CUMULUS-1171

  - Added `@cumulus/common` API documentation to `packages/common/docs/API.md`
  - Added an `npm run build-docs` task to `@cumulus/common`
  - Added `@cumulus/common/string#isValidHostname()`
  - Added `@cumulus/common/string#match()`
  - Added `@cumulus/common/string#matches()`
  - Added `@cumulus/common/string#toLower()`
  - Added `@cumulus/common/string#toUpper()`
  - Added `@cumulus/common/URLUtils#buildURL()`
  - Added `@cumulus/common/util#isNil()`
  - Added `@cumulus/common/util#isNull()`
  - Added `@cumulus/common/util#isUndefined()`
  - Added `@cumulus/common/util#negate()`

- **CUMULUS-1176**

  - Added new `@cumulus/files-to-granules` task to handle converting file array output from `cumulus-process` tasks into granule objects.
    Allows simplification of `@cumulus/move-granules` and `@cumulus/post-to-cmr`, see Changed section for more details.

- CUMULUS-1151 Compare the granule holdings in CMR with Cumulus' internal data store
- CUMULUS-1152 Compare the granule file holdings in CMR with Cumulus' internal data store

### Changed

- **CUMULUS-1216** - Updated `@cumulus/ingest/granule/ingestFile` to download files to expected staging location.
- **CUMULUS-1208** - Updated `@cumulus/ingest/queue/enqueueGranuleIngestMessage()` to not transform granule object passed to it when building an ingest message
- **CUMULUS-1198** - `@cumulus/ingest` no longer enforces any expectations about whether `provider_path` contains a leading slash or not.
- **CUMULUS-1170**
  - Update scripts and docs to use `npm` instead of `yarn`
  - Use `package-lock.json` files to ensure matching versions of npm packages
  - Update CI builds to use `npm ci` instead of `npm install`
- **CUMULUS-670**
  - Updated ParsePDR task to read standard PDR types+ (+ tgz as an external customer requirement) and add a fileType to granule-files on Granule discovery
  - Updated ParsePDR to fail if unrecognized type is used
  - Updated all relevant task schemas to include granule->files->filetype as a string value
  - Updated tests/test fixtures to include the fileType in the step function/task inputs and output validations as needed
  - Updated MoveGranules task to handle incoming configuration with new "fileType" values and to add them as appropriate to the lambda output.
  - Updated DiscoverGranules step/related workflows to read new Collection file parameter fileType that will map a discovered file to a workflow fileType
  - Updated CNM parser to add the fileType to the defined granule file fileType on ingest and updated integration tests to verify/validate that behavior
  - Updated generateEcho10XMLString in cmr-utils.js to use a map/related library to ensure order as CMR requires ordering for their online resources.
  - Updated post-to-cmr task to appropriately export CNM filetypes to CMR in echo10/UMM exports
- **CUMULUS-1139** - Granules stored in the API contain a `files` property. That schema has been greatly
  simplified and now better matches the CNM format.
  - The `name` property has been renamed to `fileName`.
  - The `filepath` property has been renamed to `key`.
  - The `checksumValue` property has been renamed to `checksum`.
  - The `path` property has been removed.
  - The `url_path` property has been removed.
  - The `filename` property (which contained an `s3://` URL) has been removed, and the `bucket`
    and `key` properties should be used instead. Any requests sent to the API containing a `granule.files[].filename`
    property will be rejected, and any responses coming back from the API will not contain that
    `filename` property.
  - A `source` property has been added, which is a URL indicating the original source of the file.
  - `@cumulus/ingest/granule.moveGranuleFiles()` no longer includes a `filename` field in its
    output. The `bucket` and `key` fields should be used instead.
- **CUMULUS-672**

  - Changed `@cumulus/integration-tests/api/EarthdataLogin.getEarthdataLoginRedirectResponse` to `@cumulus/integration-tests/api/EarthdataLogin.getEarthdataAccessToken`. The new function returns an access response from Earthdata login, if successful.
  - `@cumulus/integration-tests/cmr/getOnlineResources` now accepts an object of options, including `cmrMetadataFormat`. Based on the `cmrMetadataFormat`, the function will correctly retrieve the online resources for each metadata format (ECHO10, UMM-G)

- **CUMULUS-1101**

  - Moved `@cumulus/common/file/getFileChecksumFromStream` into `@cumulus/checksum`, and renamed it to `generateChecksumFromStream`.
    This is a breaking change for users relying on `@cumulus/common/file/getFileChecksumFromStream`.
  - Refactored `@cumulus/ingest/Granule` to depend on new `common/aws` checksum functions and remove significantly present checksumming code.
    - Deprecated `@cumulus/ingest/granule.validateChecksum`. Replaced with `@cumulus/ingest/granule.verifyFile`.
    - Renamed `granule.getChecksumFromFile` to `granule.retrieveSuppliedFileChecksumInformation` to be more accurate.
  - Deprecated `@cumulus/common/aws.checksumS3Objects`. Use `@cumulus/common/aws.calculateS3ObjectChecksum` instead.

- CUMULUS-1171

  - Fixed provider handling in the API to make it consistent between protocols.
    Before this change, FTP providers were configured using the `host` and
    `port` properties. HTTP providers ignored `port` and `protocol`, and stored
    an entire URL in the `host` property. Updated the API to only accept valid
    hostnames or IP addresses in the `provider.host` field. Updated ingest code
    to properly build HTTP and HTTPS URLs from `provider.protocol`,
    `provider.host`, and `provider.port`.
  - The default provider port was being set to 21, no matter what protocol was
    being used. Removed that default.

- **CUMULUS-1176**

  - `@cumulus/move-granules` breaking change:
    Input to `move-granules` is now expected to be in the form of a granules object (i.e. `{ granules: [ { ... }, { ... } ] }`);
    For backwards compatibility with array-of-files outputs from processing steps, use the new `@cumulus/files-to-granules` task as an intermediate step.
    This task will perform the input translation. This change allows `move-granules` to be simpler and behave more predictably.
    `config.granuleIdExtraction` and `config.input_granules` are no longer needed/used by `move-granules`.
  - `@cumulus/post-to-cmr`: `config.granuleIdExtraction` is no longer needed/used by `post-to-cmr`.

- CUMULUS-1174
  - Better error message and stacktrace for S3KeyPairProvider error reporting.

### Fixed

- **CUMULUS-1218** Reconciliation report will now scan only completed granules.
- `@cumulus/api` files and granules were not getting indexed correctly because files indexing was failing in `db-indexer`
- `@cumulus/deployment` A bug in the Cloudformation template was preventing the API from being able to be launched in a VPC, updated the IAM template to give the permissions to be able to run the API in a VPC

### Deprecated

- `@cumulus/api/models/Granule.removeGranuleFromCmr`, instead use `@cumulus/api/models/Granule.removeGranuleFromCmrByGranule`
- `@cumulus/ingest/granule.validateChecksum`, instead use `@cumulus/ingest/granule.verifyFile`
- `@cumulus/common/aws.checksumS3Objects`, instead use `@cumulus/common/aws.calculateS3ObjectChecksum`
- `@cumulus/cmrjs`: `getGranuleId` and `getCmrFiles` are deprecated due to changes in input handling.

## [v1.11.3] - 2019-3-5

### Added

- **CUMULUS-1187** - Added `@cumulus/ingest/granule/duplicateHandlingType()` to determine how duplicate files should be handled in an ingest workflow

### Fixed

- **CUMULUS-1187** - workflows not respecting the duplicate handling value specified in the collection
- Removed refreshToken schema requirement for OAuth

## [v1.11.2] - 2019-2-15

### Added

- CUMULUS-1169
  - Added a `@cumulus/common/StepFunctions` module. It contains functions for querying the AWS
    StepFunctions API. These functions have the ability to retry when a ThrottlingException occurs.
  - Added `@cumulus/common/aws.retryOnThrottlingException()`, which will wrap a function in code to
    retry on ThrottlingExceptions.
  - Added `@cumulus/common/test-utils.throttleOnce()`, which will cause a function to return a
    ThrottlingException the first time it is called, then return its normal result after that.
- CUMULUS-1103 Compare the collection holdings in CMR with Cumulus' internal data store
- CUMULUS-1099 Add support for UMMG JSON metadata versions > 1.4.
  - If a version is found in the metadata object, that version is used for processing and publishing to CMR otherwise, version 1.4 is assumed.
- CUMULUS-678
  - Added support for UMMG json v1.4 metadata files.
    `reconcileCMRMetadata` added to `@cumulus/cmrjs` to update metadata record with new file locations.
    `@cumulus/common/errors` adds two new error types `CMRMetaFileNotFound` and `InvalidArgument`.
    `@cumulus/common/test-utils` adds new function `randomId` to create a random string with id to help in debugging.
    `@cumulus/common/BucketsConfig` adds a new helper class `BucketsConfig` for working with bucket stack configuration and bucket names.
    `@cumulus/common/aws` adds new function `s3PutObjectTagging` as a convenience for the aws [s3().putObjectTagging](https://docs.aws.amazon.com/AWSJavaScriptSDK/latest/AWS/S3.html#putObjectTagging-property) function.
    `@cumulus/cmrjs` Adds: - `isCMRFile` - Identify an echo10(xml) or UMMG(json) metadata file. - `metadataObjectFromCMRFile` Read and parse CMR XML file from s3. - `updateCMRMetadata` Modify a cmr metadata (xml/json) file with updated information. - `publish2CMR` Posts XML or UMMG CMR data to CMR service. - `reconcileCMRMetadata` Reconciles cmr metadata file after a file moves.
- Adds some ECS and other permissions to StepRole to enable running ECS tasks from a workflow
- Added Apache logs to cumulus api and distribution lambdas
- **CUMULUS-1119** - Added `@cumulus/integration-tests/api/EarthdataLogin.getEarthdataLoginRedirectResponse` helper for integration tests to handle login with Earthdata and to return response from redirect to Cumulus API
- **CUMULUS-673** Added `@cumulus/common/file/getFileChecksumFromStream` to get file checksum from a readable stream

### Fixed

- CUMULUS-1123
  - Cloudformation template overrides now work as expected

### Changed

- CUMULUS-1169
  - Deprecated the `@cumulus/common/step-functions` module.
  - Updated code that queries the StepFunctions API to use the retry-enabled functions from
    `@cumulus/common/StepFunctions`
- CUMULUS-1121
  - Schema validation is now strongly enforced when writing to the database.
    Additional properties are not allowed and will result in a validation error.
- CUMULUS-678
  `tasks/move-granules` simplified and refactored to use functionality from cmrjs.
  `ingest/granules.moveGranuleFiles` now just moves granule files and returns a list of the updated files. Updating metadata now handled by `@cumulus/cmrjs/reconcileCMRMetadata`.
  `move-granules.updateGranuleMetadata` refactored and bugs fixed in the case of a file matching multiple collection.files.regexps.
  `getCmrXmlFiles` simplified and now only returns an object with the cmrfilename and the granuleId.
  `@cumulus/test-processing` - test processing task updated to generate UMM-G metadata

- CUMULUS-1043

  - `@cumulus/api` now uses [express](http://expressjs.com/) as the API engine.
  - All `@cumulus/api` endpoints on ApiGateway are consolidated to a single endpoint the uses `{proxy+}` definition.
  - All files under `packages/api/endpoints` along with associated tests are updated to support express's request and response objects.
  - Replaced environment variables `internal`, `bucket` and `systemBucket` with `system_bucket`.
  - Update `@cumulus/integration-tests` to work with updated cumulus-api express endpoints

- `@cumulus/integration-tests` - `buildAndExecuteWorkflow` and `buildWorkflow` updated to take a `meta` param to allow for additional fields to be added to the workflow `meta`

- **CUMULUS-1049** Updated `Retrieve Execution Status API` in `@cumulus/api`: If the execution doesn't exist in Step Function API, Cumulus API returns the execution status information from the database.

- **CUMULUS-1119**
  - Renamed `DISTRIBUTION_URL` environment variable to `DISTRIBUTION_ENDPOINT`
  - Renamed `DEPLOYMENT_ENDPOINT` environment variable to `DISTRIBUTION_REDIRECT_ENDPOINT`
  - Renamed `API_ENDPOINT` environment variable to `TOKEN_REDIRECT_ENDPOINT`

### Removed

- Functions deprecated before 1.11.0:
  - @cumulus/api/models/base: static Manager.createTable() and static Manager.deleteTable()
  - @cumulus/ingest/aws/S3
  - @cumulus/ingest/aws/StepFunction.getExecution()
  - @cumulus/ingest/aws/StepFunction.pullEvent()
  - @cumulus/ingest/consumer.Consume
  - @cumulus/ingest/granule/Ingest.getBucket()

### Deprecated

`@cmrjs/ingestConcept`, instead use the CMR object methods. `@cmrjs/CMR.ingestGranule` or `@cmrjs/CMR.ingestCollection`
`@cmrjs/searchConcept`, instead use the CMR object methods. `@cmrjs/CMR.searchGranules` or `@cmrjs/CMR.searchCollections`
`@cmrjs/deleteConcept`, instead use the CMR object methods. `@cmrjs/CMR.deleteGranule` or `@cmrjs/CMR.deleteCollection`

## [v1.11.1] - 2018-12-18

**Please Note**

- Ensure your `app/config.yml` has a `clientId` specified in the `cmr` section. This will allow CMR to identify your requests for better support and metrics.
  - For an example, please see [the example config](https://github.com/nasa/cumulus/blob/1c7e2bf41b75da9f87004c4e40fbcf0f39f56794/example/app/config.yml#L128).

### Added

- Added a `/tokenDelete` endpoint in `@cumulus/api` to delete access token records

### Changed

- CUMULUS-678
  `@cumulus/ingest/crypto` moved and renamed to `@cumulus/common/key-pair-provider`
  `@cumulus/ingest/aws` function: `KMSDecryptionFailed` and class: `KMS` extracted and moved to `@cumulus/common` and `KMS` is exported as `KMSProvider` from `@cumulus/common/key-pair-provider`
  `@cumulus/ingest/granule` functions: `publish`, `getGranuleId`, `getXMLMetadataAsString`, `getMetadataBodyAndTags`, `parseXmlString`, `getCmrXMLFiles`, `postS3Object`, `contructOnlineAccessUrls`, `updateMetadata`, extracted and moved to `@cumulus/cmrjs`
  `getGranuleId`, `getCmrXMLFiles`, `publish`, `updateMetadata` removed from `@cumulus/ingest/granule` and added to `@cumulus/cmrjs`;
  `updateMetadata` renamed `updateCMRMetadata`.
  `@cumulus/ingest` test files renamed.
- **CUMULUS-1070**
  - Add `'Client-Id'` header to all `@cumulus/cmrjs` requests (made via `searchConcept`, `ingestConcept`, and `deleteConcept`).
  - Updated `cumulus/example/app/config.yml` entry for `cmr.clientId` to use stackName for easier CMR-side identification.

## [v1.11.0] - 2018-11-30

**Please Note**

- Redeploy IAM roles:
  - CUMULUS-817 includes a migration that requires reconfiguration/redeployment of IAM roles. Please see the [upgrade instructions](https://nasa.github.io/cumulus/docs/upgrade/1.11.0) for more information.
  - CUMULUS-977 includes a few new SNS-related permissions added to the IAM roles that will require redeployment of IAM roles.
- `cumulus-message-adapter` v1.0.13+ is required for `@cumulus/api` granule reingest API to work properly. The latest version should be downloaded automatically by kes.
- A `TOKEN_SECRET` value (preferably 256-bit for security) must be added to `.env` to securely sign JWTs used for authorization in `@cumulus/api`

### Changed

- **CUUMULUS-1000** - Distribution endpoint now persists logins, instead of
  redirecting to Earthdata Login on every request
- **CUMULUS-783 CUMULUS-790** - Updated `@cumulus/sync-granule` and `@cumulus/move-granules` tasks to always overwrite existing files for manually-triggered reingest.
- **CUMULUS-906** - Updated `@cumulus/api` granule reingest API to
  - add `reingestGranule: true` and `forceDuplicateOverwrite: true` to Cumulus message `cumulus_meta.cumulus_context` field to indicate that the workflow is a manually triggered re-ingest.
  - return warning message to operator when duplicateHandling is not `replace`
  - `cumulus-message-adapter` v1.0.13+ is required.
- **CUMULUS-793** - Updated the granule move PUT request in `@cumulus/api` to reject the move with a 409 status code if one or more of the files already exist at the destination location
- Updated `@cumulus/helloworld` to use S3 to store state for pass on retry tests
- Updated `@cumulus/ingest`:
  - [Required for MAAP] `http.js#list` will now find links with a trailing whitespace
  - Removed code from `granule.js` which looked for files in S3 using `{ Bucket: discoveredFile.bucket, Key: discoveredFile.name }`. This is obsolete since `@cumulus/ingest` uses a `file-staging` and `constructCollectionId()` directory prefixes by default.
- **CUMULUS-989**
  - Updated `@cumulus/api` to use [JWT (JSON Web Token)](https://jwt.io/introduction/) as the transport format for API authorization tokens and to use JWT verification in the request authorization
  - Updated `/token` endpoint in `@cumulus/api` to return tokens as JWTs
  - Added a `/refresh` endpoint in `@cumulus/api` to request new access tokens from the OAuth provider using the refresh token
  - Added `refreshAccessToken` to `@cumulus/api/lib/EarthdataLogin` to manage refresh token requests with the Earthdata OAuth provider

### Added

- **CUMULUS-1050**
  - Separated configuration flags for originalPayload/finalPayload cleanup such that they can be set to different retention times
- **CUMULUS-798**
  - Added daily Executions cleanup CloudWatch event that triggers cleanExecutions lambda
  - Added cleanExecutions lambda that removes finalPayload/originalPayload field entries for records older than configured timeout value (execution_payload_retention_period), with a default of 30 days
- **CUMULUS-815/816**
  - Added 'originalPayload' and 'finalPayload' fields to Executions table
  - Updated Execution model to populate originalPayload with the execution payload on record creation
  - Updated Execution model code to populate finalPayload field with the execution payload on execution completion
  - Execution API now exposes the above fields
- **CUMULUS-977**
  - Rename `kinesisConsumer` to `messageConsumer` as it handles both Kinesis streams and SNS topics as of this version.
  - Add `sns`-type rule support. These rules create a subscription between an SNS topic and the `messageConsumer`.
    When a message is received, `messageConsumer` is triggered and passes the SNS message (JSON format expected) in
    its entirety to the workflow in the `payload` field of the Cumulus message. For more information on sns-type rules,
    see the [documentation](https://nasa.github.io/cumulus/docs/data-cookbooks/setup#rules).
- **CUMULUS-975**
  - Add `KinesisInboundEventLogger` and `KinesisOutboundEventLogger` API lambdas. These lambdas
    are utilized to dump incoming and outgoing ingest workflow kinesis streams
    to cloudwatch for analytics in case of AWS/stream failure.
  - Update rules model to allow tracking of log_event ARNs related to
    Rule event logging. Kinesis rule types will now automatically log
    incoming events via a Kinesis event triggered lambda.
    CUMULUS-975-migration-4
  - Update migration code to require explicit migration names per run
  - Added migration_4 to migrate/update exisitng Kinesis rules to have a log event mapping
  - Added new IAM policy for migration lambda
- **CUMULUS-775**
  - Adds a instance metadata endpoint to the `@cumulus/api` package.
  - Adds a new convenience function `hostId` to the `@cumulus/cmrjs` to help build environment specific cmr urls.
  - Fixed `@cumulus/cmrjs.searchConcept` to search and return CMR results.
  - Modified `@cumulus/cmrjs.CMR.searchGranule` and `@cumulus/cmrjs.CMR.searchCollection` to include CMR's provider as a default parameter to searches.
- **CUMULUS-965**
  - Add `@cumulus/test-data.loadJSONTestData()`,
    `@cumulus/test-data.loadTestData()`, and
    `@cumulus/test-data.streamTestData()` to safely load test data. These
    functions should be used instead of using `require()` to load test data,
    which could lead to tests interferring with each other.
  - Add a `@cumulus/common/util/deprecate()` function to mark a piece of code as
    deprecated
- **CUMULUS-986**
  - Added `waitForTestExecutionStart` to `@cumulus/integration-tests`
- **CUMULUS-919**
  - In `@cumulus/deployment`, added support for NGAP permissions boundaries for IAM roles with `useNgapPermissionBoundary` flag in `iam/config.yml`. Defaults to false.

### Fixed

- Fixed a bug where FTP sockets were not closed after an error, keeping the Lambda function active until it timed out [CUMULUS-972]
- **CUMULUS-656**
  - The API will no longer allow the deletion of a provider if that provider is
    referenced by a rule
  - The API will no longer allow the deletion of a collection if that collection
    is referenced by a rule
- Fixed a bug where `@cumulus/sf-sns-report` was not pulling large messages from S3 correctly.

### Deprecated

- `@cumulus/ingest/aws/StepFunction.pullEvent()`. Use `@cumulus/common/aws.pullStepFunctionEvent()`.
- `@cumulus/ingest/consumer.Consume` due to unpredictable implementation. Use `@cumulus/ingest/consumer.Consumer`.
  Call `Consumer.consume()` instead of `Consume.read()`.

## [v1.10.4] - 2018-11-28

### Added

- **CUMULUS-1008**
  - New `config.yml` parameter for SQS consumers: `sqs_consumer_rate: (default 500)`, which is the maximum number of
    messages the consumer will attempt to process per execution. Currently this is only used by the sf-starter consumer,
    which runs every minute by default, making this a messages-per-minute upper bound. SQS does not guarantee the number
    of messages returned per call, so this is not a fixed rate of consumption, only attempted number of messages received.

### Deprecated

- `@cumulus/ingest/consumer.Consume` due to unpredictable implementation. Use `@cumulus/ingest/consumer.Consumer`.

### Changed

- Backported update of `packages/api` dependency `@mapbox/dyno` to `1.4.2` to mitigate `event-stream` vulnerability.

## [v1.10.3] - 2018-10-31

### Added

- **CUMULUS-817**
  - Added AWS Dead Letter Queues for lambdas that are scheduled asynchronously/such that failures show up only in cloudwatch logs.
- **CUMULUS-956**
  - Migrated developer documentation and data-cookbooks to Docusaurus
    - supports versioning of documentation
  - Added `docs/docs-how-to.md` to outline how to do things like add new docs or locally install for testing.
  - Deployment/CI scripts have been updated to work with the new format
- **CUMULUS-811**
  - Added new S3 functions to `@cumulus/common/aws`:
    - `aws.s3TagSetToQueryString`: converts S3 TagSet array to querystring (for use with upload()).
    - `aws.s3PutObject`: Returns promise of S3 `putObject`, which puts an object on S3
    - `aws.s3CopyObject`: Returns promise of S3 `copyObject`, which copies an object in S3 to a new S3 location
    - `aws.s3GetObjectTagging`: Returns promise of S3 `getObjectTagging`, which returns an object containing an S3 TagSet.
  - `@/cumulus/common/aws.s3PutObject` defaults to an explicit `ACL` of 'private' if not overridden.
  - `@/cumulus/common/aws.s3CopyObject` defaults to an explicit `TaggingDirective` of 'COPY' if not overridden.

### Deprecated

- **CUMULUS-811**
  - Deprecated `@cumulus/ingest/aws.S3`. Member functions of this class will now
    log warnings pointing to similar functionality in `@cumulus/common/aws`.

## [v1.10.2] - 2018-10-24

### Added

- **CUMULUS-965**
  - Added a `@cumulus/logger` package
- **CUMULUS-885**
  - Added 'human readable' version identifiers to Lambda Versioning lambda aliases
- **CUMULUS-705**
  - Note: Make sure to update the IAM stack when deploying this update.
  - Adds an AsyncOperations model and associated DynamoDB table to the
    `@cumulus/api` package
  - Adds an /asyncOperations endpoint to the `@cumulus/api` package, which can
    be used to fetch the status of an AsyncOperation.
  - Adds a /bulkDelete endpoint to the `@cumulus/api` package, which performs an
    asynchronous bulk-delete operation. This is a stub right now which is only
    intended to demonstration how AsyncOperations work.
  - Adds an AsyncOperation ECS task to the `@cumulus/api` package, which will
    fetch an Lambda function, run it in ECS, and then store the result to the
    AsyncOperations table in DynamoDB.
- **CUMULUS-851** - Added workflow lambda versioning feature to allow in-flight workflows to use lambda versions that were in place when a workflow was initiated

  - Updated Kes custom code to remove logic that used the CMA file key to determine template compilation logic. Instead, utilize a `customCompilation` template configuration flag to indicate a template should use Cumulus's kes customized methods instead of 'core'.
  - Added `useWorkflowLambdaVersions` configuration option to enable the lambdaVersioning feature set. **This option is set to true by default** and should be set to false to disable the feature.
  - Added uniqueIdentifier configuration key to S3 sourced lambdas to optionally support S3 lambda resource versioning within this scheme. This key must be unique for each modified version of the lambda package and must be updated in configuration each time the source changes.
  - Added a new nested stack template that will create a `LambdaVersions` stack that will take lambda parameters from the base template, generate lambda versions/aliases and return outputs with references to the most 'current' lambda alias reference, and updated 'core' template to utilize these outputs (if `useWorkflowLambdaVersions` is enabled).

- Created a `@cumulus/api/lib/OAuth2` interface, which is implemented by the
  `@cumulus/api/lib/EarthdataLogin` and `@cumulus/api/lib/GoogleOAuth2` classes.
  Endpoints that need to handle authentication will determine which class to use
  based on environment variables. This also greatly simplifies testing.
- Added `@cumulus/api/lib/assertions`, containing more complex AVA test assertions
- Added PublishGranule workflow to publish a granule to CMR without full reingest. (ingest-in-place capability)

- `@cumulus/integration-tests` new functionality:
  - `listCollections` to list collections from a provided data directory
  - `deleteCollection` to delete list of collections from a deployed stack
  - `cleanUpCollections` combines the above in one function.
  - `listProviders` to list providers from a provided data directory
  - `deleteProviders` to delete list of providers from a deployed stack
  - `cleanUpProviders` combines the above in one function.
  - `@cumulus/integrations-tests/api.js`: `deleteGranule` and `deletePdr` functions to make `DELETE` requests to Cumulus API
  - `rules` API functionality for posting and deleting a rule and listing all rules
  - `wait-for-deploy` lambda for use in the redeployment tests
- `@cumulus/ingest/granule.js`: `ingestFile` inserts new `duplicate_found: true` field in the file's record if a duplicate file already exists on S3.
- `@cumulus/api`: `/execution-status` endpoint requests and returns complete execution output if execution output is stored in S3 due to size.
- Added option to use environment variable to set CMR host in `@cumulus/cmrjs`.
- **CUMULUS-781** - Added integration tests for `@cumulus/sync-granule` when `duplicateHandling` is set to `replace` or `skip`
- **CUMULUS-791** - `@cumulus/move-granules`: `moveFileRequest` inserts new `duplicate_found: true` field in the file's record if a duplicate file already exists on S3. Updated output schema to document new `duplicate_found` field.

### Removed

- Removed `@cumulus/common/fake-earthdata-login-server`. Tests can now create a
  service stub based on `@cumulus/api/lib/OAuth2` if testing requires handling
  authentication.

### Changed

- **CUMULUS-940** - modified `@cumulus/common/aws` `receiveSQSMessages` to take a parameter object instead of positional parameters. All defaults remain the same, but now access to long polling is available through `options.waitTimeSeconds`.
- **CUMULUS-948** - Update lambda functions `CNMToCMA` and `CnmResponse` in the `cumulus-data-shared` bucket and point the default stack to them.
- **CUMULUS-782** - Updated `@cumulus/sync-granule` task and `Granule.ingestFile` in `@cumulus/ingest` to keep both old and new data when a destination file with different checksum already exists and `duplicateHandling` is `version`
- Updated the config schema in `@cumulus/move-granules` to include the `moveStagedFiles` param.
- **CUMULUS-778** - Updated config schema and documentation in `@cumulus/sync-granule` to include `duplicateHandling` parameter for specifying how duplicate filenames should be handled
- **CUMULUS-779** - Updated `@cumulus/sync-granule` to throw `DuplicateFile` error when destination files already exist and `duplicateHandling` is `error`
- **CUMULUS-780** - Updated `@cumulus/sync-granule` to use `error` as the default for `duplicateHandling` when it is not specified
- **CUMULUS-780** - Updated `@cumulus/api` to use `error` as the default value for `duplicateHandling` in the `Collection` model
- **CUMULUS-785** - Updated the config schema and documentation in `@cumulus/move-granules` to include `duplicateHandling` parameter for specifying how duplicate filenames should be handled
- **CUMULUS-786, CUMULUS-787** - Updated `@cumulus/move-granules` to throw `DuplicateFile` error when destination files already exist and `duplicateHandling` is `error` or not specified
- **CUMULUS-789** - Updated `@cumulus/move-granules` to keep both old and new data when a destination file with different checksum already exists and `duplicateHandling` is `version`

### Fixed

- `getGranuleId` in `@cumulus/ingest` bug: `getGranuleId` was constructing an error using `filename` which was undefined. The fix replaces `filename` with the `uri` argument.
- Fixes to `del` in `@cumulus/api/endpoints/granules.js` to not error/fail when not all files exist in S3 (e.g. delete granule which has only 2 of 3 files ingested).
- `@cumulus/deployment/lib/crypto.js` now checks for private key existence properly.

## [v1.10.1] - 2018-09-4

### Fixed

- Fixed cloudformation template errors in `@cumulus/deployment/`
  - Replaced references to Fn::Ref: with Ref:
  - Moved long form template references to a newline

## [v1.10.0] - 2018-08-31

### Removed

- Removed unused and broken code from `@cumulus/common`
  - Removed `@cumulus/common/test-helpers`
  - Removed `@cumulus/common/task`
  - Removed `@cumulus/common/message-source`
  - Removed the `getPossiblyRemote` function from `@cumulus/common/aws`
  - Removed the `startPromisedSfnExecution` function from `@cumulus/common/aws`
  - Removed the `getCurrentSfnTask` function from `@cumulus/common/aws`

### Changed

- **CUMULUS-839** - In `@cumulus/sync-granule`, 'collection' is now an optional config parameter

### Fixed

- **CUMULUS-859** Moved duplicate code in `@cumulus/move-granules` and `@cumulus/post-to-cmr` to `@cumulus/ingest`. Fixed imports making assumptions about directory structure.
- `@cumulus/ingest/consumer` correctly limits the number of messages being received and processed from SQS. Details:
  - **Background:** `@cumulus/api` includes a lambda `<stack-name>-sqs2sf` which processes messages from the `<stack-name>-startSF` SQS queue every minute. The `sqs2sf` lambda uses `@cumulus/ingest/consumer` to receive and process messages from SQS.
  - **Bug:** More than `messageLimit` number of messages were being consumed and processed from the `<stack-name>-startSF` SQS queue. Many step functions were being triggered simultaneously by the lambda `<stack-name>-sqs2sf` (which consumes every minute from the `startSF` queue) and resulting in step function failure with the error: `An error occurred (ThrottlingException) when calling the GetExecutionHistory`.
  - **Fix:** `@cumulus/ingest/consumer#processMessages` now processes messages until `timeLimit` has passed _OR_ once it receives up to `messageLimit` messages. `sqs2sf` is deployed with a [default `messageLimit` of 10](https://github.com/nasa/cumulus/blob/670000c8a821ff37ae162385f921c40956e293f7/packages/deployment/app/config.yml#L147).
  - **IMPORTANT NOTE:** `consumer` will actually process up to `messageLimit * 2 - 1` messages. This is because sometimes `receiveSQSMessages` will return less than `messageLimit` messages and thus the consumer will continue to make calls to `receiveSQSMessages`. For example, given a `messageLimit` of 10 and subsequent calls to `receiveSQSMessages` returns up to 9 messages, the loop will continue and a final call could return up to 10 messages.

## [v1.9.1] - 2018-08-22

**Please Note** To take advantage of the added granule tracking API functionality, updates are required for the message adapter and its libraries. You should be on the following versions:

- `cumulus-message-adapter` 1.0.9+
- `cumulus-message-adapter-js` 1.0.4+
- `cumulus-message-adapter-java` 1.2.7+
- `cumulus-message-adapter-python` 1.0.5+

### Added

- **CUMULUS-687** Added logs endpoint to search for logs from a specific workflow execution in `@cumulus/api`. Added integration test.
- **CUMULUS-836** - `@cumulus/deployment` supports a configurable docker storage driver for ECS. ECS can be configured with either `devicemapper` (the default storage driver for AWS ECS-optimized AMIs) or `overlay2` (the storage driver used by the NGAP 2.0 AMI). The storage driver can be configured in `app/config.yml` with `ecs.docker.storageDriver: overlay2 | devicemapper`. The default is `overlay2`.
  - To support this configuration, a [Handlebars](https://handlebarsjs.com/) helper `ifEquals` was added to `packages/deployment/lib/kes.js`.
- **CUMULUS-836** - `@cumulus/api` added IAM roles required by the NGAP 2.0 AMI. The NGAP 2.0 AMI runs a script `register_instances_with_ssm.py` which requires the ECS IAM role to include `ec2:DescribeInstances` and `ssm:GetParameter` permissions.

### Fixed

- **CUMULUS-836** - `@cumulus/deployment` uses `overlay2` driver by default and does not attempt to write `--storage-opt dm.basesize` to fix [this error](https://github.com/moby/moby/issues/37039).
- **CUMULUS-413** Kinesis processing now captures all errrors.
  - Added kinesis fallback mechanism when errors occur during record processing.
  - Adds FallbackTopicArn to `@cumulus/api/lambdas.yml`
  - Adds fallbackConsumer lambda to `@cumulus/api`
  - Adds fallbackqueue option to lambda definitions capture lambda failures after three retries.
  - Adds kinesisFallback SNS topic to signal incoming errors from kinesis stream.
  - Adds kinesisFailureSQS to capture fully failed events from all retries.
- **CUMULUS-855** Adds integration test for kinesis' error path.
- **CUMULUS-686** Added workflow task name and version tracking via `@cumulus/api` executions endpoint under new `tasks` property, and under `workflow_tasks` in step input/output.
  - Depends on `cumulus-message-adapter` 1.0.9+, `cumulus-message-adapter-js` 1.0.4+, `cumulus-message-adapter-java` 1.2.7+ and `cumulus-message-adapter-python` 1.0.5+
- **CUMULUS-771**
  - Updated sync-granule to stream the remote file to s3
  - Added integration test for ingesting granules from ftp provider
  - Updated http/https integration tests for ingesting granules from http/https providers
- **CUMULUS-862** Updated `@cumulus/integration-tests` to handle remote lambda output
- **CUMULUS-856** Set the rule `state` to have default value `ENABLED`

### Changed

- In `@cumulus/deployment`, changed the example app config.yml to have additional IAM roles

## [v1.9.0] - 2018-08-06

**Please note** additional information and upgrade instructions [here](https://nasa.github.io/cumulus/docs/upgrade/1.9.0)

### Added

- **CUMULUS-712** - Added integration tests verifying expected behavior in workflows
- **GITC-776-2** - Add support for versioned collections

### Fixed

- **CUMULUS-832**
  - Fixed indentation in example config.yml in `@cumulus/deployment`
  - Fixed issue with new deployment using the default distribution endpoint in `@cumulus/deployment` and `@cumulus/api`

## [v1.8.1] - 2018-08-01

**Note** IAM roles should be re-deployed with this release.

- **Cumulus-726**
  - Added function to `@cumulus/integration-tests`: `sfnStep` includes `getStepInput` which returns the input to the schedule event of a given step function step.
  - Added IAM policy `@cumulus/deployment`: Lambda processing IAM role includes `kinesis::PutRecord` so step function lambdas can write to kinesis streams.
- **Cumulus Community Edition**
  - Added Google OAuth authentication token logic to `@cumulus/api`. Refactored token endpoint to use environment variable flag `OAUTH_PROVIDER` when determining with authentication method to use.
  - Added API Lambda memory configuration variable `api_lambda_memory` to `@cumulus/api` and `@cumulus/deployment`.

### Changed

- **Cumulus-726**
  - Changed function in `@cumulus/api`: `models/rules.js#addKinesisEventSource` was modified to call to `deleteKinesisEventSource` with all required parameters (rule's name, arn and type).
  - Changed function in `@cumulus/integration-tests`: `getStepOutput` can now be used to return output of failed steps. If users of this function want the output of a failed event, they can pass a third parameter `eventType` as `'failure'`. This function will work as always for steps which completed successfully.

### Removed

- **Cumulus-726**

  - Configuration change to `@cumulus/deployment`: Removed default auto scaling configuration for Granules and Files DynamoDB tables.

- **CUMULUS-688**
  - Add integration test for ExecutionStatus
  - Function addition to `@cumulus/integration-tests`: `api` includes `getExecutionStatus` which returns the execution status from the Cumulus API

## [v1.8.0] - 2018-07-23

### Added

- **CUMULUS-718** Adds integration test for Kinesis triggering a workflow.

- **GITC-776-3** Added more flexibility for rules. You can now edit all fields on the rule's record
  We may need to update the api documentation to reflect this.

- **CUMULUS-681** - Add ingest-in-place action to granules endpoint

  - new applyWorkflow action at PUT /granules/{granuleid} Applying a workflow starts an execution of the provided workflow and passes the granule record as payload.
    Parameter(s):
    - workflow - the workflow name

- **CUMULUS-685** - Add parent exeuction arn to the execution which is triggered from a parent step function

### Changed

- **CUMULUS-768** - Integration tests get S3 provider data from shared data folder

### Fixed

- **CUMULUS-746** - Move granule API correctly updates record in dynamo DB and cmr xml file
- **CUMULUS-766** - Populate database fileSize field from S3 if value not present in Ingest payload

## [v1.7.1] - 2018-07-27 - [BACKPORT]

### Fixed

- **CUMULUS-766** - Backport from 1.8.0 - Populate database fileSize field from S3 if value not present in Ingest payload

## [v1.7.0] - 2018-07-02

### Please note: [Upgrade Instructions](https://nasa.github.io/cumulus/docs/upgrade/1.7.0)

### Added

- **GITC-776-2** - Add support for versioned collectons
- **CUMULUS-491** - Add granule reconciliation API endpoints.
- **CUMULUS-480** Add suport for backup and recovery:
  - Add DynamoDB tables for granules, executions and pdrs
  - Add ability to write all records to S3
  - Add ability to download all DynamoDB records in form json files
  - Add ability to upload records to DynamoDB
  - Add migration scripts for copying granule, pdr and execution records from ElasticSearch to DynamoDB
  - Add IAM support for batchWrite on dynamoDB
-
- **CUMULUS-508** - `@cumulus/deployment` cloudformation template allows for lambdas and ECS clusters to have multiple AZ availability.
  - `@cumulus/deployment` also ensures docker uses `devicemapper` storage driver.
- **CUMULUS-755** - `@cumulus/deployment` Add DynamoDB autoscaling support.
  - Application developers can add autoscaling and override default values in their deployment's `app/config.yml` file using a `{TableName}Table:` key.

### Fixed

- **CUMULUS-747** - Delete granule API doesn't delete granule files in s3 and granule in elasticsearch
  - update the StreamSpecification DynamoDB tables to have StreamViewType: "NEW_AND_OLD_IMAGES"
  - delete granule files in s3
- **CUMULUS-398** - Fix not able to filter executions by workflow
- **CUMULUS-748** - Fix invalid lambda .zip files being validated/uploaded to AWS
- **CUMULUS-544** - Post to CMR task has UAT URL hard-coded
  - Made configurable: PostToCmr now requires CMR_ENVIRONMENT env to be set to 'SIT' or 'OPS' for those CMR environments. Default is UAT.

### Changed

- **GITC-776-4** - Changed Discover-pdrs to not rely on collection but use provider_path in config. It also has an optional filterPdrs regex configuration parameter

- **CUMULUS-710** - In the integration test suite, `getStepOutput` returns the output of the first successful step execution or last failed, if none exists

## [v1.6.0] - 2018-06-06

### Please note: [Upgrade Instructions](https://nasa.github.io/cumulus/docs/upgrade/1.6.0)

### Fixed

- **CUMULUS-602** - Format all logs sent to Elastic Search.
  - Extract cumulus log message and index it to Elastic Search.

### Added

- **CUMULUS-556** - add a mechanism for creating and running migration scripts on deployment.
- **CUMULUS-461** Support use of metadata date and other components in `url_path` property

### Changed

- **CUMULUS-477** Update bucket configuration to support multiple buckets of the same type:
  - Change the structure of the buckets to allow for more than one bucket of each type. The bucket structure is now:
    bucket-key:
    name: <bucket-name>
    type: <type> i.e. internal, public, etc.
  - Change IAM and app deployment configuration to support new bucket structure
  - Update tasks and workflows to support new bucket structure
  - Replace instances where buckets.internal is relied upon to either use the system bucket or a configured bucket
  - Move IAM template to the deployment package. NOTE: You now have to specify '--template node_modules/@cumulus/deployment/iam' in your IAM deployment
  - Add IAM cloudformation template support to filter buckets by type

## [v1.5.5] - 2018-05-30

### Added

- **CUMULUS-530** - PDR tracking through Queue-granules
  - Add optional `pdr` property to the sync-granule task's input config and output payload.
- **CUMULUS-548** - Create a Lambda task that generates EMS distribution reports
  - In order to supply EMS Distribution Reports, you must enable S3 Server
    Access Logging on any S3 buckets used for distribution. See [How Do I Enable Server Access Logging for an S3 Bucket?](https://docs.aws.amazon.com/AmazonS3/latest/user-guide/server-access-logging.html)
    The "Target bucket" setting should point at the Cumulus internal bucket.
    The "Target prefix" should be
    "<STACK_NAME>/ems-distribution/s3-server-access-logs/", where "STACK_NAME"
    is replaced with the name of your Cumulus stack.

### Fixed

- **CUMULUS-546 - Kinesis Consumer should catch and log invalid JSON**
  - Kinesis Consumer lambda catches and logs errors so that consumer doesn't get stuck in a loop re-processing bad json records.
- EMS report filenames are now based on their start time instead of the time
  instead of the time that the report was generated
- **CUMULUS-552 - Cumulus API returns different results for the same collection depending on query**
  - The collection, provider and rule records in elasticsearch are now replaced with records from dynamo db when the dynamo db records are updated.

### Added

- `@cumulus/deployment`'s default cloudformation template now configures storage for Docker to match the configured ECS Volume. The template defines Docker's devicemapper basesize (`dm.basesize`) using `ecs.volumeSize`. This addresses ECS default of limiting Docker containers to 10GB of storage ([Read more](https://aws.amazon.com/premiumsupport/knowledge-center/increase-default-ecs-docker-limit/)).

## [v1.5.4] - 2018-05-21

### Added

- **CUMULUS-535** - EMS Ingest, Archive, Archive Delete reports
  - Add lambda EmsReport to create daily EMS Ingest, Archive, Archive Delete reports
  - ems.provider property added to `@cumulus/deployment/app/config.yml`.
    To change the provider name, please add `ems: provider` property to `app/config.yml`.
- **CUMULUS-480** Use DynamoDB to store granules, pdrs and execution records
  - Activate PointInTime feature on DynamoDB tables
  - Increase test coverage on api package
  - Add ability to restore metadata records from json files to DynamoDB
- **CUMULUS-459** provide API endpoint for moving granules from one location on s3 to another

## [v1.5.3] - 2018-05-18

### Fixed

- **CUMULUS-557 - "Add dataType to DiscoverGranules output"**
  - Granules discovered by the DiscoverGranules task now include dataType
  - dataType is now a required property for granules used as input to the
    QueueGranules task
- **CUMULUS-550** Update deployment app/config.yml to force elasticsearch updates for deleted granules

## [v1.5.2] - 2018-05-15

### Fixed

- **CUMULUS-514 - "Unable to Delete the Granules"**
  - updated cmrjs.deleteConcept to return success if the record is not found
    in CMR.

### Added

- **CUMULUS-547** - The distribution API now includes an
  "earthdataLoginUsername" query parameter when it returns a signed S3 URL
- **CUMULUS-527 - "parse-pdr queues up all granules and ignores regex"**
  - Add an optional config property to the ParsePdr task called
    "granuleIdFilter". This property is a regular expression that is applied
    against the filename of the first file of each granule contained in the
    PDR. If the regular expression matches, then the granule is included in
    the output. Defaults to '.', which will match all granules in the PDR.
- File checksums in PDRs now support MD5
- Deployment support to subscribe to an SNS topic that already exists
- **CUMULUS-470, CUMULUS-471** In-region S3 Policy lambda added to API to update bucket policy for in-region access.
- **CUMULUS-533** Added fields to granule indexer to support EMS ingest and archive record creation
- **CUMULUS-534** Track deleted granules
  - added `deletedgranule` type to `cumulus` index.
  - **Important Note:** Force custom bootstrap to re-run by adding this to
    app/config.yml `es: elasticSearchMapping: 7`
- You can now deploy cumulus without ElasticSearch. Just add `es: null` to your `app/config.yml` file. This is only useful for debugging purposes. Cumulus still requires ElasticSearch to properly operate.
- `@cumulus/integration-tests` includes and exports the `addRules` function, which seeds rules into the DynamoDB table.
- Added capability to support EFS in cloud formation template. Also added
  optional capability to ssh to your instance and privileged lambda functions.
- Added support to force discovery of PDRs that have already been processed
  and filtering of selected data types
- `@cumulus/cmrjs` uses an environment variable `USER_IP_ADDRESS` or fallback
  IP address of `10.0.0.0` when a public IP address is not available. This
  supports lambda functions deployed into a VPC's private subnet, where no
  public IP address is available.

### Changed

- **CUMULUS-550** Custom bootstrap automatically adds new types to index on
  deployment

## [v1.5.1] - 2018-04-23

### Fixed

- add the missing dist folder to the hello-world task
- disable uglifyjs on the built version of the pdr-status-check (read: https://github.com/webpack-contrib/uglifyjs-webpack-plugin/issues/264)

## [v1.5.0] - 2018-04-23

### Changed

- Removed babel from all tasks and packages and increased minimum node requirements to version 8.10
- Lambda functions created by @cumulus/deployment will use node8.10 by default
- Moved [cumulus-integration-tests](https://github.com/nasa/cumulus-integration-tests) to the `example` folder CUMULUS-512
- Streamlined all packages dependencies (e.g. remove redundant dependencies and make sure versions are the same across packages)
- **CUMULUS-352:** Update Cumulus Elasticsearch indices to use [index aliases](https://www.elastic.co/guide/en/elasticsearch/reference/current/indices-aliases.html).
- **CUMULUS-519:** ECS tasks are no longer restarted after each CF deployment unless `ecs.restartTasksOnDeploy` is set to true
- **CUMULUS-298:** Updated log filterPattern to include all CloudWatch logs in ElasticSearch
- **CUMULUS-518:** Updates to the SyncGranule config schema
  - `granuleIdExtraction` is no longer a property
  - `process` is now an optional property
  - `provider_path` is no longer a property

### Fixed

- **CUMULUS-455 "Kes deployments using only an updated message adapter do not get automatically deployed"**
  - prepended the hash value of cumulus-message-adapter.zip file to the zip file name of lambda which uses message adapter.
  - the lambda function will be redeployed when message adapter or lambda function are updated
- Fixed a bug in the bootstrap lambda function where it stuck during update process
- Fixed a bug where the sf-sns-report task did not return the payload of the incoming message as the output of the task [CUMULUS-441]

### Added

- **CUMULUS-352:** Add reindex CLI to the API package.
- **CUMULUS-465:** Added mock http/ftp/sftp servers to the integration tests
- Added a `delete` method to the `@common/CollectionConfigStore` class
- **CUMULUS-467 "@cumulus/integration-tests or cumulus-integration-tests should seed provider and collection in deployed DynamoDB"**
  - `example` integration-tests populates providers and collections to database
  - `example` workflow messages are populated from workflow templates in s3, provider and collection information in database, and input payloads. Input templates are removed.
  - added `https` protocol to provider schema

## [v1.4.1] - 2018-04-11

### Fixed

- Sync-granule install

## [v1.4.0] - 2018-04-09

### Fixed

- **CUMULUS-392 "queue-granules not returning the sfn-execution-arns queued"**
  - updated queue-granules to return the sfn-execution-arns queued and pdr if exists.
  - added pdr to ingest message meta.pdr instead of payload, so the pdr information doesn't get lost in the ingest workflow, and ingested granule in elasticsearch has pdr name.
  - fixed sf-sns-report schema, remove the invalid part
  - fixed pdr-status-check schema, the failed execution contains arn and reason
- **CUMULUS-206** make sure homepage and repository urls exist in package.json files of tasks and packages

### Added

- Example folder with a cumulus deployment example

### Changed

- [CUMULUS-450](https://bugs.earthdata.nasa.gov/browse/CUMULUS-450) - Updated
  the config schema of the **queue-granules** task
  - The config no longer takes a "collection" property
  - The config now takes an "internalBucket" property
  - The config now takes a "stackName" property
- [CUMULUS-450](https://bugs.earthdata.nasa.gov/browse/CUMULUS-450) - Updated
  the config schema of the **parse-pdr** task
  - The config no longer takes a "collection" property
  - The "stack", "provider", and "bucket" config properties are now
    required
- **CUMULUS-469** Added a lambda to the API package to prototype creating an S3 bucket policy for direct, in-region S3 access for the prototype bucket

### Removed

- Removed the `findTmpTestDataDirectory()` function from
  `@cumulus/common/test-utils`

### Fixed

- [CUMULUS-450](https://bugs.earthdata.nasa.gov/browse/CUMULUS-450)
  - The **queue-granules** task now enqueues a **sync-granule** task with the
    correct collection config for that granule based on the granule's
    data-type. It had previously been using the collection config from the
    config of the **queue-granules** task, which was a problem if the granules
    being queued belonged to different data-types.
  - The **parse-pdr** task now handles the case where a PDR contains granules
    with different data types, and uses the correct granuleIdExtraction for
    each granule.

### Added

- **CUMULUS-448** Add code coverage checking using [nyc](https://github.com/istanbuljs/nyc).

## [v1.3.0] - 2018-03-29

### Deprecated

- discover-s3-granules is deprecated. The functionality is provided by the discover-granules task

### Fixed

- **CUMULUS-331:** Fix aws.downloadS3File to handle non-existent key
- Using test ftp provider for discover-granules testing [CUMULUS-427]
- **CUMULUS-304: "Add AWS API throttling to pdr-status-check task"** Added concurrency limit on SFN API calls. The default concurrency is 10 and is configurable through Lambda environment variable CONCURRENCY.
- **CUMULUS-414: "Schema validation not being performed on many tasks"** revised npm build scripts of tasks that use cumulus-message-adapter to place schema directories into dist directories.
- **CUMULUS-301:** Update all tests to use test-data package for testing data.
- **CUMULUS-271: "Empty response body from rules PUT endpoint"** Added the updated rule to response body.
- Increased memory allotment for `CustomBootstrap` lambda function. Resolves failed deployments where `CustomBootstrap` lambda function was failing with error `Process exited before completing request`. This was causing deployments to stall, fail to update and fail to rollback. This error is thrown when the lambda function tries to use more memory than it is allotted.
- Cumulus repository folders structure updated:
  - removed the `cumulus` folder altogether
  - moved `cumulus/tasks` to `tasks` folder at the root level
  - moved the tasks that are not converted to use CMA to `tasks/.not_CMA_compliant`
  - updated paths where necessary

### Added

- `@cumulus/integration-tests` - Added support for testing the output of an ECS activity as well as a Lambda function.

## [v1.2.0] - 2018-03-20

### Fixed

- Update vulnerable npm packages [CUMULUS-425]
- `@cumulus/api`: `kinesis-consumer.js` uses `sf-scheduler.js#schedule` instead of placing a message directly on the `startSF` SQS queue. This is a fix for [CUMULUS-359](https://bugs.earthdata.nasa.gov/browse/CUMULUS-359) because `sf-scheduler.js#schedule` looks up the provider and collection data in DynamoDB and adds it to the `meta` object of the enqueued message payload.
- `@cumulus/api`: `kinesis-consumer.js` catches and logs errors instead of doing an error callback. Before this change, `kinesis-consumer` was failing to process new records when an existing record caused an error because it would call back with an error and stop processing additional records. It keeps trying to process the record causing the error because it's "position" in the stream is unchanged. Catching and logging the errors is part 1 of the fix. Proposed part 2 is to enqueue the error and the message on a "dead-letter" queue so it can be processed later ([CUMULUS-413](https://bugs.earthdata.nasa.gov/browse/CUMULUS-413)).
- **CUMULUS-260: "PDR page on dashboard only shows zeros."** The PDR stats in LPDAAC are all 0s, even if the dashboard has been fixed to retrieve the correct fields. The current version of pdr-status-check has a few issues.
  - pdr is not included in the input/output schema. It's available from the input event. So the pdr status and stats are not updated when the ParsePdr workflow is complete. Adding the pdr to the input/output of the task will fix this.
  - pdr-status-check doesn't update pdr stats which prevent the real time pdr progress from showing up in the dashboard. To solve this, added lambda function sf-sns-report which is copied from @cumulus/api/lambdas/sf-sns-broadcast with modification, sf-sns-report can be used to report step function status anywhere inside a step function. So add step sf-sns-report after each pdr-status-check, we will get the PDR status progress at real time.
  - It's possible an execution is still in the queue and doesn't exist in sfn yet. Added code to handle 'ExecutionDoesNotExist' error when checking the execution status.
- Fixed `aws.cloudwatchevents()` typo in `packages/ingest/aws.js`. This typo was the root cause of the error: `Error: Could not process scheduled_ingest, Error: : aws.cloudwatchevents is not a constructor` seen when trying to update a rule.

### Removed

- `@cumulus/ingest/aws`: Remove queueWorkflowMessage which is no longer being used by `@cumulus/api`'s `kinesis-consumer.js`.

## [v1.1.4] - 2018-03-15

### Added

- added flag `useList` to parse-pdr [CUMULUS-404]

### Fixed

- Pass encrypted password to the ApiGranule Lambda function [CUMULUS-424]

## [v1.1.3] - 2018-03-14

### Fixed

- Changed @cumulus/deployment package install behavior. The build process will happen after installation

## [v1.1.2] - 2018-03-14

### Added

- added tools to @cumulus/integration-tests for local integration testing
- added end to end testing for discovering and parsing of PDRs
- `yarn e2e` command is available for end to end testing

### Fixed

- **CUMULUS-326: "Occasionally encounter "Too Many Requests" on deployment"** The api gateway calls will handle throttling errors
- **CUMULUS-175: "Dashboard providers not in sync with AWS providers."** The root cause of this bug - DynamoDB operations not showing up in Elasticsearch - was shared by collections and rules. The fix was to update providers', collections' and rules; POST, PUT and DELETE endpoints to operate on DynamoDB and using DynamoDB streams to update Elasticsearch. The following packages were made:
  - `@cumulus/deployment` deploys DynamoDB streams for the Collections, Providers and Rules tables as well as a new lambda function called `dbIndexer`. The `dbIndexer` lambda has an event source mapping which listens to each of the DynamoDB streams. The dbIndexer lambda receives events referencing operations on the DynamoDB table and updates the elasticsearch cluster accordingly.
  - The `@cumulus/api` endpoints for collections, providers and rules _only_ query DynamoDB, with the exception of LIST endpoints and the collections' GET endpoint.

### Updated

- Broke up `kes.override.js` of @cumulus/deployment to multiple modules and moved to a new location
- Expanded @cumulus/deployment test coverage
- all tasks were updated to use cumulus-message-adapter-js 1.0.1
- added build process to integration-tests package to babelify it before publication
- Update @cumulus/integration-tests lambda.js `getLambdaOutput` to return the entire lambda output. Previously `getLambdaOutput` returned only the payload.

## [v1.1.1] - 2018-03-08

### Removed

- Unused queue lambda in api/lambdas [CUMULUS-359]

### Fixed

- Kinesis message content is passed to the triggered workflow [CUMULUS-359]
- Kinesis message queues a workflow message and does not write to rules table [CUMULUS-359]

## [v1.1.0] - 2018-03-05

### Added

- Added a `jlog` function to `common/test-utils` to aid in test debugging
- Integration test package with command line tool [CUMULUS-200] by @laurenfrederick
- Test for FTP `useList` flag [CUMULUS-334] by @kkelly51

### Updated

- The `queue-pdrs` task now uses the [cumulus-message-adapter-js](https://github.com/nasa/cumulus-message-adapter-js)
  library
- Updated the `queue-pdrs` JSON schemas
- The test-utils schema validation functions now throw an error if validation
  fails
- The `queue-granules` task now uses the [cumulus-message-adapter-js](https://github.com/nasa/cumulus-message-adapter-js)
  library
- Updated the `queue-granules` JSON schemas

### Removed

- Removed the `getSfnExecutionByName` function from `common/aws`
- Removed the `getGranuleStatus` function from `common/aws`

## [v1.0.1] - 2018-02-27

### Added

- More tests for discover-pdrs, dicover-granules by @yjpa7145
- Schema validation utility for tests by @yjpa7145

### Changed

- Fix an FTP listing bug for servers that do not support STAT [CUMULUS-334] by @kkelly51

## [v1.0.0] - 2018-02-23

[unreleased]: https://github.com/nasa/cumulus/compare/v9.6.0...HEAD
[v9.6.0]: https://github.com/nasa/cumulus/compare/v9.5.0...v9.6.0
[v9.5.0]: https://github.com/nasa/cumulus/compare/v9.4.0...v9.5.0
[v9.4.0]: https://github.com/nasa/cumulus/compare/v9.3.0...v9.4.0
[v9.3.0]: https://github.com/nasa/cumulus/compare/v9.2.2...v9.3.0
[v9.2.2]: https://github.com/nasa/cumulus/compare/v9.2.1...v9.2.2
[v9.2.1]: https://github.com/nasa/cumulus/compare/v9.2.0...v9.2.1
[v9.2.0]: https://github.com/nasa/cumulus/compare/v9.1.0...v9.2.0
[v9.1.0]: https://github.com/nasa/cumulus/compare/v9.0.1...v9.1.0
[v9.0.1]: https://github.com/nasa/cumulus/compare/v9.0.0...v9.0.1
[v9.0.0]: https://github.com/nasa/cumulus/compare/v8.1.0...v9.0.0
[v8.1.0]: https://github.com/nasa/cumulus/compare/v8.0.0...v8.1.0
[v8.0.0]: https://github.com/nasa/cumulus/compare/v7.2.0...v8.0.0
[v7.2.0]: https://github.com/nasa/cumulus/compare/v7.1.0...v7.2.0
[v7.1.0]: https://github.com/nasa/cumulus/compare/v7.0.0...v7.1.0
[v7.0.0]: https://github.com/nasa/cumulus/compare/v6.0.0...v7.0.0
[v6.0.0]: https://github.com/nasa/cumulus/compare/v5.0.1...v6.0.0
[v5.0.1]: https://github.com/nasa/cumulus/compare/v5.0.0...v5.0.1
[v5.0.0]: https://github.com/nasa/cumulus/compare/v4.0.0...v5.0.0
[v4.0.0]: https://github.com/nasa/cumulus/compare/v3.0.1...v4.0.0
[v3.0.1]: https://github.com/nasa/cumulus/compare/v3.0.0...v3.0.1
[v3.0.0]: https://github.com/nasa/cumulus/compare/v2.0.1...v3.0.0
[v2.0.7]: https://github.com/nasa/cumulus/compare/v2.0.6...v2.0.7
[v2.0.6]: https://github.com/nasa/cumulus/compare/v2.0.5...v2.0.6
[v2.0.5]: https://github.com/nasa/cumulus/compare/v2.0.4...v2.0.5
[v2.0.4]: https://github.com/nasa/cumulus/compare/v2.0.3...v2.0.4
[v2.0.3]: https://github.com/nasa/cumulus/compare/v2.0.2...v2.0.3
[v2.0.2]: https://github.com/nasa/cumulus/compare/v2.0.1...v2.0.2
[v2.0.1]: https://github.com/nasa/cumulus/compare/v1.24.0...v2.0.1
[v2.0.0]: https://github.com/nasa/cumulus/compare/v1.24.0...v2.0.0
[v1.24.0]: https://github.com/nasa/cumulus/compare/v1.23.2...v1.24.0
[v1.23.2]: https://github.com/nasa/cumulus/compare/v1.22.1...v1.23.2
[v1.22.1]: https://github.com/nasa/cumulus/compare/v1.21.0...v1.22.1
[v1.21.0]: https://github.com/nasa/cumulus/compare/v1.20.0...v1.21.0
[v1.20.0]: https://github.com/nasa/cumulus/compare/v1.19.0...v1.20.0
[v1.19.0]: https://github.com/nasa/cumulus/compare/v1.18.0...v1.19.0
[v1.18.0]: https://github.com/nasa/cumulus/compare/v1.17.0...v1.18.0
[v1.17.0]: https://github.com/nasa/cumulus/compare/v1.16.1...v1.17.0
[v1.16.1]: https://github.com/nasa/cumulus/compare/v1.16.0...v1.16.1
[v1.16.0]: https://github.com/nasa/cumulus/compare/v1.15.0...v1.16.0
[v1.15.0]: https://github.com/nasa/cumulus/compare/v1.14.5...v1.15.0
[v1.14.5]: https://github.com/nasa/cumulus/compare/v1.14.4...v1.14.5
[v1.14.4]: https://github.com/nasa/cumulus/compare/v1.14.3...v1.14.4
[v1.14.3]: https://github.com/nasa/cumulus/compare/v1.14.2...v1.14.3
[v1.14.2]: https://github.com/nasa/cumulus/compare/v1.14.1...v1.14.2
[v1.14.1]: https://github.com/nasa/cumulus/compare/v1.14.0...v1.14.1
[v1.14.0]: https://github.com/nasa/cumulus/compare/v1.13.5...v1.14.0
[v1.13.5]: https://github.com/nasa/cumulus/compare/v1.13.4...v1.13.5
[v1.13.4]: https://github.com/nasa/cumulus/compare/v1.13.3...v1.13.4
[v1.13.3]: https://github.com/nasa/cumulus/compare/v1.13.2...v1.13.3
[v1.13.2]: https://github.com/nasa/cumulus/compare/v1.13.1...v1.13.2
[v1.13.1]: https://github.com/nasa/cumulus/compare/v1.13.0...v1.13.1
[v1.13.0]: https://github.com/nasa/cumulus/compare/v1.12.1...v1.13.0
[v1.12.1]: https://github.com/nasa/cumulus/compare/v1.12.0...v1.12.1
[v1.12.0]: https://github.com/nasa/cumulus/compare/v1.11.3...v1.12.0
[v1.11.3]: https://github.com/nasa/cumulus/compare/v1.11.2...v1.11.3
[v1.11.2]: https://github.com/nasa/cumulus/compare/v1.11.1...v1.11.2
[v1.11.1]: https://github.com/nasa/cumulus/compare/v1.11.0...v1.11.1
[v1.11.0]: https://github.com/nasa/cumulus/compare/v1.10.4...v1.11.0
[v1.10.4]: https://github.com/nasa/cumulus/compare/v1.10.3...v1.10.4
[v1.10.3]: https://github.com/nasa/cumulus/compare/v1.10.2...v1.10.3
[v1.10.2]: https://github.com/nasa/cumulus/compare/v1.10.1...v1.10.2
[v1.10.1]: https://github.com/nasa/cumulus/compare/v1.10.0...v1.10.1
[v1.10.0]: https://github.com/nasa/cumulus/compare/v1.9.1...v1.10.0
[v1.9.1]: https://github.com/nasa/cumulus/compare/v1.9.0...v1.9.1
[v1.9.0]: https://github.com/nasa/cumulus/compare/v1.8.1...v1.9.0
[v1.8.1]: https://github.com/nasa/cumulus/compare/v1.8.0...v1.8.1
[v1.8.0]: https://github.com/nasa/cumulus/compare/v1.7.0...v1.8.0
[v1.7.0]: https://github.com/nasa/cumulus/compare/v1.6.0...v1.7.0
[v1.6.0]: https://github.com/nasa/cumulus/compare/v1.5.5...v1.6.0
[v1.5.5]: https://github.com/nasa/cumulus/compare/v1.5.4...v1.5.5
[v1.5.4]: https://github.com/nasa/cumulus/compare/v1.5.3...v1.5.4
[v1.5.3]: https://github.com/nasa/cumulus/compare/v1.5.2...v1.5.3
[v1.5.2]: https://github.com/nasa/cumulus/compare/v1.5.1...v1.5.2
[v1.5.1]: https://github.com/nasa/cumulus/compare/v1.5.0...v1.5.1
[v1.5.0]: https://github.com/nasa/cumulus/compare/v1.4.1...v1.5.0
[v1.4.1]: https://github.com/nasa/cumulus/compare/v1.4.0...v1.4.1
[v1.4.0]: https://github.com/nasa/cumulus/compare/v1.3.0...v1.4.0
[v1.3.0]: https://github.com/nasa/cumulus/compare/v1.2.0...v1.3.0
[v1.2.0]: https://github.com/nasa/cumulus/compare/v1.1.4...v1.2.0
[v1.1.4]: https://github.com/nasa/cumulus/compare/v1.1.3...v1.1.4
[v1.1.3]: https://github.com/nasa/cumulus/compare/v1.1.2...v1.1.3
[v1.1.2]: https://github.com/nasa/cumulus/compare/v1.1.1...v1.1.2
[v1.1.1]: https://github.com/nasa/cumulus/compare/v1.0.1...v1.1.1
[v1.1.0]: https://github.com/nasa/cumulus/compare/v1.0.1...v1.1.0
[v1.0.1]: https://github.com/nasa/cumulus/compare/v1.0.0...v1.0.1
[v1.0.0]: https://github.com/nasa/cumulus/compare/pre-v1-release...v1.0.0

[thin-egress-app]: <https://github.com/asfadmin/thin-egress-app> "Thin Egress App"<|MERGE_RESOLUTION|>--- conflicted
+++ resolved
@@ -17,7 +17,6 @@
 
 ### Added
 
-<<<<<<< HEAD
 - **CUMULUS-2311** - RDS Migration Epic Phase 2
   - **CUMULUS-2634**
     - Added new functions for upserting data to Elasticsearch:
@@ -47,43 +46,11 @@
   - Adds `PUT /executions` endpoint to update an execution
 - **CUMULUS-2592**
   - Adds logging when messages fail to be added to queue
-=======
 - **CUMULUS-2000**
   - Updated `@cumulus/queue-granules` to respect a new config parameter: `preferredQueueBatchSize`. Queue-granules will respect this batchsize as best as it can to batch granules into workflow payloads. As workflows generally rely on information such as collection and provider expected to be shared across all granules in a workflow, queue-granules will break batches up by collection, as well as provider if there is a `provider` field on the granule. This may result in batches that are smaller than the preferred size, but never larger ones. The default value is 1, which preserves current behavior of queueing 1 granule per workflow.
 
 ### Changed
 
-- **CUMULUS-2695**
-  - Updates the example/cumulus-tf deployment to change
-    `archive_api_reserved_concurrency` from 8 to 5 to use fewer reserved lambda
-    functions. If you see throttling errors on the `<stack>-apiEndpoints` you
-    should increase this value.
-  - Updates cumulus-tf/cumulus/variables.tf to change
-    `archive_api_reserved_concurrency` from 8 to 15 to prevent throttling on
-    the dashboard for default deployments.
-- **CUMULUS-NONE**
-  - Downgrades elasticsearch version in testing container to 5.3 to match AWS version.
-
-## [v9.6.0] 2021-09-20
-
-### Added
-
->>>>>>> b1716d71
-- **CUMULUS-2576**
-  - Adds `PUT /granules` API endpoint to update a granule
-  - Adds helper `updateGranule` to `@cumulus/api-client/granules`
-- **CUMULUS-2606**
-  - Adds `POST /granules/{granuleId}/executions` API endpoint to associate an execution with a granule
-  - Adds helper `associateExecutionWithGranule` to `@cumulus/api-client/granules`
-- **CUMULUS-2583**
-  - Adds `queued` as option for granule's `status` field
-
-### Changed
-
-- Moved `ssh2` package from `@cumulus/common` to `@cumulus/sftp-client` and
-  upgraded package from `^0.8.7` to `^1.0.0` to address security vulnerability
-  issue in previous version.
-<<<<<<< HEAD
 - `@cumulus/api-client/granules.getGranule` now returns the granule record from the GET `/granules/<granuleId>` endpoint, not the raw endpoint response
 - **CUMULUS-2311** - RDS Migration Epic Phase 2
   - **CUMULUS-2308**
@@ -208,8 +175,35 @@
       DynamoDB table.
     - Removed lambda `publish_collections` TF resource.
 
-=======
->>>>>>> b1716d71
+- **CUMULUS-2695**
+  - Updates the example/cumulus-tf deployment to change
+    `archive_api_reserved_concurrency` from 8 to 5 to use fewer reserved lambda
+    functions. If you see throttling errors on the `<stack>-apiEndpoints` you
+    should increase this value.
+  - Updates cumulus-tf/cumulus/variables.tf to change
+    `archive_api_reserved_concurrency` from 8 to 15 to prevent throttling on
+    the dashboard for default deployments.
+- **CUMULUS-NONE**
+  - Downgrades elasticsearch version in testing container to 5.3 to match AWS version.
+
+## [v9.6.0] 2021-09-20
+
+### Added
+
+- **CUMULUS-2576**
+  - Adds `PUT /granules` API endpoint to update a granule
+  - Adds helper `updateGranule` to `@cumulus/api-client/granules`
+- **CUMULUS-2606**
+  - Adds `POST /granules/{granuleId}/executions` API endpoint to associate an execution with a granule
+  - Adds helper `associateExecutionWithGranule` to `@cumulus/api-client/granules`
+- **CUMULUS-2583**
+  - Adds `queued` as option for granule's `status` field
+
+### Changed
+
+- Moved `ssh2` package from `@cumulus/common` to `@cumulus/sftp-client` and
+  upgraded package from `^0.8.7` to `^1.0.0` to address security vulnerability
+  issue in previous version.
 - **CUMULUS-2583**
   - `QueueGranules` task now updates granule status to `queued` once it is added to the queue.
 
@@ -285,6 +279,7 @@
     undefined rather than `TypeError: Cannot read property 'split' of
     undefined`. This function has also been updated to throw descriptive errors
     if an incorrectly formated collectionId is input.
+
 ## [v9.4.0] 2021-08-16
 
 ### Notable changes
