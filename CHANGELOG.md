--- conflicted
+++ resolved
@@ -130,14 +130,8 @@
     configuration parameters from the main `cumulus` module
 - **CUMULUS-2954**
   - Updated Backup LZARDS task to run as a single task in a step function workflow.
-<<<<<<< HEAD
-    - Updated task to allow user to provide `collectionId` in workflow input and
-    - Updated task to allow user to provide `collectionId` in workflow input and 
-      updated task to use said `collectionId` to look up the corresponding collection record in RDS.
-=======
   - Updated task to allow user to provide `collectionId` in workflow input and
     updated task to use said `collectionId` to look up the corresponding collection record in RDS.
->>>>>>> 828bf158
 
 ## [v13.1.0] 2022-7-22
 
