'use strict';

const path = require('path');
const get = require('lodash.get');
const logger = require('./log');
const { MismatchPdrCollection } = require('@cumulus/common/errors');
const parsePdr = require('./parse-pdr').parsePdr;
const ftpMixin = require('./ftp').ftpMixin;
const httpMixin = require('./http').httpMixin;
const sftpMixin = require('./sftp');
const aws = require('@cumulus/common/aws');
const { S3 } = require('./aws');
const queue = require('./queue');

const log = logger.child({ file: 'ingest/pdr.js' });

/**
 * This is a base class for discovering PDRs
 * It must be mixed with a FTP or HTTP mixing to work
 *
 * @class
 * @abstract
 */
class Discover {
  constructor(
    stack,
    bucket,
    collection,
    provider,
    queueUrl,
    templateUri,
    folder = 'pdrs',
    queueLimit = null
  ) {
    if (this.constructor === Discover) {
      throw new TypeError('Can not construct abstract class.');
    }

    this.stack = stack;
    this.bucket = bucket;
    this.collection = collection;
    this.provider = provider;
    this.folder = folder;
    this.queueUrl = queueUrl;
    this.templateUri = templateUri;

    // get authentication information
    this.port = get(this.provider, 'port', 21);
    this.host = get(this.provider, 'host', null);
    this.path = this.collection.provider_path || '/';
    this.username = get(this.provider, 'username', null);
    this.password = get(this.provider, 'password', null);
    this.limit = queueLimit;
  }

  filterPdrs(pdr) {
    const test = new RegExp(/^(.*\.PDR)$/);
    return pdr.name.match(test) !== null;
  }

  /**
   * discover PDRs from an endpoint
   * @return {Promise}
   * @public
   */

  async discover() {
    let files = await this.list();

    // filter out non pdr files
    files = files.filter(f => this.filterPdrs(f));
    return this.findNewPdrs(files);
  }

  /**
   * Determine if a PDR does not yet exist in S3.
   *
   * @param {Object} pdr - the PDR that's being looked for
   * @param {string} pdr.name - the name of the PDR (in S3)
   * @returns {Promise.<(boolean|Object)>} - a Promise that resolves to false
   *   when the object does already exists in S3, or the passed-in PDR object
   *   if it does not already exist in S3.
   */
  pdrIsNew(pdr) {
    return aws.s3ObjectExists({
      Bucket: this.bucket,
      Key: path.join(this.stack, this.folder, pdr.name)
    }).then((exists) => (exists ? false : pdr));
  }

  /**
   * Determines which of the discovered PDRs are new
   * and has to be parsed by comparing the list of discovered PDRs
   * against a folder on a S3 bucket
   *
   * @param {array} pdrs list of pdr names (do not include the full path)
   * @return {Promise}
   * @private
   */
  async findNewPdrs(pdrs) {
    const checkPdrs = pdrs.map(pdr => this.pdrIsNew(pdr));
    const _pdrs = await Promise.all(checkPdrs);

    const newPdrs = _pdrs.filter(p => p);
    return newPdrs;
  }
}

/**
 * This is a base class for discovering PDRs
 * It must be mixed with a FTP or HTTP mixing to work
 *
 * @class
 * @abstract
 */
class DiscoverAndQueue extends Discover {
<<<<<<< HEAD
  async findNewPdrs(pdrs) {
    let newPdrs = await super.findNewPdrs(pdrs);
    if (this.limit) newPdrs = newPdrs.slice(0, this.limit);
    return Promise.all(newPdrs.map((p) => queue.queuePdr(this.event, p)));
=======
  async findNewPdrs(_pdrs) {
    let pdrs = _pdrs;
    pdrs = await super.findNewPdrs(pdrs);
    if (this.limit) {
      pdrs = pdrs.slice(0, this.limit);
    }
    return Promise.all(pdrs.map((p) => queue.queuePdr(
      this.queueUrl,
      this.templateUri,
      this.provider,
      this.collection,
      p
    )));
>>>>>>> f7431bff
  }
}


/**
 * This is a base class for ingesting and parsing a single PDR
 * It must be mixed with a FTP or HTTP mixing to work
 *
 * @class
 * @abstract
 */
class Parse {
  constructor(
    pdr,
    stack,
    bucket,
    collection,
    provider,
    queueUrl,
    templateUri,
    folder = 'pdrs') {
    if (this.constructor === Parse) {
      throw new TypeError('Can not construct abstract class.');
    }

    this.pdr = pdr;
    this.stack = stack;
    this.bucket = bucket;
    this.collection = collection;
    this.provider = provider;
    this.folder = folder;
    this.queueUrl = queueUrl;
    this.templateUri = templateUri;

    this.port = get(this.provider, 'port', 21);
    this.host = get(this.provider, 'host', null);

    this.username = get(this.provider, 'username', null);
    this.password = get(this.provider, 'password', null);
  }

  extractGranuleId(filename, regex) {
    const test = new RegExp(regex);
    const match = filename.match(test);

    if (match) {
      return match[1];
    }
    return filename;
  }

  /**
   * Copy the PDR to S3 and parse it
   *
   * @return {Promise}
   * @public
   */
  async ingest() {
    // download
    const pdrLocalPath = await this.download(this.pdr.path, this.pdr.name);

    // parse the PDR
    const granules = await this.parse(pdrLocalPath);

    // upload only if the parse was successful
    await this.upload(
      this.bucket,
      path.join(this.stack, this.folder),
      this.pdr.name,
      pdrLocalPath
    );

    // return list of all granules found in the PDR
    return granules;
  }

  /**
   * This method parses a PDR and returns all the granules in it
   *
   * @param {string} pdrLocalPath PDR path on disk
   * @return {Promise}
   * @public
   */
<<<<<<< HEAD
  parse(pdrLocalPath) {
=======
  async parse(pdrLocalPath) {
>>>>>>> f7431bff
    // catching all parse errors here to mark the pdr as failed
    // if any error occured
    const parsed = parsePdr(pdrLocalPath, this.collection, this.pdr.name);

    // each group represents a Granule record.
    // After adding all the files in the group to the Queue
    // we create the granule record (moment of inception)
    log.info(
      { pdrName: this.pdr.name },
      `There are ${parsed.granulesCount} granules in ${this.pdr.name}`
    );
    log.info(
      { pdrName: this.pdr.name },
      `There are ${parsed.filesCount} files in ${this.pdr.name}`
    );

    return parsed;
  }
}

/**
 * This is a base class for discovering PDRs
 * It must be mixed with a FTP or HTTP mixing to work
 *
 * @class
 * @abstract
 */
class ParseAndQueue extends Parse {
  async ingest() {
    const payload = await super.ingest();
    const collections = {};

    //payload.granules = payload.granules.slice(0, 10);

    // make sure all parsed granules have the correct collection
    for (const g of payload.granules) {
      if (!collections[g.dataType]) {
        // if the collection is not provided in the payload
        // get it from S3
        if (g.dataType !== this.collection.name) {
          const bucket = this.bucket;
          const key = `${this.stack}` +
                      `/collections/${g.dataType}.json`;
          let file;
          try {
            file = await S3.get(bucket, key);
          }
          catch (e) {
            throw new MismatchPdrCollection(
              `${g.dataType} dataType in ${this.pdr.name} doesn't match ${this.collection.name}`
            );
          }

          collections[g.dataType] = JSON.parse(file.Body.toString());
        }
        else {
          collections[g.dataType] = this.collection;
        }
      }

      g.granuleId = this.extractGranuleId(
        g.files[0].name,
        collections[g.dataType].granuleIdExtraction
      );
    }

    log.info(`Queueing ${payload.granules.length} granules to be processed`);

    const names = await Promise.all(
      payload.granules.map((g) => queue.queueGranule(
        g,
        this.queueUrl,
        this.templateUri,
        this.provider,
        collections[g.dataType],        
        this.pdr,
        this.stack,
        this.bucket
      ))
    );

    let isFinished = false;
    const running = names.filter((n) => n[0] === 'running').map((n) => n[1]);
    const completed = names.filter((n) => n[0] === 'completed').map((n) => n[1]);
    const failed = names.filter((n) => n[0] === 'failed').map((n) => n[1]);
    if (running.length === 0) {
      isFinished = true;
    }

    return { running, completed, failed, isFinished };
  }
}

/**
 * Discover PDRs from a FTP endpoint.
 *
 * @class
 */

class FtpDiscover extends ftpMixin(Discover) {}

/**
 * Discover PDRs from a HTTP endpoint.
 *
 * @class
 */

class HttpDiscover extends httpMixin(Discover) {}

/**
 * Discover PDRs from a SFTP endpoint.
 *
 * @class
 */

class SftpDiscover extends sftpMixin(Discover) {}

/**
 * Discover and Queue PDRs from a FTP endpoint.
 *
 * @class
 */

class FtpDiscoverAndQueue extends ftpMixin(DiscoverAndQueue) {}

/**
 * Discover and Queue PDRs from a HTTP endpoint.
 *
 * @class
 */

class HttpDiscoverAndQueue extends httpMixin(DiscoverAndQueue) {}

/**
 * Discover and Queue PDRs from a SFTP endpoint.
 *
 * @class
 */

class SftpDiscoverAndQueue extends sftpMixin(DiscoverAndQueue) {}

/**
 * Parse PDRs downloaded from a FTP endpoint.
 *
 * @class
 */

class FtpParse extends ftpMixin(Parse) {}

/**
 * Parse PDRs downloaded from a HTTP endpoint.
 *
 * @class
 */

class HttpParse extends httpMixin(Parse) {}

/**
 * Parse PDRs downloaded from a SFTP endpoint.
 *
 * @class
 */

class SftpParse extends sftpMixin(Parse) {}

/**
 * Parse and Queue PDRs downloaded from a FTP endpoint.
 *
 * @class
 */

class FtpParseAndQueue extends ftpMixin(ParseAndQueue) {}

/**
 * Parse and Queue PDRs downloaded from a HTTP endpoint.
 *
 * @class
 */

class HttpParseAndQueue extends httpMixin(ParseAndQueue) {}

/**
 * Parse and Queue PDRs downloaded from a SFTP endpoint.
 *
 * @classc
 */

class SftpParseAndQueue extends sftpMixin(ParseAndQueue) {}

/**
 * Select a class for discovering PDRs based on protocol
 *
 * @param {string} type - `discover` or `parse`
 * @param {string} protocol - `sftp`, `ftp`, or `http`
 * @param {boolean} q - set to `true` to queue pdrs
 * @returns {function} - a constructor to create a PDR discovery object
 */
function selector(type, protocol, q) {
  if (type === 'discover') {
    switch (protocol) {
      case 'http':
        return q ? HttpDiscoverAndQueue : HttpDiscover;
      case 'ftp':
        return q ? FtpDiscoverAndQueue : FtpDiscover;
      case 'sftp':
        return q ? SftpDiscoverAndQueue : SftpDiscover;
      default:
        throw new Error(`Protocol ${protocol} is not supported.`);
    }
  }
  else if (type === 'parse') {
    switch (protocol) {
      case 'http':
        return q ? HttpParseAndQueue : HttpParse;
      case 'ftp':
        return q ? FtpParseAndQueue : FtpParse;
      case 'sftp':
        return q ? SftpParseAndQueue : SftpParseAndQueue;
      default:
        throw new Error(`Protocol ${protocol} is not supported.`);
    }
  }

  throw new Error(`${type} is not supported`);
}

module.exports.selector = selector;
module.exports.HttpParse = HttpParse;
module.exports.FtpParse = FtpParse;
module.exports.SftpParse = SftpParse;
module.exports.FtpDiscover = FtpDiscover;
module.exports.HttpDiscover = HttpDiscover;
module.exports.SftpDiscover = SftpDiscover;
module.exports.FtpDiscoverAndQueue = FtpDiscoverAndQueue;
module.exports.HttpDiscoverAndQueue = HttpDiscoverAndQueue;
module.exports.SftpDiscoverAndQueue = SftpDiscoverAndQueue;<|MERGE_RESOLUTION|>--- conflicted
+++ resolved
@@ -114,26 +114,16 @@
  * @abstract
  */
 class DiscoverAndQueue extends Discover {
-<<<<<<< HEAD
   async findNewPdrs(pdrs) {
     let newPdrs = await super.findNewPdrs(pdrs);
     if (this.limit) newPdrs = newPdrs.slice(0, this.limit);
-    return Promise.all(newPdrs.map((p) => queue.queuePdr(this.event, p)));
-=======
-  async findNewPdrs(_pdrs) {
-    let pdrs = _pdrs;
-    pdrs = await super.findNewPdrs(pdrs);
-    if (this.limit) {
-      pdrs = pdrs.slice(0, this.limit);
-    }
-    return Promise.all(pdrs.map((p) => queue.queuePdr(
+    return Promise.all(newPdrs.map((p) => queue.queuePdr(
       this.queueUrl,
       this.templateUri,
       this.provider,
       this.collection,
       p
     )));
->>>>>>> f7431bff
   }
 }
 
@@ -217,11 +207,7 @@
    * @return {Promise}
    * @public
    */
-<<<<<<< HEAD
   parse(pdrLocalPath) {
-=======
-  async parse(pdrLocalPath) {
->>>>>>> f7431bff
     // catching all parse errors here to mark the pdr as failed
     // if any error occured
     const parsed = parsePdr(pdrLocalPath, this.collection, this.pdr.name);
