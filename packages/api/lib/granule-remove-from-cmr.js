--- conflicted
+++ resolved
@@ -44,36 +44,21 @@
  *
  * @param {Object} params
  * @param {Knex} params.knex - DB client
-<<<<<<< HEAD
- * @param {Object} params.pgGranuleRecord - A Postgres granule record
- * @param {string} params.pgCollection - A Postgres Collection record
- * @param {Object} params.granulePgModel - Instance of granules model for PostgreSQL
- * @param {Object} params.granuleDynamoModel - Instance of granules model for DynamoDB
- * @returns {Object} - Updated granules
- * @returns {Object.pgGranule} - Updated Postgres Granule
-=======
  * @param {PostgresGranuleRecord} params.pgGranuleRecord - A Postgres granule record
  * @param {PostgresCollectionRecord} [params.pgCollection] - A Postgres Collection record
  * @param {GranulePgModel} [params.granulePgModel=new GranulePgModel()]
  *  - Instance of granules model for PostgreSQL
- * @param {models.Granule} [params.granuleDynamoModel=new models.Granule()]
- *  - Instance of granules model for DynamoDB
  * @param {RemoveGranuleFromCmrFn} [params.removeGranuleFromCmrFunction]
  *  - passed in function used for test mocking
- * @returns {Promise<{dynamoGranule: boolean, pgGranule: unknown}>}
- *  - Updated dynamo and postgres granule
->>>>>>> bcd4c769
+ * @returns {Promise<{pgGranule: unknown}>}
+ *  - Updated postgres granule
  */
 const unpublishGranule = async ({
   knex,
   pgGranuleRecord,
   pgCollection,
   granulePgModel = new GranulePgModel(),
-<<<<<<< HEAD
-=======
-  granuleDynamoModel = new models.Granule(),
   removeGranuleFromCmrFunction = _removeGranuleFromCmr,
->>>>>>> bcd4c769
 }) => {
   /** @type {string} */
   let collectionId;
@@ -86,7 +71,6 @@
   // If we cannot find a Postgres Collection or Postgres Granule,
   // don't update the Postgres Granule, continue to update the Dynamo granule
   const pgGranuleCumulusId = pgGranuleRecord.cumulus_id;
-<<<<<<< HEAD
   return await createRejectableTransaction(knex, async (trx) => {
     const [pgGranule] = await granulePgModel.update(
       trx,
@@ -109,49 +93,9 @@
       collectionId = constructCollectionId(pgCollection.name, pgCollection.version);
     } else {
       collectionId = await getGranuleCollectionId(knex, pgGranuleRecord);
-=======
-  let dynamoGranuleDeleted = false;
-  try {
-    return await createRejectableTransaction(knex, async (trx) => {
-      const [pgGranule] = await granulePgModel.update(
-        trx,
-        {
-          cumulus_id: pgGranuleCumulusId,
-        },
-        {
-          published: false,
-          // using `undefined` would result in Knex ignoring this binding
-          // for the update. also, `undefined` is not a valid SQL value, it
-          // should be `null` instead
-          cmr_link: trx.raw('DEFAULT'),
-        },
-        ['*']
-      );
-      const dynamoGranule = await granuleDynamoModel.update(
-        { granuleId: pgGranuleRecord.granule_id },
-        { published: false },
-        ['cmrLink']
-      );
-      dynamoGranuleDeleted = true;
-      await removeGranuleFromCmrFunction(pgGranuleRecord, collectionId);
-      return { dynamoGranule, pgGranule };
-    });
-  } catch (error) {
-    if (dynamoGranuleDeleted) {
-      const updateParams = {
-        published: pgGranuleRecord.published,
-      };
-      if (pgGranuleRecord.cmr_link) {
-        updateParams.cmrLink = pgGranuleRecord.cmr_link;
-      }
-      await granuleDynamoModel.update(
-        { granuleId: pgGranuleRecord.granule_id },
-        updateParams
-      );
->>>>>>> bcd4c769
     }
 
-    await _removeGranuleFromCmr(pgGranuleRecord, collectionId);
+    await removeGranuleFromCmrFunction(pgGranuleRecord, collectionId);
     return { pgGranule };
   });
 };
