--- conflicted
+++ resolved
@@ -33,14 +33,8 @@
     "@cumulus/aws-client": "8.0.0",
     "@cumulus/common": "8.0.0",
     "@cumulus/cumulus-message-adapter-js": "2.0.0",
-<<<<<<< HEAD
     "@cumulus/ingest": "8.0.0",
     "@cumulus/message": "8.0.0",
-    "lodash": "4.17.20"
-=======
-    "@cumulus/ingest": "7.2.0",
-    "@cumulus/message": "7.2.0",
     "lodash": "^4.17.20"
->>>>>>> bee65e1b
   }
 }