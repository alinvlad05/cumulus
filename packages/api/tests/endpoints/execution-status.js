'use strict';

const request = require('supertest');
const test = require('ava');
const sinon = require('sinon');
const awsServices = require('@cumulus/aws-client/services');
const {
  putJsonS3Object,
  recursivelyDeleteS3Bucket,
} = require('@cumulus/aws-client/S3');
const StepFunctions = require('@cumulus/aws-client/StepFunctions');
const cryptoRandomString = require('crypto-random-string');

const {
  generateLocalTestDb,
  destroyLocalTestDb,
  ExecutionPgModel,
  localStackConnectionEnv,
  fakeExecutionRecordFactory,
  migrationDir,
} = require('@cumulus/db');

const { randomId } = require('@cumulus/common/test-utils');
const {
  localStackConnectionEnv,
  destroyLocalTestDb,
  generateLocalTestDb,
  migrationDir,
  CollectionPgModel,
  GranulePgModel,
  ExecutionPgModel,
  translateApiExecutionToPostgresExecution,
  upsertGranuleWithExecutionJoinRecord,
  fakeCollectionRecordFactory,
  fakeGranuleRecordFactory,
} = require('@cumulus/db');
const { constructCollectionId } = require('@cumulus/message/Collections');
const { AccessToken, Collection, Execution, Granule } = require('../../models');
const assertions = require('../../lib/assertions');
const {
  createFakeJwtAuthToken,
<<<<<<< HEAD
=======
  fakeExecutionFactoryV2,
  fakeCollectionFactory,
>>>>>>> e5c4507e
  setAuthorizedOAuthUsers,
  fakeGranuleFactoryV2,
} = require('../../lib/testUtils');

<<<<<<< HEAD
process.env.AccessTokensTable = cryptoRandomString({ length: 10 });
process.env.ExecutionsTable = cryptoRandomString({ length: 10 });
process.env.TOKEN_SECRET = cryptoRandomString({ length: 10 });

const testDbName = `data_migration_1_${cryptoRandomString({ length: 10 })}`;
=======
process.env.AccessTokensTable = randomString();
process.env.ExecutionsTable = randomString();
process.env.CollectionsTable = randomString();
process.env.GranulesTable = randomString();
process.env.TOKEN_SECRET = randomString();
>>>>>>> e5c4507e

// import the express app after setting the env variables
const { app } = require('../../app');

const executionStatusCommon = {
  executionArn: 'arn:aws:states:us-east-1:xxx:execution:discoverGranulesStateMachine:3ea094d8',
  stateMachineArn: 'arn:aws:states:us-east-1:xxx:stateMachine:discoverGranulesStateMachine:3ea094d8',
  name: '3ea094d8',
  status: 'SUCCEEDED',
  startDate: 'date',
  stopDate: 'date',
};

const cumulusMetaOutput = () => ({
  cumulus_meta: {
    state_machine: 'arn:aws:states:us-east-1:xxx:stateMachine:discoverGranulesStateMachine',
    message_source: 'sfn',
    workflow_start_time: 1536279498569,
    execution_name: '3ea094d8',
    system_bucket: process.env.system_bucket,
  },
});

const expiredExecutionArn = 'fakeExpiredExecutionArn';
const expiredMissingExecutionArn = 'fakeMissingExpiredExecutionArn';
<<<<<<< HEAD
=======
const fakeExpiredExecution = fakeExecutionFactoryV2({
  arn: expiredExecutionArn,
  parentArn: undefined,
});

const testDbName = randomId('execution-status_test');
>>>>>>> e5c4507e

const replaceObject = (lambdaEvent = true) => ({
  replace: {
    Bucket: process.env.system_bucket,
    Key: lambdaEvent ? 'events/lambdaEventUUID' : 'events/executionEventUUID',
  },
});

const remoteExecutionOutput = () => ({
  ...cumulusMetaOutput(),
  ...replaceObject(false),
});

const fullMessageOutput = () => ({
  ...cumulusMetaOutput(),
  meta: {},
  payload: {},
  exception: 'None',
  workflow_config: {},
});

const lambdaCommonOutput = () => ({
  cumulus_meta: {
    message_source: 'sfn',
    process: 'modis',
    execution_name: 'bae909c1',
    state_machine: 'arn:aws:states:us-east-1:xxx:stateMachine:testIngestGranuleStateMachine-222',
    workflow_start_time: 111,
    system_bucket: process.env.system_bucket,
  },
  meta: {
    sync_granule_duration: 2872,
  },
});

const lambdaRemoteOutput = () => ({
  ...replaceObject(),
  ...lambdaCommonOutput(),
});

const lambdaCompleteOutput = () => ({
  ...lambdaCommonOutput(),
  payload: {
    message: 'Big message',
  },
  exception: 'None',
});

const lambdaEventOutput = () => ({
  type: 'TaskStateExited',
  id: 13,
  previousEventId: 12,
  name: 'SyncGranule',
  output: JSON.stringify(lambdaCompleteOutput()),
});

const lambdaFunctionEvent = () => ({
  type: 'TaskStateExited',
  id: 13,
  previousEventId: 12,
  stateExitedEventDetails: {
    name: 'SyncGranule',
    output: JSON.stringify(lambdaRemoteOutput()),
  },
});

const stepFunctionMock = {
  getExecutionStatus: (arn) =>
    new Promise((resolve) => {
      let executionStatus;
      if (arn === 'stillRunning') {
        executionStatus = { ...executionStatusCommon };
      } else {
        executionStatus = {
          ...executionStatusCommon,
          output: arn === 'hasFullMessage' ? JSON.stringify(fullMessageOutput()) : JSON.stringify(remoteExecutionOutput()),
        };
      }
      resolve({
        execution: executionStatus,
        executionHistory: {
          events: [
            lambdaFunctionEvent(),
          ],
        },
        stateMachine: {},
      });
    }),
};

const executionExistsMock = (arn) => {
  if ((arn.executionArn === expiredExecutionArn)
      || (arn.executionArn === expiredMissingExecutionArn)) {
    return {
      promise: () => {
        const error = new Error();
        error.code = 'ExecutionDoesNotExist';
        return Promise.reject(error);
      },
    };
  }
  return {
    promise: () => Promise.resolve(true),
  };
};

let jwtAuthToken;
let accessTokenModel;
<<<<<<< HEAD
=======
let collectionModel;
let granuleModel;
let executionModel;
>>>>>>> e5c4507e
let mockedSF;
let mockedSFExecution;
let collectionPgModel;
let executionPgModel;
let granulePgModel;
let fakeExecutionStatusGranules;

test.before(async (t) => {
<<<<<<< HEAD
  process.env.system_bucket = cryptoRandomString({ length: 10 });
=======
  process.env.system_bucket = randomString();
>>>>>>> e5c4507e
  await awsServices.s3().createBucket({ Bucket: process.env.system_bucket }).promise();

  await putJsonS3Object(
    process.env.system_bucket,
    'events/lambdaEventUUID',
    lambdaCompleteOutput()
  );

  await putJsonS3Object(
    process.env.system_bucket,
    'events/executionEventUUID',
    fullMessageOutput()
  );

  mockedSF = sinon.stub(StepFunctions, 'getExecutionStatus').callsFake(stepFunctionMock.getExecutionStatus);
  mockedSFExecution = sinon
    .stub(awsServices.sfn(), 'describeExecution')
    .callsFake(executionExistsMock);

  const username = cryptoRandomString({ length: 10 });
  await setAuthorizedOAuthUsers([username]);

  accessTokenModel = new AccessToken();
  await accessTokenModel.createTable();

  jwtAuthToken = await createFakeJwtAuthToken({ accessTokenModel, username });
<<<<<<< HEAD
  const { knex, knexAdmin } = await generateLocalTestDb(testDbName, migrationDir);
  t.context.knex = knex;
  t.context.knexAdmin = knexAdmin;
  process.env = {
    ...process.env,
    ...localStackConnectionEnv,
    PG_DATABASE: testDbName };

  const originalPayload = {
    original: 'payload',
  };
  const finalPayload = {
    final: 'payload',
  };
  t.context.fakeExecutionRecord = fakeExecutionRecordFactory({
    arn: expiredExecutionArn,
    original_payload: originalPayload,
    final_payload: finalPayload,
  });
  const executionPgModel = new ExecutionPgModel();
  await executionPgModel.create(
    t.context.knex,
    t.context.fakeExecutionRecord
=======

  // create fake Collections table
  collectionModel = new Collection();
  await collectionModel.createTable();

  // create fake Granules table
  granuleModel = new Granule();
  await granuleModel.createTable();

  // create fake Executions table
  executionModel = new Execution();
  await executionModel.createTable();
  await executionModel.create(fakeExpiredExecution);

  process.env = {
    ...process.env,
    ...localStackConnectionEnv,
    PG_DATABASE: testDbName,
  };

  // Generate a local test postgres database
  const { knex, knexAdmin } = await generateLocalTestDb(
    testDbName,
    migrationDir
  );
  t.context.knex = knex;
  t.context.knexAdmin = knexAdmin;

  // Create collections in Dynamo and Postgres
  // we need this because a granule has a foreign key referring to collections
  const collectionName = 'fakeCollection';
  const collectionVersion = 'v1';

  collectionPgModel = new CollectionPgModel();
  granulePgModel = new GranulePgModel();

  t.context.testCollection = fakeCollectionFactory({
    name: collectionName,
    version: collectionVersion,
    duplicateHandling: 'error',
  });
  const dynamoCollection = await collectionModel.create(
    t.context.testCollection
  );
  t.context.collectionId = constructCollectionId(
    dynamoCollection.name,
    dynamoCollection.version
  );

  const fakePgCollection = fakeCollectionRecordFactory({
    name: collectionName,
    version: collectionVersion,
  });

  [t.context.collectionCumulusId] = await collectionPgModel.create(
    knex,
    fakePgCollection
  );

  executionPgModel = new ExecutionPgModel();
  const executionPgRecord = await translateApiExecutionToPostgresExecution(
    fakeExpiredExecution,
    knex
  );
  const executionPgRecordIds = await executionPgModel.create(knex, executionPgRecord);

  const granuleId1 = randomId('granuleId1');
  const granuleId2 = randomId('granuleId2');

  // create fake Dynamo granule records
  t.context.fakeGranules = [
    fakeGranuleFactoryV2({ granuleId: granuleId1, status: 'completed', collectionId: t.context.collectionId }),
    fakeGranuleFactoryV2({ granuleId: granuleId2, status: 'failed', collectionId: t.context.collectionId }),
  ];

  await granuleModel.create(t.context.fakeGranules[0]);
  await granuleModel.create(t.context.fakeGranules[1]);

  // create fake Postgres granule records
  t.context.fakePGGranules = [
    fakeGranuleRecordFactory({
      granule_id: granuleId1,
      status: 'completed',
      collection_cumulus_id: t.context.collectionCumulusId,
    }),
    fakeGranuleRecordFactory({
      granule_id: granuleId2,
      status: 'failed',
      collection_cumulus_id: t.context.collectionCumulusId,
    }),
  ];

  fakeExecutionStatusGranules = [];
  fakeExecutionStatusGranules.push({
    granuleId: granuleId1,
    collectionId: t.context.collectionId,
  });

  [t.context.granuleCumulusId] = await Promise.all(
    t.context.fakePGGranules.map(async (granule) =>
      await granulePgModel.create(knex, granule))
  );

  await upsertGranuleWithExecutionJoinRecord(
    knex, t.context.fakePGGranules[0], executionPgRecordIds[0]
>>>>>>> e5c4507e
  );
});

test.after.always(async (t) => {
  await recursivelyDeleteS3Bucket(process.env.system_bucket);
  await accessTokenModel.deleteTable();
  mockedSF.restore();
  mockedSFExecution.restore();
<<<<<<< HEAD
=======
  await executionModel.deleteTable();
  await collectionModel.deleteTable();
  await granuleModel.deleteTable();

>>>>>>> e5c4507e
  await destroyLocalTestDb({
    knex: t.context.knex,
    knexAdmin: t.context.knexAdmin,
    testDbName,
  });
});

test('CUMULUS-911 GET without an Authorization header returns an Authorization Missing response', async (t) => {
  const response = await request(app)
    .get('/executions/status/asdf')
    .set('Accept', 'application/json')
    .expect(401);

  assertions.isAuthorizationMissingResponse(t, response);
});

test('CUMULUS-912 GET with an invalid access token returns an unauthorized response', async (t) => {
  const response = await request(app)
    .get('/executions/status/asdf')
    .set('Accept', 'application/json')
    .set('Authorization', 'Bearer ThisIsAnInvalidAuthorizationToken')
    .expect(401);

  assertions.isInvalidAccessTokenResponse(t, response);
});

test.todo('CUMULUS-912 GET with an unauthorized user returns an unauthorized response');

test('returns ARNs for execution and state machine', async (t) => {
  const response = await request(app)
    .get('/executions/status/hasFullMessage')
    .set('Accept', 'application/json')
    .set('Authorization', `Bearer ${jwtAuthToken}`)
    .expect(200);

  const executionStatus = response.body;
  t.is(executionStatusCommon.stateMachineArn, executionStatus.execution.stateMachineArn);
  t.is(executionStatusCommon.executionArn, executionStatus.execution.executionArn);
});

test('returns full message when it is already included in the output', async (t) => {
  const response = await request(app)
    .get('/executions/status/hasFullMessage')
    .set('Accept', 'application/json')
    .set('Authorization', `Bearer ${jwtAuthToken}`)
    .expect(200);

  const executionStatus = response.body;
  t.deepEqual(fullMessageOutput(), JSON.parse(executionStatus.execution.output));
});

test('fetches messages from S3 when remote message (for both SF execution history and executions)', async (t) => {
  const response = await request(app)
    .get('/executions/status/hasRemoteMessage')
    .set('Accept', 'application/json')
    .set('Authorization', `Bearer ${jwtAuthToken}`)
    .expect(200);

  const executionStatus = response.body;
  const expectedResponse = {
    execution: {
      ...executionStatusCommon,
      output: JSON.stringify(fullMessageOutput()),
    },
    executionHistory: {
      events: [
        lambdaEventOutput(),
      ],
    },
    stateMachine: {},
  };
  t.deepEqual(expectedResponse, executionStatus);
});

test('when execution is still running, still returns status and fetches SF execution history events from S3', async (t) => {
  const response = await request(app)
    .get('/executions/status/stillRunning')
    .set('Accept', 'application/json')
    .set('Authorization', `Bearer ${jwtAuthToken}`)
    .expect(200);

  const executionStatus = response.body;
  const expectedResponse = {
    execution: executionStatusCommon,
    executionHistory: {
      events: [
        lambdaEventOutput(),
      ],
    },
    stateMachine: {},
  };
  t.deepEqual(expectedResponse, executionStatus);
});

test('when execution is no longer in step function API, returns status from database', async (t) => {
  const response = await request(app)
    .get(`/executions/status/${expiredExecutionArn}`)
    .set('Accept', 'application/json')
    .set('Authorization', `Bearer ${jwtAuthToken}`)
    .expect(200);

  const executionStatus = response.body;
  t.falsy(executionStatus.executionHistory);
  t.falsy(executionStatus.stateMachine);
<<<<<<< HEAD
  t.is(executionStatus.execution.executionArn, t.context.fakeExecutionRecord.arn);
  t.is(executionStatus.execution.name, t.context.fakeExecutionRecord.name);
  t.is(
    executionStatus.execution.input,
    JSON.stringify(t.context.fakeExecutionRecord.original_payload)
  );
  t.is(
    executionStatus.execution.output,
    JSON.stringify(t.context.fakeExecutionRecord.final_payload)
  );
=======
  t.is(executionStatus.execution.executionArn, fakeExpiredExecution.arn);
  t.is(executionStatus.execution.name, fakeExpiredExecution.name);
  t.is(executionStatus.execution.input, JSON.stringify(fakeExpiredExecution.originalPayload));
  t.is(executionStatus.execution.output, JSON.stringify(fakeExpiredExecution.finalPayload));
  t.deepEqual(executionStatus.execution.granules, fakeExecutionStatusGranules);
>>>>>>> e5c4507e
});

test('when execution not found in step function API nor database, returns not found', async (t) => {
  const response = await request(app)
    .get(`/executions/status/${expiredMissingExecutionArn}`)
    .set('Accept', 'application/json')
    .set('Authorization', `Bearer ${jwtAuthToken}`)
    .expect(404);

  const executionStatus = response.body;
  t.is(executionStatus.error, 'Not Found');
  t.is(executionStatus.message, `Execution record with identifiers ${JSON.stringify({ arn: expiredMissingExecutionArn })} does not exist.`);
});<|MERGE_RESOLUTION|>--- conflicted
+++ resolved
@@ -39,28 +39,19 @@
 const assertions = require('../../lib/assertions');
 const {
   createFakeJwtAuthToken,
-<<<<<<< HEAD
-=======
   fakeExecutionFactoryV2,
   fakeCollectionFactory,
->>>>>>> e5c4507e
   setAuthorizedOAuthUsers,
   fakeGranuleFactoryV2,
 } = require('../../lib/testUtils');
 
-<<<<<<< HEAD
-process.env.AccessTokensTable = cryptoRandomString({ length: 10 });
-process.env.ExecutionsTable = cryptoRandomString({ length: 10 });
-process.env.TOKEN_SECRET = cryptoRandomString({ length: 10 });
-
-const testDbName = `data_migration_1_${cryptoRandomString({ length: 10 })}`;
-=======
 process.env.AccessTokensTable = randomString();
 process.env.ExecutionsTable = randomString();
 process.env.CollectionsTable = randomString();
 process.env.GranulesTable = randomString();
 process.env.TOKEN_SECRET = randomString();
->>>>>>> e5c4507e
+
+const testDbName = `data_migration_1_${cryptoRandomString({ length: 10 })}`;
 
 // import the express app after setting the env variables
 const { app } = require('../../app');
@@ -86,15 +77,12 @@
 
 const expiredExecutionArn = 'fakeExpiredExecutionArn';
 const expiredMissingExecutionArn = 'fakeMissingExpiredExecutionArn';
-<<<<<<< HEAD
-=======
 const fakeExpiredExecution = fakeExecutionFactoryV2({
   arn: expiredExecutionArn,
   parentArn: undefined,
 });
 
 const testDbName = randomId('execution-status_test');
->>>>>>> e5c4507e
 
 const replaceObject = (lambdaEvent = true) => ({
   replace: {
@@ -203,12 +191,9 @@
 
 let jwtAuthToken;
 let accessTokenModel;
-<<<<<<< HEAD
-=======
 let collectionModel;
 let granuleModel;
 let executionModel;
->>>>>>> e5c4507e
 let mockedSF;
 let mockedSFExecution;
 let collectionPgModel;
@@ -217,11 +202,7 @@
 let fakeExecutionStatusGranules;
 
 test.before(async (t) => {
-<<<<<<< HEAD
   process.env.system_bucket = cryptoRandomString({ length: 10 });
-=======
-  process.env.system_bucket = randomString();
->>>>>>> e5c4507e
   await awsServices.s3().createBucket({ Bucket: process.env.system_bucket }).promise();
 
   await putJsonS3Object(
@@ -248,7 +229,6 @@
   await accessTokenModel.createTable();
 
   jwtAuthToken = await createFakeJwtAuthToken({ accessTokenModel, username });
-<<<<<<< HEAD
   const { knex, knexAdmin } = await generateLocalTestDb(testDbName, migrationDir);
   t.context.knex = knex;
   t.context.knexAdmin = knexAdmin;
@@ -272,7 +252,6 @@
   await executionPgModel.create(
     t.context.knex,
     t.context.fakeExecutionRecord
-=======
 
   // create fake Collections table
   collectionModel = new Collection();
@@ -378,7 +357,6 @@
 
   await upsertGranuleWithExecutionJoinRecord(
     knex, t.context.fakePGGranules[0], executionPgRecordIds[0]
->>>>>>> e5c4507e
   );
 });
 
@@ -387,13 +365,10 @@
   await accessTokenModel.deleteTable();
   mockedSF.restore();
   mockedSFExecution.restore();
-<<<<<<< HEAD
-=======
   await executionModel.deleteTable();
   await collectionModel.deleteTable();
   await granuleModel.deleteTable();
 
->>>>>>> e5c4507e
   await destroyLocalTestDb({
     knex: t.context.knex,
     knexAdmin: t.context.knexAdmin,
@@ -498,24 +473,11 @@
   const executionStatus = response.body;
   t.falsy(executionStatus.executionHistory);
   t.falsy(executionStatus.stateMachine);
-<<<<<<< HEAD
-  t.is(executionStatus.execution.executionArn, t.context.fakeExecutionRecord.arn);
-  t.is(executionStatus.execution.name, t.context.fakeExecutionRecord.name);
-  t.is(
-    executionStatus.execution.input,
-    JSON.stringify(t.context.fakeExecutionRecord.original_payload)
-  );
-  t.is(
-    executionStatus.execution.output,
-    JSON.stringify(t.context.fakeExecutionRecord.final_payload)
-  );
-=======
   t.is(executionStatus.execution.executionArn, fakeExpiredExecution.arn);
   t.is(executionStatus.execution.name, fakeExpiredExecution.name);
   t.is(executionStatus.execution.input, JSON.stringify(fakeExpiredExecution.originalPayload));
   t.is(executionStatus.execution.output, JSON.stringify(fakeExpiredExecution.finalPayload));
   t.deepEqual(executionStatus.execution.granules, fakeExecutionStatusGranules);
->>>>>>> e5c4507e
 });
 
 test('when execution not found in step function API nor database, returns not found', async (t) => {
