--- conflicted
+++ resolved
@@ -39,11 +39,7 @@
     "is-valid-hostname": "1.0.2",
     "knex": "2.4.1",
     "lodash": "^4.17.21",
-<<<<<<< HEAD
-    "pg": "8.10.0",
-=======
     "pg": "~8.10",
->>>>>>> cbb40887
     "snake-camel": "^1.0.6",
     "uuid": "8.3.2"
   },
