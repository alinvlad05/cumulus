--- conflicted
+++ resolved
@@ -22,7 +22,6 @@
       of `@cumulus/api/lib/granule-remove-from-cmr.unpublishGranule` and
       `@cumulus/api/lib/granule-delete.deleteGranuleAndFiles`.
   - **CUMULUS-2385**
-<<<<<<< HEAD
     - Updated `sf-event-sqs-to-db-records` to write a granule's files to
       PostgreSQL only after the workflow has exited the `Running` status.
       Please note that any workflow that uses `sf_sqs_report_task` for
@@ -31,12 +30,10 @@
 ### Added
 
 - **CUMULUS-2185** - RDS Migration Epic
-=======
     - Updated `sf-event-sqs-to-db-records` to write a granule's files to PostgreSQL only after the workflow has exited the `Running` status.    Please note that any workflow that uses `sf_sqs_report_task` for mid-workflow updates will be impacted.
     - Changed PostgreSQL `file` schema and TypeScript type definition to require `bucket` and `key` fields.
     - Updated granule/file write logic to mark a granule's status as "failed"
     if writing any of the granule files fails.
->>>>>>> c974fccf
   - **CUMULUS-2130**
     - Added postgres-migration-count-tool lambda/ECS task to allow for
       evaluation of database state
