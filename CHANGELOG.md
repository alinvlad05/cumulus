# Changelog

All notable changes to this project will be documented in this file.

The format is based on [Keep a Changelog](http://keepachangelog.com/en/1.0.0/).

## Unreleased

<<<<<<< HEAD
## [v11.1.5] 2022-08-10 [BACKPORT]
**Please note** changes in 11.1.4 may not yet be released in future versions, as
this is a backport and patch release on the 11.1.x series of releases. Updates that
are included in the future will have a corresponding CHANGELOG entry in future
releases.

=======
>>>>>>> 503c5383
### Notable Changes

- **CUMULUS-3019**
  - Fix file write logic to delete files by `granule_cumulus_id` instead of
      `cumulus_id`. Previous logic removed files by matching `file.cumulus_id`
      to `granule.cumulus_id`.
<<<<<<< HEAD
=======
- **CUMULUS-2930**
  - The `GET /granules` endpoint has a new optional query parameter:
    `searchContext`, which is used to resume listing within the same search
    context. It is provided in every response from the endpoint as
    `meta.searchContext`. The searchContext value must be submitted with every
    consequent API call, and must be fetched from each new response to maintain
    the context.
  - Use of the `searchContext` query string parameter allows listing past 10,000 results.
  - Note that using the `from` query param in a request will cause the `searchContext` to
    be ignored and also make the query subject to the 10,000 results cap again.
  - Updated `GET /granules` endpoint to leverage ElasticSearch search-after API.
    The endpoint will only use search-after when the `searchContext` parameter
    is provided in a request.

## [v13.2.0] 2022-8-04

### Changed

- **CUMULUS-2940**
  - Updated bulk operation lambda to utilize system wide rds_connection_timing
    configuration parameters from the main `cumulus` module
- **CUMULUS-2954**
  - Updated Backup LZARDS task to run as a single task in a step function workflow.
  - Updated task to allow user to provide `collectionId` in workflow input and
    updated task to use said `collectionId` to look up the corresponding collection record in RDS.

## [v13.1.0] 2022-7-22

### MIGRATION notes

- The changes introduced in CUMULUS-2962 will re-introduce a
  `files_granules_cumulus_id_index` on the `files` table in the RDS database.
  This index will be automatically created as part of the bootstrap lambda
  function *on deployment* of the `data-persistence` module.

  *In cases where the index is already applied, this update will have no effect*.

  **Please Note**: In some cases where ingest is occurring at high volume levels and/or the
  files table has > 150M file records, the migration may
  fail on deployment due to timing required to both acquire the table state needed for the
  migration and time to create the index given the resources available.

  For reference a rx.5 large Aurora/RDS database
  with *no activity* took roughly 6 minutes to create the index for a file table with 300M records and no active ingest, however timed out when the same migration was attempted
  in production with possible activity on the table.

  If you believe you are subject to the above consideration, you may opt to
  manually create the `files` table index *prior* to deploying this version of
  Core with the following procedure:

  -----

  - Verify you do not have the index:

  ```text
  select * from pg_indexes where tablename = 'files';

   schemaname | tablename |        indexname        | tablespace |                                       indexdef
  ------------+-----------+-------------------------+------------+---------------------------------------------------------------------------------------
   public     | files     | files_pkey              |            | CREATE UNIQUE INDEX files_pkey ON public.files USING btree (cumulus_id)
   public     | files     | files_bucket_key_unique |            | CREATE UNIQUE INDEX files_bucket_key_unique ON public.files USING btree (bucket, key)
  ```

  In this instance you should not see an `indexname` row with
  `files_granules_cumulus_id_index` as the value.     If you *do*, you should be
  clear to proceed with the installation.
  - Quiesce ingest

  Stop all ingest operations in Cumulus Core according to your operational
  procedures.    You should validate that it appears there are no active queries that
  appear to be inserting granules/files into the database as a secondary method
  of evaluating the database system state:

  ```text
  select pid, query, state, wait_event_type, wait_event from pg_stat_activity where state = 'active';
  ```

  If query rows are returned with a `query` value that involves the files table,
  make sure ingest is halted and no other granule-update activity is running on
  the system.

  Note: In rare instances if there are hung queries that are unable to resolve, it may be necessary to
  manually use psql [Server Signaling
  Functions](https://www.postgresql.org/docs/10/functions-admin.html#FUNCTIONS-ADMIN-SIGNAL)
  `pg_cancel_backend` and/or
  `pg_terminate_backend` if the migration will not complete in the next step.

  - Create the Index

  Run the following query to create the index.    Depending on the situation
  this may take many minutes to complete, and you will note your CPU load and
  disk I/O rates increase on your cluster:

  ```text
  CREATE INDEX files_granule_cumulus_id_index ON files (granule_cumulus_id);
  ```

  You should see a response like:

  ```text
  CREATE INDEX
  ```

  and can verify the index `files_granule_cumulus_id_index` was created:

  ```text
  => select * from pg_indexes where tablename = 'files';
  schemaname | tablename |           indexname            | tablespace |                                           indexdef
   ------------+-----------+--------------------------------+------------+----------------------------------------------------------------------------------------------
   public     | files     | files_pkey                     |            | CREATE UNIQUE INDEX files_pkey ON public.files USING btree (cumulus_id)
   public     | files     | files_bucket_key_unique        |            | CREATE UNIQUE INDEX files_bucket_key_unique ON public.files USING btree (bucket, key)
   public     | files     | files_granule_cumulus_id_index |            | CREATE INDEX files_granule_cumulus_id_index ON public.files USING btree (granule_cumulus_id)
  (3 rows)
  ```

  - Once this is complete, you may deploy this version of Cumulus as you
    normally would.
  **If you are unable to stop ingest for the above procedure** *and* cannot
  migrate with deployment, you may be able to manually create the index while
  writes are ongoing using postgres's `CONCURRENTLY` option for `CREATE INDEX`.
  This can have significant impacts on CPU/write IO, particularly if you are
  already using a significant amount of your cluster resources, and may result
  in failed writes or an unexpected index/database state.

  PostgreSQL's
  [documentation](https://www.postgresql.org/docs/10/sql-createindex.html#SQL-CREATEINDEX-CONCURRENTLY)
  provides more information on this option.   Please be aware it is
  **unsupported** by Cumulus at this time, so community members that opt to go
  this route should proceed with caution.

  -----

### Notable changes

- **CUMULUS-2962**
  - Re-added database structural migration to `files` table to add an index on `granule_cumulus_id`
- **CUMULUS-2929**
  - Updated `move-granule` task to check the optional collection configuration parameter
    `meta.granuleMetadataFileExtension` to determine the granule metadata file.
    If none is specified, the granule CMR metadata or ISO metadata file is used.

### Changed

- Updated Moment.js package to 2.29.4 to address security vulnerability
- **CUMULUS-2967**
  - Added fix example/spec/helpers/Provider that doesn't fail deletion 404 in
    case of deletion race conditions
### Fixed

- **CUMULUS-2995**
  - Updated Lerna package to 5.1.8 to address security vulnerability

- **CUMULUS-2863**
  - Fixed `@cumulus/api` `validateAndUpdateSqsRule` method to allow 0 retries and 0 visibilityTimeout
    in rule's meta.

- **CUMULUS-2959**
  - Fixed `@cumulus/api` `granules` module to convert numeric productVolume to string
    when an old granule record is retrieved from DynamoDB
- Fixed the following links on Cumulus docs' [Getting Started](https://nasa.github.io/cumulus/docs/getting-started) page:
    * Cumulus Deployment
    * Terraform Best Practices
    * Integrator Common Use Cases
- Also corrected the _How to Deploy Cumulus_ link in the [Glossary](https://nasa.github.io/cumulus/docs/glossary)


## [v13.0.1] 2022-7-12

- **CUMULUS-2995**
  - Updated Moment.js package to 2.29.4 to address security vulnerability

## [v13.0.0] 2022-06-13

### MIGRATION NOTES

- The changes introduced in CUMULUS-2955 should result in removal of
  `files_granule_cumulus_id_index` from the `files` table (added in the v11.1.1
  release).  The success of this operation is dependent on system ingest load.

  In rare cases where data-persistence deployment fails because the
  `postgres-db-migration` times out, it may be required to manually remove the
  index and then redeploy:

  ```text
  DROP INDEX IF EXISTS files_granule_cumulus_id_index;
  ```

### Breaking Changes

- **CUMULUS-2931**

  - Updates CustomBootstrap lambda to default to failing if attempting to remove
    a pre-existing `cumulus-alias` index that would collide with the required
    `cumulus-alias` *alias*.   A configuration parameter
    `elasticsearch_remove_index_alias_conflict`  on the `cumulus` and
    `archive` modules has been added to enable the original behavior that would
    remove the invalid index (and all it's data).
  - Updates `@cumulus/es-client.bootstrapElasticSearch` signature to be
    parameterized and accommodate a new parameter `removeAliasConflict` which
    allows/disallows the deletion of a conflicting `cumulus-alias` index

### Notable changes

- **CUMULUS-2929**
  - Updated `move-granule` task to check the optional collection configuration parameter
    `meta.granuleMetadataFileExtension` to determine the granule metadata file.
    If none is specified, the granule CMR metadata or ISO metadata file is used.

### Added

- **CUMULUS-2929**
  - Added optional collection configuration `meta.granuleMetadataFileExtension` to specify CMR metadata
    file extension for tasks that utilize metadata file lookups

- **CUMULUS-2939**
  - Added `@cumulus/api/lambdas/start-async-operation` to start an async operation

- **CUMULUS-2953**
  - Added `skipMetadataCheck` flag to config for Hyrax metadata updates task.
  - If this config flag is set to `true`, and a granule has no CMR file, the task will simply return the input values.

- **CUMULUS-2966**
  - Added extractPath operation and support of nested string replacement to `url_path` in the collection configuration

### Changed

- **CUMULUS-2965**
  - Update `cumulus-rds-tf` module to ignore `engine_version` lifecycle changes
- **CUMULUS-2967**
  - Added fix example/spec/helpers/Provider that doesn't fail deletion 404 in
    case of deletion race conditions
- **CUMULUS-2955**
  - Updates `20220126172008_files_granule_id_index` to *not* create an index on
    `granule_cumulus_id` on the files table.
  - Adds `20220609024044_remove_files_granule_id_index` migration to revert
    changes from `20220126172008_files_granule_id_index` on any deployed stacks
    that might have the index to ensure consistency in deployed stacks

- **CUMULUS-2923**
  - Changed public key setup for SFTP local testing.
- **CUMULUS-2939**
  - Updated `@cumulus/api` `granules/bulk*`, `elasticsearch/index-from-database` and
    `POST reconciliationReports` endpoints to invoke StartAsyncOperation lambda

### Fixed

- **CUMULUS-2863**
  - Fixed `@cumulus/api` `validateAndUpdateSqsRule` method to allow 0 retries
    and 0 visibilityTimeout in rule's meta.
- **CUMULUS-2961**
  - Fixed `data-migration2` granule migration logic to allow for DynamoDb granules that have a null/empty string value for `execution`.   The migration will now migrate them without a linked execution.
  - Fixed `@cumulus/api` `validateAndUpdateSqsRule` method to allow 0 retries and 0 visibilityTimeout
    in rule's meta.

- **CUMULUS-2959**
  - Fixed `@cumulus/api` `granules` module to convert numeric productVolume to string
    when an old granule record is retrieved from DynamoDB.

## [v12.0.1] 2022-07-18

- **CUMULUS-2995**
  - Updated Moment.js package to 2.29.4 to address security vulnerability

## [v12.0.0] 2022-05-20

### Breaking Changes

- **CUMULUS-2903**

  - The minimum supported version for all published Cumulus Core npm packages is now Node 14.19.1
  - Tasks using the `cumuluss/cumulus-ecs-task` Docker image must be updated to
    `cumuluss/cumulus-ecs-task:1.8.0`. This can be done by updating the `image`
    property of any tasks defined using the `cumulus_ecs_service` Terraform
    module.

### Changed

- **CUMULUS-2932**

  - Updates `SyncGranule` task to include `disableOrDefaultAcl` function that uses
    the configuration ACL parameter to set ACL to private by default or disable ACL.
  - Updates `@cumulus/sync-granule` `download()` function to take in ACL parameter
  - Updates `@cumulus/ingest` `proceed()` function to take in ACL parameter
  - Updates `@cumulus/ingest` `addLock()` function to take in an optional ACL parameter
  - Updates `SyncGranule` example worfklow config
    `example/cumulus-tf/sync_granule_workflow.asl.json` to include `ACL`
    parameter.
>>>>>>> 503c5383

## [v11.1.4] 2022-07-18

**Please note** changes in 11.1.4 may not yet be released in future versions, as
this is a backport and patch release on the 11.1.x series of releases. Updates that
are included in the future will have a corresponding CHANGELOG entry in future
releases.

### MIGRATION notes


- The changes introduced in CUMULUS-2962 will re-introduce a
  `files_granules_cumulus_id_index` on the `files` table in the RDS database.
  This index will be automatically created as part of the bootstrap lambda
  function *on deployment* of the `data-persistence` module.

  *In cases where the index is already applied, this update will have no effect*.

  **Please Note**: In some cases where ingest is occurring at high volume levels and/or the
  files table has > 150M file records, the migration may
  fail on deployment due to timing required to both acquire the table state needed for the
  migration and time to create the index given the resources available.

  For reference a rx.5 large Aurora/RDS database
  with *no activity* took roughly 6 minutes to create the index for a file table with 300M records and no active ingest, however timed out when the same migration was attempted
  in production with possible activity on the table.

  If you believe you are subject to the above consideration, you may opt to
  manually create the `files` table index *prior* to deploying this version of
  Core with the following procedure:

  -----

  - Verify you do not have the index:

  ```text
  select * from pg_indexes where tablename = 'files';

   schemaname | tablename |        indexname        | tablespace |                                       indexdef
  ------------+-----------+-------------------------+------------+---------------------------------------------------------------------------------------
   public     | files     | files_pkey              |            | CREATE UNIQUE INDEX files_pkey ON public.files USING btree (cumulus_id)
   public     | files     | files_bucket_key_unique |            | CREATE UNIQUE INDEX files_bucket_key_unique ON public.files USING btree (bucket, key)
  ```

  In this instance you should not see an `indexname` row with
  `files_granules_cumulus_id_index` as the value.     If you *do*, you should be
  clear to proceed with the installation.
  - Quiesce ingest

  Stop all ingest operations in Cumulus Core according to your operational
  procedures.    You should validate that it appears there are no active queries that
  appear to be inserting granules/files into the database as a secondary method
  of evaluating the database system state:

  ```text
  select pid, query, state, wait_event_type, wait_event from pg_stat_activity where state = 'active';
  ```

  If query rows are returned with a `query` value that involves the files table,
  make sure ingest is halted and no other granule-update activity is running on
  the system.

  Note: In rare instances if there are hung queries that are unable to resolve, it may be necessary to
  manually use psql [Server Signaling
  Functions](https://www.postgresql.org/docs/10/functions-admin.html#FUNCTIONS-ADMIN-SIGNAL)
  `pg_cancel_backend` and/or
  `pg_terminate_backend` if the migration will not complete in the next step.

  - Create the Index

  Run the following query to create the index.    Depending on the situation
  this may take many minutes to complete, and you will note your CPU load and
  disk I/O rates increase on your cluster:

  ```text
  CREATE INDEX files_granule_cumulus_id_index ON files (granule_cumulus_id);
  ```

  You should see a response like:

  ```text
  CREATE INDEX
  ```

  and can verify the index `files_granule_cumulus_id_index` was created:

  ```text
  => select * from pg_indexes where tablename = 'files';
  schemaname | tablename |           indexname            | tablespace |                                           indexdef
   ------------+-----------+--------------------------------+------------+----------------------------------------------------------------------------------------------
   public     | files     | files_pkey                     |            | CREATE UNIQUE INDEX files_pkey ON public.files USING btree (cumulus_id)
   public     | files     | files_bucket_key_unique        |            | CREATE UNIQUE INDEX files_bucket_key_unique ON public.files USING btree (bucket, key)
   public     | files     | files_granule_cumulus_id_index |            | CREATE INDEX files_granule_cumulus_id_index ON public.files USING btree (granule_cumulus_id)
  (3 rows)
  ```

  - Once this is complete, you may deploy this version of Cumulus as you
    normally would.
  **If you are unable to stop ingest for the above procedure** *and* cannot
  migrate with deployment, you may be able to manually create the index while
  writes are ongoing using postgres's `CONCURRENTLY` option for `CREATE INDEX`.
  This can have significant impacts on CPU/write IO, particularly if you are
  already using a significant amount of your cluster resources, and may result
  in failed writes or an unexpected index/database state.

  PostgreSQL's
  [documentation](https://www.postgresql.org/docs/10/sql-createindex.html#SQL-CREATEINDEX-CONCURRENTLY)
  provides more information on this option.   Please be aware it is
  **unsupported** by Cumulus at this time, so community members that opt to go
  this route should proceed with caution.

  -----

### Changed

- Updated Moment.js package to 2.29.4 to address security vulnerability

## [v11.1.3] 2022-06-24

**Please note** changes in 11.1.3 may not yet be released in future versions, as
this is a backport and patch release on the 11.1.x series of releases. Updates that
are included in the future will have a corresponding CHANGELOG entry in future
releases.

### Notable changes

- **CUMULUS-2929**
  - Updated `move-granule` task to check the optional collection configuration parameter
    `meta.granuleMetadataFileExtension` to determine the granule metadata file.
    If none is specified, the granule CMR metadata or ISO metadata file is used.

### Added

- **CUMULUS-2929**
  - Added optional collection configuration `meta.granuleMetadataFileExtension` to specify CMR metadata
    file extension for tasks that utilize metadata file lookups
- **CUMULUS-2966**
  - Added extractPath operation and support of nested string replacement to `url_path` in the collection configuration
### Fixed

- **CUMULUS-2863**
  - Fixed `@cumulus/api` `validateAndUpdateSqsRule` method to allow 0 retries
    and 0 visibilityTimeout in rule's meta.
- **CUMULUS-2959**
  - Fixed `@cumulus/api` `granules` module to convert numeric productVolume to string
    when an old granule record is retrieved from DynamoDB.
- **CUMULUS-2961**
  - Fixed `data-migration2` granule migration logic to allow for DynamoDb granules that have a null/empty string value for `execution`.   The migration will now migrate them without a linked execution.

## [v11.1.2] 2022-06-13

**Please note** changes in 11.1.2 may not yet be released in future versions, as
this is a backport and patch release on the 11.1.x series of releases. Updates that
are included in the future will have a corresponding CHANGELOG entry in future
releases.

### MIGRATION NOTES

- The changes introduced in CUMULUS-2955 should result in removal of
  `files_granule_cumulus_id_index` from the `files` table (added in the v11.1.1
  release).  The success of this operation is dependent on system ingest load

  In rare cases where data-persistence deployment fails because the
  `postgres-db-migration` times out, it may be required to manually remove the
  index and then redeploy:

  ```text
  > DROP INDEX IF EXISTS postgres-db-migration;
  DROP INDEX
  ```

### Changed

- **CUMULUS-2955**
  - Updates `20220126172008_files_granule_id_index` to *not* create an index on
    `granule_cumulus_id` on the files table.
  - Adds `20220609024044_remove_files_granule_id_index` migration to revert
    changes from `20220126172008_files_granule_id_index` on any deployed stacks
    that might have the index to ensure consistency in deployed stacks

## [v11.1.1] 2022-04-26

### Added

### Changed

- **CUMULUS-2885**
  - Updated `@cumulus/aws-client` to use new AWS SDK v3 packages for S3 requests:
    - `@aws-sdk/client-s3`
    - `@aws-sdk/lib-storage`
    - `@aws-sdk/s3-request-presigner`
  - Updated code for compatibility with updated `@cumulus/aws-client` and AWS SDK v3 S3 packages:
    - `@cumulus/api`
    - `@cumulus/async-operations`
    - `@cumulus/cmrjs`
    - `@cumulus/common`
    - `@cumulus/collection-config-store`
    - `@cumulus/ingest`
    - `@cumulus/launchpad-auth`
    - `@cumulus/sftp-client`
    - `@cumulus/tf-inventory`
    - `lambdas/data-migration2`
    - `tasks/add-missing-file-checksums`
    - `tasks/hyrax-metadata-updates`
    - `tasks/lzards-backup`
    - `tasks/sync-granule`
- **CUMULUS-2886**
  - Updated `@cumulus/aws-client` to use new AWS SDK v3 packages for API Gateway requests:
    - `@aws-sdk/client-api-gateway`
- **CUMULUS-2920**
  - Update npm version for Core build to 8.6
- **CUMULUS-2922**
  - Added `@cumulus/example-lib` package to example project to allow unit tests `example/script/lib` dependency.
  - Updates Mutex unit test to address changes made in [#2902](https://github.com/nasa/cumulus/pull/2902/files)
- **CUMULUS-2924**
  - Update acquireTimeoutMillis to 400 seconds for the db-provision-lambda module to address potential timeout issues on RDS database start
- **CUMULUS-2925**
  - Updates CI to utilize `audit-ci` v6.2.0
  - Updates CI to utilize a on-container filesystem when building Core in 'uncached' mode
  - Updates CI to selectively bootstrap Core modules in the cleanup job phase
- **CUMULUS-2934**
  - Update CI Docker container build to install pipenv to prevent contention on parallel lambda builds


## [v11.1.0] 2022-04-07

### MIGRATION NOTES

- 11.1.0 is an amendment release and supersedes 11.0.0. However, follow the migration steps for 11.0.0.

- **CUMULUS-2905**
  - Updates migration script with new `migrateAndOverwrite` and
    `migrateOnlyFiles` options.

### Added

- **CUMULUS-2860**
  - Added an optional configuration parameter `skipMetadataValidation` to `hyrax-metadata-updates` task
- **CUMULUS-2870**
  - Added `last_modified_date` as output to all tasks in Terraform `ingest` module.
- **CUMULUS-NONE**
  - Added documentation on choosing and configuring RDS at `deployment/choosing_configuring_rds`.

### Changed

- **CUMULUS-2703**
  - Updated `ORCA Backup` reconciliation report to report `cumulusFilesCount` and `orcaFilesCount`
- **CUMULUS-2849**
  - Updated `@cumulus/aws-client` to use new AWS SDK v3 packages for DynamoDB requests:
    - `@aws-sdk/client-dynamodb`
    - `@aws-sdk/lib-dynamodb`
    - `@aws-sdk/util-dynamodb`
  - Updated code for compatibility with AWS SDK v3 Dynamo packages
    - `@cumulus/api`
    - `@cumulus/errors`
    - `@cumulus/tf-inventory`
    - `lambdas/data-migration2`
    - `packages/api/ecs/async-operation`
- **CUMULUS-2864**
  - Updated `@cumulus/cmr-client/ingestUMMGranule` and `@cumulus/cmr-client/ingestConcept`
    functions to not perform separate validation request
- **CUMULUS-2870**
  - Updated `hello_world_service` module to pass in `lastModified` parameter in command list to trigger a Terraform state change when the `hello_world_task` is modified.

### Fixed

- **CUMULUS-2849**
  - Fixed AWS service client memoization logic in `@cumulus/aws-client`

## [v11.0.0] 2022-03-24 [STABLE]

### v9.9->v11.0 MIGRATION NOTES

Release v11.0 is a maintenance release series, replacing v9.9.   If you are
upgrading to or past v11 from v9.9.x to this release, please pay attention to the following
migration notes from prior releases:

#### Migration steps

##### **After deploying the `data-persistence` module, but before deploying the main `cumulus` module**

- Due to a bug in the PUT `/rules/<name>` endpoint, the rule records in PostgreSQL may be
out of sync with records in DynamoDB. In order to bring the records into sync, re-deploy and re-run the
[`data-migration1` Lambda](https://nasa.github.io/cumulus/docs/upgrade-notes/upgrade-rds#3-deploy-and-run-data-migration1) with a payload of
`{"forceRulesMigration": true}`:

```shell
aws lambda invoke --function-name $PREFIX-data-migration1 \
  --payload $(echo '{"forceRulesMigration": true}' | base64) $OUTFILE
```

##### As part of the `cumulus` deployment

- Please read the [documentation on the updates to the granule files schema for our Cumulus workflow tasks and how to upgrade your deployment for compatibility](https://nasa.github.io/cumulus/docs/upgrade-notes/update-task-file-schemas).
- (Optional) Update the `task-config` for all workflows that use the `sync-granule` task to include `workflowStartTime` set to
`{$.cumulus_meta.workflow_start_time}`. See [here](https://github.com/nasa/cumulus/blob/master/example/cumulus-tf/sync_granule_workflow.asl.json#L9) for an example.

##### After the `cumulus` deployment

As part of the work on the RDS Phase 2 feature, it was decided to re-add the
granule file `type` property on the file table (detailed reasoning
https://wiki.earthdata.nasa.gov/pages/viewpage.action?pageId=219186829).  This
change was implemented as part of CUMULUS-2672/CUMULUS-2673, however granule
records ingested prior to v11 will *not* have the file.type property stored in the
PostGreSQL database, and on installation of v11 API calls to get granule.files
will not return this value. We anticipate most users are impacted by this issue.

Users that are impacted by these changes should re-run the granule migration
lambda to *only* migrate granule file records:

```shell
PAYLOAD=$(echo '{"migrationsList": ["granules"], "granuleMigrationParams": {"migrateOnlyFiles": "true"}}' | base64)
aws lambda invoke --function-name $PREFIX-postgres-migration-async-operation \
--payload $PAYLOAD $OUTFILE
```

You should note that this will *only* move files for granule records in
PostgreSQL.  **If you have not completed the phase 1 data migration or
have granule records in dynamo that are not in PostgreSQL, the migration will
report failure for both the DynamoDB granule and all the associated files and the file
records will not be updated**.

If you prefer to do a full granule and file migration, you may instead
opt to run the migration with the `migrateAndOverwrite` option instead, this will re-run a
full granule/files migration and overwrite all values in the PostgreSQL database from
what is in DynamoDB for both granules and associated files:

```shell
PAYLOAD=$(echo '{"migrationsList": ["granules"], "granuleMigrationParams": {"migrateAndOverwrite": "true"}}' | base64)
aws lambda invoke --function-name $PREFIX-postgres-migration-async-operation \
--payload $PAYLOAD $OUTFILE
```

*Please note*: Since this data migration is copying all of your granule data
from DynamoDB to PostgreSQL, it can take multiple hours (or even days) to run,
depending on how much data you have and how much parallelism you configure the
migration to use. In general, the more parallelism you configure the migration
to use, the faster it will go, but the higher load it will put on your
PostgreSQL database. Excessive database load can cause database outages and
result in data loss/recovery scenarios. Thus, the parallelism settings for the
migration are intentionally set by default to conservative values but are
configurable.      If this impacts only some of your data products you may want
to consider using other `granuleMigrationParams`.

Please see [the second data migration
docs](https://nasa.github.io/cumulus/docs/upgrade-notes/upgrade-rds#5-run-the-second-data-migration)
for more on this tool if you are unfamiliar with the various options.

### Notable changes

- **CUMULUS-2703**
  - `ORCA Backup` is now a supported `reportType` for the `POST /reconciliationReports` endpoint

### Added

- **CUMULUS-2311** - RDS Migration Epic Phase 2
  - **CUMULUS-2208**
    - Added `@cumulus/message/utils.parseException` to parse exception objects
    - Added helpers to `@cumulus/message/Granules`:
      - `getGranuleProductVolume`
      - `getGranuleTimeToPreprocess`
      - `getGranuleTimeToArchive`
      - `generateGranuleApiRecord`
    - Added `@cumulus/message/PDRs/generatePdrApiRecordFromMessage` to generate PDR from Cumulus workflow message
    - Added helpers to `@cumulus/es-client/indexer`:
      - `deleteAsyncOperation` to delete async operation records from Elasticsearch
      - `updateAsyncOperation` to update an async operation record in Elasticsearch
    - Added granules `PUT` endpoint to Cumulus API for updating a granule.
    Requests to this endpoint should be submitted **without an `action`**
    attribute in the request body.
    - Added `@cumulus/api-client/granules.updateGranule` to update granule via the API
  - **CUMULUS-2303**
    - Add translatePostgresProviderToApiProvider method to `@cumulus/db/translate/providers`
  - **CUMULUS-2306**
    - Updated API execution GET endpoint to read individual execution records
      from PostgreSQL database instead of DynamoDB
    - Updated API execution-status endpoint to read execution records from
      PostgreSQL database instead of DynamoDB
  - **CUMULUS-2302**
    - Added translatePostgresCollectionToApiCollection method to
      `@cumulus/db/translate/collections`
    - Added `searchWithUpdatedAtRange` method to
      `@cumulus/db/models/collections`
  - **CUMULUS-2301**
    - Created API asyncOperations POST endpoint to create async operations.
  - **CUMULUS-2307**
    - Updated API PDR GET endpoint to read individual PDR records from
      PostgreSQL database instead of DynamoDB
    - Added `deletePdr` to `@cumulus/api-client/pdrs`
  - **CUMULUS-2782**
    - Update API granules endpoint `move` action to update granules in the index
      and utilize postgres as the authoritative datastore
  - **CUMULUS-2769**
    - Update collection PUT endpoint to require existance of postgresql record
      and to ignore lack of dynamoDbRecord on update
  - **CUMULUS-2767**
    - Update provider PUT endpoint to require existence of PostgreSQL record
      and to ignore lack of DynamoDB record on update
  - **CUMULUS-2759**
    - Updates collection/provider/rules/granules creation (post) endpoints to
      primarily check for existence/collision in PostgreSQL database instead of DynamoDB
  - **CUMULUS-2714**
    - Added `@cumulus/db/base.deleteExcluding` method to allow for deletion of a
      record set with an exclusion list of cumulus_ids
  - **CUMULUS-2317**
    - Added `@cumulus/db/getFilesAndGranuleInfoQuery()` to build a query for searching file
    records in PostgreSQL and return specified granule information for each file
    - Added `@cumulus/db/QuerySearchClient` library to handle sequentially fetching and paging
    through results for an arbitrary PostgreSQL query
    - Added `insert` method to all `@cumulus/db` models to handle inserting multiple records into
    the database at once
    - Added `@cumulus/db/translatePostgresGranuleResultToApiGranule` helper to
    translate custom PostgreSQL granule result to API granule
  - **CUMULUS-2672**
    - Added migration to add `type` text column to Postgres database `files` table
  - **CUMULUS-2634**
    - Added new functions for upserting data to Elasticsearch:
      - `@cumulus/es-client/indexer.upsertExecution` to upsert an execution
      - `@cumulus/es-client/indexer.upsertPdr` to upsert a PDR
      - `@cumulus/es-client/indexer.upsertGranule` to upsert a granule
  - **CUMULUS-2510**
    - Added `execution_sns_topic_arn` environment variable to
      `sf_event_sqs_to_db_records` lambda TF definition.
    - Added to `sf_event_sqs_to_db_records_lambda` IAM policy to include
      permissions for SNS publish for `report_executions_topic`
    - Added `collection_sns_topic_arn` environment variable to
      `PrivateApiLambda` and `ApiEndpoints` lambdas.
    - Added `updateCollection` to `@cumulus/api-client`.
    - Added to `ecs_cluster` IAM policy to include permissions for SNS publish
      for `report_executions_sns_topic_arn`, `report_pdrs_sns_topic_arn`,
      `report_granules_sns_topic_arn`
    - Added variables for report topic ARNs to `process_dead_letter_archive.tf`
    - Added variable for granule report topic ARN to `bulk_operation.tf`
    - Added `pdr_sns_topic_arn` environment variable to
      `sf_event_sqs_to_db_records` lambda TF definition.
    - Added the new function `publishSnsMessageByDataType` in `@cumulus/api` to
      publish SNS messages to the report topics to PDRs, Collections, and
      Executions.
    - Added the following functions in `publishSnsMessageUtils` to handle
      publishing SNS messages for specific data and event types:
      - `publishCollectionUpdateSnsMessage`
      - `publishCollectionCreateSnsMessage`
      - `publishCollectionDeleteSnsMessage`
      - `publishGranuleUpdateSnsMessage`
      - `publishGranuleDeleteSnsMessage`
      - `publishGranuleCreateSnsMessage`
      - `publishExecutionSnsMessage`
      - `publishPdrSnsMessage`
      - `publishGranuleSnsMessageByEventType`
    - Added to `ecs_cluster` IAM policy to include permissions for SNS publish
      for `report_executions_topic` and `report_pdrs_topic`.
  - **CUMULUS-2315**
    - Added `paginateByCumulusId` to `@cumulus/db` `BasePgModel` to allow for paginated
      full-table select queries in support of elasticsearch indexing.
    - Added `getMaxCumulusId` to `@cumulus/db` `BasePgModel` to allow all
      derived table classes to support querying the current max `cumulus_id`.
  - **CUMULUS-2673**
    - Added `ES_HOST` environment variable to `postgres-migration-async-operation`
    Lambda using value of `elasticsearch_hostname` Terraform variable.
    - Added `elasticsearch_security_group_id` to security groups for
      `postgres-migration-async-operation` lambda.
    - Added permission for `DynamoDb:DeleteItem` to
      `postgres-migration-async-operation` lambda.
  - **CUMULUS-2778**
    - Updated default value of `async_operation_image` in
      `tf-modules/cumulus/variables.tf` to `cumuluss/async-operation:41`
    - Added `ES_HOST` environment variable to async operation ECS task
      definition to ensure that async operation tasks write to the correct
      Elasticsearch domain
- **CUMULUS-2642**
  - Reduces the reconcilation report's default maxResponseSize that returns
     the full report rather than an s3 signed url. Reports very close to the
     previous limits were failing to download, so the limit has been lowered to
     ensure all files are handled properly.
- **CUMULUS-2703**
  - Added `@cumulus/api/lambdas/reports/orca-backup-reconciliation-report` to create
    `ORCA Backup` reconciliation report

### Removed

- **CUMULUS-2311** - RDS Migration Epic Phase 2
  - **CUMULUS-2208**
    - Removed trigger for `dbIndexer` Lambda for DynamoDB tables:
      - `<prefix>-AsyncOperationsTable`
      - `<prefix>-CollectionsTable`
      - `<prefix>-ExecutionsTable`
      - `<prefix>-GranulesTable`
      - `<prefix>-PdrsTable`
      - `<prefix>-ProvidersTable`
      - `<prefix>-RulesTable`
  - **CUMULUS-2782**
    - Remove deprecated `@ingest/granule.moveGranuleFiles`
  - **CUMULUS-2770**
    - Removed `waitForModelStatus` from `example/spec/helpers/apiUtils` integration test helpers
  - **CUMULUS-2510**
    - Removed `stream_enabled` and `stream_view_type` from `executions_table` TF
      definition.
    - Removed `aws_lambda_event_source_mapping` TF definition on executions
      DynamoDB table.
    - Removed `stream_enabled` and `stream_view_type` from `collections_table`
      TF definition.
    - Removed `aws_lambda_event_source_mapping` TF definition on collections
      DynamoDB table.
    - Removed lambda `publish_collections` TF resource.
    - Removed `aws_lambda_event_source_mapping` TF definition on granules
    - Removed `stream_enabled` and `stream_view_type` from `pdrs_table` TF
      definition.
    - Removed `aws_lambda_event_source_mapping` TF definition on PDRs
      DynamoDB table.
  - **CUMULUS-2694**
    - Removed `@cumulus/api/models/granules.storeGranulesFromCumulusMessage()` method
  - **CUMULUS-2662**
    - Removed call to `addToLocalES` in POST `/granules` endpoint since it is
      redundant.
    - Removed call to `addToLocalES` in POST and PUT `/executions` endpoints
      since it is redundant.
    - Removed function `addToLocalES` from `es-client` package since it is no
      longer used.
  - **CUMULUS-2771**
    - Removed `_updateGranuleStatus` to update granule to "running" from `@cumulus/api/lib/ingest.reingestGranule`
    and `@cumulus/api/lib/ingest.applyWorkflow`

### Changed

- CVE-2022-2477
  - Update node-forge to 1.3.0 in `@cumulus/common` to address CVE-2022-2477
- **CUMULUS-2311** - RDS Migration Epic Phase 2
  - **CUMULUS_2641**
    - Update API granule schema to set productVolume as a string value
    - Update `@cumulus/message` package to set productVolume as string
      (calculated with `file.size` as a `BigInt`) to match API schema
    - Update `@cumulus/db` granule translation to translate `granule` objects to
      match the updated API schema
  - **CUMULUS-2714**
    - Updated
      - @cumulus/api/lib.writeRecords.writeGranulesFromMessage
      - @cumulus/api/lib.writeRecords.writeGranuleFromApi
      - @cumulus/api/lib.writeRecords.createGranuleFromApi
      - @cumulus/api/lib.writeRecords.updateGranuleFromApi
    - These methods now remove postgres file records that aren't contained in
        the write/update action if such file records exist.  This update
        maintains consistency with the writes to elasticsearch/dynamodb.
  - **CUMULUS-2672**
    - Updated `data-migration2` lambda to migrate Dynamo `granule.files[].type`
      instead of dropping it.
    - Updated `@cumlus/db` `translateApiFiletoPostgresFile` to retain `type`
    - Updated `@cumulus/db` `translatePostgresFileToApiFile` to retain `type`
    - Updated `@cumulus/types.api.file` to add `type` to the typing.
  - **CUMULUS-2315**
    - Update `index-from-database` lambda/ECS task and elasticsearch endpoint to read
      from PostgreSQL database
    - Update `index-from-database` endpoint to add the following configuration
      tuning parameters:
      - postgresResultPageSize -- The number of records to read from each
        postgres table per request.   Default is 1000.
      - postgresConnectionPoolSize -- The max number of connections to allow the
        index function to make to the database.  Default is 10.
      - esRequestConcurrency -- The maximium number of concurrent record
        translation/ES record update requests.   Default is 10.
  - **CUMULUS-2308**
    - Update `/granules/<granule_id>` GET endpoint to return PostgreSQL Granules instead of DynamoDB Granules
    - Update `/granules/<granule_id>` PUT endpoint to use PostgreSQL Granule as source rather than DynamoDB Granule
    - Update `unpublishGranule` (used in /granules PUT) to use PostgreSQL Granule as source rather than DynamoDB Granule
    - Update integration tests to use `waitForApiStatus` instead of `waitForModelStatus`
    - Update Granule ingest to update the Postgres Granule status as well as the DynamoDB Granule status
  - **CUMULUS-2302**
    - Update API collection GET endpoint to read individual provider records from
      PostgreSQL database instead of DynamoDB
    - Update sf-scheduler lambda to utilize API endpoint to get provider record
      from database via Private API lambda
    - Update API granule `reingest` endpoint to read collection from PostgreSQL
      database instead of DynamoDB
    - Update internal-reconciliation report to base report Collection comparison
      on PostgreSQL instead of DynamoDB
    - Moved createGranuleAndFiles `@cumulus/api` unit helper from `./lib` to
      `.test/helpers`
  - **CUMULUS-2208**
    - Moved all `@cumulus/api/es/*` code to new `@cumulus/es-client` package
    - Updated logic for collections API POST/PUT/DELETE to create/update/delete
      records directly in Elasticsearch in parallel with updates to
      DynamoDb/PostgreSQL
    - Updated logic for rules API POST/PUT/DELETE to create/update/delete
      records directly in Elasticsearch in parallel with updates to
      DynamoDb/PostgreSQL
    - Updated logic for providers API POST/PUT/DELETE to create/update/delete
      records directly in  Elasticsearch in parallel with updates to
      DynamoDb/PostgreSQL
    - Updated logic for PDRs API DELETE to delete records directly in
      Elasticsearch in parallel with deletes to DynamoDB/PostgreSQL
    - Updated logic for executions API DELETE to delete records directly in
      Elasticsearch in parallel with deletes to DynamoDB/PostgreSQL
    - Updated logic for granules API DELETE to delete records directly in
      Elasticsearch in parallel with deletes to DynamoDB/PostgreSQL
    - `sfEventSqsToDbRecords` Lambda now writes following data directly to
      Elasticsearch in parallel with writes to DynamoDB/PostgreSQL:
      - executions
      - PDRs
      - granules
    - All async operations are now written directly to Elasticsearch in parallel
      with DynamoDB/PostgreSQL
    - Updated logic for async operation API DELETE to delete records directly in
      Elasticsearch in parallel with deletes to DynamoDB/PostgreSQL
    - Moved:
      - `packages/api/lib/granules.getGranuleProductVolume` ->
      `@cumulus/message/Granules.getGranuleProductVolume`
      - `packages/api/lib/granules.getGranuleTimeToPreprocess`
      -> `@cumulus/message/Granules.getGranuleTimeToPreprocess`
      - `packages/api/lib/granules.getGranuleTimeToArchive` ->
      `@cumulus/message/Granules.getGranuleTimeToArchive`
      - `packages/api/models/Granule.generateGranuleRecord`
      -> `@cumulus/message/Granules.generateGranuleApiRecord`
  - **CUMULUS-2306**
    - Updated API local serve (`api/bin/serve.js`) setup code to add cleanup/executions
    related records
    - Updated @cumulus/db/models/granules-executions to add a delete method in
      support of local cleanup
    - Add spec/helpers/apiUtils/waitForApiStatus integration helper to retry API
      record retrievals on status in lieu of using `waitForModelStatus`
  - **CUMULUS-2303**
    - Update API provider GET endpoint to read individual provider records from
      PostgreSQL database instead of DynamoDB
    - Update sf-scheduler lambda to utilize API endpoint to get provider record
      from database via Private API lambda
  - **CUMULUS-2301**
    - Updated `getAsyncOperation` to read from PostgreSQL database instead of
      DynamoDB.
    - Added `translatePostgresAsyncOperationToApiAsyncOperation` function in
      `@cumulus/db/translate/async-operation`.
    - Updated `translateApiAsyncOperationToPostgresAsyncOperation` function to
      ensure that `output` is properly translated to an object for the
      PostgreSQL record for the following cases of `output` on the incoming API
      record:
      - `record.output` is a JSON stringified object
      - `record.output` is a JSON stringified array
      - `record.output` is a JSON stringified string
      - `record.output` is a string
  - **CUMULUS-2317**
    - Changed reconciliation reports to read file records from PostgreSQL instead of DynamoDB
  - **CUMULUS-2304**
    - Updated API rule GET endpoint to read individual rule records from
      PostgreSQL database instead of DynamoDB
    - Updated internal consumer lambdas for SNS, SQS and Kinesis to read
      rules from PostgreSQL.
  - **CUMULUS-2634**
    - Changed `sfEventSqsToDbRecords` Lambda to use new upsert helpers for executions, granules, and PDRs
    to ensure out-of-order writes are handled correctly when writing to Elasticsearch
  - **CUMULUS-2510**
    - Updated `@cumulus/api/lib/writeRecords/write-execution` to publish SNS
      messages after a successful write to Postgres, DynamoDB, and ES.
    - Updated functions `create` and `upsert` in the `db` model for Executions
      to return an array of objects containing all columns of the created or
      updated records.
    - Updated `@cumulus/api/endpoints/collections` to publish an SNS message
      after a successful collection delete, update (PUT), create (POST).
    - Updated functions `create` and `upsert` in the `db` model for Collections
      to return an array of objects containing all columns for the created or
      updated records.
    - Updated functions `create` and `upsert` in the `db` model for Granules
      to return an array of objects containing all columns for the created or
      updated records.
    - Updated `@cumulus/api/lib/writeRecords/write-granules` to publish SNS
      messages after a successful write to Postgres, DynamoDB, and ES.
    - Updated `@cumulus/api/lib/writeRecords/write-pdr` to publish SNS
      messages after a successful write to Postgres, DynamoDB, and ES.
  - **CUMULUS-2733**
    - Updated `_writeGranuleFiles` function creates an aggregate error which
      contains the workflow error, if any, as well as any error that may occur
      from writing granule files.
  - **CUMULUS-2674**
    - Updated `DELETE` endpoints for the following data types to check that record exists in
      PostgreSQL or Elasticsearch before proceeding with deletion:
      - `provider`
      - `async operations`
      - `collections`
      - `granules`
      - `executions`
      - `PDRs`
      - `rules`
  - **CUMULUS-2294**
    - Updated architecture and deployment documentation to reference RDS
  - **CUMULUS-2642**
    - Inventory and Granule Not Found Reconciliation Reports now compare
      Databse against S3 in on direction only, from Database to S3
      Objects. This means that only files in the database are compared against
      objects found on S3 and the filesInCumulus.onlyInS3 report key will
      always be empty. This significantly decreases the report output size and
      aligns with a users expectations.
    - Updates getFilesAndGranuleInfoQuery to take additional optional
      parameters `collectionIds`, `granuleIds`, and `providers` to allow
      targeting/filtering of the results.

  - **CUMULUS-2694**
    - Updated database write logic in `sfEventSqsToDbRccords` to log message if Cumulus
    workflow message is from pre-RDS deployment but still attempt parallel writing to DynamoDB
    and PostgreSQL
    - Updated database write logic in `sfEventSqsToDbRccords` to throw error if requirements to write execution to PostgreSQL cannot be met
  - **CUMULUS-2660**
    - Updated POST `/executions` endpoint to publish SNS message of created record to executions SNS topic
  - **CUMULUS-2661**
    - Updated PUT `/executions/<arn>` endpoint to publish SNS message of updated record to executions SNS topic
  - **CUMULUS-2765**
    - Updated `updateGranuleStatusToQueued` in `write-granules` to write to
      Elasticsearch and publish SNS message to granules topic.
  - **CUMULUS-2774**
    - Updated `constructGranuleSnsMessage` and `constructCollectionSnsMessage`
      to throw error if `eventType` is invalid or undefined.
  - **CUMULUS-2776**
    - Updated `getTableIndexDetails` in `db-indexer` to use correct
      `deleteFnName` for reconciliation reports.
  - **CUMULUS-2780**
    - Updated bulk granule reingest operation to read granules from PostgreSQL instead of DynamoDB.
  - **CUMULUS-2778**
    - Updated default value of `async_operation_image` in `tf-modules/cumulus/variables.tf` to `cumuluss/async-operation:38`
  - **CUMULUS-2854**
    - Updated rules model to decouple `createRuleTrigger` from `create`.
    - Updated rules POST endpoint to call `rulesModel.createRuleTrigger` directly to create rule trigger.
    - Updated rules PUT endpoints to call `rulesModel.createRuleTrigger` if update fails and reversion needs to occur.

### Fixed

- **CUMULUS-2311** - RDS Migration Epic Phase 2
  - **CUMULUS-2810**
    - Updated @cumulus/db/translate/translatePostgresProviderToApiProvider to
      correctly return provider password and updated tests to prevent
      reintroduction.
  - **CUMULUS-2778**
    - Fixed async operation docker image to correctly update record status in
    Elasticsearch
  - Updated localAPI to set additional env variable, and fixed `GET /executions/status` response
  - **CUMULUS-2877**
    - Ensure database records receive a timestamp when writing granules.

## [v10.1.3] 2022-06-28 [BACKPORT]

### Added

- **CUMULUS-2966**
  - Added extractPath operation and support of nested string replacement to `url_path` in the collection configuration

## [v10.1.2] 2022-03-11

### Added

- **CUMULUS-2859**
  - Update `postgres-db-migration` lambda timeout to default 900 seconds
  - Add `db_migration_lambda_timeout` variable to `data-persistence` module to
    allow this timeout to be user configurable
- **CUMULUS-2868**
  - Added `iam:PassRole` permission to `step_policy` in `tf-modules/ingest/iam.tf`

## [v10.1.1] 2022-03-04

### Migration steps

- Due to a bug in the PUT `/rules/<name>` endpoint, the rule records in PostgreSQL may be
out of sync with records in DynamoDB. In order to bring the records into sync, re-run the
[previously deployed `data-migration1` Lambda](https://nasa.github.io/cumulus/docs/upgrade-notes/upgrade-rds#3-deploy-and-run-data-migration1) with a payload of
`{"forceRulesMigration": true}`:

```shell
aws lambda invoke --function-name $PREFIX-data-migration1 \
  --payload $(echo '{"forceRulesMigration": true}' | base64) $OUTFILE
```

### Added

- **CUMULUS-2841**
  - Add integration test to validate PDR node provider that requires password
    credentials succeeds on ingest

- **CUMULUS-2846**
  - Added `@cumulus/db/translate/rule.translateApiRuleToPostgresRuleRaw` to translate API rule to PostgreSQL rules and
  **keep undefined fields**

### Changed

- **CUMULUS-NONE**
  - Adds logging to ecs/async-operation Docker conatiner that launches async
    tasks on ECS. Sets default async_operation_image_version to 39.

- **CUMULUS-2845**
  - Updated rules model to decouple `createRuleTrigger` from `create`.
  - Updated rules POST endpoint to call `rulesModel.createRuleTrigger` directly to create rule trigger.
  - Updated rules PUT endpoints to call `rulesModel.createRuleTrigger` if update fails and reversion needs to occur.
- **CUMULUS-2846**
  - Updated version of `localstack/localstack` used in local unit testing to `0.11.5`

### Fixed

- Upgraded lodash to version 4.17.21 to fix vulnerability
- **CUMULUS-2845**
  - Fixed bug in POST `/rules` endpoint causing rule records to be created
  inconsistently in DynamoDB and PostgreSQL
- **CUMULUS-2846**
  - Fixed logic for `PUT /rules/<name>` endpoint causing rules to be saved
  inconsistently between DynamoDB and PostgreSQL
- **CUMULUS-2854**
  - Fixed queue granules behavior where the task was not accounting for granules that
  *already* had createdAt set. Workflows downstream in this scenario should no longer
  fail to write their granules due to order-of-db-writes constraints in the database
  update logic.

## [v10.1.0] 2022-02-23

### Added

- **CUMULUS-2775**
  - Added a configurable parameter group for the RDS serverless database cluster deployed by `tf-modules/rds-cluster-tf`. The allowed parameters for the parameter group can be found in the AWS documentation of [allowed parameters for an Aurora PostgreSQL cluster](https://docs.aws.amazon.com/AmazonRDS/latest/AuroraUserGuide/AuroraPostgreSQL.Reference.ParameterGroups.html). By default, the following parameters are specified:
    - `shared_preload_libraries`: `pg_stat_statements,auto_explain`
    - `log_min_duration_statement`: `250`
    - `auto_explain.log_min_duration`: `250`
- **CUMULUS-2781**
  - Add api_config secret to hold API/Private API lambda configuration values
- **CUMULUS-2840**
  - Added an index on `granule_cumulus_id` to the RDS files table.

### Changed

- **CUMULUS-2492**
  - Modify collectionId logic to accomodate trailing underscores in collection short names. e.g. `shortName____`
- **CUMULUS-2847**
  - Move DyanmoDb table name into API keystore and initialize only on lambda cold start
- **CUMULUS-2833**
  - Updates provider model schema titles to display on the dashboard.
- **CUMULUS-2837**
  - Update process-s3-dead-letter-archive to unpack SQS events in addition to
    Cumulus Messages
  - Update process-s3-dead-letter-archive to look up execution status using
    getCumulusMessageFromExecutionEvent (common method with sfEventSqsToDbRecords)
  - Move methods in api/lib/cwSfExecutionEventUtils to
    @cumulus/message/StepFunctions
- **CUMULUS-2775**
  - Changed the `timeout_action` to `ForceApplyCapacityChange` by default for the RDS serverless database cluster `tf-modules/rds-cluster-tf`
- **CUMULUS-2781**
  - Update API lambda to utilize api_config secret for initial environment variables

### Fixed

- **CUMULUS-2853**
  - Move OAUTH_PROVIDER to lambda env variables to address regression in CUMULUS-2781
  - Add logging output to api app router
- Added Cloudwatch permissions to `<prefix>-steprole` in `tf-modules/ingest/iam.tf` to address the
`Error: error creating Step Function State Machine (xxx): AccessDeniedException: 'arn:aws:iam::XXX:role/xxx-steprole' is not authorized to create managed-rule`
error in non-NGAP accounts:
  - `events:PutTargets`
  - `events:PutRule`
  - `events:DescribeRule`

## [v10.0.1] 2022-02-03

### Fixed

- Fixed IAM permissions issue with `<prefix>-postgres-migration-async-operation` Lambda
which prevented it from running a Fargate task for data migration.

## [v10.0.0] 2022-02-01

### Migration steps

- Please read the [documentation on the updates to the granule files schema for our Cumulus workflow tasks and how to upgrade your deployment for compatibility](https://nasa.github.io/cumulus/docs/upgrade-notes/update-task-file-schemas).
- (Optional) Update the `task-config` for all workflows that use the `sync-granule` task to include `workflowStartTime` set to
`{$.cumulus_meta.workflow_start_time}`. See [here](https://github.com/nasa/cumulus/blob/master/example/cumulus-tf/sync_granule_workflow.asl.json#L9) for an example.

### BREAKING CHANGES

- **NDCUM-624**
  - Functions in @cumulus/cmrjs renamed for consistency with `isCMRFilename` and `isCMRFile`
    - `isECHO10File` -> `isECHO10Filename`
    - `isUMMGFile` -> `isUMMGFilename`
    - `isISOFile` -> `isCMRISOFilename`
- **CUMULUS-2388**
  - In order to standardize task messaging formats, please note the updated input, output and config schemas for the following Cumulus workflow tasks:
    - add-missing-file-checksums
    - files-to-granules
    - hyrax-metadata-updates
    - lzards-backup
    - move-granules
    - post-to-cmr
    - sync-granule
    - update-cmr-access-constraints
    - update-granules-cmr-metadata-file-links
  The primary focus of the schema updates was to standardize the format of granules, and
  particularly their files data. The granule `files` object now matches the file schema in the
  Cumulus database and thus also matches the `files` object produced by the API with use cases like
  `applyWorkflow`. This includes removal of `name` and `filename` in favor of `bucket` and `key`,
  removal of certain properties such as `etag` and `duplicate_found` and outputting them as
  separate objects stored in `meta`.
  - Checksum values calculated by `@cumulus/checksum` are now converted to string to standardize
  checksum formatting across the Cumulus library.

### Notable changes

- **CUMULUS-2718**
  - The `sync-granule` task has been updated to support an optional configuration parameter `workflowStartTime`. The output payload of `sync-granule` now includes a `createdAt` time for each granule which is set to the
  provided `workflowStartTime` or falls back to `Date.now()` if not provided. Workflows using
  `sync-granule` may be updated to include this parameter with the value of `{$.cumulus_meta.workflow_start_time}` in the `task_config`.
- Updated version of `@cumulus/cumulus-message-adapter-js` from `2.0.3` to `2.0.4` for
all Cumulus workflow tasks
- **CUMULUS-2783**
  - A bug in the ECS cluster autoscaling configuration has been
resolved. ECS clusters should now correctly autoscale by adding new cluster
instances according to the [policy configuration](https://github.com/nasa/cumulus/blob/master/tf-modules/cumulus/ecs_cluster.tf).
  - Async operations that are started by these endpoints will be run as ECS tasks
  with a launch type of Fargate, not EC2:
    - `POST /deadLetterArchive/recoverCumulusMessages`
    - `POST /elasticsearch/index-from-database`
    - `POST /granules/bulk`
    - `POST /granules/bulkDelete`
    - `POST /granules/bulkReingest`
    - `POST /migrationCounts`
    - `POST /reconciliationReports`
    - `POST /replays`
    - `POST /replays/sqs`

### Added

- Upgraded version of dependencies on `knex` package from `0.95.11` to `0.95.15`
- Added Terraform data sources to `example/cumulus-tf` module to retrieve default VPC and subnets in NGAP accounts
  - Added `vpc_tag_name` variable which defines the tags used to look up a VPC. Defaults to VPC tag name used in NGAP accounts
  - Added `subnets_tag_name` variable which defines the tags used to look up VPC subnets. Defaults to a subnet tag name used in NGAP accounts
- Added Terraform data sources to `example/data-persistence-tf` module to retrieve default VPC and subnets in NGAP accounts
  - Added `vpc_tag_name` variable which defines the tags used to look up a VPC. Defaults to VPC tag name used in NGAP accounts
  - Added `subnets_tag_name` variable which defines the tags used to look up VPC subnets. Defaults to a subnet tag name used in NGAP accounts
- Added Terraform data sources to `example/rds-cluster-tf` module to retrieve default VPC and subnets in NGAP accounts
  - Added `vpc_tag_name` variable which defines the tags used to look up a VPC. Defaults to VPC tag name used in NGAP accounts
  - Added `subnets_tag_name` variable which defines the tags used to look up VPC subnets. Defaults to tag names used in subnets in for NGAP accounts
- **CUMULUS-2299**
  - Added support for SHA checksum types with hyphens (e.g. `SHA-256` vs `SHA256`) to tasks that calculate checksums.
- **CUMULUS-2439**
  - Added CMR search client setting to the CreateReconciliationReport lambda function.
  - Added `cmr_search_client_config` tfvars to the archive and cumulus terraform modules.
  - Updated CreateReconciliationReport lambda to search CMR collections with CMRSearchConceptQueue.
- **CUMULUS-2441**
  - Added support for 'PROD' CMR environment.
- **CUMULUS-2456**
  - Updated api lambdas to query ORCA Private API
  - Updated example/cumulus-tf/orca.tf to the ORCA release v4.0.0-Beta3
- **CUMULUS-2638**
  - Adds documentation to clarify bucket config object use.
- **CUMULUS-2684**
  - Added optional collection level parameter `s3MultipartChunksizeMb` to collection's `meta` field
  - Updated `move-granules` task to take in an optional config parameter s3MultipartChunksizeMb
- **CUMULUS-2747**
  - Updated data management type doc to include additional fields for provider configurations
- **CUMULUS-2773**
  - Added a document to the workflow-tasks docs describing deployment, configuration and usage of the LZARDS backup task.

### Changed

- Made `vpc_id` variable optional for `example/cumulus-tf` module
- Made `vpc_id` and `subnet_ids` variables optional for `example/data-persistence-tf` module
- Made `vpc_id` and `subnets` variables optional for `example/rds-cluster-tf` module
- Changes audit script to handle integration test failure when `USE\_CACHED\_BOOTSTRAP` is disabled.
- Increases wait time for CMR to return online resources in integration tests
- **CUMULUS-1823**
  - Updates to Cumulus rule/provider schemas to improve field titles and descriptions.
- **CUMULUS-2638**
  - Transparent to users, remove typescript type `BucketType`.
- **CUMULUS-2718**
  - Updated config for SyncGranules to support optional `workflowStartTime`
  - Updated SyncGranules to provide `createdAt` on output based on `workflowStartTime` if provided,
  falling back to `Date.now()` if not provided.
  - Updated `task_config` of SyncGranule in example workflows
- **CUMULUS-2735**
  - Updated reconciliation reports to write formatted JSON to S3 to improve readability for
    large reports
  - Updated TEA version from 102 to 121 to address TEA deployment issue with the max size of
    a policy role being exceeded
- **CUMULUS-2743**
  - Updated bamboo Dockerfile to upgrade pip as part of the image creation process
- **CUMULUS-2744**
  - GET executions/status returns associated granules for executions retrieved from the Step Function API
- **CUMULUS-2751**
  - Upgraded all Cumulus (node.js) workflow tasks to use
    `@cumulus/cumulus-message-adapter-js` version `2.0.3`, which includes an
    update cma-js to better expose CMA stderr stream output on lambda timeouts
    as well as minor logging enhancements.
- **CUMULUS-2752**
  - Add new mappings for execution records to prevent dynamic field expansion from exceeding
  Elasticsearch field limits
    - Nested objects under `finalPayload.*` will not dynamically add new fields to mapping
    - Nested objects under `originalPayload.*` will not dynamically add new fields to mapping
    - Nested keys under `tasks` will not dynamically add new fields to mapping
- **CUMULUS-2753**
  - Updated example/cumulus-tf/orca.tf to the latest ORCA release v4.0.0-Beta2 which is compatible with granule.files file schema
  - Updated /orca/recovery to call new lambdas request_status_for_granule and request_status_for_job.
  - Updated orca integration test
- [**PR #2569**](https://github.com/nasa/cumulus/pull/2569)
  - Fixed `TypeError` thrown by `@cumulus/cmrjs/cmr-utils.getGranuleTemporalInfo` when
    a granule's associated UMM-G JSON metadata file does not contain a `ProviderDates`
    element that has a `Type` of either `"Update"` or `"Insert"`.  If neither are
    present, the granule's last update date falls back to the `"Create"` type
    provider date, or `undefined`, if none is present.
- **CUMULUS-2775**
  - Changed `@cumulus/api-client/invokeApi()` to accept a single accepted status code or an array
  of accepted status codes via `expectedStatusCodes`
- [**PR #2611**](https://github.com/nasa/cumulus/pull/2611)
  - Changed `@cumulus/launchpad-auth/LaunchpadToken.requestToken` and `validateToken`
    to use the HTTPS request option `https.pfx` instead of the deprecated `pfx` option
    for providing the certificate.
- **CUMULUS-2836**
  - Updates `cmr-utils/getGranuleTemporalInfo` to search for a SingleDateTime
    element, when beginningDateTime value is not
    found in the metadata file.  The granule's temporal information is
    returned so that both beginningDateTime and endingDateTime are set to the
    discovered singleDateTimeValue.
- **CUMULUS-2756**
  - Updated `_writeGranule()` in `write-granules.js` to catch failed granule writes due to schema validation, log the failure and then attempt to set the status of the granule to `failed` if it already exists to prevent a failure from allowing the granule to get "stuck" in a non-failed status.

### Fixed

- **CUMULUS-2775**
  - Updated `@cumulus/api-client` to not log an error for 201 response from `updateGranule`
- **CUMULUS-2783**
  - Added missing lower bound on scale out policy for ECS cluster to ensure that
  the cluster will autoscale correctly.
- **CUMULUS-2835**
  - Updated `hyrax-metadata-updates` task to support reading the DatasetId from ECHO10 XML, and the EntryTitle from UMM-G JSON; these are both valid alternatives to the shortname and version ID.

## [v9.9.3] 2021-02-17 [BACKPORT]

**Please note** changes in 9.9.3 may not yet be released in future versions, as
this is a backport and patch release on the 9.9.x series of releases. Updates that
are included in the future will have a corresponding CHANGELOG entry in future
releases.

- **CUMULUS-2853**
  - Move OAUTH_PROVIDER to lambda env variables to address regression in 9.9.2/CUMULUS-2275
  - Add logging output to api app router

## [v9.9.2] 2021-02-10 [BACKPORT]

**Please note** changes in 9.9.2 may not yet be released in future versions, as
this is a backport and patch release on the 9.9.x series of releases. Updates that
are included in the future will have a corresponding CHANGELOG entry in future
releases.### Added

- **CUMULUS-2775**
  - Added a configurable parameter group for the RDS serverless database cluster deployed by `tf-modules/rds-cluster-tf`. The allowed parameters for the parameter group can be found in the AWS documentation of [allowed parameters for an Aurora PostgreSQL cluster](https://docs.aws.amazon.com/AmazonRDS/latest/AuroraUserGuide/AuroraPostgreSQL.Reference.ParameterGroups.html). By default, the following parameters are specified:
    - `shared_preload_libraries`: `pg_stat_statements,auto_explain`
    - `log_min_duration_statement`: `250`
    - `auto_explain.log_min_duration`: `250`
- **CUMULUS-2840**
  - Added an index on `granule_cumulus_id` to the RDS files table.

### Changed

- **CUMULUS-2847**
  - Move DyanmoDb table name into API keystore and initialize only on lambda cold start
- **CUMULUS-2781**
  - Add api_config secret to hold API/Private API lambda configuration values
- **CUMULUS-2775**
  - Changed the `timeout_action` to `ForceApplyCapacityChange` by default for the RDS serverless database cluster `tf-modules/rds-cluster-tf`

## [v9.9.1] 2021-02-10 [BACKPORT]

**Please note** changes in 9.9.1 may not yet be released in future versions, as
this is a backport and patch release on the 9.9.x series of releases. Updates that
are included in the future will have a corresponding CHANGELOG entry in future
releases.

### Fixed

- **CUMULUS-2775**
  - Updated `@cumulus/api-client` to not log an error for 201 response from `updateGranule`

### Changed

- Updated version of `@cumulus/cumulus-message-adapter-js` from `2.0.3` to `2.0.4` for
all Cumulus workflow tasks
- **CUMULUS-2775**
  - Changed `@cumulus/api-client/invokeApi()` to accept a single accepted status code or an array
  of accepted status codes via `expectedStatusCodes`
- **CUMULUS-2837**
  - Update process-s3-dead-letter-archive to unpack SQS events in addition to
    Cumulus Messages
  - Update process-s3-dead-letter-archive to look up execution status using
    getCumulusMessageFromExecutionEvent (common method with sfEventSqsToDbRecords)
  - Move methods in api/lib/cwSfExecutionEventUtils to
    @cumulus/message/StepFunctions

## [v9.9.0] 2021-11-03

### Added

- **NDCUM-624**: Add support for ISO metadata files for the `MoveGranules` step
  - Add function `isISOFile` to check if a given file object is an ISO file
  - `granuleToCmrFileObject` and `granulesToCmrFileObjects` now take a
    `filterFunc` argument
    - `filterFunc`'s default value is `isCMRFile`, so the previous behavior is
      maintained if no value is given for this argument
    - `MoveGranules` passes a custom filter function to
      `granulesToCmrFileObjects` to check for `isISOFile` in addition to
      `isCMRFile`, so that metadata from `.iso.xml` files can be used in the
      `urlPathTemplate`
- [**PR #2535**](https://github.com/nasa/cumulus/pull/2535)
  - NSIDC and other cumulus users had desire for returning formatted dates for
    the 'url_path' date extraction utilities. Added 'dateFormat' function as
    an option for extracting and formating the entire date. See
    docs/workflow/workflow-configuration-how-to.md for more information.
- [**PR #2548**](https://github.com/nasa/cumulus/pull/2548)
  - Updated webpack configuration for html-loader v2
- **CUMULUS-2640**
  - Added Elasticsearch client scroll setting to the CreateReconciliationReport lambda function.
  - Added `elasticsearch_client_config` tfvars to the archive and cumulus terraform modules.
- **CUMULUS-2683**
  - Added `default_s3_multipart_chunksize_mb` setting to the `move-granules` lambda function.
  - Added `default_s3_multipart_chunksize_mb` tfvars to the cumulus and ingest terraform modules.
  - Added optional parameter `chunkSize` to `@cumulus/aws-client/S3.moveObject` and
    `@cumulus/aws-client/S3.multipartCopyObject` to set the chunk size of the S3 multipart uploads.
  - Renamed optional parameter `maxChunkSize` to `chunkSize` in
    `@cumulus/aws-client/lib/S3MultipartUploads.createMultipartChunks`.

### Changed

- Upgraded all Cumulus workflow tasks to use `@cumulus/cumulus-message-adapter-js` version `2.0.1`
- **CUMULUS-2725**
  - Updated providers endpoint to return encrypted password
  - Updated providers model to try decrypting credentials before encryption to allow for better handling of updating providers
- **CUMULUS-2734**
  - Updated `@cumulus/api/launchpadSaml.launchpadPublicCertificate` to correctly retrieve
    certificate from launchpad IdP metadata with and without namespace prefix.

## [v9.8.0] 2021-10-19

### Notable changes

- Published new tag [`36` of `cumuluss/async-operation` to Docker Hub](https://hub.docker.com/layers/cumuluss/async-operation/35/images/sha256-cf777a6ef5081cd90a0f9302d45243b6c0a568e6d977c0ee2ccc5a90b12d45d0?context=explore) for compatibility with
upgrades to `knex` package and to address security vulnerabilities.

### Added

- Added `@cumulus/db/createRejectableTransaction()` to handle creating a Knex transaction that **will throw an error** if the transaction rolls back. [As of Knex 0.95+, promise rejection on transaction rollback is no longer the default behavior](https://github.com/knex/knex/blob/master/UPGRADING.md#upgrading-to-version-0950).

- **CUMULUS-2639**
  - Increases logging on reconciliation reports.

- **CUMULUS-2670**
  - Updated `lambda_timeouts` string map variable for `cumulus` module to accept a
  `update_granules_cmr_metadata_file_links_task_timeout` property
- **CUMULUS-2598**
  - Add unit and integration tests to describe queued granules as ignored when
    duplicate handling is 'skip'

### Changed

- Updated `knex` version from 0.23.11 to 0.95.11 to address security vulnerabilities
- Updated default version of async operations Docker image to `cumuluss/async-operation:36`
- **CUMULUS-2590**
  - Granule applyWorkflow, Reingest actions and Bulk operation now update granule status to `queued` when scheduling the granule.
- **CUMULUS-2643**
  - relocates system file `buckets.json` out of the
    `s3://internal-bucket/workflows` directory into
    `s3://internal-bucket/buckets`.


## [v9.7.1] 2021-12-08 [Backport]

Please note changes in 9.7.0 may not yet be released in future versions, as this is a backport and patch release on the 9.7.x series of releases. Updates that are included in the future will have a corresponding CHANGELOG entry in future releases.
Fixed

- **CUMULUS-2751**
  - Update all tasks to update to use cumulus-message-adapter-js version 2.0.4

## [v9.7.0] 2021-10-01

### Notable Changes

- **CUMULUS-2583**
  - The `queue-granules` task now updates granule status to `queued` when a granule is queued. In order to prevent issues with the private API endpoint and Lambda API request and concurrency limits, this functionality runs with limited concurrency, which may increase the task's overall runtime when large numbers of granules are being queued. If you are facing Lambda timeout errors with this task, we recommend converting your `queue-granules` task to an ECS activity. This concurrency is configurable via the task config's `concurrency` value.
- **CUMULUS-2676**
  - The `discover-granules` task has been updated to limit concurrency on checks to identify and skip already ingested granules in order to prevent issues with the private API endpoint and Lambda API request and concurrency limits. This may increase the task's overall runtime when large numbers of granules are discovered. If you are facing Lambda timeout errors with this task, we recommend converting your `discover-granules` task to an ECS activity. This concurrency is configurable via the task config's `concurrency` value.
- Updated memory of `<prefix>-sfEventSqsToDbRecords` Lambda to 1024MB

### Added

- **CUMULUS-2000**
  - Updated `@cumulus/queue-granules` to respect a new config parameter: `preferredQueueBatchSize`. Queue-granules will respect this batchsize as best as it can to batch granules into workflow payloads. As workflows generally rely on information such as collection and provider expected to be shared across all granules in a workflow, queue-granules will break batches up by collection, as well as provider if there is a `provider` field on the granule. This may result in batches that are smaller than the preferred size, but never larger ones. The default value is 1, which preserves current behavior of queueing 1 granule per workflow.
- **CUMULUS-2630**
  - Adds a new workflow `DiscoverGranulesToThrottledQueue` that discovers and writes
    granules to a throttled background queue.  This allows discovery and ingest
    of larger numbers of granules without running into limits with lambda
    concurrency.

### Changed

- **CUMULUS-2720**
  - Updated Core CI scripts to validate CHANGELOG diffs as part of the lint process
- **CUMULUS-2695**
  - Updates the example/cumulus-tf deployment to change
    `archive_api_reserved_concurrency` from 8 to 5 to use fewer reserved lambda
    functions. If you see throttling errors on the `<stack>-apiEndpoints` you
    should increase this value.
  - Updates cumulus-tf/cumulus/variables.tf to change
    `archive_api_reserved_concurrency` from 8 to 15 to prevent throttling on
    the dashboard for default deployments.
- **CUMULUS-2584**
  - Updates `api/endpoints/execution-status.js` `get` method to include associated granules, as
    an array, for the provided execution.
  - Added `getExecutionArnsByGranuleCumulusId` returning a list of executionArns sorted by most recent first,
    for an input Granule Cumulus ID in support of the move of `translatePostgresGranuleToApiGranule` from RDS-Phase2
    feature branch
  - Added `getApiExecutionCumulusIds` returning cumulus IDs for a given list of executions
- **CUMULUS-NONE**
  - Downgrades elasticsearch version in testing container to 5.3 to match AWS version.
  - Update serve.js -> `eraseDynamoTables()`. Changed the call `Promise.all()` to `Promise.allSettled()` to ensure all dynamo records (provider records in particular) are deleted prior to reseeding.

### Fixed

- **CUMULUS-2583**
  - Fixed a race condition where granules set as “queued” were not able to be set as “running” or “completed”

## [v9.6.0] 2021-09-20

### Added

- **CUMULUS-2576**
  - Adds `PUT /granules` API endpoint to update a granule
  - Adds helper `updateGranule` to `@cumulus/api-client/granules`
- **CUMULUS-2606**
  - Adds `POST /granules/{granuleId}/executions` API endpoint to associate an execution with a granule
  - Adds helper `associateExecutionWithGranule` to `@cumulus/api-client/granules`
- **CUMULUS-2583**
  - Adds `queued` as option for granule's `status` field

### Changed

- Moved `ssh2` package from `@cumulus/common` to `@cumulus/sftp-client` and
  upgraded package from `^0.8.7` to `^1.0.0` to address security vulnerability
  issue in previous version.
- **CUMULUS-2583**
  - `QueueGranules` task now updates granule status to `queued` once it is added to the queue.

- **CUMULUS-2617**
  - Use the `Authorization` header for CMR Launchpad authentication instead of the deprecated `Echo-Token` header.

### Fixed

- Added missing permission for `<prefix>_ecs_cluster_instance_role` IAM role (used when running ECS services/tasks)
to allow `kms:Decrypt` on the KMS key used to encrypt provider credentials. Adding this permission fixes the `sync-granule` task when run as an ECS activity in a Step Function, which previously failed trying to decrypt credentials for providers.

- **CUMULUS-2576**
  - Adds default value to granule's timestamp when updating a granule via API.

## [v9.5.0] 2021-09-07

### BREAKING CHANGES

- Removed `logs` record type from mappings from Elasticsearch. This change **should not have**
any adverse impact on existing deployments, even those which still contain `logs` records,
but technically it is a breaking change to the Elasticsearch mappings.
- Changed `@cumulus/api-client/asyncOperations.getAsyncOperation` to return parsed JSON body
of response and not the raw API endpoint response

### Added

- **CUMULUS-2670**
  - Updated core `cumulus` module to take lambda_timeouts string map variable that allows timeouts of ingest tasks to be configurable. Allowed properties for the mapping include:
  - discover_granules_task_timeout
  - discover_pdrs_task_timeout
  - hyrax_metadata_update_tasks_timeout
  - lzards_backup_task_timeout
  - move_granules_task_timeout
  - parse_pdr_task_timeout
  - pdr_status_check_task_timeout
  - post_to_cmr_task_timeout
  - queue_granules_task_timeout
  - queue_pdrs_task_timeout
  - queue_workflow_task_timeout
  - sync_granule_task_timeout
- **CUMULUS-2575**
  - Adds `POST /granules` API endpoint to create a granule
  - Adds helper `createGranule` to `@cumulus/api-client`
- **CUMULUS-2577**
  - Adds `POST /executions` endpoint to create an execution
- **CUMULUS-2578**
  - Adds `PUT /executions` endpoint to update an execution
- **CUMULUS-2592**
  - Adds logging when messages fail to be added to queue
- **CUMULUS-2644**
  - Pulled `delete` method for `granules-executions.ts` implemented as part of CUMULUS-2306
  from the RDS-Phase-2 feature branch in support of CUMULUS-2644.
  - Pulled `erasePostgresTables` method in `serve.js` implemented as part of CUMULUS-2644,
  and CUMULUS-2306 from the RDS-Phase-2 feature branch in support of CUMULUS-2644
  - Added `resetPostgresDb` method to support resetting between integration test suite runs

### Changed

- Updated `processDeadLetterArchive` Lambda to return an object where
`processingSucceededKeys` is an array of the S3 keys for successfully
processed objects and `processingFailedKeys` is an array of S3 keys
for objects that could not be processed
- Updated async operations to handle writing records to the databases
when output of the operation is `undefined`

- **CUMULUS-2644**
  - Moved `migration` directory from the `db-migration-lambda` to the `db` package and
  updated unit test references to migrationDir to be pulled from `@cumulus/db`
  - Updated `@cumulus/api/bin/serveUtils` to write records to PostgreSQL tables

- **CUMULUS-2575**
  - Updates model/granule to allow a granule created from API to not require an
    execution to be associated with it. This is a backwards compatible change
    that will not affect granules created in the normal way.
  - Updates `@cumulus/db/src/model/granules` functions `get` and `exists` to
    enforce parameter checking so that requests include either (granule\_id
    and collection\_cumulus\_id) or (cumulus\_id) to prevent incorrect results.
  - `@cumulus/message/src/Collections.deconstructCollectionId` has been
    modified to throw a descriptive error if the input `collectionId` is
    undefined rather than `TypeError: Cannot read property 'split' of
    undefined`. This function has also been updated to throw descriptive errors
    if an incorrectly formatted collectionId is input.

## [v9.4.1] 2022-02-14 [BACKPORT]

**Please note** changes in 9.4.1 may not yet be released in future versions, as
this is a backport and patch release on the 9.4.x series of releases. Updates that
are included in the future will have a corresponding CHANGELOG entry in future
releases.

- **CUMULUS-2847**
  - Update dynamo configuration to read from S3 instead of System Manager
    Parameter Store
  - Move api configuration initialization outside the lambda handler to
    eliminate unneded S3 calls/require config on cold-start only
  - Moved `ssh2` package from `@cumulus/common` to `@cumulus/sftp-client` and
    upgraded package from `^0.8.7` to `^1.0.0` to address security vulnerability
    issue in previous version.
  - Fixed hyrax task package.json dev dependency
  - Update CNM lambda dependencies for Core tasks
    - cumulus-cnm-response-task: 1.4.4
    - cumulus-cnm-to-granule: 1.5.4
  - Whitelist ssh2 re: https://github.com/advisories/GHSA-652h-xwhf-q4h6

## [v9.4.0] 2021-08-16

### Notable changes

- `@cumulus/sync-granule` task should now properly handle
syncing files from HTTP/HTTPS providers where basic auth is
required and involves a redirect to a different host (e.g.
downloading files protected by Earthdata Login)

### Added

- **CUMULUS-2591**
  - Adds `failedExecutionStepName` to failed execution's jsonb error records.
    This is the name of the Step Function step for the last failed event in the
    execution's event history.
- **CUMULUS-2548**
  - Added `allowed_redirects` field to PostgreSQL `providers` table
  - Added `allowedRedirects` field to DynamoDB `<prefix>-providers` table
  - Added `@cumulus/aws-client/S3.streamS3Upload` to handle uploading the contents
  of a readable stream to S3 and returning a promise
- **CUMULUS-2373**
  - Added `replaySqsMessages` lambda to replay archived incoming SQS
    messages from S3.
  - Added `/replays/sqs` endpoint to trigger an async operation for
    the `replaySqsMessages` lambda.
  - Added unit tests and integration tests for new endpoint and lambda.
  - Added `getS3PrefixForArchivedMessage` to `ingest/sqs` package to get prefix
    for an archived message.
  - Added new `async_operation` type `SQS Replay`.
- **CUMULUS-2460**
  - Adds `POST` /executions/workflows-by-granules for retrieving workflow names common to a set of granules
  - Adds `workflowsByGranules` to `@cumulus/api-client/executions`
- **CUMULUS-2635**
  - Added helper functions:
    - `@cumulus/db/translate/file/translateApiPdrToPostgresPdr`

### Fixed

- **CUMULUS-2548**
  - Fixed `@cumulus/ingest/HttpProviderClient.sync` to
properly handle basic auth when redirecting to a different
host and/or host with a different port
- **CUMULUS-2626**
  - Update [PDR migration](https://github.com/nasa/cumulus/blob/master/lambdas/data-migration2/src/pdrs.ts) to correctly find Executions by a Dynamo PDR's `execution` field
- **CUMULUS-2635**
  - Update `data-migration2` to migrate PDRs before migrating granules.
  - Update `data-migration2` unit tests testing granules migration to reference
    PDR records to better model the DB schema.
  - Update `migratePdrRecord` to use `translateApiPdrToPostgresPdr` function.

### Changed

- **CUMULUS-2373**
  - Updated `getS3KeyForArchivedMessage` in `ingest/sqs` to store SQS messages
    by `queueName`.
- **CUMULUS-2630**
  - Updates the example/cumulus-tf deployment to change
    `archive_api_reserved_concurrency` from 2 to 8 to prevent throttling with
    the dashboard.

## [v9.3.0] 2021-07-26

### BREAKING CHANGES

- All API requests made by `@cumulus/api-client` will now throw an error if the status code
does not match the expected response (200 for most requests and 202 for a few requests that
trigger async operations). Previously the helpers in this package would return the response
regardless of the status code, so you may need to update any code using helpers from this
package to catch or to otherwise handle errors that you may encounter.
- The Cumulus API Lambda function has now been configured with reserved concurrency to ensure
availability in a high-concurrency environment. However, this also caps max concurrency which
may result in throttling errors if trying to reach the Cumulus API multiple times in a short
period. Reserved concurrency can be configured with the `archive_api_reserved_concurrency`
terraform variable on the Cumulus module and increased if you are seeing throttling errors.
The default reserved concurrency value is 8.

### Notable changes

- `cmr_custom_host` variable for `cumulus` module can now be used to configure Cumulus to
  integrate with a custom CMR host name and protocol (e.g.
  `http://custom-cmr-host.com`). Note that you **must** include a protocol
  (`http://` or `https://)  if specifying a value for this variable.
- The cumulus module configuration value`rds_connetion_heartbeat` and it's
  behavior has been replaced by a more robust database connection 'retry'
  solution.   Users can remove this value from their configuration, regardless
  of value.  See the `Changed` section notes on CUMULUS-2528 for more details.

### Added

- Added user doc describing new features related to the Cumulus dead letter archive.
- **CUMULUS-2327**
  - Added reserved concurrency setting to the Cumulus API lambda function.
  - Added relevant tfvars to the archive and cumulus terraform modules.
- **CUMULUS-2460**
  - Adds `POST` /executions/search-by-granules for retrieving executions from a list of granules or granule query
  - Adds `searchExecutionsByGranules` to `@cumulus/api-client/executions`
- **CUMULUS-2475**
  - Adds `GET` endpoint to distribution API
- **CUMULUS-2463**
  - `PUT /granules` reingest action allows a user to override the default execution
    to use by providing an optional `workflowName` or `executionArn` parameter on
    the request body.
  - `PUT /granules/bulkReingest` action allows a user to override the default
    execution/workflow combination to reingest with by providing an optional
    `workflowName` on the request body.
- Adds `workflowName` and `executionArn` params to @cumulus/api-client/reingestGranules
- **CUMULUS-2476**
  - Adds handler for authenticated `HEAD` Distribution requests replicating current behavior of TEA
- **CUMULUS-2478**
  - Implemented [bucket map](https://github.com/asfadmin/thin-egress-app#bucket-mapping).
  - Implemented /locate endpoint
  - Cumulus distribution API checks the file request against bucket map:
    - retrieves the bucket and key from file path
    - determines if the file request is public based on the bucket map rather than the bucket type
    - (EDL only) restricts download from PRIVATE_BUCKETS to users who belong to certain EDL User Groups
    - bucket prefix and object prefix are supported
  - Add 'Bearer token' support as an authorization method
- **CUMULUS-2486**
  - Implemented support for custom headers
  - Added 'Bearer token' support as an authorization method
- **CUMULUS-2487**
  - Added integration test for cumulus distribution API
- **CUMULUS-2569**
  - Created bucket map cache for cumulus distribution API
- **CUMULUS-2568**
  - Add `deletePdr`/PDR deletion functionality to `@cumulus/api-client/pdrs`
  - Add `removeCollectionAndAllDependencies` to integration test helpers
  - Added `example/spec/apiUtils.waitForApiStatus` to wait for a
  record to be returned by the API with a specific value for
  `status`
  - Added `example/spec/discoverUtils.uploadS3GranuleDataForDiscovery` to upload granule data fixtures
  to S3 with a randomized granule ID for `discover-granules` based
  integration tests
  - Added `example/spec/Collections.removeCollectionAndAllDependencies` to remove a collection and
  all dependent objects (e.g. PDRs, granules, executions) from the
  database via the API
  - Added helpers to `@cumulus/api-client`:
    - `pdrs.deletePdr` - Delete a PDR via the API
    - `replays.postKinesisReplays` - Submit a POST request to the `/replays` endpoint for replaying Kinesis messages

- `@cumulus/api-client/granules.getGranuleResponse` to return the raw endpoint response from the GET `/granules/<granuleId>` endpoint

### Changed

- Moved functions from `@cumulus/integration-tests` to `example/spec/helpers/workflowUtils`:
  - `startWorkflowExecution`
  - `startWorkflow`
  - `executeWorkflow`
  - `buildWorkflow`
  - `testWorkflow`
  - `buildAndExecuteWorkflow`
  - `buildAndStartWorkflow`
- `example/spec/helpers/workflowUtils.executeWorkflow` now uses
`waitForApiStatus` to ensure that the execution is `completed` or
`failed` before resolving
- `example/spec/helpers/testUtils.updateAndUploadTestFileToBucket`
now accepts an object of parameters rather than positional
arguments
- Removed PDR from the `payload` in the input payload test fixture for reconciliation report integration tests
- The following integration tests for PDR-based workflows were
updated to use randomized granule IDs:
  - `example/spec/parallel/ingest/ingestFromPdrSpec.js`
  - `example/spec/parallel/ingest/ingestFromPdrWithChildWorkflowMetaSpec.js`
  - `example/spec/parallel/ingest/ingestFromPdrWithExecutionNamePrefixSpec.js`
  - `example/spec/parallel/ingest/ingestPdrWithNodeNameSpec.js`
- Updated the `@cumulus/api-client/CumulusApiClientError` error class to include new properties that can be accessed directly on
the error object:
  - `statusCode` - The HTTP status code of the API response
  - `apiMessage` - The message from the API response
- Added `params.pRetryOptions` parameter to
`@cumulus/api-client/granules.deleteGranule` to control the retry
behavior
- Updated `cmr_custom_host` variable to accept a full protocol and host name
(e.g. `http://cmr-custom-host.com`), whereas it previously only accepted a host name
- **CUMULUS-2482**
  - Switches the default distribution app in the `example/cumulus-tf` deployment to the new Cumulus Distribution
  - TEA is still available by following instructions in `example/README.md`
- **CUMULUS-2463**
  - Increases the duration of allowed backoff times for a successful test from
    0.5 sec to 1 sec.
- **CUMULUS-2528**
  - Removed `rds_connection_heartbeat` as a configuration option from all
    Cumulus terraform modules
  - Removed `dbHeartBeat` as an environmental switch from
    `@cumulus/db.getKnexClient` in favor of more comprehensive general db
    connect retry solution
  - Added new `rds_connection_timing_configuration` string map to allow for
    configuration and tuning of Core's internal database retry/connection
    timeout behaviors.  These values map to connection pool configuration
    values for tarn (https://github.com/vincit/tarn.js/) which Core's database
    module / knex(https://www.npmjs.com/package/knex) use for this purpose:
    - acquireTimeoutMillis
    - createRetryIntervalMillis
    - createTimeoutMillis
    - idleTimeoutMillis
    - reapIntervalMillis
      Connection errors will result in a log line prepended with 'knex failed on
      attempted connection error' and sent from '@cumulus/db/connection'
  - Updated `@cumulus/db` and all terraform mdules to set default retry
    configuration values for the database module to cover existing database
    heartbeat connection failures as well as all other knex/tarn connection
    creation failures.

### Fixed

- Fixed bug where `cmr_custom_host` variable was not properly forwarded into `archive`, `ingest`, and `sqs-message-remover` modules from `cumulus` module
- Fixed bug where `parse-pdr` set a granule's provider to the entire provider record when a `NODE_NAME`
  is present. Expected behavior consistent with other tasks is to set the provider name in that field.
- **CUMULUS-2568**
  - Update reconciliation report integration test to have better cleanup/failure behavior
  - Fixed `@cumulus/api-client/pdrs.getPdr` to request correct endpoint for returning a PDR from the API
- **CUMULUS-2620**
  - Fixed a bug where a granule could be removed from CMR but still be set as
  `published: true` and with a CMR link in the Dynamo/PostgreSQL databases. Now,
  the CMR deletion and the Dynamo/PostgreSQL record updates will all succeed or fail
  together, preventing the database records from being out of sync with CMR.
  - Fixed `@cumulus/api-client/pdrs.getPdr` to request correct
  endpoint for returning a PDR from the API

## [v9.2.2] 2021-08-06 - [BACKPORT]

**Please note** changes in 9.2.2 may not yet be released in future versions, as
this is a backport and patch release on the 9.2.x series of releases. Updates that
are included in the future will have a corresponding CHANGELOG entry in future
releases.

### Added

- **CUMULUS-2635**
  - Added helper functions:
    - `@cumulus/db/translate/file/translateApiPdrToPostgresPdr`

### Fixed

- **CUMULUS-2635**
  - Update `data-migration2` to migrate PDRs before migrating granules.
  - Update `data-migration2` unit tests testing granules migration to reference
    PDR records to better model the DB schema.
  - Update `migratePdrRecord` to use `translateApiPdrToPostgresPdr` function.

## [v9.2.1] 2021-07-29 - [BACKPORT]

### Fixed

- **CUMULUS-2626**
  - Update [PDR migration](https://github.com/nasa/cumulus/blob/master/lambdas/data-migration2/src/pdrs.ts) to correctly find Executions by a Dynamo PDR's `execution` field

## [v9.2.0] 2021-06-22

### Added

- **CUMULUS-2475**
  - Adds `GET` endpoint to distribution API
- **CUMULUS-2476**
  - Adds handler for authenticated `HEAD` Distribution requests replicating current behavior of TEA

### Changed

- **CUMULUS-2482**
  - Switches the default distribution app in the `example/cumulus-tf` deployment to the new Cumulus Distribution
  - TEA is still available by following instructions in `example/README.md`

### Fixed

- **CUMULUS-2520**
  - Fixed error that prevented `/elasticsearch/index-from-database` from starting.
- **CUMULUS-2558**
  - Fixed issue where executions original_payload would not be retained on successful execution

## [v9.1.0] 2021-06-03

### BREAKING CHANGES

- @cumulus/api-client/granules.getGranule now returns the granule record from the GET /granules/<granuleId> endpoint, not the raw endpoint response
- **CUMULUS-2434**
  - To use the updated `update-granules-cmr-metadata-file-links` task, the
    granule  UMM-G metadata should have version 1.6.2 or later, since CMR s3
    link type 'GET DATA VIA DIRECT ACCESS' is not valid until UMM-G version
    [1.6.2](https://cdn.earthdata.nasa.gov/umm/granule/v1.6.2/umm-g-json-schema.json)
- **CUMULUS-2488**
  - Removed all EMS reporting including lambdas, endpoints, params, etc as all
    reporting is now handled through Cloud Metrics
- **CUMULUS-2472**
  - Moved existing `EarthdataLoginClient` to
    `@cumulus/oauth-client/EarthdataLoginClient` and updated all references in
    Cumulus Core.
  - Rename `EarthdataLoginClient` property from `earthdataLoginUrl` to
    `loginUrl for consistency with new OAuth clients. See example in
    [oauth-client
    README](https://github.com/nasa/cumulus/blob/master/packages/oauth-client/README.md)

### Added

- **HYRAX-439** - Corrected README.md according to a new Hyrax URL format.
- **CUMULUS-2354**
  - Adds configuration options to allow `/s3credentials` endpoint to distribute
    same-region read-only tokens based on a user's CMR ACLs.
  - Configures the example deployment to enable this feature.
- **CUMULUS-2442**
  - Adds option to generate cloudfront URL to lzards-backup task. This will require a few new task config options that have been documented in the [task README](https://github.com/nasa/cumulus/blob/master/tasks/lzards-backup/README.md).
- **CUMULUS-2470**
  - Added `/s3credentials` endpoint for distribution API
- **CUMULUS-2471**
  - Add `/s3credentialsREADME` endpoint to distribution API
- **CUMULUS-2473**
  - Updated `tf-modules/cumulus_distribution` module to take earthdata or cognito credentials
  - Configured `example/cumulus-tf/cumulus_distribution.tf` to use CSDAP credentials
- **CUMULUS-2474**
  - Add `S3ObjectStore` to `aws-client`. This class allows for interaction with the S3 object store.
  - Add `object-store` package which contains abstracted object store functions for working with various cloud providers
- **CUMULUS-2477**
  - Added `/`, `/login` and `/logout` endpoints to cumulus distribution api
- **CUMULUS-2479**
  - Adds /version endpoint to distribution API
- **CUMULUS-2497**
  - Created `isISOFile()` to check if a CMR file is a CMR ISO file.
- **CUMULUS-2371**
  - Added helpers to `@cumulus/ingest/sqs`:
    - `archiveSqsMessageToS3` - archives an incoming SQS message to S3
    - `deleteArchivedMessageFromS3` - deletes a processed SQS message from S3
  - Added call to `archiveSqsMessageToS3` to `sqs-message-consumer` which
    archives all incoming SQS messages to S3.
  - Added call to `deleteArchivedMessageFrom` to `sqs-message-remover` which
    deletes archived SQS message from S3 once it has been processed.

### Changed

- **[PR2224](https://github.com/nasa/cumulus/pull/2244)**
- **CUMULUS-2208**
  - Moved all `@cumulus/api/es/*` code to new `@cumulus/es-client` package
- Changed timeout on `sfEventSqsToDbRecords` Lambda to 60 seconds to match
  timeout for Knex library to acquire database connections
- **CUMULUS-2517**
  - Updated postgres-migration-count-tool default concurrency to '1'
- **CUMULUS-2489**
  - Updated docs for Terraform references in FAQs, glossary, and in Deployment sections
- **CUMULUS-2434**
  - Updated `@cumulus/cmrjs` `updateCMRMetadata` and related functions to add
    both HTTPS URLS and S3 URIs to CMR metadata.
  - Updated `update-granules-cmr-metadata-file-links` task to add both HTTPS
    URLs and S3 URIs to the OnlineAccessURLs field of CMR metadata. The task
    configuration parameter `cmrGranuleUrlType` now has default value `both`.
  - To use the updated `update-granules-cmr-metadata-file-links` task, the
    granule UMM-G metadata should have version 1.6.2 or later, since CMR s3 link
    type 'GET DATA VIA DIRECT ACCESS' is not valid until UMM-G version
    [1.6.2](https://cdn.earthdata.nasa.gov/umm/granule/v1.6.2/umm-g-json-schema.json)
- **CUMULUS-2472**
  - Renamed `@cumulus/earthdata-login-client` to more generic
    `@cumulus/oauth-client` as a parent  class for new OAuth clients.
  - Added `@cumulus/oauth-client/CognitoClient` to interface with AWS cognito login service.
- **CUMULUS-2497**
  - Changed the `@cumulus/cmrjs` package:
    - Updated `@cumulus/cmrjs/cmr-utils.getGranuleTemporalInfo()` so it now
      returns temporal info for CMR ISO 19115 SMAP XML files.
    - Updated `@cumulus/cmrjs/cmr-utils.isCmrFilename()` to include
      `isISOFile()`.
- **CUMULUS-2532**
  - Changed integration tests to use `api-client/granules` functions as opposed to granulesApi from `@cumulus/integration-tests`.

### Fixed

- **CUMULUS-2519**
  - Update @cumulus/integration-tests.buildWorkflow to fail if provider/collection API response is not successful
- **CUMULUS-2518**
  - Update sf-event-sqs-to-db-records to not throw if a collection is not
    defined on a payload that has no granules/an empty granule payload object
- **CUMULUS-2512**
  - Updated ingest package S3 provider client to take additional parameter
    `remoteAltBucket` on `download` method to allow for per-file override of
    provider bucket for checksum
  - Updated @cumulus/ingest.fetchTextFile's signature to be parameterized and
    added `remoteAltBucket`to allow for an override of the passed in provider
    bucket for the source file
  - Update "eslint-plugin-import" to be pinned to 2.22.1
- **CUMULUS-2520**
  - Fixed error that prevented `/elasticsearch/index-from-database` from starting.
- **CUMULUS-2532**
  - Fixed integration tests to have granule deletion occur before provider and
    collection deletion in test cleanup.
- **[2231](https://github.com/nasa/cumulus/issues/2231)**
  - Fixes broken relative path links in `docs/README.md`

### Removed

- **CUMULUS-2502**
  - Removed outdated documentation regarding Kibana index patterns for metrics.

## [v9.0.1] 2021-05-07

### Migration Steps

Please review the migration steps for 9.0.0 as this release is only a patch to
correct a failure in our build script and push out corrected release artifacts. The previous migration steps still apply.

### Changed

- Corrected `@cumulus/db` configuration to correctly build package.

## [v9.0.0] 2021-05-03

### Migration steps

- This release of Cumulus enables integration with a PostgreSQL database for archiving Cumulus data. There are several upgrade steps involved, **some of which need to be done before redeploying Cumulus**. See the [documentation on upgrading to the RDS release](https://nasa.github.io/cumulus/docs/upgrade-notes/upgrade-rds).

### BREAKING CHANGES

- **CUMULUS-2185** - RDS Migration Epic
  - **CUMULUS-2191**
    - Removed the following from the `@cumulus/api/models.asyncOperation` class in
      favor of the added `@cumulus/async-operations` module:
      - `start`
      - `startAsyncOperations`
  - **CUMULUS-2187**
    - The `async-operations` endpoint will now omit `output` instead of
      returning `none` when the operation did not return output.
  - **CUMULUS-2309**
    - Removed `@cumulus/api/models/granule.unpublishAndDeleteGranule` in favor
      of `@cumulus/api/lib/granule-remove-from-cmr.unpublishGranule` and
      `@cumulus/api/lib/granule-delete.deleteGranuleAndFiles`.
  - **CUMULUS-2385**
    - Updated `sf-event-sqs-to-db-records` to write a granule's files to
      PostgreSQL only after the workflow has exited the `Running` status.
      Please note that any workflow that uses `sf_sqs_report_task` for
      mid-workflow updates will be impacted.
    - Changed PostgreSQL `file` schema and TypeScript type definition to require
      `bucket` and `key` fields.
    - Updated granule/file write logic to mark a granule's status as "failed"
  - **CUMULUS-2455**
    - API `move granule` endpoint now moves granule files on a per-file basis
    - API `move granule` endpoint on granule file move failure will retain the
      file at it's original location, but continue to move any other granule
      files.
    - Removed the `move` method from the `@cumulus/api/models.granule` class.
      logic is now handled in `@cumulus/api/endpoints/granules` and is
      accessible via the Core API.

### Added

- **CUMULUS-2185** - RDS Migration Epic
  - **CUMULUS-2130**
    - Added postgres-migration-count-tool lambda/ECS task to allow for
      evaluation of database state
    - Added /migrationCounts api endpoint that allows running of the
      postgres-migration-count-tool as an asyncOperation
  - **CUMULUS-2394**
    - Updated PDR and Granule writes to check the step function
      workflow_start_time against the createdAt field for each record to ensure
      old records do not overwrite newer ones for legacy Dynamo and PostgreSQL
      writes
  - **CUMULUS-2188**
    - Added `data-migration2` Lambda to be run after `data-migration1`
    - Added logic to `data-migration2` Lambda for migrating execution records
      from DynamoDB to PostgreSQL
  - **CUMULUS-2191**
    - Added `@cumulus/async-operations` to core packages, exposing
      `startAsyncOperation` which will handle starting an async operation and
      adding an entry to both PostgreSQL and DynamoDb
  - **CUMULUS-2127**
    - Add schema migration for `collections` table
  - **CUMULUS-2129**
    - Added logic to `data-migration1` Lambda for migrating collection records
      from Dynamo to PostgreSQL
  - **CUMULUS-2157**
    - Add schema migration for `providers` table
    - Added logic to `data-migration1` Lambda for migrating provider records
      from Dynamo to PostgreSQL
  - **CUMULUS-2187**
    - Added logic to `data-migration1` Lambda for migrating async operation
      records from Dynamo to PostgreSQL
  - **CUMULUS-2198**
    - Added logic to `data-migration1` Lambda for migrating rule records from
      DynamoDB to PostgreSQL
  - **CUMULUS-2182**
    - Add schema migration for PDRs table
  - **CUMULUS-2230**
    - Add schema migration for `rules` table
  - **CUMULUS-2183**
    - Add schema migration for `asyncOperations` table
  - **CUMULUS-2184**
    - Add schema migration for `executions` table
  - **CUMULUS-2257**
    - Updated PostgreSQL table and column names to snake_case
    - Added `translateApiAsyncOperationToPostgresAsyncOperation` function to `@cumulus/db`
  - **CUMULUS-2186**
    - Added logic to `data-migration2` Lambda for migrating PDR records from
      DynamoDB to PostgreSQL
  - **CUMULUS-2235**
    - Added initial ingest load spec test/utility
  - **CUMULUS-2167**
    - Added logic to `data-migration2` Lambda for migrating Granule records from
      DynamoDB to PostgreSQL and parse Granule records to store File records in
      RDS.
  - **CUMULUS-2367**
    - Added `granules_executions` table to PostgreSQL schema to allow for a
      many-to-many relationship between granules and executions
      - The table refers to granule and execution records using foreign keys
        defined with ON CASCADE DELETE, which means that any time a granule or
        execution record is deleted, all of the records in the
        `granules_executions` table referring to that record will also be
        deleted.
    - Added `upsertGranuleWithExecutionJoinRecord` helper to `@cumulus/db` to
      allow for upserting a granule record and its corresponding
      `granules_execution` record
  - **CUMULUS-2128**
    - Added helper functions:
      - `@cumulus/db/translate/file/translateApiFiletoPostgresFile`
      - `@cumulus/db/translate/file/translateApiGranuletoPostgresGranule`
      - `@cumulus/message/Providers/getMessageProvider`
  - **CUMULUS-2190**
    - Added helper functions:
      - `@cumulus/message/Executions/getMessageExecutionOriginalPayload`
      - `@cumulus/message/Executions/getMessageExecutionFinalPayload`
      - `@cumulus/message/workflows/getMessageWorkflowTasks`
      - `@cumulus/message/workflows/getMessageWorkflowStartTime`
      - `@cumulus/message/workflows/getMessageWorkflowStopTime`
      - `@cumulus/message/workflows/getMessageWorkflowName`
  - **CUMULUS-2192**
    - Added helper functions:
      - `@cumulus/message/PDRs/getMessagePdrRunningExecutions`
      - `@cumulus/message/PDRs/getMessagePdrCompletedExecutions`
      - `@cumulus/message/PDRs/getMessagePdrFailedExecutions`
      - `@cumulus/message/PDRs/getMessagePdrStats`
      - `@cumulus/message/PDRs/getPdrPercentCompletion`
      - `@cumulus/message/workflows/getWorkflowDuration`
  - **CUMULUS-2199**
    - Added `translateApiRuleToPostgresRule` to `@cumulus/db` to translate API
      Rule to conform to Postgres Rule definition.
  - **CUMUlUS-2128**
    - Added "upsert" logic to the `sfEventSqsToDbRecords` Lambda for granule and
      file writes to the core PostgreSQL database
  - **CUMULUS-2199**
    - Updated Rules endpoint to write rules to core PostgreSQL database in
      addition to DynamoDB and to delete rules from the PostgreSQL database in
      addition to DynamoDB.
    - Updated `create` in Rules Model to take in optional `createdAt` parameter
      which sets the value of createdAt if not specified during function call.
  - **CUMULUS-2189**
    - Updated Provider endpoint logic to write providers in parallel to Core
      PostgreSQL database
    - Update integration tests to utilize API calls instead of direct
      api/model/Provider calls
  - **CUMULUS-2191**
    - Updated cumuluss/async-operation task to write async-operations to the
      PostgreSQL database.
  - **CUMULUS-2228**
    - Added logic to the `sfEventSqsToDbRecords` Lambda to write execution, PDR,
      and granule records to the core PostgreSQL database in parallel with
      writes to DynamoDB
  - **CUMUlUS-2190**
    - Added "upsert" logic to the `sfEventSqsToDbRecords` Lambda for PDR writes
      to the core PostgreSQL database
  - **CUMUlUS-2192**
    - Added "upsert" logic to the `sfEventSqsToDbRecords` Lambda for execution
      writes to the core PostgreSQL database
  - **CUMULUS-2187**
    - The `async-operations` endpoint will now omit `output` instead of
      returning `none` when the operation did not return output.
  - **CUMULUS-2167**
    - Change PostgreSQL schema definition for `files` to remove `filename` and
      `name` and only support `file_name`.
    - Change PostgreSQL schema definition for `files` to remove `size` to only
      support `file_size`.
    - Change `PostgresFile` to remove duplicate fields `filename` and `name` and
      rename `size` to `file_size`.
  - **CUMULUS-2266**
    - Change `sf-event-sqs-to-db-records` behavior to discard and not throw an
      error on an out-of-order/delayed message so as not to have it be sent to
      the DLQ.
  - **CUMULUS-2305**
    - Changed `DELETE /pdrs/{pdrname}` API behavior to also delete record from
      PostgreSQL database.
  - **CUMULUS-2309**
    - Changed `DELETE /granules/{granuleName}` API behavior to also delete
      record from PostgreSQL database.
    - Changed `Bulk operation BULK_GRANULE_DELETE` API behavior to also delete
      records from PostgreSQL database.
  - **CUMULUS-2367**
    - Updated `granule_cumulus_id` foreign key to granule in PostgreSQL `files`
      table to use a CASCADE delete, so records in the files table are
      automatically deleted by the database when the corresponding granule is
      deleted.
  - **CUMULUS-2407**
    - Updated data-migration1 and data-migration2 Lambdas to use UPSERT instead
      of UPDATE when migrating dynamoDB records to PostgreSQL.
    - Changed data-migration1 and data-migration2 logic to only update already
      migrated records if the incoming record update has a newer timestamp
  - **CUMULUS-2329**
    - Add `write-db-dlq-records-to-s3` lambda.
    - Add terraform config to automatically write db records DLQ messages to an
      s3 archive on the system bucket.
    - Add unit tests and a component spec test for the above.
  - **CUMULUS-2380**
    - Add `process-dead-letter-archive` lambda to pick up and process dead letters in the S3 system bucket dead letter archive.
    - Add `/deadLetterArchive/recoverCumulusMessages` endpoint to trigger an async operation to leverage this capability on demand.
    - Add unit tests and integration test for all of the above.
  - **CUMULUS-2406**
    - Updated parallel write logic to ensure that updatedAt/updated_at
      timestamps are the same in Dynamo/PG on record write for the following
      data types:
      - async operations
      - granules
      - executions
      - PDRs
  - **CUMULUS-2446**
    - Remove schema validation check against DynamoDB table for collections when
      migrating records from DynamoDB to core PostgreSQL database.
  - **CUMULUS-2447**
    - Changed `translateApiAsyncOperationToPostgresAsyncOperation` to call
      `JSON.stringify` and then `JSON.parse` on output.
  - **CUMULUS-2313**
    - Added `postgres-migration-async-operation` lambda to start an ECS task to
      run a the `data-migration2` lambda.
    - Updated `async_operations` table to include `Data Migration 2` as a new
      `operation_type`.
    - Updated `cumulus-tf/variables.tf` to include `optional_dynamo_tables` that
      will be merged with `dynamo_tables`.
  - **CUMULUS-2451**
    - Added summary type file `packages/db/src/types/summary.ts` with
      `MigrationSummary` and `DataMigration1` and `DataMigration2` types.
    - Updated `data-migration1` and `data-migration2` lambdas to return
      `MigrationSummary` objects.
    - Added logging for every batch of 100 records processed for executions,
      granules and files, and PDRs.
    - Removed `RecordAlreadyMigrated` logs in `data-migration1` and
      `data-migration2`
  - **CUMULUS-2452**
    - Added support for only migrating certain granules by specifying the
      `granuleSearchParams.granuleId` or `granuleSearchParams.collectionId`
      properties in the payload for the
      `<prefix>-postgres-migration-async-operation` Lambda
    - Added support for only running certain migrations for data-migration2 by
      specifying the `migrationsList` property in the payload for the
      `<prefix>-postgres-migration-async-operation` Lambda
  - **CUMULUS-2453**
    - Created `storeErrors` function which stores errors in system bucket.
    - Updated `executions` and `granulesAndFiles` data migrations to call `storeErrors` to store migration errors.
    - Added `system_bucket` variable to `data-migration2`.
  - **CUMULUS-2455**
    - Move granules API endpoint records move updates for migrated granule files
      if writing any of the granule files fails.
  - **CUMULUS-2468**
    - Added support for doing [DynamoDB parallel scanning](https://docs.aws.amazon.com/amazondynamodb/latest/developerguide/Scan.html#Scan.ParallelScan) for `executions` and `granules` migrations to improve performance. The behavior of the parallel scanning and writes can be controlled via the following properties on the event input to the `<prefix>-postgres-migration-async-operation` Lambda:
      - `granuleMigrationParams.parallelScanSegments`: How many segments to divide your granules DynamoDB table into for parallel scanning
      - `granuleMigrationParams.parallelScanLimit`: The maximum number of granule records to evaluate for each parallel scanning segment of the DynamoDB table
      - `granuleMigrationParams.writeConcurrency`: The maximum number of concurrent granule/file writes to perform to the PostgreSQL database across all DynamoDB segments
      - `executionMigrationParams.parallelScanSegments`: How many segments to divide your executions DynamoDB table into for parallel scanning
      - `executionMigrationParams.parallelScanLimit`: The maximum number of execution records to evaluate for each parallel scanning segment of the DynamoDB table
      - `executionMigrationParams.writeConcurrency`: The maximum number of concurrent execution writes to perform to the PostgreSQL database across all DynamoDB segments
  - **CUMULUS-2468** - Added `@cumulus/aws-client/DynamoDb.parallelScan` helper to perform [parallel scanning on DynamoDb tables](https://docs.aws.amazon.com/amazondynamodb/latest/developerguide/Scan.html#Scan.ParallelScan)
  - **CUMULUS-2507**
    - Updated granule record write logic to set granule status to `failed` in both Postgres and DynamoDB if any/all of its files fail to write to the database.

### Deprecated

- **CUMULUS-2185** - RDS Migration Epic
  - **CUMULUS-2455**
    - `@cumulus/ingest/moveGranuleFiles`

## [v8.1.2] 2021-07-29

**Please note** changes in 8.1.2 may not yet be released in future versions, as this
is a backport/patch release on the 8.x series of releases.  Updates that are
included in the future will have a corresponding CHANGELOG entry in future releases.

### Notable changes

- `cmr_custom_host` variable for `cumulus` module can now be used to configure Cumulus to
integrate with a custom CMR host name and protocol (e.g. `http://custom-cmr-host.com`). Note
that you **must** include a protocol (`http://` or `https://`) if specifying a value for this
variable.
- `@cumulus/sync-granule` task should now properly handle
syncing files from HTTP/HTTPS providers where basic auth is
required and involves a redirect to a different host (e.g.
downloading files protected by Earthdata Login)

### Added

- **CUMULUS-2548**
  - Added `allowed_redirects` field to PostgreSQL `providers` table
  - Added `allowedRedirects` field to DynamoDB `<prefix>-providers` table
  - Added `@cumulus/aws-client/S3.streamS3Upload` to handle uploading the contents
  of a readable stream to S3 and returning a promise

### Changed

- Updated `cmr_custom_host` variable to accept a full protocol and host name
(e.g. `http://cmr-custom-host.com`), whereas it previously only accepted a host name

### Fixed

- Fixed bug where `cmr_custom_host` variable was not properly forwarded into `archive`, `ingest`, and `sqs-message-remover` modules from `cumulus` module
- **CUMULUS-2548**
  - Fixed `@cumulus/ingest/HttpProviderClient.sync` to
properly handle basic auth when redirecting to a different
host and/or host with a different port

## [v8.1.1] 2021-04-30 -- Patch Release

**Please note** changes in 8.1.1 may not yet be released in future versions, as this
is a backport/patch release on the 8.x series of releases.  Updates that are
included in the future will have a corresponding CHANGELOG entry in future releases.

### Added

- **CUMULUS-2497**
  - Created `isISOFile()` to check if a CMR file is a CMR ISO file.

### Fixed

- **CUMULUS-2512**
  - Updated ingest package S3 provider client to take additional parameter
    `remoteAltBucket` on `download` method to allow for per-file override of
    provider bucket for checksum
  - Updated @cumulus/ingest.fetchTextFile's signature to be parameterized and
    added `remoteAltBucket`to allow for an override of the passed in provider
    bucket for the source file
  - Update "eslint-plugin-import" to be pinned to 2.22.1

### Changed

- **CUMULUS-2497**
  - Changed the `@cumulus/cmrjs` package:
    - Updated `@cumulus/cmrjs/cmr-utils.getGranuleTemporalInfo()` so it now
      returns temporal info for CMR ISO 19115 SMAP XML files.
    - Updated `@cumulus/cmrjs/cmr-utils.isCmrFilename()` to include
      `isISOFile()`.

- **[2216](https://github.com/nasa/cumulus/issues/2216)**
  - Removed "node-forge", "xml-crypto" from audit whitelist, added "underscore"

## [v8.1.0] 2021-04-29

### Added

- **CUMULUS-2348**
  - The `@cumulus/api` `/granules` and `/granules/{granuleId}` endpoints now take `getRecoveryStatus` parameter
  to include recoveryStatus in result granule(s)
  - The `@cumulus/api-client.granules.getGranule` function takes a `query` parameter which can be used to
  request additional granule information.
  - Published `@cumulus/api@7.2.1-alpha.0` for dashboard testing
- **CUMULUS-2469**
  - Added `tf-modules/cumulus_distribution` module to standup a skeleton
    distribution api

## [v8.0.0] 2021-04-08

### BREAKING CHANGES

- **CUMULUS-2428**
  - Changed `/granules/bulk` to use `queueUrl` property instead of a `queueName` property for setting the queue to use for scheduling bulk granule workflows

### Notable changes

- Bulk granule operations endpoint now supports setting a custom queue for scheduling workflows via the `queueUrl` property in the request body. If provided, this value should be the full URL for an SQS queue.

### Added

- **CUMULUS-2374**
  - Add cookbok entry for queueing PostToCmr step
  - Add example workflow to go with cookbook
- **CUMULUS-2421**
  - Added **experimental** `ecs_include_docker_cleanup_cronjob` boolean variable to the Cumulus module to enable cron job to clean up docker root storage blocks in ECS cluster template for non-`device-mapper` storage drivers. Default value is `false`. This fulfills a specific user support request. This feature is otherwise untested and will remain so until we can iterate with a better, more general-purpose solution. Use of this feature is **NOT** recommended unless you are certain you need it.

- **CUMULUS-1808**
  - Add additional error messaging in `deleteSnsTrigger` to give users more context about where to look to resolve ResourceNotFound error when disabling or deleting a rule.

### Fixed

- **CUMULUS-2281**
  - Changed discover-granules task to write discovered granules directly to
    logger, instead of via environment variable. This fixes a problem where a
    large number of found granules prevents this lambda from running as an
    activity with an E2BIG error.

## [v7.2.0] 2021-03-23

### Added

- **CUMULUS-2346**
  - Added orca API endpoint to `@cumulus/api` to get recovery status
  - Add `CopyToGlacier` step to [example IngestAndPublishGranuleWithOrca workflow](https://github.com/nasa/cumulus/blob/master/example/cumulus-tf/ingest_and_publish_granule_with_orca_workflow.tf)

### Changed

- **HYRAX-357**
  - Format of NGAP OPeNDAP URL changed and by default now is referring to concept id and optionally can include short name and version of collection.
  - `addShortnameAndVersionIdToConceptId` field has been added to the config inputs of the `hyrax-metadata-updates` task

## [v7.1.0] 2021-03-12

### Notable changes

- `sync-granule` task will now properly handle syncing 0 byte files to S3
- SQS/Kinesis rules now support scheduling workflows to a custom queue via the `rule.queueUrl` property. If provided, this value should be the full URL for an SQS queue.

### Added

- `tf-modules/cumulus` module now supports a `cmr_custom_host` variable that can
  be used to set to an arbitrary  host for making CMR requests (e.g.
  `https://custom-cmr-host.com`).
- Added `buckets` variable to `tf-modules/archive`
- **CUMULUS-2345**
  - Deploy ORCA with Cumulus, see `example/cumulus-tf/orca.tf` and `example/cumulus-tf/terraform.tfvars.example`
  - Add `CopyToGlacier` step to [example IngestAndPublishGranule workflow](https://github.com/nasa/cumulus/blob/master/example/cumulus-tf/ingest_and_publish_granule_workflow.asl.json)
- **CUMULUS-2424**
  - Added `childWorkflowMeta` to `queue-pdrs` config. An object passed to this config value will be merged into a child workflow message's `meta` object. For an example of how this can be used, see `example/cumulus-tf/discover_and_queue_pdrs_with_child_workflow_meta_workflow.asl.json`.
- **CUMULUS-2427**
  - Added support for using a custom queue with SQS and Kinesis rules. Whatever queue URL is set on the `rule.queueUrl` property will be used to schedule workflows for that rule. This change allows SQS/Kinesis rules to use [any throttled queues defined for a deployment](https://nasa.github.io/cumulus/docs/data-cookbooks/throttling-queued-executions).

### Fixed

- **CUMULUS-2394**
  - Updated PDR and Granule writes to check the step function `workflow_start_time` against
      the `createdAt` field  for each record to ensure old records do not
      overwrite newer ones

### Changed

- `<prefix>-lambda-api-gateway` IAM role used by API Gateway Lambda now
  supports accessing all buckets defined in your `buckets` variable except
  "internal" buckets
- Updated the default scroll duration used in ESScrollSearch and part of the
  reconciliation report functions as a result of testing and seeing timeouts
  at its current value of 2min.
- **CUMULUS-2355**
  - Added logic to disable `/s3Credentials` endpoint based upon value for
    environment variable `DISABLE_S3_CREDENTIALS`. If set to "true", the
    endpoint will not dispense S3 credentials and instead return a message
    indicating that the endpoint has been disabled.
- **CUMULUS-2397**
  - Updated `/elasticsearch` endpoint's `reindex` function to prevent
    reindexing when source and destination indices are the same.
- **CUMULUS-2420**
  - Updated test function `waitForAsyncOperationStatus` to take a retryObject
    and use exponential backoff.  Increased the total test duration for both
    AsycOperation specs and the ReconciliationReports tests.
  - Updated the default scroll duration used in ESScrollSearch and part of the
    reconciliation report functions as a result of testing and seeing timeouts
    at its current value of 2min.
- **CUMULUS-2427**
  - Removed `queueUrl` from the parameters object for `@cumulus/message/Build.buildQueueMessageFromTemplate`
  - Removed `queueUrl` from the parameters object for `@cumulus/message/Build.buildCumulusMeta`

### Fixed

- Fixed issue in `@cumulus/ingest/S3ProviderClient.sync()` preventing 0 byte files from being synced to S3.

### Removed

- Removed variables from `tf-modules/archive`:
  - `private_buckets`
  - `protected_buckets`
  - `public_buckets`

## [v7.0.0] 2021-02-22

### BREAKING CHANGES

- **CUMULUS-2362** - Endpoints for the logs (/logs) will now throw an error unless Metrics is set up

### Added

- **CUMULUS-2345**
  - Deploy ORCA with Cumulus, see `example/cumulus-tf/orca.tf` and `example/cumulus-tf/terraform.tfvars.example`
  - Add `CopyToGlacier` step to [example IngestAndPublishGranule workflow](https://github.com/nasa/cumulus/blob/master/example/cumulus-tf/ingest_and_publish_granule_workflow.asl.json)
- **CUMULUS-2376**
  - Added `cmrRevisionId` as an optional parameter to `post-to-cmr` that will be used when publishing metadata to CMR.
- **CUMULUS-2412**
  - Adds function `getCollectionsByShortNameAndVersion` to @cumulus/cmrjs that performs a compound query to CMR to retrieve collection information on a list of collections. This replaces a series of calls to the CMR for each collection with a single call on the `/collections` endpoint and should improve performance when CMR return times are increased.

### Changed

- **CUMULUS-2362**
  - Logs endpoints only work with Metrics set up
- **CUMULUS-2376**
  - Updated `publishUMMGJSON2CMR` to take in an optional `revisionId` parameter.
  - Updated `publishUMMGJSON2CMR` to throw an error if optional `revisionId` does not match resulting revision ID.
  - Updated `publishECHO10XML2CMR` to take in an optional `revisionId` parameter.
  - Updated `publishECHO10XML2CMR` to throw an error if optional `revisionId` does not match resulting revision ID.
  - Updated `publish2CMR` to take in optional `cmrRevisionId`.
  - Updated `getWriteHeaders` to take in an optional CMR Revision ID.
  - Updated `ingestGranule` to take in an optional CMR Revision ID to pass to `getWriteHeaders`.
  - Updated `ingestUMMGranule` to take in an optional CMR Revision ID to pass to `getWriteHeaders`.
- **CUMULUS-2350**
  - Updates the examples on the `/s3credentialsREADME`, to include Python and
    JavaScript code demonstrating how to refrsh  the s3credential for
    programatic access.
- **CUMULUS-2383**
  - PostToCMR task will return CMRInternalError when a `500` status is returned from CMR

## [v6.0.0] 2021-02-16

### MIGRATION NOTES

- **CUMULUS-2255** - Cumulus has upgraded its supported version of Terraform
  from **0.12.12** to **0.13.6**. Please see the [instructions to upgrade your
  deployments](https://github.com/nasa/cumulus/blob/master/docs/upgrade-notes/upgrading-tf-version-0.13.6.md).

- **CUMULUS-2350**
  - If the  `/s3credentialsREADME`, does not appear to be working after
    deployment, [manual redeployment](https://docs.aws.amazon.com/apigateway/latest/developerguide/how-to-deploy-api-with-console.html)
    of the API-gateway stage may be necessary to finish the deployment.

### BREAKING CHANGES

- **CUMULUS-2255** - Cumulus has upgraded its supported version of Terraform from **0.12.12** to **0.13.6**.

### Added

- **CUMULUS-2291**
  - Add provider filter to Granule Inventory Report
- **CUMULUS-2300**
  - Added `childWorkflowMeta` to `queue-granules` config. Object passed to this
    value will be merged into a child workflow message's  `meta` object. For an
    example of how this can be used, see
    `example/cumulus-tf/discover_granules_workflow.asl.json`.
- **CUMULUS-2350**
  - Adds an unprotected endpoint, `/s3credentialsREADME`, to the
    s3-credentials-endpoint that displays  information on how to use the
    `/s3credentials` endpoint
- **CUMULUS-2368**
  - Add QueueWorkflow task
- **CUMULUS-2391**
  - Add reportToEms to collections.files file schema
- **CUMULUS-2395**
  - Add Core module parameter `ecs_custom_sg_ids` to Cumulus module to allow for
    custom security group mappings
- **CUMULUS-2402**
  - Officially expose `sftp()` for use in `@cumulus/sftp-client`

### Changed

- **CUMULUS-2323**
  - The sync granules task when used with the s3 provider now uses the
    `source_bucket` key in `granule.files` objects.  If incoming payloads using
    this task have a `source_bucket` value for a file using the s3 provider, the
    task will attempt to sync from the bucket defined in the file's
    `source_bucket` key instead of the `provider`.
    - Updated `S3ProviderClient.sync` to allow for an optional bucket parameter
      in support of the changed behavior.
  - Removed `addBucketToFile` and related code from sync-granules task

- **CUMULUS-2255**
  - Updated Terraform deployment code syntax for compatibility with version 0.13.6
- **CUMULUS-2321**
  - Updated API endpoint GET `/reconciliationReports/{name}` to return the
    pre-signe s3 URL in addition to report data

### Fixed

- Updated `hyrax-metadata-updates` task so the opendap url has Type 'USE SERVICE API'

- **CUMULUS-2310**
  - Use valid filename for reconciliation report
- **CUMULUS-2351**
  - Inventory report no longer includes the File/Granule relation object in the
    okCountByGranules key of a report.  The information is only included when a
    'Granule Not Found' report is run.

### Removed

- **CUMULUS-2364**
  - Remove the internal Cumulus logging lambda (log2elasticsearch)

## [v5.0.1] 2021-01-27

### Changed

- **CUMULUS-2344**
  - Elasticsearch API now allows you to reindex to an index that already exists
  - If using the Change Index operation and the new index doesn't exist, it will be created
  - Regarding instructions for CUMULUS-2020, you can now do a change index
    operation before a reindex operation. This will
    ensure that new data will end up in the new index while Elasticsearch is reindexing.

- **CUMULUS-2351**
  - Inventory report no longer includes the File/Granule relation object in the okCountByGranules key of a report. The information is only included when a 'Granule Not Found' report is run.

### Removed

- **CUMULUS-2367**
  - Removed `execution_cumulus_id` column from granules RDS schema and data type

## [v5.0.0] 2021-01-12

### BREAKING CHANGES

- **CUMULUS-2020**
  - Elasticsearch data mappings have been updated to improve search and the API
    has been update to reflect those changes. See Migration notes on how to
    update the Elasticsearch mappings.

### Migration notes

- **CUMULUS-2020**
  - Elasticsearch data mappings have been updated to improve search. For
    example, case insensitive searching will now work (e.g. 'MOD' and 'mod' will
    return the same granule results). To use the improved Elasticsearch queries,
    [reindex](https://nasa.github.io/cumulus-api/#reindex) to create a new index
    with the correct types. Then perform a [change
    index](https://nasa.github.io/cumulus-api/#change-index) operation to use
    the new index.
- **CUMULUS-2258**
  - Because the `egress_lambda_log_group` and
    `egress_lambda_log_subscription_filter` resource were removed from the
    `cumulus` module, new definitions for these resources must be added to
    `cumulus-tf/main.tf`. For reference on how to define these resources, see
    [`example/cumulus-tf/thin_egress_app.tf`](https://github.com/nasa/cumulus/blob/master/example/cumulus-tf/thin_egress_app.tf).
  - The `tea_stack_name` variable being passed into the `cumulus` module should be removed
- **CUMULUS-2344**
  - Regarding instructions for CUMULUS-2020, you can now do a change index operation before a reindex operation. This will
    ensure that new data will end up in the new index while Elasticsearch is reindexing.

### BREAKING CHANGES

- **CUMULUS-2020**
  - Elasticsearch data mappings have been updated to improve search and the API has been updated to reflect those changes. See Migration notes on how to update the Elasticsearch mappings.

### Added

- **CUMULUS-2318**
  - Added`async_operation_image` as `cumulus` module variable to allow for override of the async_operation container image.  Users can optionally specify a non-default docker image for use with Core async operations.
- **CUMULUS-2219**
  - Added `lzards-backup` Core task to facilitate making LZARDS backup requests in Cumulus ingest workflows
- **CUMULUS-2092**
  - Add documentation for Granule Not Found Reports
- **HYRAX-320**
  - `@cumulus/hyrax-metadata-updates`Add component URI encoding for entry title id and granule ur to allow for values with special characters in them. For example, EntryTitleId 'Sentinel-6A MF/Jason-CS L2 Advanced Microwave Radiometer (AMR-C) NRT Geophysical Parameters' Now, URLs generated from such values will be encoded correctly and parsable by HyraxInTheCloud
- **CUMULUS-1370**
  - Add documentation for Getting Started section including FAQs
- **CUMULUS-2092**
  - Add documentation for Granule Not Found Reports
- **CUMULUS-2219**
  - Added `lzards-backup` Core task to facilitate making LZARDS backup requests in Cumulus ingest workflows
- **CUMULUS-2280**
  - In local api, retry to create tables if they fail to ensure localstack has had time to start fully.
- **CUMULUS-2290**
  - Add `queryFields` to granule schema, and this allows workflow tasks to add queryable data to granule record. For reference on how to add data to `queryFields` field, see [`example/cumulus-tf/kinesis_trigger_test_workflow.tf`](https://github.com/nasa/cumulus/blob/master/example/cumulus-tf/kinesis_trigger_test_workflow.tf).
- **CUMULUS-2318**
  - Added`async_operation_image` as `cumulus` module variable to allow for override of the async_operation container image.  Users can optionally specify a non-default docker image for use with Core async operations.

### Changed

- **CUMULUS-2020**
  - Updated Elasticsearch mappings to support case-insensitive search
- **CUMULUS-2124**
  - cumulus-rds-tf terraform module now takes engine_version as an input variable.
- **CUMULUS-2279**
  - Changed the formatting of granule CMR links: instead of a link to the `/search/granules.json` endpoint, now it is a direct link to `/search/concepts/conceptid.format`
- **CUMULUS-2296**
  - Improved PDR spec compliance of `parse-pdr` by updating `@cumulus/pvl` to parse fields in a manner more consistent with the PDR ICD, with respect to numbers and dates. Anything not matching the ICD expectations, or incompatible with Javascript parsing, will be parsed as a string instead.
- **CUMULUS-2344**
  - Elasticsearch API now allows you to reindex to an index that already exists
  - If using the Change Index operation and the new index doesn't exist, it will be created

### Removed

- **CUMULUS-2258**
  - Removed `tea_stack_name` variable from `tf-modules/distribution/variables.tf` and `tf-modules/cumulus/variables.tf`
  - Removed `egress_lambda_log_group` and `egress_lambda_log_subscription_filter` resources from `tf-modules/distribution/main.tf`

## [v4.0.0] 2020-11-20

### Migration notes

- Update the name of your `cumulus_message_adapter_lambda_layer_arn` variable for the `cumulus` module to `cumulus_message_adapter_lambda_layer_version_arn`. The value of the variable should remain the same (a layer version ARN of a Lambda layer for the [`cumulus-message-adapter`](https://github.com/nasa/cumulus-message-adapter/).
- **CUMULUS-2138** - Update all workflows using the `MoveGranules` step to add `UpdateGranulesCmrMetadataFileLinksStep`that runs after it. See the example [`IngestAndPublishWorkflow`](https://github.com/nasa/cumulus/blob/master/example/cumulus-tf/ingest_and_publish_granule_workflow.asl.json) for reference.
- **CUMULUS-2251**
  - Because it has been removed from the `cumulus` module, a new resource definition for `egress_api_gateway_log_subscription_filter` must be added to `cumulus-tf/main.tf`. For reference on how to define this resource, see [`example/cumulus-tf/main.tf`](https://github.com/nasa/cumulus/blob/master/example/cumulus-tf/main.tf).

### Added

- **CUMULUS-2248**
  - Updates Integration Tests README to point to new fake provider template.
- **CUMULUS-2239**
  - Add resource declaration to create a VPC endpoint in tea-map-cache module if `deploy_to_ngap` is false.
- **CUMULUS-2063**
  - Adds a new, optional query parameter to the `/collections[&getMMT=true]` and `/collections/active[&getMMT=true]` endpoints. When a user provides a value of `true` for `getMMT` in the query parameters, the endpoint will search CMR and update each collection's results with new key `MMTLink` containing a link to the MMT (Metadata Management Tool) if a CMR collection id is found.
- **CUMULUS-2170**
  - Adds ability to filter granule inventory reports
- **CUMULUS-2211**
  - Adds `granules/bulkReingest` endpoint to `@cumulus/api`
- **CUMULUS-2251**
  - Adds `log_api_gateway_to_cloudwatch` variable to `example/cumulus-tf/variables.tf`.
  - Adds `log_api_gateway_to_cloudwatch` variable to `thin_egress_app` module definition.

### Changed

- **CUMULUS-2216**
  - `/collection` and `/collection/active` endpoints now return collections without granule aggregate statistics by default. The original behavior is preserved and can be found by including a query param of `includeStats=true` on the request to the endpoint.
  - The `es/collections` Collection class takes a new parameter includeStats. It no longer appends granule aggregate statistics to the returned results by default. One must set the new parameter to any non-false value.
- **CUMULUS-2201**
  - Update `dbIndexer` lambda to process requests in serial
  - Fixes ingestPdrWithNodeNameSpec parsePdr provider error
- **CUMULUS-2251**
  - Moves Egress Api Gateway Log Group Filter from `tf-modules/distribution/main.tf` to `example/cumulus-tf/main.tf`

### Fixed

- **CUMULUS-2251**
  - This fixes a deployment error caused by depending on the `thin_egress_app` module output for a resource count.

### Removed

- **CUMULUS-2251**
  - Removes `tea_api_egress_log_group` variable from `tf-modules/distribution/variables.tf` and `tf-modules/cumulus/variables.tf`.

### BREAKING CHANGES

- **CUMULUS-2138** - CMR metadata update behavior has been removed from the `move-granules` task into a
new `update-granules-cmr-metadata-file-links` task.
- **CUMULUS-2216**
  - `/collection` and `/collection/active` endpoints now return collections without granule aggregate statistics by default. The original behavior is preserved and can be found by including a query param of `includeStats=true` on the request to the endpoint.  This is likely to affect the dashboard only but included here for the change of behavior.
- **[1956](https://github.com/nasa/cumulus/issues/1956)**
  - Update the name of the `cumulus_message_adapter_lambda_layer_arn` output from the `cumulus-message-adapter` module to `cumulus_message_adapter_lambda_layer_version_arn`. The output value has changed from being the ARN of the Lambda layer **without a version** to the ARN of the Lambda layer **with a version**.
  - Update the variable name in the `cumulus` and `ingest` modules from `cumulus_message_adapter_lambda_layer_arn` to `cumulus_message_adapter_lambda_layer_version_arn`

## [v3.0.1] 2020-10-21

- **CUMULUS-2203**
  - Update Core tasks to use
    [cumulus-message-adapter-js](https://github.com/nasa/cumulus-message-adapter-js)
    v2.0.0 to resolve memory leak/lambda ENOMEM constant failure issue.   This
    issue caused lambdas to slowly use all memory in the run environment and
    prevented AWS from halting/restarting warmed instances when task code was
    throwing consistent errors under load.

- **CUMULUS-2232**
  - Updated versions for `ajv`, `lodash`, `googleapis`, `archiver`, and
    `@cumulus/aws-client` to remediate vulnerabilities found in SNYK scan.

### Fixed

- **CUMULUS-2233**
  - Fixes /s3credentials bug where the expiration time on the cookie was set to a time that is always expired, so authentication was never being recognized as complete by the API. Consequently, the user would end up in a redirect loop and requests to /s3credentials would never complete successfully. The bug was caused by the fact that the code setting the expiration time for the cookie was expecting a time value in milliseconds, but was receiving the expirationTime from the EarthdataLoginClient in seconds. This bug has been fixed by converting seconds into milliseconds. Unit tests were added to test that the expiration time has been converted to milliseconds and checking that the cookie's expiration time is greater than the current time.

## [v3.0.0] 2020-10-7

### MIGRATION STEPS

- **CUMULUS-2099**
  - All references to `meta.queues` in workflow configuration must be replaced with references to queue URLs from Terraform resources. See the updated [data cookbooks](https://nasa.github.io/cumulus/docs/data-cookbooks/about-cookbooks) or example [Discover Granules workflow configuration](https://github.com/nasa/cumulus/blob/master/example/cumulus-tf/discover_granules_workflow.asl.json).
  - The steps for configuring queued execution throttling have changed. See the [updated documentation](https://nasa.github.io/cumulus/docs/data-cookbooks/throttling-queued-executions).
  - In addition to the configuration for execution throttling, the internal mechanism for tracking executions by queue has changed. As a result, you should **disable any rules or workflows scheduling executions via a throttled queue** before upgrading. Otherwise, you may be at risk of having **twice as many executions** as are configured for the queue while the updated tracking is deployed. You can re-enable these rules/workflows once the upgrade is complete.

- **CUMULUS-2111**
  - **Before you re-deploy your `cumulus-tf` module**, note that the [`thin-egress-app`][thin-egress-app] is no longer deployed by default as part of the `cumulus` module, so you must add the TEA module to your deployment and manually modify your Terraform state **to avoid losing your API gateway and impacting any Cloudfront endpoints pointing to those gateways**. If you don't care about losing your API gateway and impacting Cloudfront endpoints, you can ignore the instructions for manually modifying state.

    1. Add the [`thin-egress-app`][thin-egress-app] module to your `cumulus-tf` deployment as shown in the [Cumulus example deployment](https://github.com/nasa/cumulus/tree/master/example/cumulus-tf/main.tf).

         - Note that the values for `tea_stack_name` variable to the `cumulus` module and the `stack_name` variable to the `thin_egress_app` module **must match**
         - Also, if you are specifying the `stage_name` variable to the `thin_egress_app` module, **the value of the `tea_api_gateway_stage` variable to the `cumulus` module must match it**

    2. **If you want to preserve your existing `thin-egress-app` API gateway and avoid having to update your Cloudfront endpoint for distribution, then you must follow these instructions**: <https://nasa.github.io/cumulus/docs/upgrade-notes/migrate_tea_standalone>. Otherwise, you can re-deploy as usual.

  - If you provide your own custom bucket map to TEA as a standalone module, **you must ensure that your custom bucket map includes mappings for the `protected` and `public` buckets specified in your `cumulus-tf/terraform.tfvars`, otherwise Cumulus may not be able to determine the correct distribution URL for ingested files and you may encounter errors**

- **CUMULUS-2197**
  - EMS resources are now optional, and `ems_deploy` is set to `false` by default, which will delete your EMS resources.
  - If you would like to keep any deployed EMS resources, add the `ems_deploy` variable set to `true` in your `cumulus-tf/terraform.tfvars`

### BREAKING CHANGES

- **CUMULUS-2200**
  - Changes return from 303 redirect to 200 success for `Granule Inventory`'s
    `/reconciliationReport` returns.  The user (dashboard) must read the value
    of `url` from the return to get the s3SignedURL and then download the report.
- **CUMULUS-2099**
  - `meta.queues` has been removed from Cumulus core workflow messages.
  - `@cumulus/sf-sqs-report` workflow task no longer reads the reporting queue URL from `input.meta.queues.reporting` on the incoming event. Instead, it requires that the queue URL be set as the `reporting_queue_url` environment variable on the deployed Lambda.
- **CUMULUS-2111**
  - The deployment of the `thin-egress-app` module has be removed from `tf-modules/distribution`, which is a part of the `tf-modules/cumulus` module. Thus, the `thin-egress-app` module is no longer deployed for you by default. See the migration steps for details about how to add deployment for the `thin-egress-app`.
- **CUMULUS-2141**
  - The `parse-pdr` task has been updated to respect the `NODE_NAME` property in
    a PDR's `FILE_GROUP`. If a `NODE_NAME` is present, the task will query the
    Cumulus API for a provider with that host. If a provider is found, the
    output granule from the task will contain a `provider` property containing
    that provider. If `NODE_NAME` is set but a provider with that host cannot be
    found in the API, or if multiple providers are found with that same host,
    the task will fail.
  - The `queue-granules` task has been updated to expect an optional
    `granule.provider` property on each granule. If present, the granule will be
    enqueued using that provider. If not present, the task's `config.provider`
    will be used instead.
- **CUMULUS-2197**
  - EMS resources are now optional and will not be deployed by default. See migration steps for information
    about how to deploy EMS resources.

#### CODE CHANGES

- The `@cumulus/api-client.providers.getProviders` function now takes a
  `queryStringParameters` parameter which can be used to filter the providers
  which are returned
- The `@cumulus/aws-client/S3.getS3ObjectReadStreamAsync` function has been
  removed. It read the entire S3 object into memory before returning a read
  stream, which could cause Lambdas to run out of memory. Use
  `@cumulus/aws-client/S3.getObjectReadStream` instead.
- The `@cumulus/ingest/util.lookupMimeType` function now returns `undefined`
  rather than `null` if the mime type could not be found.
- The `@cumulus/ingest/lock.removeLock` function now returns `undefined`
- The `@cumulus/ingest/granule.generateMoveFileParams` function now returns
  `source: undefined` and `target :undefined` on the response object if either could not be
  determined. Previously, `null` had been returned.
- The `@cumulus/ingest/recursion.recursion` function must now be imported using
  `const { recursion } = require('@cumulus/ingest/recursion');`
- The `@cumulus/ingest/granule.getRenamedS3File` function has been renamed to
  `listVersionedObjects`
- `@cumulus/common.http` has been removed
- `@cumulus/common/http.download` has been removed

### Added

- **CUMULUS-1855**
  - Fixed SyncGranule task to return an empty granules list when given an empty
    (or absent) granules list on input, rather than throwing an exception
- **CUMULUS-1955**
  - Added `@cumulus/aws-client/S3.getObject` to get an AWS S3 object
  - Added `@cumulus/aws-client/S3.waitForObject` to get an AWS S3 object,
    retrying, if necessary
- **CUMULUS-1961**
  - Adds `startTimestamp` and `endTimestamp` parameters to endpoint
    `reconcilationReports`.  Setting these values will filter the returned
    report to cumulus data that falls within the timestamps. It also causes the
    report to be one directional, meaning cumulus is only reconciled with CMR,
    but not the other direction. The Granules will be filtered by their
    `updatedAt` values. Collections are filtered by the updatedAt time of their
    granules, i.e. Collections with granules that are updatedAt a time between
    the time parameters will be returned in the reconciliation reports.
  - Adds `startTimestamp` and `endTimestamp` parameters to create-reconciliation-reports
    lambda function. If either of these params is passed in with a value that can be
    converted to a date object, the inter-platform comparison between Cumulus and CMR will
    be one way.  That is, collections, granules, and files will be filtered by time for
    those found in Cumulus and only those compared to the CMR holdings. For the moment
    there is not enough information to change the internal consistency check, and S3 vs
    Cumulus comparisons are unchanged by the timestamps.
- **CUMULUS-1962**
  - Adds `location` as parameter to `/reconciliationReports` endpoint. Options are `S3`
    resulting in a S3 vs. Cumulus database search or `CMR` resulting in CMR vs. Cumulus database search.
- **CUMULUS-1963**
  - Adds `granuleId` as input parameter to `/reconcilationReports`
    endpoint. Limits inputs parameters to either `collectionId` or `granuleId`
    and will fail to create the report if both are provided.  Adding granuleId
    will find collections in Cumulus by granuleId and compare those one way
    with those in CMR.
  - `/reconciliationReports` now validates any input json before starting the
    async operation and the lambda handler no longer validates input
    parameters.
- **CUMULUS-1964**
  - Reports can now be filtered on provider
- **CUMULUS-1965**
  - Adds `collectionId` parameter to the `/reconcilationReports`
    endpoint. Setting this value will limit the scope of the reconcilation
    report to only the input collectionId when comparing Cumulus and
    CMR. `collectionId` is provided an array of strings e.g. `[shortname___version, shortname2___version2]`
- **CUMULUS-2107**
  - Added a new task, `update-cmr-access-constraints`, that will set access constraints in CMR Metadata.
    Currently supports UMMG-JSON and Echo10XML, where it will configure `AccessConstraints` and
    `RestrictionFlag/RestrictionComment`, respectively.
  - Added an operator doc on how to configure and run the access constraint update workflow, which will update the metadata using the new task, and then publish the updated metadata to CMR.
  - Added an operator doc on bulk operations.
- **CUMULUS-2111**
  - Added variables to `cumulus` module:
    - `tea_api_egress_log_group`
    - `tea_external_api_endpoint`
    - `tea_internal_api_endpoint`
    - `tea_rest_api_id`
    - `tea_rest_api_root_resource_id`
    - `tea_stack_name`
  - Added variables to `distribution` module:
    - `tea_api_egress_log_group`
    - `tea_external_api_endpoint`
    - `tea_internal_api_endpoint`
    - `tea_rest_api_id`
    - `tea_rest_api_root_resource_id`
    - `tea_stack_name`
- **CUMULUS-2112**
  - Added `@cumulus/api/lambdas/internal-reconciliation-report`, so create-reconciliation-report
    lambda can create `Internal` reconciliation report
- **CUMULUS-2116**
  - Added `@cumulus/api/models/granule.unpublishAndDeleteGranule` which
  unpublishes a granule from CMR and deletes it from Cumulus, but does not
  update the record to `published: false` before deletion
- **CUMULUS-2113**
  - Added Granule not found report to reports endpoint
  - Update reports to return breakdown by Granule of files both in DynamoDB and S3
- **CUMULUS-2123**
  - Added `cumulus-rds-tf` DB cluster module to `tf-modules` that adds a
    serverless RDS Aurora/PostgreSQL database cluster to meet the PostgreSQL
    requirements for future releases.
  - Updated the default Cumulus module to take the following new required variables:
    - rds_user_access_secret_arn:
      AWS Secrets Manager secret ARN containing a JSON string of DB credentials
      (containing at least host, password, port as keys)
    - rds_security_group:
      RDS Security Group that provides connection access to the RDS cluster
  - Updated API lambdas and default ECS cluster to add them to the
    `rds_security_group` for database access
- **CUMULUS-2126**
  - The collections endpoint now writes to the RDS database
- **CUMULUS-2127**
  - Added migration to create collections relation for RDS database
- **CUMULUS-2129**
  - Added `data-migration1` Terraform module and Lambda to migrate data from Dynamo to RDS
    - Added support to Lambda for migrating collections data from Dynamo to RDS
- **CUMULUS-2155**
  - Added `rds_connection_heartbeat` to `cumulus` and `data-migration` tf
    modules.  If set to true, this diagnostic variable instructs Core's database
    code to fire off a connection 'heartbeat' query and log the timing/results
    for diagnostic purposes, and retry certain connection timeouts once.
    This option is disabled by default
- **CUMULUS-2156**
  - Support array inputs parameters for `Internal` reconciliation report
- **CUMULUS-2157**
  - Added support to `data-migration1` Lambda for migrating providers data from Dynamo to RDS
    - The migration process for providers will convert any credentials that are stored unencrypted or encrypted with an S3 keypair provider to be encrypted with a KMS key instead
- **CUMULUS-2161**
  - Rules now support an `executionNamePrefix` property. If set, any executions
    triggered as a result of that rule will use that prefix in the name of the
    execution.
  - The `QueueGranules` task now supports an `executionNamePrefix` property. Any
    executions queued by that task will use that prefix in the name of the
    execution. See the
    [example workflow](./example/cumulus-tf/discover_granules_with_execution_name_prefix_workflow.asl.json)
    for usage.
  - The `QueuePdrs` task now supports an `executionNamePrefix` config property.
    Any executions queued by that task will use that prefix in the name of the
    execution. See the
    [example workflow](./example/cumulus-tf/discover_and_queue_pdrs_with_execution_name_prefix_workflow.asl.json)
    for usage.
- **CUMULUS-2162**
  - Adds new report type to `/reconciliationReport` endpoint.  The new report
    is `Granule Inventory`. This report is a CSV file of all the granules in
    the Cumulus DB. This report will eventually replace the existing
    `granules-csv` endpoint which has been deprecated.
- **CUMULUS-2197**
  - Added `ems_deploy` variable to the `cumulus` module. This is set to false by default, except
    for our example deployment, where it is needed for integration tests.

### Changed

- Upgraded version of [TEA](https://github.com/asfadmin/thin-egress-app/) deployed with Cumulus to build 88.
- **CUMULUS-2107**
  - Updated the `applyWorkflow` functionality on the granules endpoint to take a `meta` property to pass into the workflow message.
  - Updated the `BULK_GRANULE` functionality on the granules endpoint to support the above `applyWorkflow` change.
- **CUMULUS-2111**
  - Changed `distribution_api_gateway_stage` variable for `cumulus` module to `tea_api_gateway_stage`
  - Changed `api_gateway_stage` variable for `distribution` module to `tea_api_gateway_stage`
- **CUMULUS-2224**
  - Updated `/reconciliationReport`'s file reconciliation to include `"EXTENDED METADATA"` as a valid CMR relatedUrls Type.

### Fixed

- **CUMULUS-2168**
  - Fixed issue where large number of documents (generally logs) in the
    `cumulus` elasticsearch index results in the collection granule stats
    queries failing for the collections list api endpoint
- **CUMULUS-1955**
  - Due to AWS's eventual consistency model, it was possible for PostToCMR to
    publish an earlier version of a CMR metadata file, rather than the latest
    version created in a workflow.  This fix guarantees that the latest version
    is published, as expected.
- **CUMULUS-1961**
  - Fixed `activeCollections` query only returning 10 results
- **CUMULUS-2201**
  - Fix Reconciliation Report integration test failures by waiting for collections appear
    in es list and ingesting a fake granule xml file to CMR
- **CUMULUS-2015**
  - Reduced concurrency of `QueueGranules` task. That task now has a
    `config.concurrency` option that defaults to `3`.
- **CUMULUS-2116**
  - Fixed a race condition with bulk granule delete causing deleted granules to still appear in Elasticsearch. Granules removed via bulk delete should now be removed from Elasticsearch.
- **CUMULUS-2163**
  - Remove the `public-read` ACL from the `move-granules` task
- **CUMULUS-2164**
  - Fix issue where `cumulus` index is recreated and attached to an alias if it has been previously deleted
- **CUMULUS-2195**
  - Fixed issue with redirect from `/token` not working when using a Cloudfront endpoint to access the Cumulus API with Launchpad authentication enabled. The redirect should now work properly whether you are using a plain API gateway URL or a Cloudfront endpoint pointing at an API gateway URL.
- **CUMULUS-2200**
  - Fixed issue where __in and __not queries were stripping spaces from values

### Deprecated

- **CUMULUS-1955**
  - `@cumulus/aws-client/S3.getS3Object()`
  - `@cumulus/message/Queue.getQueueNameByUrl()`
  - `@cumulus/message/Queue.getQueueName()`
- **CUMULUS-2162**
  - `@cumulus/api/endpoints/granules-csv/list()`

### Removed

- **CUMULUS-2111**
  - Removed `distribution_url` and `distribution_redirect_uri` outputs from the `cumulus` module
  - Removed variables from the `cumulus` module:
    - `distribution_url`
    - `log_api_gateway_to_cloudwatch`
    - `thin_egress_cookie_domain`
    - `thin_egress_domain_cert_arn`
    - `thin_egress_download_role_in_region_arn`
    - `thin_egress_jwt_algo`
    - `thin_egress_jwt_secret_name`
    - `thin_egress_lambda_code_dependency_archive_key`
    - `thin_egress_stack_name`
  - Removed outputs from the `distribution` module:
    - `distribution_url`
    - `internal_tea_api`
    - `rest_api_id`
    - `thin_egress_app_redirect_uri`
  - Removed variables from the `distribution` module:
    - `bucket_map_key`
    - `distribution_url`
    - `log_api_gateway_to_cloudwatch`
    - `thin_egress_cookie_domain`
    - `thin_egress_domain_cert_arn`
    - `thin_egress_download_role_in_region_arn`
    - `thin_egress_jwt_algo`
    - `thin_egress_jwt_secret_name`
    - `thin_egress_lambda_code_dependency_archive_key`
- **CUMULUS-2157**
  - Removed `providerSecretsMigration` and `verifyProviderSecretsMigration` lambdas
- Removed deprecated `@cumulus/sf-sns-report` task
- Removed code:
  - `@cumulus/aws-client/S3.calculateS3ObjectChecksum`
  - `@cumulus/aws-client/S3.getS3ObjectReadStream`
  - `@cumulus/cmrjs.getFullMetadata`
  - `@cumulus/cmrjs.getMetadata`
  - `@cumulus/common/util.isNil`
  - `@cumulus/common/util.isNull`
  - `@cumulus/common/util.isUndefined`
  - `@cumulus/common/util.lookupMimeType`
  - `@cumulus/common/util.mkdtempSync`
  - `@cumulus/common/util.negate`
  - `@cumulus/common/util.noop`
  - `@cumulus/common/util.omit`
  - `@cumulus/common/util.renameProperty`
  - `@cumulus/common/util.sleep`
  - `@cumulus/common/util.thread`
  - `@cumulus/ingest/granule.copyGranuleFile`
  - `@cumulus/ingest/granule.moveGranuleFile`
  - `@cumulus/integration-tests/api/rules.deleteRule`
  - `@cumulus/integration-tests/api/rules.getRule`
  - `@cumulus/integration-tests/api/rules.listRules`
  - `@cumulus/integration-tests/api/rules.postRule`
  - `@cumulus/integration-tests/api/rules.rerunRule`
  - `@cumulus/integration-tests/api/rules.updateRule`
  - `@cumulus/integration-tests/sfnStep.parseStepMessage`
  - `@cumulus/message/Queue.getQueueName`
  - `@cumulus/message/Queue.getQueueNameByUrl`

## v2.0.2+ Backport releases

Release v2.0.1 was the last release on the 2.0.x release series.

Changes after this version on the 2.0.x release series are limited
security/requested feature patches and will not be ported forward to future
releases unless there is a corresponding CHANGELOG entry.

For up-to-date CHANGELOG for the maintenance release branch see
[CHANGELOG.md](https://github.com/nasa/cumulus/blob/release-2.0.x/CHANGELOG.md)
from the 2.0.x branch.

For the most recent release information for the maintenance branch please see
the [release page](https://github.com/nasa/cumulus/releases)

## [v2.0.7] 2020-10-1 - [BACKPORT]

### Fixed

- CVE-2020-7720
  - Updated common `node-forge` dependency to 0.10.0 to address CVE finding

### [v2.0.6] 2020-09-25 - [BACKPORT]

### Fixed

- **CUMULUS-2168**
  - Fixed issue where large number of documents (generally logs) in the
    `cumulus` elasticsearch index results in the collection granule stats
    queries failing for the collections list api endpoint

### [v2.0.5] 2020-09-15 - [BACKPORT]

#### Added

- Added `thin_egress_stack_name` variable to `cumulus` and `distribution` Terraform modules to allow overriding the default Cloudformation stack name used for the `thin-egress-app`. **Please note that if you change/set this value for an existing deployment, it will destroy and re-create your API gateway for the `thin-egress-app`.**

#### Fixed

- Fix collection list queries. Removed fixes to collection stats, which break queries for a large number of granules.

### [v2.0.4] 2020-09-08 - [BACKPORT]

#### Changed

- Upgraded version of [TEA](https://github.com/asfadmin/thin-egress-app/) deployed with Cumulus to build 88.

### [v2.0.3] 2020-09-02 - [BACKPORT]

#### Fixed

- **CUMULUS-1961**
  - Fixed `activeCollections` query only returning 10 results

- **CUMULUS-2039**
  - Fix issue causing SyncGranules task to run out of memory on large granules

#### CODE CHANGES

- The `@cumulus/aws-client/S3.getS3ObjectReadStreamAsync` function has been
  removed. It read the entire S3 object into memory before returning a read
  stream, which could cause Lambdas to run out of memory. Use
  `@cumulus/aws-client/S3.getObjectReadStream` instead.

### [v2.0.2] 2020-08-17 - [BACKPORT]

#### CODE CHANGES

- The `@cumulus/ingest/util.lookupMimeType` function now returns `undefined`
  rather than `null` if the mime type could not be found.
- The `@cumulus/ingest/lock.removeLock` function now returns `undefined`

#### Added

- **CUMULUS-2116**
  - Added `@cumulus/api/models/granule.unpublishAndDeleteGranule` which
  unpublishes a granule from CMR and deletes it from Cumulus, but does not
  update the record to `published: false` before deletion

### Fixed

- **CUMULUS-2116**
  - Fixed a race condition with bulk granule delete causing deleted granules to still appear in Elasticsearch. Granules removed via bulk delete should now be removed from Elasticsearch.

## [v2.0.1] 2020-07-28

### Added

- **CUMULUS-1886**
  - Added `multiple sort keys` support to `@cumulus/api`
- **CUMULUS-2099**
  - `@cumulus/message/Queue.getQueueUrl` to get the queue URL specified in a Cumulus workflow message, if any.

### Fixed

- **[PR 1790](https://github.com/nasa/cumulus/pull/1790)**
  - Fixed bug with request headers in `@cumulus/launchpad-auth` causing Launchpad token requests to fail

## [v2.0.0] 2020-07-23

### BREAKING CHANGES

- Changes to the `@cumulus/api-client` package
  - The `CumulusApiClientError` class must now be imported using
    `const { CumulusApiClientError } = require('@cumulus/api-client/CumulusApiClientError')`
- The `@cumulus/sftp-client/SftpClient` class must now be imported using
  `const { SftpClient } = require('@cumulus/sftp-client');`
- Instances of `@cumulus/ingest/SftpProviderClient` no longer implicitly connect
  when `download`, `list`, or `sync` are called. You must call `connect` on the
  provider client before issuing one of those calls. Failure to do so will
  result in a "Client not connected" exception being thrown.
- Instances of `@cumulus/ingest/SftpProviderClient` no longer implicitly
  disconnect from the SFTP server when `list` is called.
- Instances of `@cumulus/sftp-client/SftpClient` must now be explicitly closed
  by calling `.end()`
- Instances of `@cumulus/sftp-client/SftpClient` no longer implicitly connect to
  the server when `download`, `unlink`, `syncToS3`, `syncFromS3`, and `list` are
  called. You must explicitly call `connect` before calling one of those
  methods.
- Changes to the `@cumulus/common` package
  - `cloudwatch-event.getSfEventMessageObject()` now returns `undefined` if the
    message could not be found or could not be parsed. It previously returned
    `null`.
  - `S3KeyPairProvider.decrypt()` now throws an exception if the bucket
    containing the key cannot be determined.
  - `S3KeyPairProvider.decrypt()` now throws an exception if the stack cannot be
    determined.
  - `S3KeyPairProvider.encrypt()` now throws an exception if the bucket
    containing the key cannot be determined.
  - `S3KeyPairProvider.encrypt()` now throws an exception if the stack cannot be
    determined.
  - `sns-event.getSnsEventMessageObject()` now returns `undefined` if it could
    not be parsed. It previously returned `null`.
  - The `aws` module has been removed.
  - The `BucketsConfig.buckets` property is now read-only and private
  - The `test-utils.validateConfig()` function now resolves to `undefined`
    rather than `true`.
  - The `test-utils.validateInput()` function now resolves to `undefined` rather
    than `true`.
  - The `test-utils.validateOutput()` function now resolves to `undefined`
    rather than `true`.
  - The static `S3KeyPairProvider.retrieveKey()` function has been removed.
- Changes to the `@cumulus/cmrjs` package
  - `@cumulus/cmrjs.constructOnlineAccessUrl()` and
    `@cumulus/cmrjs/cmr-utils.constructOnlineAccessUrl()` previously took a
    `buckets` parameter, which was an instance of
    `@cumulus/common/BucketsConfig`. They now take a `bucketTypes` parameter,
    which is a simple object mapping bucket names to bucket types. Example:
    `{ 'private-1': 'private', 'public-1': 'public' }`
  - `@cumulus/cmrjs.reconcileCMRMetadata()` and
    `@cumulus/cmrjs/cmr-utils.reconcileCMRMetadata()` now take a **required**
    `bucketTypes` parameter, which is a simple object mapping bucket names to
    bucket types. Example: `{ 'private-1': 'private', 'public-1': 'public' }`
  - `@cumulus/cmrjs.updateCMRMetadata()` and
    `@cumulus/cmrjs/cmr-utils.updateCMRMetadata()` previously took an optional
    `inBuckets` parameter, which was an instance of
    `@cumulus/common/BucketsConfig`. They now take a **required** `bucketTypes`
    parameter, which is a simple object mapping bucket names to bucket types.
    Example: `{ 'private-1': 'private', 'public-1': 'public' }`
- The minimum supported version of all published Cumulus packages is now Node
  12.18.0
  - Tasks using the `cumuluss/cumulus-ecs-task` Docker image must be updated to
    `cumuluss/cumulus-ecs-task:1.7.0`. This can be done by updating the `image`
    property of any tasks defined using the `cumulus_ecs_service` Terraform
    module.
- Changes to `@cumulus/aws-client/S3`
  - The signature of the `getObjectSize` function has changed. It now takes a
    params object with three properties:
    - **s3**: an instance of an AWS.S3 object
    - **bucket**
    - **key**
  - The `getObjectSize` function will no longer retry if the object does not
    exist
- **CUMULUS-1861**
  - `@cumulus/message/Collections.getCollectionIdFromMessage` now throws a
    `CumulusMessageError` if `collectionName` and `collectionVersion` are missing
    from `meta.collection`.   Previously this method would return
    `'undefined___undefined'` instead
  - `@cumulus/integration-tests/addCollections` now returns an array of collections that
    were added rather than the count of added collections
- **CUMULUS-1930**
  - The `@cumulus/common/util.uuid()` function has been removed
- **CUMULUS-1955**
  - `@cumulus/aws-client/S3.multipartCopyObject` now returns an object with the
    AWS `etag` of the destination object
  - `@cumulus/ingest/S3ProviderClient.list` now sets a file object's `path`
    property to `undefined` instead of `null` when the file is at the top level
    of its bucket
  - The `sync` methods of the following classes in the `@cumulus/ingest` package
    now return an object with the AWS `s3uri` and `etag` of the destination file
    (they previously returned only a string representing the S3 URI)
    - `FtpProviderClient`
    - `HttpProviderClient`
    - `S3ProviderClient`
    - `SftpProviderClient`
- **CUMULUS-1958**
  - The following methods exported from `@cumulus/cmr-js/cmr-utils` were made
    async, and added distributionBucketMap as a parameter:
    - constructOnlineAccessUrl
    - generateFileUrl
    - reconcileCMRMetadata
    - updateCMRMetadata
- **CUMULUS-1969**
  - The `DiscoverPdrs` task now expects `provider_path` to be provided at
    `event.config.provider_path`, not `event.config.collection.provider_path`
  - `event.config.provider_path` is now a required parameter of the
    `DiscoverPdrs` task
  - `event.config.collection` is no longer a parameter to the `DiscoverPdrs`
    task
  - Collections no longer support the `provider_path` property. The tasks that
    relied on that property are now referencing `config.meta.provider_path`.
    Workflows should be updated accordingly.
- **CUMULUS-1977**
  - Moved bulk granule deletion endpoint from `/bulkDelete` to
    `/granules/bulkDelete`
- **CUMULUS-1991**
  - Updated CMR metadata generation to use "Download file.hdf" (where `file.hdf` is the filename of the given resource) as the resource description instead of "File to download"
  - CMR metadata updates now respect changes to resource descriptions (previously only changes to resource URLs were respected)

### MIGRATION STEPS

- Due to an issue with the AWS API Gateway and how the Thin Egress App Cloudformation template applies updates, you may need to redeploy your
  `thin-egress-app-EgressGateway` manually as a one time migration step.    If your deployment fails with an
  error similar to:

  ```bash
  Error: Lambda function (<stack>-tf-TeaCache) returned error: ({"errorType":"HTTPError","errorMessage":"Response code 404 (Not Found)"})
  ```

  Then follow the [AWS
  instructions](https://docs.aws.amazon.com/apigateway/latest/developerguide/how-to-deploy-api-with-console.html)
  to `Redeploy a REST API to a stage` for your egress API and re-run `terraform
  apply`.

### Added

- **CUMULUS-2081**
  - Add Integrator Guide section for onboarding
  - Add helpful tips documentation

- **CUMULUS-1902**
  - Add Common Use Cases section under Operator Docs

- **CUMULUS-2058**
  - Added `lambda_processing_role_name` as an output from the `cumulus` module
    to provide the processing role name
- **CUMULUS-1417**
  - Added a `checksumFor` property to collection `files` config. Set this
    property on a checksum file's definition matching the `regex` of the target
    file. More details in the ['Data Cookbooks
    Setup'](https://nasa.github.io/cumulus/docs/next/data-cookbooks/setup)
    documentation.
  - Added `checksumFor` validation to collections model.
- **CUMULUS-1956**
  - Added `@cumulus/earthata-login-client` package
  - The `/s3credentials` endpoint that is deployed as part of distribution now
    supports authentication using tokens created by a different application. If
    a request contains the `EDL-ClientId` and `EDL-Token` headers,
    authentication will be handled using that token rather than attempting to
    use OAuth.
  - `@cumulus/earthata-login-client.getTokenUsername()` now accepts an
    `xRequestId` argument, which will be included as the `X-Request-Id` header
    when calling Earthdata Login.
  - If the `s3Credentials` endpoint is invoked with an EDL token and an
    `X-Request-Id` header, that `X-Request-Id` header will be forwarded to
    Earthata Login.
- **CUMULUS-1957**
  - If EDL token authentication is being used, and the `EDL-Client-Name` header
    is set, `@the-client-name` will be appended to the end of the Earthdata
    Login username that is used as the `RoleSessionName` of the temporary IAM
    credentials. This value will show up in the AWS S3 server access logs.
- **CUMULUS-1958**
  - Add the ability for users to specify a `bucket_map_key` to the `cumulus`
    terraform module as an override for the default .yaml values that are passed
    to TEA by Core.    Using this option *requires* that each configured
    Cumulus 'distribution' bucket (e.g. public/protected buckets) have a single
    TEA mapping.  Multiple maps per bucket are not supported.
  - Updated Generating a distribution URL, the MoveGranules task and all CMR
    reconciliation functionality to utilize the TEA bucket map override.
  - Updated deploy process to utilize a bootstrap 'tea-map-cache' lambda that
    will, after deployment of Cumulus Core's TEA instance, query TEA for all
    protected/public buckets and generate a mapping configuration used
    internally by Core.  This object is also exposed as an output of the Cumulus
    module as `distribution_bucket_map`.
- **CUMULUS-1961**
  - Replaces DynamoDB for Elasticsearch for reconciliationReportForCumulusCMR
    comparisons between Cumulus and CMR.
- **CUMULUS-1970**
  - Created the `add-missing-file-checksums` workflow task
  - Added `@cumulus/aws-client/S3.calculateObjectHash()` function
  - Added `@cumulus/aws-client/S3.getObjectReadStream()` function
- **CUMULUS-1887**
  - Add additional fields to the granule CSV download file
- **CUMULUS-2019**
  - Add `infix` search to es query builder `@cumulus/api/es/es/queries` to
    support partial matching of the keywords

### Changed

- **CUMULUS-2032**
  - Updated @cumulus/ingest/HttpProviderClient to utilize a configuration key
    `httpListTimeout` to set the default timeout for discovery HTTP/HTTPS
    requests, and updates the default for the provider to 5 minutes (300 seconds).
  - Updated the DiscoverGranules and DiscoverPDRs tasks to utilize the updated
    configuration value if set via workflow config, and updates the default for
    these tasks to 5 minutes (300 seconds).

- **CUMULUS-176**
  - The API will now respond with a 400 status code when a request body contains
    invalid JSON. It had previously returned a 500 status code.
- **CUMULUS-1861**
  - Updates Rule objects to no longer require a collection.
  - Changes the DLQ behavior for `sfEventSqsToDbRecords` and
    `sfEventSqsToDbRecordsInputQueue`. Previously failure to write a database
    record would result in lambda success, and an error log in the CloudWatch
    logs.   The lambda has been updated to manually add a record to
    the `sfEventSqsToDbRecordsDeadLetterQueue` if the granule, execution, *or*
    pdr record fails to write, in addition to the previous error logging.
- **CUMULUS-1956**
  - The `/s3credentials` endpoint that is deployed as part of distribution now
    supports authentication using tokens created by a different application. If
    a request contains the `EDL-ClientId` and `EDL-Token` headers,
    authentication will be handled using that token rather than attempting to
    use OAuth.
- **CUMULUS-1977**
  - API endpoint POST `/granules/bulk` now returns a 202 status on a successful
    response instead of a 200 response
  - API endpoint DELETE `/granules/<granule-id>` now returns a 404 status if the
    granule record was already deleted
  - `@cumulus/api/models/Granule.update()` now returns the updated granule
    record
  - Implemented POST `/granules/bulkDelete` API endpoint to support deleting
    granules specified by ID or returned by the provided query in the request
    body. If the request is successful, the endpoint returns the async operation
    ID that has been started to remove the granules.
    - To use a query in the request body, your deployment must be
      [configured to access the Elasticsearch host for ESDIS metrics](https://nasa.github.io/cumulus/docs/additional-deployment-options/cloudwatch-logs-delivery#esdis-metrics)
      in your environment
  - Added `@cumulus/api/models/Granule.getRecord()` method to return raw record
    from DynamoDB
  - Added `@cumulus/api/models/Granule.delete()` method which handles deleting
    the granule record from DynamoDB and the granule files from S3
- **CUMULUS-1982**
  - The `globalConnectionLimit` property of providers is now optional and
    defaults to "unlimited"
- **CUMULUS-1997**
  - Added optional `launchpad` configuration to `@cumulus/hyrax-metadata-updates` task config schema.
- **CUMULUS-1991**
  - `@cumulus/cmrjs/src/cmr-utils/constructOnlineAccessUrls()` now throws an error if `cmrGranuleUrlType = "distribution"` and no distribution endpoint argument is provided
- **CUMULUS-2011**
  - Reconciliation reports are now generated within an AsyncOperation
- **CUMULUS-2016**
  - Upgrade TEA to version 79

### Fixed

- **CUMULUS-1991**
  - Added missing `DISTRIBUTION_ENDPOINT` environment variable for API lambdas. This environment variable is required for API requests to move granules.

- **CUMULUS-1961**
  - Fixed granules and executions query params not getting sent to API in granule list operation in `@cumulus/api-client`

### Deprecated

- `@cumulus/aws-client/S3.calculateS3ObjectChecksum()`
- `@cumulus/aws-client/S3.getS3ObjectReadStream()`
- `@cumulus/common/log.convertLogLevel()`
- `@cumulus/collection-config-store`
- `@cumulus/common/util.sleep()`

- **CUMULUS-1930**
  - `@cumulus/common/log.convertLogLevel()`
  - `@cumulus/common/util.isNull()`
  - `@cumulus/common/util.isUndefined()`
  - `@cumulus/common/util.negate()`
  - `@cumulus/common/util.noop()`
  - `@cumulus/common/util.isNil()`
  - `@cumulus/common/util.renameProperty()`
  - `@cumulus/common/util.lookupMimeType()`
  - `@cumulus/common/util.thread()`
  - `@cumulus/common/util.mkdtempSync()`

### Removed

- The deprecated `@cumulus/common.bucketsConfigJsonObject` function has been
  removed
- The deprecated `@cumulus/common.CollectionConfigStore` class has been removed
- The deprecated `@cumulus/common.concurrency` module has been removed
- The deprecated `@cumulus/common.constructCollectionId` function has been
  removed
- The deprecated `@cumulus/common.launchpad` module has been removed
- The deprecated `@cumulus/common.LaunchpadToken` class has been removed
- The deprecated `@cumulus/common.Semaphore` class has been removed
- The deprecated `@cumulus/common.stringUtils` module has been removed
- The deprecated `@cumulus/common/aws.cloudwatchlogs` function has been removed
- The deprecated `@cumulus/common/aws.deleteS3Files` function has been removed
- The deprecated `@cumulus/common/aws.deleteS3Object` function has been removed
- The deprecated `@cumulus/common/aws.dynamodb` function has been removed
- The deprecated `@cumulus/common/aws.dynamodbDocClient` function has been
  removed
- The deprecated `@cumulus/common/aws.getExecutionArn` function has been removed
- The deprecated `@cumulus/common/aws.headObject` function has been removed
- The deprecated `@cumulus/common/aws.listS3ObjectsV2` function has been removed
- The deprecated `@cumulus/common/aws.parseS3Uri` function has been removed
- The deprecated `@cumulus/common/aws.promiseS3Upload` function has been removed
- The deprecated `@cumulus/common/aws.recursivelyDeleteS3Bucket` function has
  been removed
- The deprecated `@cumulus/common/aws.s3CopyObject` function has been removed
- The deprecated `@cumulus/common/aws.s3ObjectExists` function has been removed
- The deprecated `@cumulus/common/aws.s3PutObject` function has been removed
- The deprecated `@cumulus/common/bucketsConfigJsonObject` function has been
  removed
- The deprecated `@cumulus/common/CloudWatchLogger` class has been removed
- The deprecated `@cumulus/common/collection-config-store.CollectionConfigStore`
  class has been removed
- The deprecated `@cumulus/common/collection-config-store.constructCollectionId`
  function has been removed
- The deprecated `@cumulus/common/concurrency.limit` function has been removed
- The deprecated `@cumulus/common/concurrency.mapTolerant` function has been
  removed
- The deprecated `@cumulus/common/concurrency.promiseUrl` function has been
  removed
- The deprecated `@cumulus/common/concurrency.toPromise` function has been
  removed
- The deprecated `@cumulus/common/concurrency.unless` function has been removed
- The deprecated `@cumulus/common/config.parseConfig` function has been removed
- The deprecated `@cumulus/common/config.resolveResource` function has been
  removed
- The deprecated `@cumulus/common/DynamoDb.get` function has been removed
- The deprecated `@cumulus/common/DynamoDb.scan` function has been removed
- The deprecated `@cumulus/common/FieldPattern` class has been removed
- The deprecated `@cumulus/common/launchpad.getLaunchpadToken` function has been
  removed
- The deprecated `@cumulus/common/launchpad.validateLaunchpadToken` function has
  been removed
- The deprecated `@cumulus/common/LaunchpadToken` class has been removed
- The deprecated `@cumulus/common/message.buildCumulusMeta` function has been
  removed
- The deprecated `@cumulus/common/message.buildQueueMessageFromTemplate`
  function has been removed
- The deprecated `@cumulus/common/message.getCollectionIdFromMessage` function
  has been removed
- The deprecated `@cumulus/common/message.getMaximumExecutions` function has
  been removed
- The deprecated `@cumulus/common/message.getMessageExecutionArn` function has
  been removed
- The deprecated `@cumulus/common/message.getMessageExecutionName` function has
  been removed
- The deprecated `@cumulus/common/message.getMessageFromTemplate` function has
  been removed
- The deprecated `@cumulus/common/message.getMessageGranules` function has been
  removed
- The deprecated `@cumulus/common/message.getMessageStateMachineArn` function
  has been removed
- The deprecated `@cumulus/common/message.getQueueName` function has been
  removed
- The deprecated `@cumulus/common/message.getQueueNameByUrl` function has been
  removed
- The deprecated `@cumulus/common/message.hasQueueAndExecutionLimit` function
  has been removed
- The deprecated `@cumulus/common/Semaphore` class has been removed
- The deprecated `@cumulus/common/string.globalReplace` function has been removed
- The deprecated `@cumulus/common/string.isNonEmptyString` function has been
  removed
- The deprecated `@cumulus/common/string.isValidHostname` function has been
  removed
- The deprecated `@cumulus/common/string.match` function has been removed
- The deprecated `@cumulus/common/string.matches` function has been removed
- The deprecated `@cumulus/common/string.replace` function has been removed
- The deprecated `@cumulus/common/string.toLower` function has been removed
- The deprecated `@cumulus/common/string.toUpper` function has been removed
- The deprecated `@cumulus/common/testUtils.getLocalstackEndpoint` function has been removed
- The deprecated `@cumulus/common/util.setErrorStack` function has been removed
- The `@cumulus/common/util.uuid` function has been removed
- The deprecated `@cumulus/common/workflows.getWorkflowArn` function has been
  removed
- The deprecated `@cumulus/common/workflows.getWorkflowFile` function has been
  removed
- The deprecated `@cumulus/common/workflows.getWorkflowList` function has been
  removed
- The deprecated `@cumulus/common/workflows.getWorkflowTemplate` function has
  been removed
- `@cumulus/aws-client/StepFunctions.toSfnExecutionName()`
- `@cumulus/aws-client/StepFunctions.fromSfnExecutionName()`
- `@cumulus/aws-client/StepFunctions.getExecutionArn()`
- `@cumulus/aws-client/StepFunctions.getExecutionUrl()`
- `@cumulus/aws-client/StepFunctions.getStateMachineArn()`
- `@cumulus/aws-client/StepFunctions.pullStepFunctionEvent()`
- `@cumulus/common/test-utils/throttleOnce()`
- `@cumulus/integration-tests/api/distribution.invokeApiDistributionLambda()`
- `@cumulus/integration-tests/api/distribution.getDistributionApiRedirect()`
- `@cumulus/integration-tests/api/distribution.getDistributionApiFileStream()`

## [v1.24.0] 2020-06-03

### BREAKING CHANGES

- **CUMULUS-1969**
  - The `DiscoverPdrs` task now expects `provider_path` to be provided at
    `event.config.provider_path`, not `event.config.collection.provider_path`
  - `event.config.provider_path` is now a required parameter of the
    `DiscoverPdrs` task
  - `event.config.collection` is no longer a parameter to the `DiscoverPdrs`
    task
  - Collections no longer support the `provider_path` property. The tasks that
    relied on that property are now referencing `config.meta.provider_path`.
    Workflows should be updated accordingly.

- **CUMULUS-1997**
  - `@cumulus/cmr-client/CMRSearchConceptQueue` parameters have been changed to take a `cmrSettings` object containing clientId, provider, and auth information. This can be generated using `@cumulus/cmrjs/cmr-utils/getCmrSettings`. The `cmrEnvironment` variable has been removed.

### Added

- **CUMULUS-1800**
  - Added task configuration setting named `syncChecksumFiles` to the
    SyncGranule task. This setting is `false` by default, but when set to
    `true`, all checksum files associated with data files that are downloaded
    will be downloaded as well.
- **CUMULUS-1952**
  - Updated HTTP(S) provider client to accept username/password for Basic authorization. This change adds support for Basic Authorization such as Earthdata login redirects to ingest (i.e. as implemented in SyncGranule), but not to discovery (i.e. as implemented in DiscoverGranules). Discovery still expects the provider's file system to be publicly accessible, but not the individual files and their contents.
  - **NOTE**: Using this in combination with the HTTP protocol may expose usernames and passwords to intermediary network entities. HTTPS is highly recommended.
- **CUMULUS-1997**
  - Added optional `launchpad` configuration to `@cumulus/hyrax-metadata-updates` task config schema.

### Fixed

- **CUMULUS-1997**
  - Updated all CMR operations to use configured authentication scheme
- **CUMULUS-2010**
  - Updated `@cumulus/api/launchpadSaml` to support multiple userGroup attributes from the SAML response

## [v1.23.2] 2020-05-22

### BREAKING CHANGES

- Updates to the Cumulus archive API:
  - All endpoints now return a `401` response instead of a `403` for any request where the JWT passed as a Bearer token is invalid.
  - POST `/refresh` and DELETE `/token/<token>` endpoints now return a `401` response for requests with expired tokens

- **CUMULUS-1894**
  - `@cumulus/ingest/granule.handleDuplicateFile()`
    - The `copyOptions` parameter has been removed
    - An `ACL` parameter has been added
  - `@cumulus/ingest/granule.renameS3FileWithTimestamp()`
    - Now returns `undefined`

- **CUMULUS-1896**
  Updated all Cumulus core lambdas to utilize the new message adapter streaming interface via [cumulus-message-adapter-js v1.2.0](https://github.com/nasa/cumulus-message-adapter-js/releases/tag/v1.2.0).   Users of this version of Cumulus (or later) must utilize version 1.3.0 or greater of the [cumulus-message-adapter](https://github.com/nasa/cumulus-message-adapter) to support core lambdas.

- **CUMULUS-1912**
  - `@cumulus/api` reconciliationReports list endpoint returns a list of reconciliationReport records instead of S3Uri.

- **CUMULUS-1969**
  - The `DiscoverGranules` task now expects `provider_path` to be provided at
    `event.config.provider_path`, not `event.config.collection.provider_path`
  - `config.provider_path` is now a required parameter of the `DiscoverGranules`
    task

### MIGRATION STEPS

- To take advantage of the new TTL-based access token expiration implemented in CUMULUS-1777 (see notes below) and clear out existing records in your access tokens table, do the following:
  1. Log out of any active dashboard sessions
  2. Use the AWS console or CLI to delete your `<prefix>-AccessTokensTable` DynamoDB table
  3. [Re-deploy your `data-persistence` module](https://nasa.github.io/cumulus/docs/deployment/upgrade-readme#update-data-persistence-resources), which should re-create the `<prefix>-AccessTokensTable` DynamoDB table
  4. Return to using the Cumulus API/dashboard as normal
- This release requires the Cumulus Message Adapter layer deployed with Cumulus Core to be at least 1.3.0, as the core lambdas have updated to [cumulus-message-adapter-js v1.2.0](https://github.com/nasa/cumulus-message-adapter-js/releases/tag/v1.2.0) and the new CMA interface.  As a result, users should:
  1. Follow the [Cumulus Message Adapter (CMA) deployment instructions](https://nasa.github.io/cumulus/docs/deployment/deployment-readme#deploy-the-cumulus-message-adapter-layer) and install a CMA layer version >=1.3.0
  2. If you are using any custom Node.js Lambdas in your workflows **and** the Cumulus CMA layer/`cumulus-message-adapter-js`, you must update your lambda to use [cumulus-message-adapter-js v1.2.0](https://github.com/nasa/cumulus-message-adapter-js/releases/tag/v1.2.0) and follow the migration instructions in the release notes. Prior versions of `cumulus-message-adapter-js` are not compatible with CMA >= 1.3.0.
- Migrate existing s3 reconciliation report records to database (CUMULUS-1911):
  - After update your `data persistence` module and Cumulus resources, run the command:

  ```bash
  ./node_modules/.bin/cumulus-api migrate --stack `<your-terraform-deployment-prefix>` --migrationVersion migration5
  ```

### Added

- Added a limit for concurrent Elasticsearch requests when doing an index from database operation
- Added the `es_request_concurrency` parameter to the archive and cumulus Terraform modules

- **CUMULUS-1995**
  - Added the `es_index_shards` parameter to the archive and cumulus Terraform modules to configure the number of shards for the ES index
    - If you have an existing ES index, you will need to [reindex](https://nasa.github.io/cumulus-api/#reindex) and then [change index](https://nasa.github.io/cumulus-api/#change-index) to take advantage of shard updates

- **CUMULUS-1894**
  - Added `@cumulus/aws-client/S3.moveObject()`

- **CUMULUS-1911**
  - Added ReconciliationReports table
  - Updated CreateReconciliationReport lambda to save Reconciliation Report records to database
  - Updated dbIndexer and IndexFromDatabase lambdas to index Reconciliation Report records to Elasticsearch
  - Added migration_5 to migrate existing s3 reconciliation report records to database and Elasticsearch
  - Updated `@cumulus/api` package, `tf-modules/archive` and `tf-modules/data-persistence` Terraform modules

- **CUMULUS-1916**
  - Added util function for seeding reconciliation reports when running API locally in dashboard

### Changed

- **CUMULUS-1777**
  - The `expirationTime` property is now a **required field** of the access tokens model.
  - Updated the `AccessTokens` table to set a [TTL](https://docs.aws.amazon.com/amazondynamodb/latest/developerguide/howitworks-ttl.html) on the `expirationTime` field in `tf-modules/data-persistence/dynamo.tf`. As a result, access token records in this table whose `expirationTime` has passed should be **automatically deleted by DynamoDB**.
  - Updated all code creating access token records in the Dynamo `AccessTokens` table to set the `expirationTime` field value in seconds from the epoch.
- **CUMULUS-1912**
  - Updated reconciliationReports endpoints to query against Elasticsearch, delete report from both database and s3
  - Added `@cumulus/api-client/reconciliationReports`
- **CUMULUS-1999**
  - Updated `@cumulus/common/util.deprecate()` so that only a single deprecation notice is printed for each name/version combination

### Fixed

- **CUMULUS-1894**
  - The `SyncGranule` task can now handle files larger than 5 GB
- **CUMULUS-1987**
  - `Remove granule from CMR` operation in `@cumulus/api` now passes token to CMR when fetching granule metadata, allowing removal of private granules
- **CUMULUS-1993**
  - For a given queue, the `sqs-message-consumer` Lambda will now only schedule workflows for rules matching the queue **and the collection information in each queue message (if any)**
    - The consumer also now only reads each queue message **once per Lambda invocation**, whereas previously each message was read **once per queue rule per Lambda invocation**
  - Fixed bug preventing the deletion of multiple SNS rules that share the same SNS topic

### Deprecated

- **CUMULUS-1894**
  - `@cumulus/ingest/granule.copyGranuleFile()`
  - `@cumulus/ingest/granule.moveGranuleFile()`

- **CUMULUS-1987** - Deprecated the following functions:
  - `@cumulus/cmrjs/getMetadata(cmrLink)` -> `@cumulus/cmr-client/CMR.getGranuleMetadata(cmrLink)`
  - `@cumulus/cmrjs/getFullMetadata(cmrLink)`

## [v1.22.1] 2020-05-04

**Note**: v1.22.0 was not released as a package due to npm/release concerns.  Users upgrading to 1.22.x should start with 1.22.1

### Added

- **CUMULUS-1894**
  - Added `@cumulus/aws-client/S3.multipartCopyObject()`
- **CUMULUS-408**
  - Added `certificateUri` field to provider schema. This optional field allows operators to specify an S3 uri to a CA bundle to use for HTTPS requests.
- **CUMULUS-1787**
  - Added `collections/active` endpoint for returning collections with active granules in `@cumulus/api`
- **CUMULUS-1799**
  - Added `@cumulus/common/stack.getBucketsConfigKey()` to return the S3 key for the buckets config object
  - Added `@cumulus/common/workflows.getWorkflowFileKey()` to return the S3 key for a workflow definition object
  - Added `@cumulus/common/workflows.getWorkflowsListKeyPrefix()` to return the S3 key prefix for objects containing workflow definitions
  - Added `@cumulus/message` package containing utilities for building and parsing Cumulus messages
- **CUMULUS-1850**
  - Added `@cumulus/aws-client/Kinesis.describeStream()` to get a Kinesis stream description
- **CUMULUS-1853**
  - Added `@cumulus/integration-tests/collections.createCollection()`
  - Added `@cumulus/integration-tests/executions.findExecutionArn()`
  - Added `@cumulus/integration-tests/executions.getExecutionWithStatus()`
  - Added `@cumulus/integration-tests/granules.getGranuleWithStatus()`
  - Added `@cumulus/integration-tests/providers.createProvider()`
  - Added `@cumulus/integration-tests/rules.createOneTimeRule()`

### Changed

- **CUMULUS-1682**
  - Moved all `@cumulus/ingest/parse-pdr` code into the `parse-pdr` task as it had become tightly coupled with that task's handler and was not used anywhere else. Unit tests also restored.
- **CUMULUS-1820**
  - Updated the Thin Egress App module used in `tf-modules/distribution/main.tf` to build 74. [See the release notes](https://github.com/asfadmin/thin-egress-app/releases/tag/tea-build.74).
- **CUMULUS-1852**
  - Updated POST endpoints for `/collections`, `/providers`, and `/rules` to log errors when returning a 500 response
  - Updated POST endpoint for `/collections`:
    - Return a 400 response when the `name` or `version` fields are missing
    - Return a 409 response if the collection already exists
    - Improved error messages to be more explicit
  - Updated POST endpoint for `/providers`:
    - Return a 400 response if the `host` field value is invalid
    - Return a 409 response if the provider already exists
  - Updated POST endpoint for `/rules`:
    - Return a 400 response if rule `name` is invalid
    - Return a 400 response if rule `type` is invalid
- **CUMULUS-1891**
  - Updated the following endpoints using async operations to return a 503 error if the ECS task  cannot be started and a 500 response for a non-specific error:
    - POST `/replays`
    - POST `/bulkDelete`
    - POST `/elasticsearch/index-from-database`
    - POST `/granules/bulk`

### Fixed

- **CUMULUS-408**
  - Fixed HTTPS discovery and ingest.

- **CUMULUS-1850**
  - Fixed a bug in Kinesis event processing where the message consumer would not properly filter available rules based on the collection information in the event and the Kinesis stream ARN

- **CUMULUS-1853**
  - Fixed a bug where attempting to create a rule containing a payload property
    would fail schema validation.

- **CUMULUS-1854**
  - Rule schema is validated before starting workflows or creating event source mappings

- **CUMULUS-1974**
  - Fixed @cumulus/api webpack config for missing underscore object due to underscore update

- **CUMULUS-2210**
  - Fixed `cmr_oauth_provider` variable not being propagated to reconciliation reports

### Deprecated

- **CUMULUS-1799** - Deprecated the following code. For cases where the code was moved into another package, the new code location is noted:
  - `@cumulus/aws-client/StepFunctions.fromSfnExecutionName()`
  - `@cumulus/aws-client/StepFunctions.toSfnExecutionName()`
  - `@cumulus/aws-client/StepFunctions.getExecutionArn()` -> `@cumulus/message/Executions.buildExecutionArn()`
  - `@cumulus/aws-client/StepFunctions.getExecutionUrl()` -> `@cumulus/message/Executions.getExecutionUrlFromArn()`
  - `@cumulus/aws-client/StepFunctions.getStateMachineArn()` -> `@cumulus/message/Executions.getStateMachineArnFromExecutionArn()`
  - `@cumulus/aws-client/StepFunctions.pullStepFunctionEvent()` -> `@cumulus/message/StepFunctions.pullStepFunctionEvent()`
  - `@cumulus/common/bucketsConfigJsonObject()`
  - `@cumulus/common/CloudWatchLogger`
  - `@cumulus/common/collection-config-store/CollectionConfigStore` -> `@cumulus/collection-config-store`
  - `@cumulus/common/collection-config-store.constructCollectionId()` -> `@cumulus/message/Collections.constructCollectionId`
  - `@cumulus/common/concurrency.limit()`
  - `@cumulus/common/concurrency.mapTolerant()`
  - `@cumulus/common/concurrency.promiseUrl()`
  - `@cumulus/common/concurrency.toPromise()`
  - `@cumulus/common/concurrency.unless()`
  - `@cumulus/common/config.buildSchema()`
  - `@cumulus/common/config.parseConfig()`
  - `@cumulus/common/config.resolveResource()`
  - `@cumulus/common/config.resourceToArn()`
  - `@cumulus/common/FieldPattern`
  - `@cumulus/common/launchpad.getLaunchpadToken()` -> `@cumulus/launchpad-auth/index.getLaunchpadToken()`
  - `@cumulus/common/LaunchpadToken` -> `@cumulus/launchpad-auth/LaunchpadToken`
  - `@cumulus/common/launchpad.validateLaunchpadToken()` -> `@cumulus/launchpad-auth/index.validateLaunchpadToken()`
  - `@cumulus/common/message.buildCumulusMeta()` -> `@cumulus/message/Build.buildCumulusMeta()`
  - `@cumulus/common/message.buildQueueMessageFromTemplate()` -> `@cumulus/message/Build.buildQueueMessageFromTemplate()`
  - `@cumulus/common/message.getCollectionIdFromMessage()` -> `@cumulus/message/Collections.getCollectionIdFromMessage()`
  - `@cumulus/common/message.getMessageExecutionArn()` -> `@cumulus/message/Executions.getMessageExecutionArn()`
  - `@cumulus/common/message.getMessageExecutionName()` -> `@cumulus/message/Executions.getMessageExecutionName()`
  - `@cumulus/common/message.getMaximumExecutions()` -> `@cumulus/message/Queue.getMaximumExecutions()`
  - `@cumulus/common/message.getMessageFromTemplate()`
  - `@cumulus/common/message.getMessageStateMachineArn()` -> `@cumulus/message/Executions.getMessageStateMachineArn()`)
  - `@cumulus/common/message.getMessageGranules()` -> `@cumulus/message/Granules.getMessageGranules()`
  - `@cumulus/common/message.getQueueNameByUrl()` -> `@cumulus/message/Queue.getQueueNameByUrl()`
  - `@cumulus/common/message.getQueueName()` -> `@cumulus/message/Queue.getQueueName()`)
  - `@cumulus/common/message.hasQueueAndExecutionLimit()` -> `@cumulus/message/Queue.hasQueueAndExecutionLimit()`
  - `@cumulus/common/Semaphore`
  - `@cumulus/common/test-utils.throttleOnce()`
  - `@cumulus/common/workflows.getWorkflowArn()`
  - `@cumulus/common/workflows.getWorkflowFile()`
  - `@cumulus/common/workflows.getWorkflowList()`
  - `@cumulus/common/workflows.getWorkflowTemplate()`
  - `@cumulus/integration-tests/sfnStep/SfnStep.parseStepMessage()` -> `@cumulus/message/StepFunctions.parseStepMessage()`
- **CUMULUS-1858** - Deprecated the following functions.
  - `@cumulus/common/string.globalReplace()`
  - `@cumulus/common/string.isNonEmptyString()`
  - `@cumulus/common/string.isValidHostname()`
  - `@cumulus/common/string.match()`
  - `@cumulus/common/string.matches()`
  - `@cumulus/common/string.replace()`
  - `@cumulus/common/string.toLower()`
  - `@cumulus/common/string.toUpper()`

### Removed

- **CUMULUS-1799**: Deprecated code removals:
  - Removed from `@cumulus/common/aws`:
    - `pullStepFunctionEvent()`
  - Removed `@cumulus/common/sfnStep`
  - Removed `@cumulus/common/StepFunctions`

## [v1.21.0] 2020-03-30

### PLEASE NOTE

- **CUMULUS-1762**: the `messageConsumer` for `sns` and `kinesis`-type rules now fetches
  the collection information from the message. You should ensure that your rule's collection
  name and version match what is in the message for these ingest messages to be processed.
  If no matching rule is found, an error will be thrown and logged in the
  `messageConsumer` Lambda function's log group.

### Added

- **CUMULUS-1629**`
  - Updates discover-granules task to respect/utilize duplicateHandling configuration such that
    - skip:               Duplicates will be filtered from the granule list
    - error:              Duplicates encountered will result in step failure
    - replace, version:   Duplicates will be ignored and handled as normal.
  - Adds a new copy of the API lambda `PrivateApiLambda()` which is configured to not require authentication. This Lambda is not connected to an API gateway
  - Adds `@cumulus/api-client` with functions for use by workflow lambdas to call the API when needed

- **CUMULUS-1732**
  - Added Python task/activity workflow and integration test (`PythonReferenceSpec`) to test `cumulus-message-adapter-python`and `cumulus-process-py` integration.
- **CUMULUS-1795**
  - Added an IAM policy on the Cumulus EC2 creation to enable SSM when the `deploy_to_ngap` flag is true

### Changed

- **CUMULUS-1762**
  - the `messageConsumer` for `sns` and `kinesis`-type rules now fetches the collection
    information from the message.

### Deprecated

- **CUMULUS-1629**
  - Deprecate `granulesApi`, `rulesApi`, `emsApi`, `executionsAPI` from `@cumulus/integration-test/api` in favor of code moved to `@cumulus/api-client`

### Removed

- **CUMULUS-1799**: Deprecated code removals
  - Removed deprecated method `@cumulus/api/models/Granule.createGranulesFromSns()`
  - Removed deprecated method `@cumulus/api/models/Granule.removeGranuleFromCmr()`
  - Removed from `@cumulus/common/aws`:
    - `apigateway()`
    - `buildS3Uri()`
    - `calculateS3ObjectChecksum()`
    - `cf()`
    - `cloudwatch()`
    - `cloudwatchevents()`
    - `cloudwatchlogs()`
    - `createAndWaitForDynamoDbTable()`
    - `createQueue()`
    - `deleteSQSMessage()`
    - `describeCfStackResources()`
    - `downloadS3File()`
    - `downloadS3Files()`
    - `DynamoDbSearchQueue` class
    - `dynamodbstreams()`
    - `ec2()`
    - `ecs()`
    - `fileExists()`
    - `findResourceArn()`
    - `fromSfnExecutionName()`
    - `getFileBucketAndKey()`
    - `getJsonS3Object()`
    - `getQueueUrl()`
    - `getObjectSize()`
    - `getS3ObjectReadStream()`
    - `getSecretString()`
    - `getStateMachineArn()`
    - `headObject()`
    - `isThrottlingException()`
    - `kinesis()`
    - `lambda()`
    - `listS3Objects()`
    - `promiseS3Upload()`
    - `publishSnsMessage()`
    - `putJsonS3Object()`
    - `receiveSQSMessages()`
    - `s3CopyObject()`
    - `s3GetObjectTagging()`
    - `s3Join()`
    - `S3ListObjectsV2Queue` class
    - `s3TagSetToQueryString()`
    - `s3PutObjectTagging()`
    - `secretsManager()`
    - `sendSQSMessage()`
    - `sfn()`
    - `sns()`
    - `sqs()`
    - `sqsQueueExists()`
    - `toSfnExecutionName()`
    - `uploadS3FileStream()`
    - `uploadS3Files()`
    - `validateS3ObjectChecksum()`
  - Removed `@cumulus/common/CloudFormationGateway` class
  - Removed `@cumulus/common/concurrency/Mutex` class
  - Removed `@cumulus/common/errors`
  - Removed `@cumulus/common/sftp`
  - Removed `@cumulus/common/string.unicodeEscape`
  - Removed `@cumulus/cmrjs/cmr-utils.getGranuleId()`
  - Removed `@cumulus/cmrjs/cmr-utils.getCmrFiles()`
  - Removed `@cumulus/cmrjs/cmr/CMR` class
  - Removed `@cumulus/cmrjs/cmr/CMRSearchConceptQueue` class
  - Removed `@cumulus/cmrjs/utils.getHost()`
  - Removed `@cumulus/cmrjs/utils.getIp()`
  - Removed `@cumulus/cmrjs/utils.hostId()`
  - Removed `@cumulus/cmrjs/utils/ummVersion()`
  - Removed `@cumulus/cmrjs/utils.updateToken()`
  - Removed `@cumulus/cmrjs/utils.validateUMMG()`
  - Removed `@cumulus/ingest/aws.getEndpoint()`
  - Removed `@cumulus/ingest/aws.getExecutionUrl()`
  - Removed `@cumulus/ingest/aws/invoke()`
  - Removed `@cumulus/ingest/aws/CloudWatch` class
  - Removed `@cumulus/ingest/aws/ECS` class
  - Removed `@cumulus/ingest/aws/Events` class
  - Removed `@cumulus/ingest/aws/SQS` class
  - Removed `@cumulus/ingest/aws/StepFunction` class
  - Removed `@cumulus/ingest/util.normalizeProviderPath()`
  - Removed `@cumulus/integration-tests/index.listCollections()`
  - Removed `@cumulus/integration-tests/index.listProviders()`
  - Removed `@cumulus/integration-tests/index.rulesList()`
  - Removed `@cumulus/integration-tests/api/api.addCollectionApi()`

## [v1.20.0] 2020-03-12

### BREAKING CHANGES

- **CUMULUS-1714**
  - Changed the format of the message sent to the granule SNS Topic. Message includes the granule record under `record` and the type of event under `event`. Messages with `deleted` events will have the record that was deleted with a `deletedAt` timestamp. Options for `event` are `Create | Update | Delete`
- **CUMULUS-1769** - `deploy_to_ngap` is now a **required** variable for the `tf-modules/cumulus` module. **For those deploying to NGAP environments, this variable should always be set to `true`.**

### Notable changes

- **CUMULUS-1739** - You can now exclude Elasticsearch from your `tf-modules/data-persistence` deployment (via `include_elasticsearch = false`) and your `tf-modules/cumulus` module will still deploy successfully.

- **CUMULUS-1769** - If you set `deploy_to_ngap = true` for the `tf-modules/archive` Terraform module, **you can only deploy your archive API gateway as `PRIVATE`**, not `EDGE`.

### Added

- Added `@cumulus/aws-client/S3.getS3ObjectReadStreamAsync()` to deal with S3 eventual consistency issues by checking for the existence an S3 object with retries before getting a readable stream for that object.
- **CUMULUS-1769**
  - Added `deploy_to_ngap` boolean variable for the `tf-modules/cumulus` and `tf-modules/archive` Terraform modules. This variable is required. **For those deploying to NGAP environments, this variable should always be set to `true`.**
- **HYRAX-70**
  - Add the hyrax-metadata-update task

### Changed

- [`AccessToken.get()`](https://github.com/nasa/cumulus/blob/master/packages/api/models/access-tokens.js) now enforces [strongly consistent reads from DynamoDB](https://docs.aws.amazon.com/amazondynamodb/latest/developerguide/HowItWorks.ReadConsistency.html)
- **CUMULUS-1739**
  - Updated `tf-modules/data-persistence` to make Elasticsearch alarm resources and outputs conditional on the `include_elasticsearch` variable
  - Updated `@cumulus/aws-client/S3.getObjectSize` to include automatic retries for any failures from `S3.headObject`
- **CUMULUS-1784**
  - Updated `@cumulus/api/lib/DistributionEvent.remoteIP()` to parse the IP address in an S3 access log from the `A-sourceip` query parameter if present, otherwise fallback to the original parsing behavior.
- **CUMULUS-1768**
  - The `stats/summary` endpoint reports the distinct collections for the number of granules reported

### Fixed

- **CUMULUS-1739** - Fixed the `tf-modules/cumulus` and `tf-modules/archive` modules to make these Elasticsearch variables truly optional:
  - `elasticsearch_domain_arn`
  - `elasticsearch_hostname`
  - `elasticsearch_security_group_id`

- **CUMULUS-1768**
  - Fixed the `stats/` endpoint so that data is correctly filtered by timestamp and `processingTime` is calculated correctly.

- **CUMULUS-1769**
  - In the `tf-modules/archive` Terraform module, the `lifecycle` block ignoring changes to the `policy` of the archive API gateway is now only enforced if `deploy_to_ngap = true`. This fixes a bug where users deploying outside of NGAP could not update their API gateway's resource policy when going from `PRIVATE` to `EDGE`, preventing their API from being accessed publicly.

- **CUMULUS-1775**
  - Fix/update api endpoint to use updated google auth endpoints such that it will work with new accounts

### Removed

- **CUMULUS-1768**
  - Removed API endpoints `stats/histogram` and `stats/average`. All advanced stats needs should be acquired from Cloud Metrics or similarly configured ELK stack.

## [v1.19.0] 2020-02-28

### BREAKING CHANGES

- **CUMULUS-1736**
  - The `@cumulus/discover-granules` task now sets the `dataType` of discovered
    granules based on the `name` of the configured collection, not the
    `dataType`.
  - The config schema of the `@cumulus/discover-granules` task now requires that
    collections contain a `version`.
  - The `@cumulus/sync-granule` task will set the `dataType` and `version` of a
    granule based on the configured collection if those fields are not already
    set on the granule. Previously it was using the `dataType` field of the
    configured collection, then falling back to the `name` field of the
    collection. This update will just use the `name` field of the collection to
    set the `dataType` field of the granule.

- **CUMULUS-1446**
  - Update the `@cumulus/integration-tests/api/executions.getExecution()`
    function to parse the response and return the execution, rather than return
    the full API response.

- **CUMULUS-1672**
  - The `cumulus` Terraform module in previous releases set a
    `Deployment = var.prefix` tag on all resources that it managed. In this
    release, a `tags` input variable has been added to the `cumulus` Terraform
    module to allow resource tagging to be customized. No default tags will be
    applied to Cumulus-managed resources. To replicate the previous behavior,
    set `tags = { Deployment: var.prefix }` as an input variable for the
    `cumulus` Terraform module.

- **CUMULUS-1684 Migration Instructions**
  - In previous releases, a provider's username and password were encrypted
    using a custom encryption library. That has now been updated to use KMS.
    This release includes a Lambda function named
    `<prefix>-ProviderSecretsMigration`, which will re-encrypt existing
    provider credentials to use KMS. After this release has been deployed, you
    will need to manually invoke that Lambda function using either the AWS CLI
    or AWS Console. It should only need to be successfully run once.
  - Future releases of Cumulus will invoke a
    `<prefix>-VerifyProviderSecretsMigration` Lambda function as part of the
    deployment, which will cause the deployment to fail if the migration
    Lambda has not been run.

- **CUMULUS-1718**
  - The `@cumulus/sf-sns-report` task for reporting mid-workflow updates has been retired.
  This task was used as the `PdrStatusReport` task in our ParsePdr example workflow.
  If you have a ParsePdr or other workflow using this task, use `@cumulus/sf-sqs-report` instead.
  Trying to deploy the old task will result in an error as the cumulus module no longer exports `sf_sns_report_task`.
  - Migration instruction: In your workflow definition, for each step using the old task change:
  `"Resource": "${module.cumulus.sf_sns_report_task.task_arn}"`
  to
  `"Resource": "${module.cumulus.sf_sqs_report_task.task_arn}"`

- **CUMULUS-1755**
  - The `thin_egress_jwt_secret_name` variable for the `tf-modules/cumulus` Terraform module is now **required**. This variable is passed on to the Thin Egress App in `tf-modules/distribution/main.tf`, which uses the keys stored in the secret to sign JWTs. See the [Thin Egress App documentation on how to create a value for this secret](https://github.com/asfadmin/thin-egress-app#setting-up-the-jwt-cookie-secrets).

### Added

- **CUMULUS-1446**
  - Add `@cumulus/common/FileUtils.readJsonFile()` function
  - Add `@cumulus/common/FileUtils.readTextFile()` function
  - Add `@cumulus/integration-tests/api/collections.createCollection()` function
  - Add `@cumulus/integration-tests/api/collections.deleteCollection()` function
  - Add `@cumulus/integration-tests/api/collections.getCollection()` function
  - Add `@cumulus/integration-tests/api/providers.getProvider()` function
  - Add `@cumulus/integration-tests/index.getExecutionOutput()` function
  - Add `@cumulus/integration-tests/index.loadCollection()` function
  - Add `@cumulus/integration-tests/index.loadProvider()` function
  - Add `@cumulus/integration-tests/index.readJsonFilesFromDir()` function

- **CUMULUS-1672**
  - Add a `tags` input variable to the `archive` Terraform module
  - Add a `tags` input variable to the `cumulus` Terraform module
  - Add a `tags` input variable to the `cumulus_ecs_service` Terraform module
  - Add a `tags` input variable to the `data-persistence` Terraform module
  - Add a `tags` input variable to the `distribution` Terraform module
  - Add a `tags` input variable to the `ingest` Terraform module
  - Add a `tags` input variable to the `s3-replicator` Terraform module

- **CUMULUS-1707**
  - Enable logrotate on ECS cluster

- **CUMULUS-1684**
  - Add a `@cumulus/aws-client/KMS` library of KMS-related functions
  - Add `@cumulus/aws-client/S3.getTextObject()`
  - Add `@cumulus/sftp-client` package
  - Create `ProviderSecretsMigration` Lambda function
  - Create `VerifyProviderSecretsMigration` Lambda function

- **CUMULUS-1548**
  - Add ability to put default Cumulus logs in Metrics' ELK stack
  - Add ability to add custom logs to Metrics' ELK Stack

- **CUMULUS-1702**
  - When logs are sent to Metrics' ELK stack, the logs endpoints will return results from there

- **CUMULUS-1459**
  - Async Operations are indexed in Elasticsearch
  - To index any existing async operations you'll need to perform an index from
    database function.

- **CUMULUS-1717**
  - Add `@cumulus/aws-client/deleteAndWaitForDynamoDbTableNotExists`, which
    deletes a DynamoDB table and waits to ensure the table no longer exists
  - Added `publishGranules` Lambda to handle publishing granule messages to SNS when granule records are written to DynamoDB
  - Added `@cumulus/api/models/Granule.storeGranulesFromCumulusMessage` to store granules from a Cumulus message to DynamoDB

- **CUMULUS-1718**
  - Added `@cumulus/sf-sqs-report` task to allow mid-workflow reporting updates.
  - Added `stepfunction_event_reporter_queue_url` and `sf_sqs_report_task` outputs to the `cumulus` module.
  - Added `publishPdrs` Lambda to handle publishing PDR messages to SNS when PDR records are written to DynamoDB.
  - Added `@cumulus/api/models/Pdr.storePdrFromCumulusMessage` to store PDRs from a Cumulus message to DynamoDB.
  - Added `@cumulus/aws-client/parseSQSMessageBody` to parse an SQS message body string into an object.

- **Ability to set custom backend API url in the archive module**
  - Add `api_url` definition in `tf-modules/cumulus/archive.tf`
  - Add `archive_api_url` variable in `tf-modules/cumulus/variables.tf`

- **CUMULUS-1741**
  - Added an optional `elasticsearch_security_group_ids` variable to the
    `data-persistence` Terraform module to allow additional security groups to
    be assigned to the Elasticsearch Domain.

- **CUMULUS-1752**
  - Added `@cumulus/integration-tests/api/distribution.invokeTEADistributionLambda` to simulate a request to the [Thin Egress App](https://github.com/asfadmin/thin-egress-app) by invoking the Lambda and getting a response payload.
  - Added `@cumulus/integration-tests/api/distribution.getTEARequestHeaders` to generate necessary request headers for a request to the Thin Egress App
  - Added `@cumulus/integration-tests/api/distribution.getTEADistributionApiFileStream` to get a response stream for a file served by Thin Egress App
  - Added `@cumulus/integration-tests/api/distribution.getTEADistributionApiRedirect` to get a redirect response from the Thin Egress App

- **CUMULUS-1755**
  - Added `@cumulus/aws-client/CloudFormation.describeCfStack()` to describe a Cloudformation stack
  - Added `@cumulus/aws-client/CloudFormation.getCfStackParameterValues()` to get multiple parameter values for a Cloudformation stack

### Changed

- **CUMULUS-1725**
  - Moved the logic that updates the granule files cache Dynamo table into its
    own Lambda function called `granuleFilesCacheUpdater`.

- **CUMULUS-1736**
  - The `collections` model in the API package now determines the name of a
    collection based on the `name` property, rather than using `dataType` and
    then falling back to `name`.
  - The `@cumulus/integration-tests.loadCollection()` function no longer appends
    the postfix to the end of the collection's `dataType`.
  - The `@cumulus/integration-tests.addCollections()` function no longer appends
    the postfix to the end of the collection's `dataType`.

- **CUMULUS-1672**
  - Add a `retryOptions` parameter to the `@cumulus/aws-client/S3.headObject`
     function, which will retry if the object being queried does not exist.

- **CUMULUS-1446**
  - Mark the `@cumulus/integration-tests/api.addCollectionApi()` function as
    deprecated
  - Mark the `@cumulus/integration-tests/index.listCollections()` function as
    deprecated
  - Mark the `@cumulus/integration-tests/index.listProviders()` function as
    deprecated
  - Mark the `@cumulus/integration-tests/index.rulesList()` function as
    deprecated

- **CUMULUS-1672**
  - Previously, the `cumulus` module defaulted to setting a
    `Deployment = var.prefix` tag on all resources that it managed. In this
    release, the `cumulus` module will now accept a `tags` input variable that
    defines the tags to be assigned to all resources that it manages.
  - Previously, the `data-persistence` module defaulted to setting a
    `Deployment = var.prefix` tag on all resources that it managed. In this
    release, the `data-persistence` module will now accept a `tags` input
    variable that defines the tags to be assigned to all resources that it
    manages.
  - Previously, the `distribution` module defaulted to setting a
    `Deployment = var.prefix` tag on all resources that it managed. In this
    release, the `distribution` module will now accept a `tags` input variable
    that defines the tags to be assigned to all resources that it manages.
  - Previously, the `ingest` module defaulted to setting a
    `Deployment = var.prefix` tag on all resources that it managed. In this
    release, the `ingest` module will now accept a `tags` input variable that
    defines the tags to be assigned to all resources that it manages.
  - Previously, the `s3-replicator` module defaulted to setting a
    `Deployment = var.prefix` tag on all resources that it managed. In this
    release, the `s3-replicator` module will now accept a `tags` input variable
    that defines the tags to be assigned to all resources that it manages.

- **CUMULUS-1684**
  - Update the API package to encrypt provider credentials using KMS instead of
    using RSA keys stored in S3

- **CUMULUS-1717**
  - Changed name of `cwSfExecutionEventToDb` Lambda to `cwSfEventToDbRecords`
  - Updated `cwSfEventToDbRecords` to write granule records to DynamoDB from the incoming Cumulus message

- **CUMULUS-1718**
  - Renamed `cwSfEventToDbRecords` to `sfEventSqsToDbRecords` due to architecture change to being a consumer of an SQS queue of Step Function Cloudwatch events.
  - Updated `sfEventSqsToDbRecords` to write PDR records to DynamoDB from the incoming Cumulus message
  - Moved `data-cookbooks/sns.md` to `data-cookbooks/ingest-notifications.md` and updated it to reflect recent changes.

- **CUMULUS-1748**
  - (S)FTP discovery tasks now use the provider-path as-is instead of forcing it to a relative path.
  - Improved error handling to catch permission denied FTP errors better and log them properly. Workflows will still fail encountering this error and we intend to consider that approach in a future ticket.

- **CUMULUS-1752**
  - Moved class for parsing distribution events to its own file: `@cumulus/api/lib/DistributionEvent.js`
    - Updated `DistributionEvent` to properly parse S3 access logs generated by requests from the [Thin Egress App](https://github.com/asfadmin/thin-egress-app)

- **CUMULUS-1753** - Changes to `@cumulus/ingest/HttpProviderClient.js`:
  - Removed regex filter in `HttpProviderClient.list()` that was used to return only files with an extension between 1 and 4 characters long. `HttpProviderClient.list()` will now return all files linked from the HTTP provider host.

- **CUMULUS-1755**
  - Updated the Thin Egress App module used in `tf-modules/distribution/main.tf` to build 61. [See the release notes](https://github.com/asfadmin/thin-egress-app/releases/tag/tea-build.61).

- **CUMULUS-1757**
  - Update @cumulus/cmr-client CMRSearchConceptQueue to take optional cmrEnvironment parameter

### Deprecated

- **CUMULUS-1684**
  - Deprecate `@cumulus/common/key-pair-provider/S3KeyPairProvider`
  - Deprecate `@cumulus/common/key-pair-provider/S3KeyPairProvider.encrypt()`
  - Deprecate `@cumulus/common/key-pair-provider/S3KeyPairProvider.decrypt()`
  - Deprecate `@cumulus/common/kms/KMS`
  - Deprecate `@cumulus/common/kms/KMS.encrypt()`
  - Deprecate `@cumulus/common/kms/KMS.decrypt()`
  - Deprecate `@cumulus/common/sftp.Sftp`

- **CUMULUS-1717**
  - Deprecate `@cumulus/api/models/Granule.createGranulesFromSns`

- **CUMULUS-1718**
  - Deprecate `@cumulus/sf-sns-report`.
    - This task has been updated to always throw an error directing the user to use `@cumulus/sf-sqs-report` instead. This was done because there is no longer an SNS topic to which to publish, and no consumers to listen to it.

- **CUMULUS-1748**
  - Deprecate `@cumulus/ingest/util.normalizeProviderPath`

- **CUMULUS-1752**
  - Deprecate `@cumulus/integration-tests/api/distribution.getDistributionApiFileStream`
  - Deprecate `@cumulus/integration-tests/api/distribution.getDistributionApiRedirect`
  - Deprecate `@cumulus/integration-tests/api/distribution.invokeApiDistributionLambda`

### Removed

- **CUMULUS-1684**
  - Remove the deployment script that creates encryption keys and stores them to
    S3

- **CUMULUS-1768**
  - Removed API endpoints `stats/histogram` and `stats/average`. All advanced stats needs should be acquired from Cloud Metrics or similarly configured ELK stack.

### Fixed

- **Fix default values for urs_url in variables.tf files**
  - Remove trailing `/` from default `urs_url` values.

- **CUMULUS-1610** - Add the Elasticsearch security group to the EC2 security groups

- **CUMULUS-1740** - `cumulus_meta.workflow_start_time` is now set in Cumulus
  messages

- **CUMULUS-1753** - Fixed `@cumulus/ingest/HttpProviderClient.js` to properly handle HTTP providers with:
  - Multiple link tags (e.g. `<a>`) per line of source code
  - Link tags in uppercase or lowercase (e.g. `<A>`)
  - Links with filepaths in the link target (e.g. `<a href="/path/to/file.txt">`). These files will be returned from HTTP file discovery **as the file name only** (e.g. `file.txt`).

- **CUMULUS-1768**
  - Fix an issue in the stats endpoints in `@cumulus/api` to send back stats for the correct type

## [v1.18.0] 2020-02-03

### BREAKING CHANGES

- **CUMULUS-1686**

  - `ecs_cluster_instance_image_id` is now a _required_ variable of the `cumulus` module, instead of optional.

- **CUMULUS-1698**

  - Change variable `saml_launchpad_metadata_path` to `saml_launchpad_metadata_url` in the `tf-modules/cumulus` Terraform module.

- **CUMULUS-1703**
  - Remove the unused `forceDownload` option from the `sync-granule` tasks's config
  - Remove the `@cumulus/ingest/granule.Discover` class
  - Remove the `@cumulus/ingest/granule.Granule` class
  - Remove the `@cumulus/ingest/pdr.Discover` class
  - Remove the `@cumulus/ingest/pdr.Granule` class
  - Remove the `@cumulus/ingest/parse-pdr.parsePdr` function

### Added

- **CUMULUS-1040**

  - Added `@cumulus/aws-client` package to provide utilities for working with AWS services and the Node.js AWS SDK
  - Added `@cumulus/errors` package which exports error classes for use in Cumulus workflow code
  - Added `@cumulus/integration-tests/sfnStep` to provide utilities for parsing step function execution histories

- **CUMULUS-1102**

  - Adds functionality to the @cumulus/api package for better local testing.
    - Adds data seeding for @cumulus/api's localAPI.
      - seed functions allow adding collections, executions, granules, pdrs, providers, and rules to a Localstack Elasticsearch and DynamoDB via `addCollections`, `addExecutions`, `addGranules`, `addPdrs`, `addProviders`, and `addRules`.
    - Adds `eraseDataStack` function to local API server code allowing resetting of local datastack for testing (ES and DynamoDB).
    - Adds optional parameters to the @cumulus/api bin serve to allow for launching the api without destroying the current data.

- **CUMULUS-1697**

  - Added the `@cumulus/tf-inventory` package that provides command line utilities for managing Terraform resources in your AWS account

- **CUMULUS-1703**

  - Add `@cumulus/aws-client/S3.createBucket` function
  - Add `@cumulus/aws-client/S3.putFile` function
  - Add `@cumulus/common/string.isNonEmptyString` function
  - Add `@cumulus/ingest/FtpProviderClient` class
  - Add `@cumulus/ingest/HttpProviderClient` class
  - Add `@cumulus/ingest/S3ProviderClient` class
  - Add `@cumulus/ingest/SftpProviderClient` class
  - Add `@cumulus/ingest/providerClientUtils.buildProviderClient` function
  - Add `@cumulus/ingest/providerClientUtils.fetchTextFile` function

- **CUMULUS-1731**

  - Add new optional input variables to the Cumulus Terraform module to support TEA upgrade:
    - `thin_egress_cookie_domain` - Valid domain for Thin Egress App cookie
    - `thin_egress_domain_cert_arn` - Certificate Manager SSL Cert ARN for Thin
      Egress App if deployed outside NGAP/CloudFront
    - `thin_egress_download_role_in_region_arn` - ARN for reading of Thin Egress
      App data buckets for in-region requests
    - `thin_egress_jwt_algo` - Algorithm with which to encode the Thin Egress
      App JWT cookie
    - `thin_egress_jwt_secret_name` - Name of AWS secret where keys for the Thin
      Egress App JWT encode/decode are stored
    - `thin_egress_lambda_code_dependency_archive_key` - Thin Egress App - S3
      Key of packaged python modules for lambda dependency layer

- **CUMULUS-1733**
  - Add `discovery-filtering` operator doc to document previously undocumented functionality.

- **CUMULUS-1737**
  - Added the `cumulus-test-cleanup` module to run a nightly cleanup on resources left over from the integration tests run from the `example/spec` directory.

### Changed

- **CUMULUS-1102**

  - Updates `@cumulus/api/auth/testAuth` to use JWT instead of random tokens.
  - Updates the default AMI for the ecs_cluster_instance_image_id.

- **CUMULUS-1622**

  - Mutex class has been deprecated in `@cumulus/common/concurrency` and will be removed in a future release.

- **CUMULUS-1686**

  - Changed `ecs_cluster_instance_image_id` to be a required variable of the `cumulus` module and removed the default value.
    The default was not available across accounts and regions, nor outside of NGAP and therefore not particularly useful.

- **CUMULUS-1688**

  - Updated `@cumulus/aws.receiveSQSMessages` not to replace `message.Body` with a parsed object. This behavior was undocumented and confusing as received messages appeared to contradict AWS docs that state `message.Body` is always a string.
  - Replaced `sf_watcher` CloudWatch rule from `cloudwatch-events.tf` with an EventSourceMapping on `sqs2sf` mapped to the `start_sf` SQS queue (in `event-sources.tf`).
  - Updated `sqs2sf` with an EventSourceMapping handler and unit test.

- **CUMULUS-1698**

  - Change variable `saml_launchpad_metadata_path` to `saml_launchpad_metadata_url` in the `tf-modules/cumulus` Terraform module.
  - Updated `@cumulus/api/launchpadSaml` to download launchpad IDP metadata from configured location when the metadata in s3 is not valid, and to work with updated IDP metadata and SAML response.

- **CUMULUS-1731**
  - Upgrade the version of the Thin Egress App deployed by Cumulus to v48
    - Note: New variables available, see the 'Added' section of this changelog.

### Fixed

- **CUMULUS-1664**

  - Updated `dbIndexer` Lambda to remove hardcoded references to DynamoDB table names.

- **CUMULUS-1733**
  - Fixed granule discovery recursion algorithm used in S/FTP protocols.

### Removed

- **CUMULUS-1481**
  - removed `process` config and output from PostToCmr as it was not required by the task nor downstream steps, and should still be in the output message's `meta` regardless.

### Deprecated

- **CUMULUS-1040**
  - Deprecated the following code. For cases where the code was moved into another package, the new code location is noted:
    - `@cumulus/common/CloudFormationGateway` -> `@cumulus/aws-client/CloudFormationGateway`
    - `@cumulus/common/DynamoDb` -> `@cumulus/aws-client/DynamoDb`
    - `@cumulus/common/errors` -> `@cumulus/errors`
    - `@cumulus/common/StepFunctions` -> `@cumulus/aws-client/StepFunctions`
    - All of the exported functions in `@cumulus/commmon/aws` (moved into `@cumulus/aws-client`), except:
      - `@cumulus/common/aws/isThrottlingException` -> `@cumulus/errors/isThrottlingException`
      - `@cumulus/common/aws/improveStackTrace` (not deprecated)
      - `@cumulus/common/aws/retryOnThrottlingException` (not deprecated)
    - `@cumulus/common/sfnStep/SfnStep.parseStepMessage` -> `@cumulus/integration-tests/sfnStep/SfnStep.parseStepMessage`
    - `@cumulus/common/sfnStep/ActivityStep` -> `@cumulus/integration-tests/sfnStep/ActivityStep`
    - `@cumulus/common/sfnStep/LambdaStep` -> `@cumulus/integration-tests/sfnStep/LambdaStep`
    - `@cumulus/common/string/unicodeEscape` -> `@cumulus/aws-client/StepFunctions.unicodeEscape`
    - `@cumulus/common/util/setErrorStack` -> `@cumulus/aws-client/util/setErrorStack`
    - `@cumulus/ingest/aws/invoke` -> `@cumulus/aws-client/Lambda/invoke`
    - `@cumulus/ingest/aws/CloudWatch.bucketSize`
    - `@cumulus/ingest/aws/CloudWatch.cw`
    - `@cumulus/ingest/aws/ECS.ecs`
    - `@cumulus/ingest/aws/ECS`
    - `@cumulus/ingest/aws/Events.putEvent` -> `@cumulus/aws-client/CloudwatchEvents.putEvent`
    - `@cumulus/ingest/aws/Events.deleteEvent` -> `@cumulus/aws-client/CloudwatchEvents.deleteEvent`
    - `@cumulus/ingest/aws/Events.deleteTarget` -> `@cumulus/aws-client/CloudwatchEvents.deleteTarget`
    - `@cumulus/ingest/aws/Events.putTarget` -> `@cumulus/aws-client/CloudwatchEvents.putTarget`
    - `@cumulus/ingest/aws/SQS.attributes` -> `@cumulus/aws-client/SQS.getQueueAttributes`
    - `@cumulus/ingest/aws/SQS.deleteMessage` -> `@cumulus/aws-client/SQS.deleteSQSMessage`
    - `@cumulus/ingest/aws/SQS.deleteQueue` -> `@cumulus/aws-client/SQS.deleteQueue`
    - `@cumulus/ingest/aws/SQS.getUrl` -> `@cumulus/aws-client/SQS.getQueueUrlByName`
    - `@cumulus/ingest/aws/SQS.receiveMessage` -> `@cumulus/aws-client/SQS.receiveSQSMessages`
    - `@cumulus/ingest/aws/SQS.sendMessage` -> `@cumulus/aws-client/SQS.sendSQSMessage`
    - `@cumulus/ingest/aws/StepFunction.getExecutionStatus` -> `@cumulus/aws-client/StepFunction.getExecutionStatus`
    - `@cumulus/ingest/aws/StepFunction.getExecutionUrl` -> `@cumulus/aws-client/StepFunction.getExecutionUrl`

## [v1.17.0] - 2019-12-31

### BREAKING CHANGES

- **CUMULUS-1498**
  - The `@cumulus/cmrjs.publish2CMR` function expects that the value of its
    `creds.password` parameter is a plaintext password.
  - Rather than using an encrypted password from the `cmr_password` environment
    variable, the `@cumulus/cmrjs.updateCMRMetadata` function now looks for an
    environment variable called `cmr_password_secret_name` and fetches the CMR
    password from that secret in AWS Secrets Manager.
  - The `@cumulus/post-to-cmr` task now expects a
    `config.cmr.passwordSecretName` value, rather than `config.cmr.password`.
    The CMR password will be fetched from that secret in AWS Secrets Manager.

### Added

- **CUMULUS-630**

  - Added support for replaying Kinesis records on a stream into the Cumulus Kinesis workflow triggering mechanism: either all the records, or some time slice delimited by start and end timestamps.
  - Added `/replays` endpoint to the operator API for triggering replays.
  - Added `Replay Kinesis Messages` documentation to Operator Docs.
  - Added `manualConsumer` lambda function to consume a Kinesis stream. Used by the replay AsyncOperation.

- **CUMULUS-1687**
  - Added new API endpoint for listing async operations at `/asyncOperations`
  - All asyncOperations now include the fields `description` and `operationType`. `operationType` can be one of the following. [`Bulk Delete`, `Bulk Granules`, `ES Index`, `Kinesis Replay`]

### Changed

- **CUMULUS-1626**

  - Updates Cumulus to use node10/CMA 1.1.2 for all of its internal lambdas in prep for AWS node 8 EOL

- **CUMULUS-1498**
  - Remove the DynamoDB Users table. The list of OAuth users who are allowed to
    use the API is now stored in S3.
  - The CMR password and Launchpad passphrase are now stored in Secrets Manager

## [v1.16.1] - 2019-12-6

**Please note**:

- The `region` argument to the `cumulus` Terraform module has been removed. You may see a warning or error if you have that variable populated.
- Your workflow tasks should use the following versions of the CMA libraries to utilize new granule, parentArn, asyncOperationId, and stackName fields on the logs:
  - `cumulus-message-adapter-js` version 1.0.10+
  - `cumulus-message-adapter-python` version 1.1.1+
  - `cumulus-message-adapter-java` version 1.2.11+
- The `data-persistence` module no longer manages the creation of an Elasticsearch service-linked role for deploying Elasticsearch to a VPC. Follow the [deployment instructions on preparing your VPC](https://nasa.github.io/cumulus/docs/deployment/deployment-readme#vpc-subnets-and-security-group) for guidance on how to create the Elasticsearch service-linked role manually.
- There is now a `distribution_api_gateway_stage` variable for the `tf-modules/cumulus` Terraform module that will be used as the API gateway stage name used for the distribution API (Thin Egress App)
- Default value for the `urs_url` variable is now `https://uat.urs.earthdata.nasa.gov/` in the `tf-modules/cumulus` and `tf-modules/archive` Terraform modules. So deploying the `cumulus` module without a `urs_url` variable set will integrate your Cumulus deployment with the UAT URS environment.

### Added

- **CUMULUS-1563**

  - Added `custom_domain_name` variable to `tf-modules/data-persistence` module

- **CUMULUS-1654**
  - Added new helpers to `@cumulus/common/execution-history`:
    - `getStepExitedEvent()` returns the `TaskStateExited` event in a workflow execution history after the given step completion/failure event
    - `getTaskExitedEventOutput()` returns the output message for a `TaskStateExited` event in a workflow execution history

### Changed

- **CUMULUS-1578**

  - Updates SAML launchpad configuration to authorize via configured userGroup.
    [See the NASA specific documentation (protected)](https://wiki.earthdata.nasa.gov/display/CUMULUS/Cumulus+SAML+Launchpad+Integration)

- **CUMULUS-1579**

  - Elasticsearch list queries use `match` instead of `term`. `term` had been analyzing the terms and not supporting `-` in the field values.

- **CUMULUS-1619**

  - Adds 4 new keys to `@cumulus/logger` to display granules, parentArn, asyncOperationId, and stackName.
  - Depends on `cumulus-message-adapter-js` version 1.0.10+. Cumulus tasks updated to use this version.

- **CUMULUS-1654**

  - Changed `@cumulus/common/SfnStep.parseStepMessage()` to a static class method

- **CUMULUS-1641**
  - Added `meta.retries` and `meta.visibilityTimeout` properties to sqs-type rule. To create sqs-type rule, you're required to configure a dead-letter queue on your queue.
  - Added `sqsMessageRemover` lambda which removes the message from SQS queue upon successful workflow execution.
  - Updated `sqsMessageConsumer` lambda to not delete message from SQS queue, and to retry the SQS message for configured number of times.

### Removed

- Removed `create_service_linked_role` variable from `tf-modules/data-persistence` module.

- **CUMULUS-1321**
  - The `region` argument to the `cumulus` Terraform module has been removed

### Fixed

- **CUMULUS-1668** - Fixed a race condition where executions may not have been
  added to the database correctly
- **CUMULUS-1654** - Fixed issue with `publishReports` Lambda not including workflow execution error information for failed workflows with a single step
- Fixed `tf-modules/cumulus` module so that the `urs_url` variable is passed on to its invocation of the `tf-modules/archive` module

## [v1.16.0] - 2019-11-15

### Added

- **CUMULUS-1321**

  - A `deploy_distribution_s3_credentials_endpoint` variable has been added to
    the `cumulus` Terraform module. If true, the NGAP-backed S3 credentials
    endpoint will be added to the Thin Egress App's API. Default: true

- **CUMULUS-1544**

  - Updated the `/granules/bulk` endpoint to correctly query Elasticsearch when
    granule ids are not provided.

- **CUMULUS-1580**
  - Added `/granules/bulk` endpoint to `@cumulus/api` to perform bulk actions on granules given either a list of granule ids or an Elasticsearch query and the workflow to perform.

### Changed

- **CUMULUS-1561**

  - Fix the way that we are handling Terraform provider version requirements
  - Pass provider configs into child modules using the method that the
    [Terraform documentation](https://www.terraform.io/docs/configuration/modules.html#providers-within-modules)
    suggests
  - Remove the `region` input variable from the `s3_access_test` Terraform module
  - Remove the `aws_profile` and `aws_region` input variables from the
    `s3-replicator` Terraform module

- **CUMULUS-1639**
  - Because of
    [S3's Data Consistency Model](https://docs.aws.amazon.com/AmazonS3/latest/dev/Introduction.html#BasicsObjects),
    there may be situations where a GET operation for an object can temporarily
    return a `NoSuchKey` response even if that object _has_ been created. The
    `@cumulus/common/aws.getS3Object()` function has been updated to support
    retries if a `NoSuchKey` response is returned by S3. This behavior can be
    enabled by passing a `retryOptions` object to that function. Supported
    values for that object can be found here:
    <https://github.com/tim-kos/node-retry#retryoperationoptions>

### Removed

- **CUMULUS-1559**
  - `logToSharedDestination` has been migrated to the Terraform deployment as `log_api_gateway_to_cloudwatch` and will ONLY apply to egress lambdas.
    Due to the differences in the Terraform deployment model, we cannot support a global log subscription toggle for a configurable subset of lambdas.
    However, setting up your own log forwarding for a Lambda with Terraform is fairly simple, as you will only need to add SubscriptionFilters to your Terraform configuration, one per log group.
    See [the Terraform documentation](https://www.terraform.io/docs/providers/aws/r/cloudwatch_log_subscription_filter.html) for details on how to do this.
    An empty FilterPattern ("") will capture all logs in a group.

## [v1.15.0] - 2019-11-04

### BREAKING CHANGES

- **CUMULUS-1644** - When a workflow execution begins or ends, the workflow
  payload is parsed and any new or updated PDRs or granules referenced in that
  workflow are stored to the Cumulus archive. The defined interface says that a
  PDR in `payload.pdr` will be added to the archive, and any granules in
  `payload.granules` will also be added to the archive. In previous releases,
  PDRs found in `meta.pdr` and granules found in `meta.input_granules` were also
  added to the archive. This caused unexpected behavior and has been removed.
  Only PDRs from `payload.pdr` and granules from `payload.granules` will now be
  added to the Cumulus archive.

- **CUMULUS-1449** - Cumulus now uses a universal workflow template when
  starting a workflow that contains general information specific to the
  deployment, but not specific to the workflow. Workflow task configs must be
  defined using AWS step function parameters. As part of this change,
  `CumulusConfig` has been retired and task configs must now be defined under
  the `cma.task_config` key in the Parameters section of a step function
  definition.

  **Migration instructions**:

  NOTE: These instructions require the use of Cumulus Message Adapter v1.1.x+.
  Please ensure you are using a compatible version before attempting to migrate
  workflow configurations. When defining workflow steps, remove any
  `CumulusConfig` section, as shown below:

  ```yaml
  ParsePdr:
    CumulusConfig:
      provider: "{$.meta.provider}"
      bucket: "{$.meta.buckets.internal.name}"
      stack: "{$.meta.stack}"
  ```

  Instead, use AWS Parameters to pass `task_config` for the task directly into
  the Cumulus Message Adapter:

  ```yaml
  ParsePdr:
    Parameters:
      cma:
        event.$: "$"
        task_config:
          provider: "{$.meta.provider}"
          bucket: "{$.meta.buckets.internal.name}"
          stack: "{$.meta.stack}"
  ```

  In this example, the `cma` key is used to pass parameters to the message
  adapter. Using `task_config` in combination with `event.$: '$'` allows the
  message adapter to process `task_config` as the `config` passed to the Cumulus
  task. See `example/workflows/sips.yml` in the core repository for further
  examples of how to set the Parameters.

  Additionally, workflow configurations for the `QueueGranules` and `QueuePdrs`
  tasks need to be updated:

  - `queue-pdrs` config changes:
    - `parsePdrMessageTemplateUri` replaced with `parsePdrWorkflow`, which is
      the workflow name (i.e. top-level name in `config.yml`, e.g. 'ParsePdr').
    - `internalBucket` and `stackName` configs now required to look up
      configuration from the deployment. Brings the task config in line with
      that of `queue-granules`.
  - `queue-granules` config change: `ingestGranuleMessageTemplateUri` replaced
    with `ingestGranuleWorkflow`, which is the workflow name (e.g.
    'IngestGranule').

- **CUMULUS-1396** - **Workflow steps at the beginning and end of a workflow
  using the `SfSnsReport` Lambda have now been deprecated (e.g. `StartStatus`,
  `StopStatus`) and should be removed from your workflow definitions**. These
  steps were used for publishing ingest notifications and have been replaced by
  an implementation using Cloudwatch events for Step Functions to trigger a
  Lambda that publishes ingest notifications. For further detail on how ingest
  notifications are published, see the notes below on **CUMULUS-1394**. For
  examples of how to update your workflow definitions, see our
  [example workflow definitions](https://github.com/nasa/cumulus/blob/master/example/workflows/).

- **CUMULUS-1470**
  - Remove Cumulus-defined ECS service autoscaling, allowing integrators to
    better customize autoscaling to meet their needs. In order to use
    autoscaling with ECS services, appropriate
    `AWS::ApplicationAutoScaling::ScalableTarget`,
    `AWS::ApplicationAutoScaling::ScalingPolicy`, and `AWS::CloudWatch::Alarm`
    resources should be defined in a kes overrides file. See
    [this example](https://github.com/nasa/cumulus/blob/release-1.15.x/example/overrides/app/cloudformation.template.yml)
    for an example.
  - The following config parameters are no longer used:
    - ecs.services.\<NAME\>.minTasks
    - ecs.services.\<NAME\>.maxTasks
    - ecs.services.\<NAME\>.scaleInActivityScheduleTime
    - ecs.services.\<NAME\>.scaleInAdjustmentPercent
    - ecs.services.\<NAME\>.scaleOutActivityScheduleTime
    - ecs.services.\<NAME\>.scaleOutAdjustmentPercent
    - ecs.services.\<NAME\>.activityName

### Added

- **CUMULUS-1100**

  - Added 30-day retention properties to all log groups that were missing those policies.

- **CUMULUS-1396**

  - Added `@cumulus/common/sfnStep`:
    - `LambdaStep` - A class for retrieving and parsing input and output to Lambda steps in AWS Step Functions
    - `ActivityStep` - A class for retrieving and parsing input and output to ECS activity steps in AWS Step Functions

- **CUMULUS-1574**

  - Added `GET /token` endpoint for SAML authorization when cumulus is protected by Launchpad.
    This lets a user retrieve a token by hand that can be presented to the API.

- **CUMULUS-1625**

  - Added `sf_start_rate` variable to the `ingest` Terraform module, equivalent to `sqs_consumer_rate` in the old model, but will not be automatically applied to custom queues as that was.

- **CUMULUS-1513**
  - Added `sqs`-type rule support in the Cumulus API `@cumulus/api`
  - Added `sqsMessageConsumer` lambda which processes messages from the SQS queues configured in the `sqs` rules.

### Changed

- **CUMULUS-1639**

  - Because of
    [S3's Data Consistency Model](https://docs.aws.amazon.com/AmazonS3/latest/dev/Introduction.html#BasicsObjects),
    there may be situations where a GET operation for an object can temporarily
    return a `NoSuchKey` response even if that object _has_ been created. The
    `@cumulus/common/aws.getS3Object()` function will now retry up to 10 times
    if a `NoSuchKey` response is returned by S3. This can behavior can be
    overridden by passing `{ retries: 0 }` as the `retryOptions` argument.

- **CUMULUS-1449**

  - `queue-pdrs` & `queue-granules` config changes. Details in breaking changes section.
  - Cumulus now uses a universal workflow template when starting workflow that contains general information specific to the deployment, but not specific to the workflow.
  - Changed the way workflow configs are defined, from `CumulusConfig` to a `task_config` AWS Parameter.

- **CUMULUS-1452**

  - Changed the default ECS docker storage drive to `devicemapper`

- **CUMULUS-1453**
  - Removed config schema for `@cumulus/sf-sns-report` task
  - Updated `@cumulus/sf-sns-report` to always assume that it is running as an intermediate step in a workflow, not as the first or last step

### Removed

- **CUMULUS-1449**
  - Retired `CumulusConfig` as part of step function definitions, as this is an artifact of the way Kes parses workflow definitions that was not possible to migrate to Terraform. Use AWS Parameters and the `task_config` key instead. See change note above.
  - Removed individual workflow templates.

### Fixed

- **CUMULUS-1620** - Fixed bug where `message_adapter_version` does not correctly inject the CMA

- **CUMULUS-1396** - Updated `@cumulus/common/StepFunctions.getExecutionHistory()` to recursively fetch execution history when `nextToken` is returned in response

- **CUMULUS-1571** - Updated `@cumulus/common/DynamoDb.get()` to throw any errors encountered when trying to get a record and the record does exist

- **CUMULUS-1452**
  - Updated the EC2 initialization scripts to use full volume size for docker storage
  - Changed the default ECS docker storage drive to `devicemapper`

## [v1.14.5] - 2019-12-30 - [BACKPORT]

### Updated

- **CUMULUS-1626**
  - Updates Cumulus to use node10/CMA 1.1.2 for all of its internal lambdas in prep for AWS node 8 EOL

## [v1.14.4] - 2019-10-28

### Fixed

- **CUMULUS-1632** - Pinned `aws-elasticsearch-connector` package in `@cumulus/api` to version `8.1.3`, since `8.2.0` includes breaking changes

## [v1.14.3] - 2019-10-18

### Fixed

- **CUMULUS-1620** - Fixed bug where `message_adapter_version` does not correctly inject the CMA

- **CUMULUS-1572** - A granule is now included in discovery results even when
  none of its files has a matching file type in the associated collection
  configuration. Previously, if all files for a granule were unmatched by a file
  type configuration, the granule was excluded from the discovery results.
  Further, added support for a `boolean` property
  `ignoreFilesConfigForDiscovery`, which controls how a granule's files are
  filtered at discovery time.

## [v1.14.2] - 2019-10-08

### BREAKING CHANGES

Your Cumulus Message Adapter version should be pinned to `v1.0.13` or lower in your `app/config.yml` using `message_adapter_version: v1.0.13` OR you should use the workflow migration steps below to work with CMA v1.1.1+.

- **CUMULUS-1394** - The implementation of the `SfSnsReport` Lambda requires additional environment variables for integration with the new ingest notification SNS topics. Therefore, **you must update the definition of `SfSnsReport` in your `lambdas.yml` like so**:

```yaml
SfSnsReport:
  handler: index.handler
  timeout: 300
  source: node_modules/@cumulus/sf-sns-report/dist
  tables:
    - ExecutionsTable
  envs:
    execution_sns_topic_arn:
      function: Ref
      value: reportExecutionsSns
    granule_sns_topic_arn:
      function: Ref
      value: reportGranulesSns
    pdr_sns_topic_arn:
      function: Ref
      value: reportPdrsSns
```

- **CUMULUS-1447** -
  The newest release of the Cumulus Message Adapter (v1.1.1) requires that parameterized configuration be used for remote message functionality. Once released, Kes will automatically bring in CMA v1.1.1 without additional configuration.

  **Migration instructions**
  Oversized messages are no longer written to S3 automatically. In order to utilize remote messaging functionality, configure a `ReplaceConfig` AWS Step Function parameter on your CMA task:

  ```yaml
  ParsePdr:
    Parameters:
      cma:
        event.$: "$"
        ReplaceConfig:
          FullMessage: true
  ```

  Accepted fields in `ReplaceConfig` include `MaxSize`, `FullMessage`, `Path` and `TargetPath`.
  See https://github.com/nasa/cumulus-message-adapter/blob/master/CONTRACT.md#remote-message-configuration for full details.

  As this change is backward compatible in Cumulus Core, users wishing to utilize the previous version of the CMA may opt to transition to using a CMA lambda layer, or set `message_adapter_version` in their configuration to a version prior to v1.1.0.

### PLEASE NOTE

- **CUMULUS-1394** - Ingest notifications are now provided via 3 separate SNS topics for executions, granules, and PDRs, instead of a single `sftracker` SNS topic. Whereas the `sftracker` SNS topic received a full Cumulus execution message, the new topics all receive generated records for the given object. The new topics are only published to if the given object exists for the current execution. For a given execution/granule/PDR, **two messages will be received by each topic**: one message indicating that ingest is running and another message indicating that ingest has completed or failed. The new SNS topics are:

  - `reportExecutions` - Receives 1 message per execution
  - `reportGranules` - Receives 1 message per granule in an execution
  - `reportPdrs` - Receives 1 message per PDR

### Added

- **CUMULUS-639**

  - Adds SAML JWT and launchpad token authentication to Cumulus API (configurable)
    - **NOTE** to authenticate with Launchpad ensure your launchpad user_id is in the `<prefix>-UsersTable`
    - when Cumulus configured to protect API via Launchpad:
      - New endpoints
        - `GET /saml/login` - starting point for SAML SSO creates the login request url and redirects to the SAML Identity Provider Service (IDP)
        - `POST /saml/auth` - SAML Assertion Consumer Service. POST receiver from SAML IDP. Validates response, logs the user in, and returns a SAML-based JWT.
    - Disabled endpoints
      - `POST /refresh`
      - Changes authorization worklow:
      - `ensureAuthorized` now presumes the bearer token is a JWT and tries to validate. If the token is malformed, it attempts to validate the token against Launchpad. This allows users to bring their own token as described here https://wiki.earthdata.nasa.gov/display/CUMULUS/Cumulus+API+with+Launchpad+Authentication. But it also allows dashboard users to manually authenticate via Launchpad SAML to receive a Launchpad-based JWT.

- **CUMULUS-1394**
  - Added `Granule.generateGranuleRecord()` method to granules model to generate a granule database record from a Cumulus execution message
  - Added `Pdr.generatePdrRecord()` method to PDRs model to generate a granule database record from a Cumulus execution message
  - Added helpers to `@cumulus/common/message`:
    - `getMessageExecutionName()` - Get the execution name from a Cumulus execution message
    - `getMessageStateMachineArn()` - Get the state machine ARN from a Cumulus execution message
    - `getMessageExecutionArn()` - Get the execution ARN for a Cumulus execution message
    - `getMessageGranules()` - Get the granules from a Cumulus execution message, if any.
  - Added `@cumulus/common/cloudwatch-event/isFailedSfStatus()` to determine if a Step Function status from a Cloudwatch event is a failed status

### Changed

- **CUMULUS-1308**

  - HTTP PUT of a Collection, Provider, or Rule via the Cumulus API now
    performs full replacement of the existing object with the object supplied
    in the request payload. Previous behavior was to perform a modification
    (partial update) by merging the existing object with the (possibly partial)
    object in the payload, but this did not conform to the HTTP standard, which
    specifies PATCH as the means for modifications rather than replacements.

- **CUMULUS-1375**

  - Migrate Cumulus from deprecated Elasticsearch JS client to new, supported one in `@cumulus/api`

- **CUMULUS-1485** Update `@cumulus/cmr-client` to return error message from CMR for validation failures.

- **CUMULUS-1394**

  - Renamed `Execution.generateDocFromPayload()` to `Execution.generateRecord()` on executions model. The method generates an execution database record from a Cumulus execution message.

- **CUMULUS-1432**

  - `logs` endpoint takes the level parameter as a string and not a number
  - Elasticsearch term query generation no longer converts numbers to boolean

- **CUMULUS-1447**

  - Consolidated all remote message handling code into @common/aws
  - Update remote message code to handle updated CMA remote message flags
  - Update example SIPS workflows to utilize Parameterized CMA configuration

- **CUMULUS-1448** Refactor workflows that are mutating cumulus_meta to utilize meta field

- **CUMULUS-1451**

  - Elasticsearch cluster setting `auto_create_index` will be set to false. This had been causing issues in the bootstrap lambda on deploy.

- **CUMULUS-1456**
  - `@cumulus/api` endpoints default error handler uses `boom` package to format errors, which is consistent with other API endpoint errors.

### Fixed

- **CUMULUS-1432** `logs` endpoint filter correctly filters logs by level
- **CUMULUS-1484** `useMessageAdapter` now does not set CUMULUS_MESSAGE_ADAPTER_DIR when `true`

### Removed

- **CUMULUS-1394**
  - Removed `sfTracker` SNS topic. Replaced by three new SNS topics for granule, execution, and PDR ingest notifications.
  - Removed unused functions from `@cumulus/common/aws`:
    - `getGranuleS3Params()`
    - `setGranuleStatus()`

## [v1.14.1] - 2019-08-29

### Fixed

- **CUMULUS-1455**

  - CMR token links updated to point to CMR legacy services rather than echo

- **CUMULUS-1211**
  - Errors thrown during granule discovery are no longer swallowed and ignored.
    Rather, errors are propagated to allow for proper error-handling and
    meaningful messaging.

## [v1.14.0] - 2019-08-22

### PLEASE NOTE

- We have encountered transient lambda service errors in our integration testing. Please handle transient service errors following [these guidelines](https://docs.aws.amazon.com/step-functions/latest/dg/bp-lambda-serviceexception.html). The workflows in the `example/workflows` folder have been updated with retries configured for these errors.

- **CUMULUS-799** added additional IAM permissions to support reading CloudWatch and API Gateway, so **you will have to redeploy your IAM stack.**

- **CUMULUS-800** Several items:

  - **Delete existing API Gateway stages**: To allow enabling of API Gateway logging, Cumulus now creates and manages a Stage resource during deployment. Before upgrading Cumulus, it is necessary to delete the API Gateway stages on both the Backend API and the Distribution API. Instructions are included in the documentation under [Delete API Gateway Stages](https://nasa.github.io/cumulus/docs/additional-deployment-options/delete-api-gateway-stages).

  - **Set up account permissions for API Gateway to write to CloudWatch**: In a one time operation for your AWS account, to enable CloudWatch Logs for API Gateway, you must first grant the API Gateway permission to read and write logs to CloudWatch for your account. The `AmazonAPIGatewayPushToCloudWatchLogs` managed policy (with an ARN of `arn:aws:iam::aws:policy/service-role/AmazonAPIGatewayPushToCloudWatchLogs`) has all the required permissions. You can find a simple how to in the documentation under [Enable API Gateway Logging.](https://nasa.github.io/cumulus/docs/additional-deployment-options/enable-gateway-logging-permissions)

  - **Configure API Gateway to write logs to CloudWatch** To enable execution logging for the distribution API set `config.yaml` `apiConfigs.distribution.logApigatewayToCloudwatch` value to `true`. More information [Enable API Gateway Logs](https://nasa.github.io/cumulus/docs/additional-deployment-options/enable-api-logs)

  - **Configure CloudWatch log delivery**: It is possible to deliver CloudWatch API execution and access logs to a cross-account shared AWS::Logs::Destination. An operator does this by adding the key `logToSharedDestination` to the `config.yml` at the default level with a value of a writable log destination. More information in the documentation under [Configure CloudWatch Logs Delivery.](https://nasa.github.io/cumulus/docs/additional-deployment-options/configure-cloudwatch-logs-delivery)

  - **Additional Lambda Logging**: It is now possible to configure any lambda to deliver logs to a shared subscriptions by setting `logToSharedDestination` to the ARN of a writable location (either an AWS::Logs::Destination or a Kinesis Stream) on any lambda config. Documentation for [Lambda Log Subscriptions](https://nasa.github.io/cumulus/docs/additional-deployment-options/additional-lambda-logging)

  - **Configure S3 Server Access Logs**: If you are running Cumulus in an NGAP environment you may [configure S3 Server Access Logs](https://nasa.github.io/cumulus/docs/next/deployment/server_access_logging) to be delivered to a shared bucket where the Metrics Team will ingest the logs into their ELK stack. Contact the Metrics team for permission and location.

- **CUMULUS-1368** The Cumulus distribution API has been deprecated and is being replaced by ASF's Thin Egress App. By default, the distribution API will not deploy. Please follow [the instructions for deploying and configuring Thin Egress](https://nasa.github.io/cumulus/docs/deployment/thin_egress_app).

To instead continue to deploy and use the legacy Cumulus distribution app, add the following to your `config.yml`:

```yaml
deployDistributionApi: true
```

If you deploy with no distribution app your deployment will succeed but you may encounter errors in your workflows, particularly in the `MoveGranule` task.

- **CUMULUS-1418** Users who are packaging the CMA in their Lambdas outside of Cumulus may need to update their Lambda configuration. Please see `BREAKING CHANGES` below for details.

### Added

- **CUMULUS-642**
  - Adds Launchpad as an authentication option for the Cumulus API.
  - Updated deployment documentation and added [instructions to setup Cumulus API Launchpad authentication](https://wiki.earthdata.nasa.gov/display/CUMULUS/Cumulus+API+with+Launchpad+Authentication)
- **CUMULUS-1418**
  - Adds usage docs/testing of lambda layers (introduced in PR1125), updates Core example tasks to use the updated `cumulus-ecs-task` and a CMA layer instead of kes CMA injection.
  - Added Terraform module to publish CMA as layer to user account.
- **PR1125** - Adds `layers` config option to support deploying Lambdas with layers
- **PR1128** - Added `useXRay` config option to enable AWS X-Ray for Lambdas.
- **CUMULUS-1345**
  - Adds new variables to the app deployment under `cmr`.
  - `cmrEnvironment` values are `SIT`, `UAT`, or `OPS` with `UAT` as the default.
  - `cmrLimit` and `cmrPageSize` have been added as configurable options.
- **CUMULUS-1273**
  - Added lambda function EmsProductMetadataReport to generate EMS Product Metadata report
- **CUMULUS-1226**
  - Added API endpoint `elasticsearch/index-from-database` to index to an Elasticsearch index from the database for recovery purposes and `elasticsearch/indices-status` to check the status of Elasticsearch indices via the API.
- **CUMULUS-824**
  - Added new Collection parameter `reportToEms` to configure whether the collection is reported to EMS
- **CUMULUS-1357**
  - Added new BackendApi endpoint `ems` that generates EMS reports.
- **CUMULUS-1241**
  - Added information about queues with maximum execution limits defined to default workflow templates (`meta.queueExecutionLimits`)
- **CUMULUS-1311**
  - Added `@cumulus/common/message` with various message parsing/preparation helpers
- **CUMULUS-812**

  - Added support for limiting the number of concurrent executions started from a queue. [See the data cookbook](https://nasa.github.io/cumulus/docs/data-cookbooks/throttling-queued-executions) for more information.

- **CUMULUS-1337**

  - Adds `cumulus.stackName` value to the `instanceMetadata` endpoint.

- **CUMULUS-1368**

  - Added `cmrGranuleUrlType` to the `@cumulus/move-granules` task. This determines what kind of links go in the CMR files. The options are `distribution`, `s3`, or `none`, with the default being distribution. If there is no distribution API being used with Cumulus, you must set the value to `s3` or `none`.

- Added `packages/s3-replicator` Terraform module to allow same-region s3 replication to metrics bucket.

- **CUMULUS-1392**

  - Added `tf-modules/report-granules` Terraform module which processes granule ingest notifications received via SNS and stores granule data to a database. The module includes:
    - SNS topic for publishing granule ingest notifications
    - Lambda to process granule notifications and store data
    - IAM permissions for the Lambda
    - Subscription for the Lambda to the SNS topic

- **CUMULUS-1393**

  - Added `tf-modules/report-pdrs` Terraform module which processes PDR ingest notifications received via SNS and stores PDR data to a database. The module includes:
    - SNS topic for publishing PDR ingest notifications
    - Lambda to process PDR notifications and store data
    - IAM permissions for the Lambda
    - Subscription for the Lambda to the SNS topic
  - Added unit tests for `@cumulus/api/models/pdrs.createPdrFromSns()`

- **CUMULUS-1400**

  - Added `tf-modules/report-executions` Terraform module which processes workflow execution information received via SNS and stores it to a database. The module includes:
    - SNS topic for publishing execution data
    - Lambda to process and store execution data
    - IAM permissions for the Lambda
    - Subscription for the Lambda to the SNS topic
  - Added `@cumulus/common/sns-event` which contains helpers for SNS events:
    - `isSnsEvent()` returns true if event is from SNS
    - `getSnsEventMessage()` extracts and parses the message from an SNS event
    - `getSnsEventMessageObject()` extracts and parses message object from an SNS event
  - Added `@cumulus/common/cloudwatch-event` which contains helpers for Cloudwatch events:
    - `isSfExecutionEvent()` returns true if event is from Step Functions
    - `isTerminalSfStatus()` determines if a Step Function status from a Cloudwatch event is a terminal status
    - `getSfEventStatus()` gets the Step Function status from a Cloudwatch event
    - `getSfEventDetailValue()` extracts a Step Function event detail field from a Cloudwatch event
    - `getSfEventMessageObject()` extracts and parses Step Function detail object from a Cloudwatch event

- **CUMULUS-1429**

  - Added `tf-modules/data-persistence` Terraform module which includes resources for data persistence in Cumulus:
    - DynamoDB tables
    - Elasticsearch with optional support for VPC
    - Cloudwatch alarm for number of Elasticsearch nodes

- **CUMULUS-1379** CMR Launchpad Authentication
  - Added `launchpad` configuration to `@cumulus/deployment/app/config.yml`, and cloudformation templates, workflow message, lambda configuration, api endpoint configuration
  - Added `@cumulus/common/LaunchpadToken` and `@cumulus/common/launchpad` to provide methods to get token and validate token
  - Updated lambdas to use Launchpad token for CMR actions (ingest and delete granules)
  - Updated deployment documentation and added [instructions to setup CMR client for Launchpad authentication](https://wiki.earthdata.nasa.gov/display/CUMULUS/CMR+Launchpad+Authentication)

## Changed

- **CUMULUS-1232**

  - Added retries to update `@cumulus/cmr-client` `updateToken()`

- **CUMULUS-1245 CUMULUS-795**

  - Added additional `ems` configuration parameters for sending the ingest reports to EMS
  - Added functionality to send daily ingest reports to EMS

- **CUMULUS-1241**

  - Removed the concept of "priority levels" and added ability to define a number of maximum concurrent executions per SQS queue
  - Changed mapping of Cumulus message properties for the `sqs2sfThrottle` lambda:
    - Queue name is read from `cumulus_meta.queueName`
    - Maximum executions for the queue is read from `meta.queueExecutionLimits[queueName]`, where `queueName` is `cumulus_meta.queueName`
  - Changed `sfSemaphoreDown` lambda to only attempt decrementing semaphores when:
    - the message is for a completed/failed/aborted/timed out workflow AND
    - `cumulus_meta.queueName` exists on the Cumulus message AND
    - An entry for the queue name (`cumulus_meta.queueName`) exists in the the object `meta.queueExecutionLimits` on the Cumulus message

- **CUMULUS-1338**

  - Updated `sfSemaphoreDown` lambda to be triggered via AWS Step Function Cloudwatch events instead of subscription to `sfTracker` SNS topic

- **CUMULUS-1311**

  - Updated `@cumulus/queue-granules` to set `cumulus_meta.queueName` for queued execution messages
  - Updated `@cumulus/queue-pdrs` to set `cumulus_meta.queueName` for queued execution messages
  - Updated `sqs2sfThrottle` lambda to immediately decrement queue semaphore value if dispatching Step Function execution throws an error

- **CUMULUS-1362**

  - Granule `processingStartTime` and `processingEndTime` will be set to the execution start time and end time respectively when there is no sync granule or post to cmr task present in the workflow

- **CUMULUS-1400**
  - Deprecated `@cumulus/ingest/aws/getExecutionArn`. Use `@cumulus/common/aws/getExecutionArn` instead.

### Fixed

- **CUMULUS-1439**

  - Fix bug with rule.logEventArn deletion on Kinesis rule update and fix unit test to verify

- **CUMULUS-796**

  - Added production information (collection ShortName and Version, granuleId) to EMS distribution report
  - Added functionality to send daily distribution reports to EMS

- **CUMULUS-1319**

  - Fixed a bug where granule ingest times were not being stored to the database

- **CUMULUS-1356**

  - The `Collection` model's `delete` method now _removes_ the specified item
    from the collection config store that was inserted by the `create` method.
    Previously, this behavior was missing.

- **CUMULUS-1374**
  - Addressed audit concerns (https://www.npmjs.com/advisories/782) in api package

### BREAKING CHANGES

### Changed

- **CUMULUS-1418**
  - Adding a default `cmaDir` key to configuration will cause `CUMULUS_MESSAGE_ADAPTER_DIR` to be set by default to `/opt` for any Lambda not setting `useCma` to true, or explicitly setting the CMA environment variable. In lambdas that package the CMA independently of the Cumulus packaging. Lambdas manually packaging the CMA should have their Lambda configuration updated to set the CMA path, or alternately if not using the CMA as a Lambda layer in this deployment set `cmaDir` to `./cumulus-message-adapter`.

### Removed

- **CUMULUS-1337**

  - Removes the S3 Access Metrics package added in CUMULUS-799

- **PR1130**
  - Removed code deprecated since v1.11.1:
    - Removed `@cumulus/common/step-functions`. Use `@cumulus/common/StepFunctions` instead.
    - Removed `@cumulus/api/lib/testUtils.fakeFilesFactory`. Use `@cumulus/api/lib/testUtils.fakeFileFactory` instead.
    - Removed `@cumulus/cmrjs/cmr` functions: `searchConcept`, `ingestConcept`, `deleteConcept`. Use the functions in `@cumulus/cmr-client` instead.
    - Removed `@cumulus/ingest/aws.getExecutionHistory`. Use `@cumulus/common/StepFunctions.getExecutionHistory` instead.

## [v1.13.5] - 2019-08-29 - [BACKPORT]

### Fixed

- **CUMULUS-1455** - CMR token links updated to point to CMR legacy services rather than echo

## [v1.13.4] - 2019-07-29

- **CUMULUS-1411** - Fix deployment issue when using a template override

## [v1.13.3] - 2019-07-26

- **CUMULUS-1345** Full backport of CUMULUS-1345 features - Adds new variables to the app deployment under `cmr`.
  - `cmrEnvironment` values are `SIT`, `UAT`, or `OPS` with `UAT` as the default.
  - `cmrLimit` and `cmrPageSize` have been added as configurable options.

## [v1.13.2] - 2019-07-25

- Re-release of v1.13.1 to fix broken npm packages.

## [v1.13.1] - 2019-07-22

- **CUMULUS-1374** - Resolve audit compliance with lodash version for api package subdependency
- **CUMULUS-1412** - Resolve audit compliance with googleapi package
- **CUMULUS-1345** - Backported CMR environment setting in getUrl to address immediate user need. CMR_ENVIRONMENT can now be used to set the CMR environment to OPS/SIT

## [v1.13.0] - 2019-5-20

### PLEASE NOTE

**CUMULUS-802** added some additional IAM permissions to support ECS autoscaling, so **you will have to redeploy your IAM stack.**
As a result of the changes for **CUMULUS-1193**, **CUMULUS-1264**, and **CUMULUS-1310**, **you must delete your existing stacks (except IAM) before deploying this version of Cumulus.**
If running Cumulus within a VPC and extended downtime is acceptable, we recommend doing this at the end of the day to allow AWS backend resources and network interfaces to be cleaned up overnight.

### BREAKING CHANGES

- **CUMULUS-1228**

  - The default AMI used by ECS instances is now an NGAP-compliant AMI. This
    will be a breaking change for non-NGAP deployments. If you do not deploy to
    NGAP, you will need to find the AMI ID of the
    [most recent Amazon ECS-optimized AMI](https://docs.aws.amazon.com/AmazonECS/latest/developerguide/ecs-optimized_AMI.html),
    and set the `ecs.amiid` property in your config. Instructions for finding
    the most recent NGAP AMI can be found using
    [these instructions](https://wiki.earthdata.nasa.gov/display/ESKB/Select+an+NGAP+Created+AMI).

- **CUMULUS-1310**

  - Database resources (DynamoDB, ElasticSearch) have been moved to an independent `db` stack.
    Migrations for this version will need to be user-managed. (e.g. [elasticsearch](https://docs.aws.amazon.com/elasticsearch-service/latest/developerguide/es-version-migration.html#snapshot-based-migration) and [dynamoDB](https://docs.aws.amazon.com/datapipeline/latest/DeveloperGuide/dp-template-exports3toddb.html)).
    Order of stack deployment is `iam` -> `db` -> `app`.
  - All stacks can now be deployed using a single `config.yml` file, i.e.: `kes cf deploy --kes-folder app --template node_modules/@cumulus/deployment/[iam|db|app] [...]`
    Backwards-compatible. For development, please re-run `npm run bootstrap` to build new `kes` overrides.
    Deployment docs have been updated to show how to deploy a single-config Cumulus instance.
  - `params` have been moved: Nest `params` fields under `app`, `db` or `iam` to override all Parameters for a particular stack's cloudformation template. Backwards-compatible with multi-config setups.
  - `stackName` and `stackNameNoDash` have been retired. Use `prefix` and `prefixNoDash` instead.
  - The `iams` section in `app/config.yml` IAM roles has been deprecated as a user-facing parameter,
    _unless_ your IAM role ARNs do not match the convention shown in `@cumulus/deployment/app/config.yml`
  - The `vpc.securityGroup` will need to be set with a pre-existing security group ID to use Cumulus in a VPC. Must allow inbound HTTP(S) (Port 443).

- **CUMULUS-1212**

  - `@cumulus/post-to-cmr` will now fail if any granules being processed are missing a metadata file. You can set the new config option `skipMetaCheck` to `true` to pass post-to-cmr without a metadata file.

- **CUMULUS-1232**

  - `@cumulus/sync-granule` will no longer silently pass if no checksum data is provided. It will use input
    from the granule object to:
    - Verify checksum if `checksumType` and `checksumValue` are in the file record OR a checksum file is provided
      (throws `InvalidChecksum` on fail), else log warning that no checksum is available.
    - Then, verify synced S3 file size if `file.size` is in the file record (throws `UnexpectedFileSize` on fail),
      else log warning that no file size is available.
    - Pass the step.

- **CUMULUS-1264**

  - The Cloudformation templating and deployment configuration has been substantially refactored.
    - `CumulusApiDefault` nested stack resource has been renamed to `CumulusApiDistribution`
    - `CumulusApiV1` nested stack resource has been renamed to `CumulusApiBackend`
  - The `urs: true` config option for when defining your lambdas (e.g. in `lambdas.yml`) has been deprecated. There are two new options to replace it:
    - `urs_redirect: 'token'`: This will expose a `TOKEN_REDIRECT_ENDPOINT` environment variable to your lambda that references the `/token` endpoint on the Cumulus backend API
    - `urs_redirect: 'distribution'`: This will expose a `DISTRIBUTION_REDIRECT_ENDPOINT` environment variable to your lambda that references the `/redirect` endpoint on the Cumulus distribution API

- **CUMULUS-1193**

  - The elasticsearch instance is moved behind the VPC.
  - Your account will need an Elasticsearch Service Linked role. This is a one-time setup for the account. You can follow the instructions to use the AWS console or AWS CLI [here](https://docs.aws.amazon.com/IAM/latest/UserGuide/using-service-linked-roles.html) or use the following AWS CLI command: `aws iam create-service-linked-role --aws-service-name es.amazonaws.com`

- **CUMULUS-802**

  - ECS `maxInstances` must be greater than `minInstances`. If you use defaults, no change is required.

- **CUMULUS-1269**
  - Brought Cumulus data models in line with CNM JSON schema:
    - Renamed file object `fileType` field to `type`
    - Renamed file object `fileSize` field to `size`
    - Renamed file object `checksumValue` field to `checksum` where not already done.
    - Added `ancillary` and `linkage` type support to file objects.

### Added

- **CUMULUS-799**

  - Added an S3 Access Metrics package which will take S3 Server Access Logs and
    write access metrics to CloudWatch

- **CUMULUS-1242** - Added `sqs2sfThrottle` lambda. The lambda reads SQS messages for queued executions and uses semaphores to only start new executions if the maximum number of executions defined for the priority key (`cumulus_meta.priorityKey`) has not been reached. Any SQS messages that are read but not used to start executions remain in the queue.

- **CUMULUS-1240**

  - Added `sfSemaphoreDown` lambda. This lambda receives SNS messages and for each message it decrements the semaphore used to track the number of running executions if:
    - the message is for a completed/failed workflow AND
    - the message contains a level of priority (`cumulus_meta.priorityKey`)
  - Added `sfSemaphoreDown` lambda as a subscriber to the `sfTracker` SNS topic

- **CUMULUS-1265**

  - Added `apiConfigs` configuration option to configure API Gateway to be private
  - All internal lambdas configured to run inside the VPC by default
  - Removed references to `NoVpc` lambdas from documentation and `example` folder.

- **CUMULUS-802**
  - Adds autoscaling of ECS clusters
  - Adds autoscaling of ECS services that are handling StepFunction activities

## Changed

- Updated `@cumulus/ingest/http/httpMixin.list()` to trim trailing spaces on discovered filenames

- **CUMULUS-1310**

  - Database resources (DynamoDB, ElasticSearch) have been moved to an independent `db` stack.
    This will enable future updates to avoid affecting database resources or requiring migrations.
    Migrations for this version will need to be user-managed.
    (e.g. [elasticsearch](https://docs.aws.amazon.com/elasticsearch-service/latest/developerguide/es-version-migration.html#snapshot-based-migration) and [dynamoDB](https://docs.aws.amazon.com/datapipeline/latest/DeveloperGuide/dp-template-exports3toddb.html)).
    Order of stack deployment is `iam` -> `db` -> `app`.
  - All stacks can now be deployed using a single `config.yml` file, i.e.: `kes cf deploy --kes-folder app --template node_modules/@cumulus/deployment/[iam|db|app] [...]`
    Backwards-compatible. Please re-run `npm run bootstrap` to build new `kes` overrides.
    Deployment docs have been updated to show how to deploy a single-config Cumulus instance.
  - `params` fields should now be nested under the stack key (i.e. `app`, `db` or `iam`) to provide Parameters for a particular stack's cloudformation template,
    for use with single-config instances. Keys _must_ match the name of the deployment package folder (`app`, `db`, or `iam`).
    Backwards-compatible with multi-config setups.
  - `stackName` and `stackNameNoDash` have been retired as user-facing config parameters. Use `prefix` and `prefixNoDash` instead.
    This will be used to create stack names for all stacks in a single-config use case.
    `stackName` may still be used as an override in multi-config usage, although this is discouraged.
    Warning: overriding the `db` stack's `stackName` will require you to set `dbStackName` in your `app/config.yml`.
    This parameter is required to fetch outputs from the `db` stack to reference in the `app` stack.
  - The `iams` section in `app/config.yml` IAM roles has been retired as a user-facing parameter,
    _unless_ your IAM role ARNs do not match the convention shown in `@cumulus/deployment/app/config.yml`
    In that case, overriding `iams` in your own config is recommended.
  - `iam` and `db` `cloudformation.yml` file names will have respective prefixes (e.g `iam.cloudformation.yml`).
  - Cumulus will now only attempt to create reconciliation reports for buckets of the `private`, `public` and `protected` types.
  - Cumulus will no longer set up its own security group.
    To pass a pre-existing security group for in-VPC deployments as a parameter to the Cumulus template, populate `vpc.securityGroup` in `config.yml`.
    This security group must allow inbound HTTP(S) traffic (Port 443). SSH traffic (Port 22) must be permitted for SSH access to ECS instances.
  - Deployment docs have been updated with examples for the new deployment model.

- **CUMULUS-1236**

  - Moves access to public files behind the distribution endpoint. Authentication is not required, but direct http access has been disallowed.

- **CUMULUS-1223**

  - Adds unauthenticated access for public bucket files to the Distribution API. Public files should be requested the same way as protected files, but for public files a redirect to a self-signed S3 URL will happen without requiring authentication with Earthdata login.

- **CUMULUS-1232**

  - Unifies duplicate handling in `ingest/granule.handleDuplicateFile` for maintainability.
  - Changed `ingest/granule.ingestFile` and `move-granules/index.moveFileRequest` to use new function.
  - Moved file versioning code to `ingest/granule.moveGranuleFileWithVersioning`
  - `ingest/granule.verifyFile` now also tests `file.size` for verification if it is in the file record and throws
    `UnexpectedFileSize` error for file size not matching input.
  - `ingest/granule.verifyFile` logs warnings if checksum and/or file size are not available.

- **CUMULUS-1193**

  - Moved reindex CLI functionality to an API endpoint. See [API docs](https://nasa.github.io/cumulus-api/#elasticsearch-1)

- **CUMULUS-1207**
  - No longer disable lambda event source mappings when disabling a rule

### Fixed

- Updated Lerna publish script so that published Cumulus packages will pin their dependencies on other Cumulus packages to exact versions (e.g. `1.12.1` instead of `^1.12.1`)

- **CUMULUS-1203**

  - Fixes IAM template's use of intrinsic functions such that IAM template overrides now work with kes

- **CUMULUS-1268**
  - Deployment will not fail if there are no ES alarms or ECS services

## [v1.12.1] - 2019-4-8

## [v1.12.0] - 2019-4-4

Note: There was an issue publishing 1.12.0. Upgrade to 1.12.1.

### BREAKING CHANGES

- **CUMULUS-1139**

  - `granule.applyWorkflow` uses the new-style granule record as input to workflows.

- **CUMULUS-1171**

  - Fixed provider handling in the API to make it consistent between protocols.
    NOTE: This is a breaking change. When applying this upgrade, users will need to:
    1. Disable all workflow rules
    2. Update any `http` or `https` providers so that the host field only
       contains a valid hostname or IP address, and the port field contains the
       provider port.
    3. Perform the deployment
    4. Re-enable workflow rules

- **CUMULUS-1176**:

  - `@cumulus/move-granules` input expectations have changed. `@cumulus/files-to-granules` is a new intermediate task to perform input translation in the old style.
    See the Added and Changed sections of this release changelog for more information.

- **CUMULUS-670**

  - The behavior of ParsePDR and related code has changed in this release. PDRs with FILE_TYPEs that do not conform to the PDR ICD (+ TGZ) (https://cdn.earthdata.nasa.gov/conduit/upload/6376/ESDS-RFC-030v1.0.pdf) will fail to parse.

- **CUMULUS-1208**
  - The granule object input to `@cumulus/queue-granules` will now be added to ingest workflow messages **as is**. In practice, this means that if you are using `@cumulus/queue-granules` to trigger ingest workflows and your granule objects input have invalid properties, then your ingest workflows will fail due to schema validation errors.

### Added

- **CUMULUS-777**
  - Added new cookbook entry on configuring Cumulus to track ancillary files.
- **CUMULUS-1183**
  - Kes overrides will now abort with a warning if a workflow step is configured without a corresponding
    lambda configuration
- **CUMULUS-1223**

  - Adds convenience function `@cumulus/common/bucketsConfigJsonObject` for fetching stack's bucket configuration as an object.

- **CUMULUS-853**
  - Updated FakeProcessing example lambda to include option to generate fake browse
  - Added feature documentation for ancillary metadata export, a new cookbook entry describing a workflow with ancillary metadata generation(browse), and related task definition documentation
- **CUMULUS-805**
  - Added a CloudWatch alarm to check running ElasticSearch instances, and a CloudWatch dashboard to view the health of ElasticSearch
  - Specify `AWS_REGION` in `.env` to be used by deployment script
- **CUMULUS-803**
  - Added CloudWatch alarms to check running tasks of each ECS service, and add the alarms to CloudWatch dashboard
- **CUMULUS-670**
  - Added Ancillary Metadata Export feature (see https://nasa.github.io/cumulus/docs/features/ancillary_metadata for more information)
  - Added new Collection file parameter "fileType" that allows configuration of workflow granule file fileType
- **CUMULUS-1184** - Added kes logging output to ensure we always see the state machine reference before failures due to configuration
- **CUMULUS-1105** - Added a dashboard endpoint to serve the dashboard from an S3 bucket
- **CUMULUS-1199** - Moves `s3credentials` endpoint from the backend to the distribution API.
- **CUMULUS-666**
  - Added `@api/endpoints/s3credentials` to allow EarthData Login authorized users to retrieve temporary security credentials for same-region direct S3 access.
- **CUMULUS-671**
  - Added `@packages/integration-tests/api/distribution/getDistributionApiS3SignedUrl()` to return the S3 signed URL for a file protected by the distribution API
- **CUMULUS-672**
  - Added `cmrMetadataFormat` and `cmrConceptId` to output for individual granules from `@cumulus/post-to-cmr`. `cmrMetadataFormat` will be read from the `cmrMetadataFormat` generated for each granule in `@cumulus/cmrjs/publish2CMR()`
  - Added helpers to `@packages/integration-tests/api/distribution`:
    - `getDistributionApiFileStream()` returns a stream to download files protected by the distribution API
    - `getDistributionFileUrl()` constructs URLs for requesting files from the distribution API
- **CUMULUS-1185** `@cumulus/api/models/Granule.removeGranuleFromCmrByGranule` to replace `@cumulus/api/models/Granule.removeGranuleFromCmr` and use the Granule UR from the CMR metadata to remove the granule from CMR

- **CUMULUS-1101**

  - Added new `@cumulus/checksum` package. This package provides functions to calculate and validate checksums.
  - Added new checksumming functions to `@cumulus/common/aws`: `calculateS3ObjectChecksum` and `validateS3ObjectChecksum`, which depend on the `checksum` package.

- CUMULUS-1171

  - Added `@cumulus/common` API documentation to `packages/common/docs/API.md`
  - Added an `npm run build-docs` task to `@cumulus/common`
  - Added `@cumulus/common/string#isValidHostname()`
  - Added `@cumulus/common/string#match()`
  - Added `@cumulus/common/string#matches()`
  - Added `@cumulus/common/string#toLower()`
  - Added `@cumulus/common/string#toUpper()`
  - Added `@cumulus/common/URLUtils#buildURL()`
  - Added `@cumulus/common/util#isNil()`
  - Added `@cumulus/common/util#isNull()`
  - Added `@cumulus/common/util#isUndefined()`
  - Added `@cumulus/common/util#negate()`

- **CUMULUS-1176**

  - Added new `@cumulus/files-to-granules` task to handle converting file array output from `cumulus-process` tasks into granule objects.
    Allows simplification of `@cumulus/move-granules` and `@cumulus/post-to-cmr`, see Changed section for more details.

- CUMULUS-1151 Compare the granule holdings in CMR with Cumulus' internal data store
- CUMULUS-1152 Compare the granule file holdings in CMR with Cumulus' internal data store

### Changed

- **CUMULUS-1216** - Updated `@cumulus/ingest/granule/ingestFile` to download files to expected staging location.
- **CUMULUS-1208** - Updated `@cumulus/ingest/queue/enqueueGranuleIngestMessage()` to not transform granule object passed to it when building an ingest message
- **CUMULUS-1198** - `@cumulus/ingest` no longer enforces any expectations about whether `provider_path` contains a leading slash or not.
- **CUMULUS-1170**
  - Update scripts and docs to use `npm` instead of `yarn`
  - Use `package-lock.json` files to ensure matching versions of npm packages
  - Update CI builds to use `npm ci` instead of `npm install`
- **CUMULUS-670**
  - Updated ParsePDR task to read standard PDR types+ (+ tgz as an external customer requirement) and add a fileType to granule-files on Granule discovery
  - Updated ParsePDR to fail if unrecognized type is used
  - Updated all relevant task schemas to include granule->files->filetype as a string value
  - Updated tests/test fixtures to include the fileType in the step function/task inputs and output validations as needed
  - Updated MoveGranules task to handle incoming configuration with new "fileType" values and to add them as appropriate to the lambda output.
  - Updated DiscoverGranules step/related workflows to read new Collection file parameter fileType that will map a discovered file to a workflow fileType
  - Updated CNM parser to add the fileType to the defined granule file fileType on ingest and updated integration tests to verify/validate that behavior
  - Updated generateEcho10XMLString in cmr-utils.js to use a map/related library to ensure order as CMR requires ordering for their online resources.
  - Updated post-to-cmr task to appropriately export CNM filetypes to CMR in echo10/UMM exports
- **CUMULUS-1139** - Granules stored in the API contain a `files` property. That schema has been greatly
  simplified and now better matches the CNM format.
  - The `name` property has been renamed to `fileName`.
  - The `filepath` property has been renamed to `key`.
  - The `checksumValue` property has been renamed to `checksum`.
  - The `path` property has been removed.
  - The `url_path` property has been removed.
  - The `filename` property (which contained an `s3://` URL) has been removed, and the `bucket`
    and `key` properties should be used instead. Any requests sent to the API containing a `granule.files[].filename`
    property will be rejected, and any responses coming back from the API will not contain that
    `filename` property.
  - A `source` property has been added, which is a URL indicating the original source of the file.
  - `@cumulus/ingest/granule.moveGranuleFiles()` no longer includes a `filename` field in its
    output. The `bucket` and `key` fields should be used instead.
- **CUMULUS-672**

  - Changed `@cumulus/integration-tests/api/EarthdataLogin.getEarthdataLoginRedirectResponse` to `@cumulus/integration-tests/api/EarthdataLogin.getEarthdataAccessToken`. The new function returns an access response from Earthdata login, if successful.
  - `@cumulus/integration-tests/cmr/getOnlineResources` now accepts an object of options, including `cmrMetadataFormat`. Based on the `cmrMetadataFormat`, the function will correctly retrieve the online resources for each metadata format (ECHO10, UMM-G)

- **CUMULUS-1101**

  - Moved `@cumulus/common/file/getFileChecksumFromStream` into `@cumulus/checksum`, and renamed it to `generateChecksumFromStream`.
    This is a breaking change for users relying on `@cumulus/common/file/getFileChecksumFromStream`.
  - Refactored `@cumulus/ingest/Granule` to depend on new `common/aws` checksum functions and remove significantly present checksumming code.
    - Deprecated `@cumulus/ingest/granule.validateChecksum`. Replaced with `@cumulus/ingest/granule.verifyFile`.
    - Renamed `granule.getChecksumFromFile` to `granule.retrieveSuppliedFileChecksumInformation` to be more accurate.
  - Deprecated `@cumulus/common/aws.checksumS3Objects`. Use `@cumulus/common/aws.calculateS3ObjectChecksum` instead.

- CUMULUS-1171

  - Fixed provider handling in the API to make it consistent between protocols.
    Before this change, FTP providers were configured using the `host` and
    `port` properties. HTTP providers ignored `port` and `protocol`, and stored
    an entire URL in the `host` property. Updated the API to only accept valid
    hostnames or IP addresses in the `provider.host` field. Updated ingest code
    to properly build HTTP and HTTPS URLs from `provider.protocol`,
    `provider.host`, and `provider.port`.
  - The default provider port was being set to 21, no matter what protocol was
    being used. Removed that default.

- **CUMULUS-1176**

  - `@cumulus/move-granules` breaking change:
    Input to `move-granules` is now expected to be in the form of a granules object (i.e. `{ granules: [ { ... }, { ... } ] }`);
    For backwards compatibility with array-of-files outputs from processing steps, use the new `@cumulus/files-to-granules` task as an intermediate step.
    This task will perform the input translation. This change allows `move-granules` to be simpler and behave more predictably.
    `config.granuleIdExtraction` and `config.input_granules` are no longer needed/used by `move-granules`.
  - `@cumulus/post-to-cmr`: `config.granuleIdExtraction` is no longer needed/used by `post-to-cmr`.

- CUMULUS-1174
  - Better error message and stacktrace for S3KeyPairProvider error reporting.

### Fixed

- **CUMULUS-1218** Reconciliation report will now scan only completed granules.
- `@cumulus/api` files and granules were not getting indexed correctly because files indexing was failing in `db-indexer`
- `@cumulus/deployment` A bug in the Cloudformation template was preventing the API from being able to be launched in a VPC, updated the IAM template to give the permissions to be able to run the API in a VPC

### Deprecated

- `@cumulus/api/models/Granule.removeGranuleFromCmr`, instead use `@cumulus/api/models/Granule.removeGranuleFromCmrByGranule`
- `@cumulus/ingest/granule.validateChecksum`, instead use `@cumulus/ingest/granule.verifyFile`
- `@cumulus/common/aws.checksumS3Objects`, instead use `@cumulus/common/aws.calculateS3ObjectChecksum`
- `@cumulus/cmrjs`: `getGranuleId` and `getCmrFiles` are deprecated due to changes in input handling.

## [v1.11.3] - 2019-3-5

### Added

- **CUMULUS-1187** - Added `@cumulus/ingest/granule/duplicateHandlingType()` to determine how duplicate files should be handled in an ingest workflow

### Fixed

- **CUMULUS-1187** - workflows not respecting the duplicate handling value specified in the collection
- Removed refreshToken schema requirement for OAuth

## [v1.11.2] - 2019-2-15

### Added

- CUMULUS-1169
  - Added a `@cumulus/common/StepFunctions` module. It contains functions for querying the AWS
    StepFunctions API. These functions have the ability to retry when a ThrottlingException occurs.
  - Added `@cumulus/common/aws.retryOnThrottlingException()`, which will wrap a function in code to
    retry on ThrottlingExceptions.
  - Added `@cumulus/common/test-utils.throttleOnce()`, which will cause a function to return a
    ThrottlingException the first time it is called, then return its normal result after that.
- CUMULUS-1103 Compare the collection holdings in CMR with Cumulus' internal data store
- CUMULUS-1099 Add support for UMMG JSON metadata versions > 1.4.
  - If a version is found in the metadata object, that version is used for processing and publishing to CMR otherwise, version 1.4 is assumed.
- CUMULUS-678
  - Added support for UMMG json v1.4 metadata files.
    `reconcileCMRMetadata` added to `@cumulus/cmrjs` to update metadata record with new file locations.
    `@cumulus/common/errors` adds two new error types `CMRMetaFileNotFound` and `InvalidArgument`.
    `@cumulus/common/test-utils` adds new function `randomId` to create a random string with id to help in debugging.
    `@cumulus/common/BucketsConfig` adds a new helper class `BucketsConfig` for working with bucket stack configuration and bucket names.
    `@cumulus/common/aws` adds new function `s3PutObjectTagging` as a convenience for the aws [s3().putObjectTagging](https://docs.aws.amazon.com/AWSJavaScriptSDK/latest/AWS/S3.html#putObjectTagging-property) function.
    `@cumulus/cmrjs` Adds: - `isCMRFile` - Identify an echo10(xml) or UMMG(json) metadata file. - `metadataObjectFromCMRFile` Read and parse CMR XML file from s3. - `updateCMRMetadata` Modify a cmr metadata (xml/json) file with updated information. - `publish2CMR` Posts XML or UMMG CMR data to CMR service. - `reconcileCMRMetadata` Reconciles cmr metadata file after a file moves.
- Adds some ECS and other permissions to StepRole to enable running ECS tasks from a workflow
- Added Apache logs to cumulus api and distribution lambdas
- **CUMULUS-1119** - Added `@cumulus/integration-tests/api/EarthdataLogin.getEarthdataLoginRedirectResponse` helper for integration tests to handle login with Earthdata and to return response from redirect to Cumulus API
- **CUMULUS-673** Added `@cumulus/common/file/getFileChecksumFromStream` to get file checksum from a readable stream

### Fixed

- CUMULUS-1123
  - Cloudformation template overrides now work as expected

### Changed

- CUMULUS-1169
  - Deprecated the `@cumulus/common/step-functions` module.
  - Updated code that queries the StepFunctions API to use the retry-enabled functions from
    `@cumulus/common/StepFunctions`
- CUMULUS-1121
  - Schema validation is now strongly enforced when writing to the database.
    Additional properties are not allowed and will result in a validation error.
- CUMULUS-678
  `tasks/move-granules` simplified and refactored to use functionality from cmrjs.
  `ingest/granules.moveGranuleFiles` now just moves granule files and returns a list of the updated files. Updating metadata now handled by `@cumulus/cmrjs/reconcileCMRMetadata`.
  `move-granules.updateGranuleMetadata` refactored and bugs fixed in the case of a file matching multiple collection.files.regexps.
  `getCmrXmlFiles` simplified and now only returns an object with the cmrfilename and the granuleId.
  `@cumulus/test-processing` - test processing task updated to generate UMM-G metadata

- CUMULUS-1043

  - `@cumulus/api` now uses [express](http://expressjs.com/) as the API engine.
  - All `@cumulus/api` endpoints on ApiGateway are consolidated to a single endpoint the uses `{proxy+}` definition.
  - All files under `packages/api/endpoints` along with associated tests are updated to support express's request and response objects.
  - Replaced environment variables `internal`, `bucket` and `systemBucket` with `system_bucket`.
  - Update `@cumulus/integration-tests` to work with updated cumulus-api express endpoints

- `@cumulus/integration-tests` - `buildAndExecuteWorkflow` and `buildWorkflow` updated to take a `meta` param to allow for additional fields to be added to the workflow `meta`

- **CUMULUS-1049** Updated `Retrieve Execution Status API` in `@cumulus/api`: If the execution doesn't exist in Step Function API, Cumulus API returns the execution status information from the database.

- **CUMULUS-1119**
  - Renamed `DISTRIBUTION_URL` environment variable to `DISTRIBUTION_ENDPOINT`
  - Renamed `DEPLOYMENT_ENDPOINT` environment variable to `DISTRIBUTION_REDIRECT_ENDPOINT`
  - Renamed `API_ENDPOINT` environment variable to `TOKEN_REDIRECT_ENDPOINT`

### Removed

- Functions deprecated before 1.11.0:
  - @cumulus/api/models/base: static Manager.createTable() and static Manager.deleteTable()
  - @cumulus/ingest/aws/S3
  - @cumulus/ingest/aws/StepFunction.getExecution()
  - @cumulus/ingest/aws/StepFunction.pullEvent()
  - @cumulus/ingest/consumer.Consume
  - @cumulus/ingest/granule/Ingest.getBucket()

### Deprecated

`@cmrjs/ingestConcept`, instead use the CMR object methods. `@cmrjs/CMR.ingestGranule` or `@cmrjs/CMR.ingestCollection`
`@cmrjs/searchConcept`, instead use the CMR object methods. `@cmrjs/CMR.searchGranules` or `@cmrjs/CMR.searchCollections`
`@cmrjs/deleteConcept`, instead use the CMR object methods. `@cmrjs/CMR.deleteGranule` or `@cmrjs/CMR.deleteCollection`

## [v1.11.1] - 2018-12-18

**Please Note**

- Ensure your `app/config.yml` has a `clientId` specified in the `cmr` section. This will allow CMR to identify your requests for better support and metrics.
  - For an example, please see [the example config](https://github.com/nasa/cumulus/blob/1c7e2bf41b75da9f87004c4e40fbcf0f39f56794/example/app/config.yml#L128).

### Added

- Added a `/tokenDelete` endpoint in `@cumulus/api` to delete access token records

### Changed

- CUMULUS-678
  `@cumulus/ingest/crypto` moved and renamed to `@cumulus/common/key-pair-provider`
  `@cumulus/ingest/aws` function: `KMSDecryptionFailed` and class: `KMS` extracted and moved to `@cumulus/common` and `KMS` is exported as `KMSProvider` from `@cumulus/common/key-pair-provider`
  `@cumulus/ingest/granule` functions: `publish`, `getGranuleId`, `getXMLMetadataAsString`, `getMetadataBodyAndTags`, `parseXmlString`, `getCmrXMLFiles`, `postS3Object`, `contructOnlineAccessUrls`, `updateMetadata`, extracted and moved to `@cumulus/cmrjs`
  `getGranuleId`, `getCmrXMLFiles`, `publish`, `updateMetadata` removed from `@cumulus/ingest/granule` and added to `@cumulus/cmrjs`;
  `updateMetadata` renamed `updateCMRMetadata`.
  `@cumulus/ingest` test files renamed.
- **CUMULUS-1070**
  - Add `'Client-Id'` header to all `@cumulus/cmrjs` requests (made via `searchConcept`, `ingestConcept`, and `deleteConcept`).
  - Updated `cumulus/example/app/config.yml` entry for `cmr.clientId` to use stackName for easier CMR-side identification.

## [v1.11.0] - 2018-11-30

**Please Note**

- Redeploy IAM roles:
  - CUMULUS-817 includes a migration that requires reconfiguration/redeployment of IAM roles. Please see the [upgrade instructions](https://nasa.github.io/cumulus/docs/upgrade/1.11.0) for more information.
  - CUMULUS-977 includes a few new SNS-related permissions added to the IAM roles that will require redeployment of IAM roles.
- `cumulus-message-adapter` v1.0.13+ is required for `@cumulus/api` granule reingest API to work properly. The latest version should be downloaded automatically by kes.
- A `TOKEN_SECRET` value (preferably 256-bit for security) must be added to `.env` to securely sign JWTs used for authorization in `@cumulus/api`

### Changed

- **CUUMULUS-1000** - Distribution endpoint now persists logins, instead of
  redirecting to Earthdata Login on every request
- **CUMULUS-783 CUMULUS-790** - Updated `@cumulus/sync-granule` and `@cumulus/move-granules` tasks to always overwrite existing files for manually-triggered reingest.
- **CUMULUS-906** - Updated `@cumulus/api` granule reingest API to
  - add `reingestGranule: true` and `forceDuplicateOverwrite: true` to Cumulus message `cumulus_meta.cumulus_context` field to indicate that the workflow is a manually triggered re-ingest.
  - return warning message to operator when duplicateHandling is not `replace`
  - `cumulus-message-adapter` v1.0.13+ is required.
- **CUMULUS-793** - Updated the granule move PUT request in `@cumulus/api` to reject the move with a 409 status code if one or more of the files already exist at the destination location
- Updated `@cumulus/helloworld` to use S3 to store state for pass on retry tests
- Updated `@cumulus/ingest`:
  - [Required for MAAP] `http.js#list` will now find links with a trailing whitespace
  - Removed code from `granule.js` which looked for files in S3 using `{ Bucket: discoveredFile.bucket, Key: discoveredFile.name }`. This is obsolete since `@cumulus/ingest` uses a `file-staging` and `constructCollectionId()` directory prefixes by default.
- **CUMULUS-989**
  - Updated `@cumulus/api` to use [JWT (JSON Web Token)](https://jwt.io/introduction/) as the transport format for API authorization tokens and to use JWT verification in the request authorization
  - Updated `/token` endpoint in `@cumulus/api` to return tokens as JWTs
  - Added a `/refresh` endpoint in `@cumulus/api` to request new access tokens from the OAuth provider using the refresh token
  - Added `refreshAccessToken` to `@cumulus/api/lib/EarthdataLogin` to manage refresh token requests with the Earthdata OAuth provider

### Added

- **CUMULUS-1050**
  - Separated configuration flags for originalPayload/finalPayload cleanup such that they can be set to different retention times
- **CUMULUS-798**
  - Added daily Executions cleanup CloudWatch event that triggers cleanExecutions lambda
  - Added cleanExecutions lambda that removes finalPayload/originalPayload field entries for records older than configured timeout value (execution_payload_retention_period), with a default of 30 days
- **CUMULUS-815/816**
  - Added 'originalPayload' and 'finalPayload' fields to Executions table
  - Updated Execution model to populate originalPayload with the execution payload on record creation
  - Updated Execution model code to populate finalPayload field with the execution payload on execution completion
  - Execution API now exposes the above fields
- **CUMULUS-977**
  - Rename `kinesisConsumer` to `messageConsumer` as it handles both Kinesis streams and SNS topics as of this version.
  - Add `sns`-type rule support. These rules create a subscription between an SNS topic and the `messageConsumer`.
    When a message is received, `messageConsumer` is triggered and passes the SNS message (JSON format expected) in
    its entirety to the workflow in the `payload` field of the Cumulus message. For more information on sns-type rules,
    see the [documentation](https://nasa.github.io/cumulus/docs/data-cookbooks/setup#rules).
- **CUMULUS-975**
  - Add `KinesisInboundEventLogger` and `KinesisOutboundEventLogger` API lambdas. These lambdas
    are utilized to dump incoming and outgoing ingest workflow kinesis streams
    to cloudwatch for analytics in case of AWS/stream failure.
  - Update rules model to allow tracking of log_event ARNs related to
    Rule event logging. Kinesis rule types will now automatically log
    incoming events via a Kinesis event triggered lambda.
    CUMULUS-975-migration-4
  - Update migration code to require explicit migration names per run
  - Added migration_4 to migrate/update existing Kinesis rules to have a log event mapping
  - Added new IAM policy for migration lambda
- **CUMULUS-775**
  - Adds a instance metadata endpoint to the `@cumulus/api` package.
  - Adds a new convenience function `hostId` to the `@cumulus/cmrjs` to help build environment specific cmr urls.
  - Fixed `@cumulus/cmrjs.searchConcept` to search and return CMR results.
  - Modified `@cumulus/cmrjs.CMR.searchGranule` and `@cumulus/cmrjs.CMR.searchCollection` to include CMR's provider as a default parameter to searches.
- **CUMULUS-965**
  - Add `@cumulus/test-data.loadJSONTestData()`,
    `@cumulus/test-data.loadTestData()`, and
    `@cumulus/test-data.streamTestData()` to safely load test data. These
    functions should be used instead of using `require()` to load test data,
    which could lead to tests interfering with each other.
  - Add a `@cumulus/common/util/deprecate()` function to mark a piece of code as
    deprecated
- **CUMULUS-986**
  - Added `waitForTestExecutionStart` to `@cumulus/integration-tests`
- **CUMULUS-919**
  - In `@cumulus/deployment`, added support for NGAP permissions boundaries for IAM roles with `useNgapPermissionBoundary` flag in `iam/config.yml`. Defaults to false.

### Fixed

- Fixed a bug where FTP sockets were not closed after an error, keeping the Lambda function active until it timed out [CUMULUS-972]
- **CUMULUS-656**
  - The API will no longer allow the deletion of a provider if that provider is
    referenced by a rule
  - The API will no longer allow the deletion of a collection if that collection
    is referenced by a rule
- Fixed a bug where `@cumulus/sf-sns-report` was not pulling large messages from S3 correctly.

### Deprecated

- `@cumulus/ingest/aws/StepFunction.pullEvent()`. Use `@cumulus/common/aws.pullStepFunctionEvent()`.
- `@cumulus/ingest/consumer.Consume` due to unpredictable implementation. Use `@cumulus/ingest/consumer.Consumer`.
  Call `Consumer.consume()` instead of `Consume.read()`.

## [v1.10.4] - 2018-11-28

### Added

- **CUMULUS-1008**
  - New `config.yml` parameter for SQS consumers: `sqs_consumer_rate: (default 500)`, which is the maximum number of
    messages the consumer will attempt to process per execution. Currently this is only used by the sf-starter consumer,
    which runs every minute by default, making this a messages-per-minute upper bound. SQS does not guarantee the number
    of messages returned per call, so this is not a fixed rate of consumption, only attempted number of messages received.

### Deprecated

- `@cumulus/ingest/consumer.Consume` due to unpredictable implementation. Use `@cumulus/ingest/consumer.Consumer`.

### Changed

- Backported update of `packages/api` dependency `@mapbox/dyno` to `1.4.2` to mitigate `event-stream` vulnerability.

## [v1.10.3] - 2018-10-31

### Added

- **CUMULUS-817**
  - Added AWS Dead Letter Queues for lambdas that are scheduled asynchronously/such that failures show up only in cloudwatch logs.
- **CUMULUS-956**
  - Migrated developer documentation and data-cookbooks to Docusaurus
    - supports versioning of documentation
  - Added `docs/docs-how-to.md` to outline how to do things like add new docs or locally install for testing.
  - Deployment/CI scripts have been updated to work with the new format
- **CUMULUS-811**
  - Added new S3 functions to `@cumulus/common/aws`:
    - `aws.s3TagSetToQueryString`: converts S3 TagSet array to querystring (for use with upload()).
    - `aws.s3PutObject`: Returns promise of S3 `putObject`, which puts an object on S3
    - `aws.s3CopyObject`: Returns promise of S3 `copyObject`, which copies an object in S3 to a new S3 location
    - `aws.s3GetObjectTagging`: Returns promise of S3 `getObjectTagging`, which returns an object containing an S3 TagSet.
  - `@/cumulus/common/aws.s3PutObject` defaults to an explicit `ACL` of 'private' if not overridden.
  - `@/cumulus/common/aws.s3CopyObject` defaults to an explicit `TaggingDirective` of 'COPY' if not overridden.

### Deprecated

- **CUMULUS-811**
  - Deprecated `@cumulus/ingest/aws.S3`. Member functions of this class will now
    log warnings pointing to similar functionality in `@cumulus/common/aws`.

## [v1.10.2] - 2018-10-24

### Added

- **CUMULUS-965**
  - Added a `@cumulus/logger` package
- **CUMULUS-885**
  - Added 'human readable' version identifiers to Lambda Versioning lambda aliases
- **CUMULUS-705**
  - Note: Make sure to update the IAM stack when deploying this update.
  - Adds an AsyncOperations model and associated DynamoDB table to the
    `@cumulus/api` package
  - Adds an /asyncOperations endpoint to the `@cumulus/api` package, which can
    be used to fetch the status of an AsyncOperation.
  - Adds a /bulkDelete endpoint to the `@cumulus/api` package, which performs an
    asynchronous bulk-delete operation. This is a stub right now which is only
    intended to demonstration how AsyncOperations work.
  - Adds an AsyncOperation ECS task to the `@cumulus/api` package, which will
    fetch an Lambda function, run it in ECS, and then store the result to the
    AsyncOperations table in DynamoDB.
- **CUMULUS-851** - Added workflow lambda versioning feature to allow in-flight workflows to use lambda versions that were in place when a workflow was initiated

  - Updated Kes custom code to remove logic that used the CMA file key to determine template compilation logic. Instead, utilize a `customCompilation` template configuration flag to indicate a template should use Cumulus's kes customized methods instead of 'core'.
  - Added `useWorkflowLambdaVersions` configuration option to enable the lambdaVersioning feature set. **This option is set to true by default** and should be set to false to disable the feature.
  - Added uniqueIdentifier configuration key to S3 sourced lambdas to optionally support S3 lambda resource versioning within this scheme. This key must be unique for each modified version of the lambda package and must be updated in configuration each time the source changes.
  - Added a new nested stack template that will create a `LambdaVersions` stack that will take lambda parameters from the base template, generate lambda versions/aliases and return outputs with references to the most 'current' lambda alias reference, and updated 'core' template to utilize these outputs (if `useWorkflowLambdaVersions` is enabled).

- Created a `@cumulus/api/lib/OAuth2` interface, which is implemented by the
  `@cumulus/api/lib/EarthdataLogin` and `@cumulus/api/lib/GoogleOAuth2` classes.
  Endpoints that need to handle authentication will determine which class to use
  based on environment variables. This also greatly simplifies testing.
- Added `@cumulus/api/lib/assertions`, containing more complex AVA test assertions
- Added PublishGranule workflow to publish a granule to CMR without full reingest. (ingest-in-place capability)

- `@cumulus/integration-tests` new functionality:
  - `listCollections` to list collections from a provided data directory
  - `deleteCollection` to delete list of collections from a deployed stack
  - `cleanUpCollections` combines the above in one function.
  - `listProviders` to list providers from a provided data directory
  - `deleteProviders` to delete list of providers from a deployed stack
  - `cleanUpProviders` combines the above in one function.
  - `@cumulus/integrations-tests/api.js`: `deleteGranule` and `deletePdr` functions to make `DELETE` requests to Cumulus API
  - `rules` API functionality for posting and deleting a rule and listing all rules
  - `wait-for-deploy` lambda for use in the redeployment tests
- `@cumulus/ingest/granule.js`: `ingestFile` inserts new `duplicate_found: true` field in the file's record if a duplicate file already exists on S3.
- `@cumulus/api`: `/execution-status` endpoint requests and returns complete execution output if execution output is stored in S3 due to size.
- Added option to use environment variable to set CMR host in `@cumulus/cmrjs`.
- **CUMULUS-781** - Added integration tests for `@cumulus/sync-granule` when `duplicateHandling` is set to `replace` or `skip`
- **CUMULUS-791** - `@cumulus/move-granules`: `moveFileRequest` inserts new `duplicate_found: true` field in the file's record if a duplicate file already exists on S3. Updated output schema to document new `duplicate_found` field.

### Removed

- Removed `@cumulus/common/fake-earthdata-login-server`. Tests can now create a
  service stub based on `@cumulus/api/lib/OAuth2` if testing requires handling
  authentication.

### Changed

- **CUMULUS-940** - modified `@cumulus/common/aws` `receiveSQSMessages` to take a parameter object instead of positional parameters. All defaults remain the same, but now access to long polling is available through `options.waitTimeSeconds`.
- **CUMULUS-948** - Update lambda functions `CNMToCMA` and `CnmResponse` in the `cumulus-data-shared` bucket and point the default stack to them.
- **CUMULUS-782** - Updated `@cumulus/sync-granule` task and `Granule.ingestFile` in `@cumulus/ingest` to keep both old and new data when a destination file with different checksum already exists and `duplicateHandling` is `version`
- Updated the config schema in `@cumulus/move-granules` to include the `moveStagedFiles` param.
- **CUMULUS-778** - Updated config schema and documentation in `@cumulus/sync-granule` to include `duplicateHandling` parameter for specifying how duplicate filenames should be handled
- **CUMULUS-779** - Updated `@cumulus/sync-granule` to throw `DuplicateFile` error when destination files already exist and `duplicateHandling` is `error`
- **CUMULUS-780** - Updated `@cumulus/sync-granule` to use `error` as the default for `duplicateHandling` when it is not specified
- **CUMULUS-780** - Updated `@cumulus/api` to use `error` as the default value for `duplicateHandling` in the `Collection` model
- **CUMULUS-785** - Updated the config schema and documentation in `@cumulus/move-granules` to include `duplicateHandling` parameter for specifying how duplicate filenames should be handled
- **CUMULUS-786, CUMULUS-787** - Updated `@cumulus/move-granules` to throw `DuplicateFile` error when destination files already exist and `duplicateHandling` is `error` or not specified
- **CUMULUS-789** - Updated `@cumulus/move-granules` to keep both old and new data when a destination file with different checksum already exists and `duplicateHandling` is `version`

### Fixed

- `getGranuleId` in `@cumulus/ingest` bug: `getGranuleId` was constructing an error using `filename` which was undefined. The fix replaces `filename` with the `uri` argument.
- Fixes to `del` in `@cumulus/api/endpoints/granules.js` to not error/fail when not all files exist in S3 (e.g. delete granule which has only 2 of 3 files ingested).
- `@cumulus/deployment/lib/crypto.js` now checks for private key existence properly.

## [v1.10.1] - 2018-09-4

### Fixed

- Fixed cloudformation template errors in `@cumulus/deployment/`
  - Replaced references to Fn::Ref: with Ref:
  - Moved long form template references to a newline

## [v1.10.0] - 2018-08-31

### Removed

- Removed unused and broken code from `@cumulus/common`
  - Removed `@cumulus/common/test-helpers`
  - Removed `@cumulus/common/task`
  - Removed `@cumulus/common/message-source`
  - Removed the `getPossiblyRemote` function from `@cumulus/common/aws`
  - Removed the `startPromisedSfnExecution` function from `@cumulus/common/aws`
  - Removed the `getCurrentSfnTask` function from `@cumulus/common/aws`

### Changed

- **CUMULUS-839** - In `@cumulus/sync-granule`, 'collection' is now an optional config parameter

### Fixed

- **CUMULUS-859** Moved duplicate code in `@cumulus/move-granules` and `@cumulus/post-to-cmr` to `@cumulus/ingest`. Fixed imports making assumptions about directory structure.
- `@cumulus/ingest/consumer` correctly limits the number of messages being received and processed from SQS. Details:
  - **Background:** `@cumulus/api` includes a lambda `<stack-name>-sqs2sf` which processes messages from the `<stack-name>-startSF` SQS queue every minute. The `sqs2sf` lambda uses `@cumulus/ingest/consumer` to receive and process messages from SQS.
  - **Bug:** More than `messageLimit` number of messages were being consumed and processed from the `<stack-name>-startSF` SQS queue. Many step functions were being triggered simultaneously by the lambda `<stack-name>-sqs2sf` (which consumes every minute from the `startSF` queue) and resulting in step function failure with the error: `An error occurred (ThrottlingException) when calling the GetExecutionHistory`.
  - **Fix:** `@cumulus/ingest/consumer#processMessages` now processes messages until `timeLimit` has passed _OR_ once it receives up to `messageLimit` messages. `sqs2sf` is deployed with a [default `messageLimit` of 10](https://github.com/nasa/cumulus/blob/670000c8a821ff37ae162385f921c40956e293f7/packages/deployment/app/config.yml#L147).
  - **IMPORTANT NOTE:** `consumer` will actually process up to `messageLimit * 2 - 1` messages. This is because sometimes `receiveSQSMessages` will return less than `messageLimit` messages and thus the consumer will continue to make calls to `receiveSQSMessages`. For example, given a `messageLimit` of 10 and subsequent calls to `receiveSQSMessages` returns up to 9 messages, the loop will continue and a final call could return up to 10 messages.

## [v1.9.1] - 2018-08-22

**Please Note** To take advantage of the added granule tracking API functionality, updates are required for the message adapter and its libraries. You should be on the following versions:

- `cumulus-message-adapter` 1.0.9+
- `cumulus-message-adapter-js` 1.0.4+
- `cumulus-message-adapter-java` 1.2.7+
- `cumulus-message-adapter-python` 1.0.5+

### Added

- **CUMULUS-687** Added logs endpoint to search for logs from a specific workflow execution in `@cumulus/api`. Added integration test.
- **CUMULUS-836** - `@cumulus/deployment` supports a configurable docker storage driver for ECS. ECS can be configured with either `devicemapper` (the default storage driver for AWS ECS-optimized AMIs) or `overlay2` (the storage driver used by the NGAP 2.0 AMI). The storage driver can be configured in `app/config.yml` with `ecs.docker.storageDriver: overlay2 | devicemapper`. The default is `overlay2`.
  - To support this configuration, a [Handlebars](https://handlebarsjs.com/) helper `ifEquals` was added to `packages/deployment/lib/kes.js`.
- **CUMULUS-836** - `@cumulus/api` added IAM roles required by the NGAP 2.0 AMI. The NGAP 2.0 AMI runs a script `register_instances_with_ssm.py` which requires the ECS IAM role to include `ec2:DescribeInstances` and `ssm:GetParameter` permissions.

### Fixed

- **CUMULUS-836** - `@cumulus/deployment` uses `overlay2` driver by default and does not attempt to write `--storage-opt dm.basesize` to fix [this error](https://github.com/moby/moby/issues/37039).
- **CUMULUS-413** Kinesis processing now captures all errors.
  - Added kinesis fallback mechanism when errors occur during record processing.
  - Adds FallbackTopicArn to `@cumulus/api/lambdas.yml`
  - Adds fallbackConsumer lambda to `@cumulus/api`
  - Adds fallbackqueue option to lambda definitions capture lambda failures after three retries.
  - Adds kinesisFallback SNS topic to signal incoming errors from kinesis stream.
  - Adds kinesisFailureSQS to capture fully failed events from all retries.
- **CUMULUS-855** Adds integration test for kinesis' error path.
- **CUMULUS-686** Added workflow task name and version tracking via `@cumulus/api` executions endpoint under new `tasks` property, and under `workflow_tasks` in step input/output.
  - Depends on `cumulus-message-adapter` 1.0.9+, `cumulus-message-adapter-js` 1.0.4+, `cumulus-message-adapter-java` 1.2.7+ and `cumulus-message-adapter-python` 1.0.5+
- **CUMULUS-771**
  - Updated sync-granule to stream the remote file to s3
  - Added integration test for ingesting granules from ftp provider
  - Updated http/https integration tests for ingesting granules from http/https providers
- **CUMULUS-862** Updated `@cumulus/integration-tests` to handle remote lambda output
- **CUMULUS-856** Set the rule `state` to have default value `ENABLED`

### Changed

- In `@cumulus/deployment`, changed the example app config.yml to have additional IAM roles

## [v1.9.0] - 2018-08-06

**Please note** additional information and upgrade instructions [here](https://nasa.github.io/cumulus/docs/upgrade/1.9.0)

### Added

- **CUMULUS-712** - Added integration tests verifying expected behavior in workflows
- **GITC-776-2** - Add support for versioned collections

### Fixed

- **CUMULUS-832**
  - Fixed indentation in example config.yml in `@cumulus/deployment`
  - Fixed issue with new deployment using the default distribution endpoint in `@cumulus/deployment` and `@cumulus/api`

## [v1.8.1] - 2018-08-01

**Note** IAM roles should be re-deployed with this release.

- **Cumulus-726**
  - Added function to `@cumulus/integration-tests`: `sfnStep` includes `getStepInput` which returns the input to the schedule event of a given step function step.
  - Added IAM policy `@cumulus/deployment`: Lambda processing IAM role includes `kinesis::PutRecord` so step function lambdas can write to kinesis streams.
- **Cumulus Community Edition**
  - Added Google OAuth authentication token logic to `@cumulus/api`. Refactored token endpoint to use environment variable flag `OAUTH_PROVIDER` when determining with authentication method to use.
  - Added API Lambda memory configuration variable `api_lambda_memory` to `@cumulus/api` and `@cumulus/deployment`.

### Changed

- **Cumulus-726**
  - Changed function in `@cumulus/api`: `models/rules.js#addKinesisEventSource` was modified to call to `deleteKinesisEventSource` with all required parameters (rule's name, arn and type).
  - Changed function in `@cumulus/integration-tests`: `getStepOutput` can now be used to return output of failed steps. If users of this function want the output of a failed event, they can pass a third parameter `eventType` as `'failure'`. This function will work as always for steps which completed successfully.

### Removed

- **Cumulus-726**

  - Configuration change to `@cumulus/deployment`: Removed default auto scaling configuration for Granules and Files DynamoDB tables.

- **CUMULUS-688**
  - Add integration test for ExecutionStatus
  - Function addition to `@cumulus/integration-tests`: `api` includes `getExecutionStatus` which returns the execution status from the Cumulus API

## [v1.8.0] - 2018-07-23

### Added

- **CUMULUS-718** Adds integration test for Kinesis triggering a workflow.

- **GITC-776-3** Added more flexibility for rules. You can now edit all fields on the rule's record
  We may need to update the api documentation to reflect this.

- **CUMULUS-681** - Add ingest-in-place action to granules endpoint

  - new applyWorkflow action at PUT /granules/{granuleid} Applying a workflow starts an execution of the provided workflow and passes the granule record as payload.
    Parameter(s):
    - workflow - the workflow name

- **CUMULUS-685** - Add parent exeuction arn to the execution which is triggered from a parent step function

### Changed

- **CUMULUS-768** - Integration tests get S3 provider data from shared data folder

### Fixed

- **CUMULUS-746** - Move granule API correctly updates record in dynamo DB and cmr xml file
- **CUMULUS-766** - Populate database fileSize field from S3 if value not present in Ingest payload

## [v1.7.1] - 2018-07-27 - [BACKPORT]

### Fixed

- **CUMULUS-766** - Backport from 1.8.0 - Populate database fileSize field from S3 if value not present in Ingest payload

## [v1.7.0] - 2018-07-02

### Please note: [Upgrade Instructions](https://nasa.github.io/cumulus/docs/upgrade/1.7.0)

### Added

- **GITC-776-2** - Add support for versioned collections
- **CUMULUS-491** - Add granule reconciliation API endpoints.
- **CUMULUS-480** Add support for backup and recovery:
  - Add DynamoDB tables for granules, executions and pdrs
  - Add ability to write all records to S3
  - Add ability to download all DynamoDB records in form json files
  - Add ability to upload records to DynamoDB
  - Add migration scripts for copying granule, pdr and execution records from ElasticSearch to DynamoDB
  - Add IAM support for batchWrite on dynamoDB
-
- **CUMULUS-508** - `@cumulus/deployment` cloudformation template allows for lambdas and ECS clusters to have multiple AZ availability.
  - `@cumulus/deployment` also ensures docker uses `devicemapper` storage driver.
- **CUMULUS-755** - `@cumulus/deployment` Add DynamoDB autoscaling support.
  - Application developers can add autoscaling and override default values in their deployment's `app/config.yml` file using a `{TableName}Table:` key.

### Fixed

- **CUMULUS-747** - Delete granule API doesn't delete granule files in s3 and granule in elasticsearch
  - update the StreamSpecification DynamoDB tables to have StreamViewType: "NEW_AND_OLD_IMAGES"
  - delete granule files in s3
- **CUMULUS-398** - Fix not able to filter executions by workflow
- **CUMULUS-748** - Fix invalid lambda .zip files being validated/uploaded to AWS
- **CUMULUS-544** - Post to CMR task has UAT URL hard-coded
  - Made configurable: PostToCmr now requires CMR_ENVIRONMENT env to be set to 'SIT' or 'OPS' for those CMR environments. Default is UAT.

### Changed

- **GITC-776-4** - Changed Discover-pdrs to not rely on collection but use provider_path in config. It also has an optional filterPdrs regex configuration parameter

- **CUMULUS-710** - In the integration test suite, `getStepOutput` returns the output of the first successful step execution or last failed, if none exists

## [v1.6.0] - 2018-06-06

### Please note: [Upgrade Instructions](https://nasa.github.io/cumulus/docs/upgrade/1.6.0)

### Fixed

- **CUMULUS-602** - Format all logs sent to Elastic Search.
  - Extract cumulus log message and index it to Elastic Search.

### Added

- **CUMULUS-556** - add a mechanism for creating and running migration scripts on deployment.
- **CUMULUS-461** Support use of metadata date and other components in `url_path` property

### Changed

- **CUMULUS-477** Update bucket configuration to support multiple buckets of the same type:
  - Change the structure of the buckets to allow for more than one bucket of each type. The bucket structure is now:
    bucket-key:
    name: <bucket-name>
    type: <type> i.e. internal, public, etc.
  - Change IAM and app deployment configuration to support new bucket structure
  - Update tasks and workflows to support new bucket structure
  - Replace instances where buckets.internal is relied upon to either use the system bucket or a configured bucket
  - Move IAM template to the deployment package. NOTE: You now have to specify '--template node_modules/@cumulus/deployment/iam' in your IAM deployment
  - Add IAM cloudformation template support to filter buckets by type

## [v1.5.5] - 2018-05-30

### Added

- **CUMULUS-530** - PDR tracking through Queue-granules
  - Add optional `pdr` property to the sync-granule task's input config and output payload.
- **CUMULUS-548** - Create a Lambda task that generates EMS distribution reports
  - In order to supply EMS Distribution Reports, you must enable S3 Server
    Access Logging on any S3 buckets used for distribution. See [How Do I Enable Server Access Logging for an S3 Bucket?](https://docs.aws.amazon.com/AmazonS3/latest/user-guide/server-access-logging.html)
    The "Target bucket" setting should point at the Cumulus internal bucket.
    The "Target prefix" should be
    "<STACK_NAME>/ems-distribution/s3-server-access-logs/", where "STACK_NAME"
    is replaced with the name of your Cumulus stack.

### Fixed

- **CUMULUS-546 - Kinesis Consumer should catch and log invalid JSON**
  - Kinesis Consumer lambda catches and logs errors so that consumer doesn't get stuck in a loop re-processing bad json records.
- EMS report filenames are now based on their start time instead of the time
  instead of the time that the report was generated
- **CUMULUS-552 - Cumulus API returns different results for the same collection depending on query**
  - The collection, provider and rule records in elasticsearch are now replaced with records from dynamo db when the dynamo db records are updated.

### Added

- `@cumulus/deployment`'s default cloudformation template now configures storage for Docker to match the configured ECS Volume. The template defines Docker's devicemapper basesize (`dm.basesize`) using `ecs.volumeSize`. This addresses ECS default of limiting Docker containers to 10GB of storage ([Read more](https://aws.amazon.com/premiumsupport/knowledge-center/increase-default-ecs-docker-limit/)).

## [v1.5.4] - 2018-05-21

### Added

- **CUMULUS-535** - EMS Ingest, Archive, Archive Delete reports
  - Add lambda EmsReport to create daily EMS Ingest, Archive, Archive Delete reports
  - ems.provider property added to `@cumulus/deployment/app/config.yml`.
    To change the provider name, please add `ems: provider` property to `app/config.yml`.
- **CUMULUS-480** Use DynamoDB to store granules, pdrs and execution records
  - Activate PointInTime feature on DynamoDB tables
  - Increase test coverage on api package
  - Add ability to restore metadata records from json files to DynamoDB
- **CUMULUS-459** provide API endpoint for moving granules from one location on s3 to another

## [v1.5.3] - 2018-05-18

### Fixed

- **CUMULUS-557 - "Add dataType to DiscoverGranules output"**
  - Granules discovered by the DiscoverGranules task now include dataType
  - dataType is now a required property for granules used as input to the
    QueueGranules task
- **CUMULUS-550** Update deployment app/config.yml to force elasticsearch updates for deleted granules

## [v1.5.2] - 2018-05-15

### Fixed

- **CUMULUS-514 - "Unable to Delete the Granules"**
  - updated cmrjs.deleteConcept to return success if the record is not found
    in CMR.

### Added

- **CUMULUS-547** - The distribution API now includes an
  "earthdataLoginUsername" query parameter when it returns a signed S3 URL
- **CUMULUS-527 - "parse-pdr queues up all granules and ignores regex"**
  - Add an optional config property to the ParsePdr task called
    "granuleIdFilter". This property is a regular expression that is applied
    against the filename of the first file of each granule contained in the
    PDR. If the regular expression matches, then the granule is included in
    the output. Defaults to '.', which will match all granules in the PDR.
- File checksums in PDRs now support MD5
- Deployment support to subscribe to an SNS topic that already exists
- **CUMULUS-470, CUMULUS-471** In-region S3 Policy lambda added to API to update bucket policy for in-region access.
- **CUMULUS-533** Added fields to granule indexer to support EMS ingest and archive record creation
- **CUMULUS-534** Track deleted granules
  - added `deletedgranule` type to `cumulus` index.
  - **Important Note:** Force custom bootstrap to re-run by adding this to
    app/config.yml `es: elasticSearchMapping: 7`
- You can now deploy cumulus without ElasticSearch. Just add `es: null` to your `app/config.yml` file. This is only useful for debugging purposes. Cumulus still requires ElasticSearch to properly operate.
- `@cumulus/integration-tests` includes and exports the `addRules` function, which seeds rules into the DynamoDB table.
- Added capability to support EFS in cloud formation template. Also added
  optional capability to ssh to your instance and privileged lambda functions.
- Added support to force discovery of PDRs that have already been processed
  and filtering of selected data types
- `@cumulus/cmrjs` uses an environment variable `USER_IP_ADDRESS` or fallback
  IP address of `10.0.0.0` when a public IP address is not available. This
  supports lambda functions deployed into a VPC's private subnet, where no
  public IP address is available.

### Changed

- **CUMULUS-550** Custom bootstrap automatically adds new types to index on
  deployment

## [v1.5.1] - 2018-04-23

### Fixed

- add the missing dist folder to the hello-world task
- disable uglifyjs on the built version of the pdr-status-check (read: https://github.com/webpack-contrib/uglifyjs-webpack-plugin/issues/264)

## [v1.5.0] - 2018-04-23

### Changed

- Removed babel from all tasks and packages and increased minimum node requirements to version 8.10
- Lambda functions created by @cumulus/deployment will use node8.10 by default
- Moved [cumulus-integration-tests](https://github.com/nasa/cumulus-integration-tests) to the `example` folder CUMULUS-512
- Streamlined all packages dependencies (e.g. remove redundant dependencies and make sure versions are the same across packages)
- **CUMULUS-352:** Update Cumulus Elasticsearch indices to use [index aliases](https://www.elastic.co/guide/en/elasticsearch/reference/current/indices-aliases.html).
- **CUMULUS-519:** ECS tasks are no longer restarted after each CF deployment unless `ecs.restartTasksOnDeploy` is set to true
- **CUMULUS-298:** Updated log filterPattern to include all CloudWatch logs in ElasticSearch
- **CUMULUS-518:** Updates to the SyncGranule config schema
  - `granuleIdExtraction` is no longer a property
  - `process` is now an optional property
  - `provider_path` is no longer a property

### Fixed

- **CUMULUS-455 "Kes deployments using only an updated message adapter do not get automatically deployed"**
  - prepended the hash value of cumulus-message-adapter.zip file to the zip file name of lambda which uses message adapter.
  - the lambda function will be redeployed when message adapter or lambda function are updated
- Fixed a bug in the bootstrap lambda function where it stuck during update process
- Fixed a bug where the sf-sns-report task did not return the payload of the incoming message as the output of the task [CUMULUS-441]

### Added

- **CUMULUS-352:** Add reindex CLI to the API package.
- **CUMULUS-465:** Added mock http/ftp/sftp servers to the integration tests
- Added a `delete` method to the `@common/CollectionConfigStore` class
- **CUMULUS-467 "@cumulus/integration-tests or cumulus-integration-tests should seed provider and collection in deployed DynamoDB"**
  - `example` integration-tests populates providers and collections to database
  - `example` workflow messages are populated from workflow templates in s3, provider and collection information in database, and input payloads. Input templates are removed.
  - added `https` protocol to provider schema

## [v1.4.1] - 2018-04-11

### Fixed

- Sync-granule install

## [v1.4.0] - 2018-04-09

### Fixed

- **CUMULUS-392 "queue-granules not returning the sfn-execution-arns queued"**
  - updated queue-granules to return the sfn-execution-arns queued and pdr if exists.
  - added pdr to ingest message meta.pdr instead of payload, so the pdr information doesn't get lost in the ingest workflow, and ingested granule in elasticsearch has pdr name.
  - fixed sf-sns-report schema, remove the invalid part
  - fixed pdr-status-check schema, the failed execution contains arn and reason
- **CUMULUS-206** make sure homepage and repository urls exist in package.json files of tasks and packages

### Added

- Example folder with a cumulus deployment example

### Changed

- [CUMULUS-450](https://bugs.earthdata.nasa.gov/browse/CUMULUS-450) - Updated
  the config schema of the **queue-granules** task
  - The config no longer takes a "collection" property
  - The config now takes an "internalBucket" property
  - The config now takes a "stackName" property
- [CUMULUS-450](https://bugs.earthdata.nasa.gov/browse/CUMULUS-450) - Updated
  the config schema of the **parse-pdr** task
  - The config no longer takes a "collection" property
  - The "stack", "provider", and "bucket" config properties are now
    required
- **CUMULUS-469** Added a lambda to the API package to prototype creating an S3 bucket policy for direct, in-region S3 access for the prototype bucket

### Removed

- Removed the `findTmpTestDataDirectory()` function from
  `@cumulus/common/test-utils`

### Fixed

- [CUMULUS-450](https://bugs.earthdata.nasa.gov/browse/CUMULUS-450)
  - The **queue-granules** task now enqueues a **sync-granule** task with the
    correct collection config for that granule based on the granule's
    data-type. It had previously been using the collection config from the
    config of the **queue-granules** task, which was a problem if the granules
    being queued belonged to different data-types.
  - The **parse-pdr** task now handles the case where a PDR contains granules
    with different data types, and uses the correct granuleIdExtraction for
    each granule.

### Added

- **CUMULUS-448** Add code coverage checking using [nyc](https://github.com/istanbuljs/nyc).

## [v1.3.0] - 2018-03-29

### Deprecated

- discover-s3-granules is deprecated. The functionality is provided by the discover-granules task

### Fixed

- **CUMULUS-331:** Fix aws.downloadS3File to handle non-existent key
- Using test ftp provider for discover-granules testing [CUMULUS-427]
- **CUMULUS-304: "Add AWS API throttling to pdr-status-check task"** Added concurrency limit on SFN API calls. The default concurrency is 10 and is configurable through Lambda environment variable CONCURRENCY.
- **CUMULUS-414: "Schema validation not being performed on many tasks"** revised npm build scripts of tasks that use cumulus-message-adapter to place schema directories into dist directories.
- **CUMULUS-301:** Update all tests to use test-data package for testing data.
- **CUMULUS-271: "Empty response body from rules PUT endpoint"** Added the updated rule to response body.
- Increased memory allotment for `CustomBootstrap` lambda function. Resolves failed deployments where `CustomBootstrap` lambda function was failing with error `Process exited before completing request`. This was causing deployments to stall, fail to update and fail to rollback. This error is thrown when the lambda function tries to use more memory than it is allotted.
- Cumulus repository folders structure updated:
  - removed the `cumulus` folder altogether
  - moved `cumulus/tasks` to `tasks` folder at the root level
  - moved the tasks that are not converted to use CMA to `tasks/.not_CMA_compliant`
  - updated paths where necessary

### Added

- `@cumulus/integration-tests` - Added support for testing the output of an ECS activity as well as a Lambda function.

## [v1.2.0] - 2018-03-20

### Fixed

- Update vulnerable npm packages [CUMULUS-425]
- `@cumulus/api`: `kinesis-consumer.js` uses `sf-scheduler.js#schedule` instead of placing a message directly on the `startSF` SQS queue. This is a fix for [CUMULUS-359](https://bugs.earthdata.nasa.gov/browse/CUMULUS-359) because `sf-scheduler.js#schedule` looks up the provider and collection data in DynamoDB and adds it to the `meta` object of the enqueued message payload.
- `@cumulus/api`: `kinesis-consumer.js` catches and logs errors instead of doing an error callback. Before this change, `kinesis-consumer` was failing to process new records when an existing record caused an error because it would call back with an error and stop processing additional records. It keeps trying to process the record causing the error because it's "position" in the stream is unchanged. Catching and logging the errors is part 1 of the fix. Proposed part 2 is to enqueue the error and the message on a "dead-letter" queue so it can be processed later ([CUMULUS-413](https://bugs.earthdata.nasa.gov/browse/CUMULUS-413)).
- **CUMULUS-260: "PDR page on dashboard only shows zeros."** The PDR stats in LPDAAC are all 0s, even if the dashboard has been fixed to retrieve the correct fields. The current version of pdr-status-check has a few issues.
  - pdr is not included in the input/output schema. It's available from the input event. So the pdr status and stats are not updated when the ParsePdr workflow is complete. Adding the pdr to the input/output of the task will fix this.
  - pdr-status-check doesn't update pdr stats which prevent the real time pdr progress from showing up in the dashboard. To solve this, added lambda function sf-sns-report which is copied from @cumulus/api/lambdas/sf-sns-broadcast with modification, sf-sns-report can be used to report step function status anywhere inside a step function. So add step sf-sns-report after each pdr-status-check, we will get the PDR status progress at real time.
  - It's possible an execution is still in the queue and doesn't exist in sfn yet. Added code to handle 'ExecutionDoesNotExist' error when checking the execution status.
- Fixed `aws.cloudwatchevents()` typo in `packages/ingest/aws.js`. This typo was the root cause of the error: `Error: Could not process scheduled_ingest, Error: : aws.cloudwatchevents is not a constructor` seen when trying to update a rule.

### Removed

- `@cumulus/ingest/aws`: Remove queueWorkflowMessage which is no longer being used by `@cumulus/api`'s `kinesis-consumer.js`.

## [v1.1.4] - 2018-03-15

### Added

- added flag `useList` to parse-pdr [CUMULUS-404]

### Fixed

- Pass encrypted password to the ApiGranule Lambda function [CUMULUS-424]

## [v1.1.3] - 2018-03-14

### Fixed

- Changed @cumulus/deployment package install behavior. The build process will happen after installation

## [v1.1.2] - 2018-03-14

### Added

- added tools to @cumulus/integration-tests for local integration testing
- added end to end testing for discovering and parsing of PDRs
- `yarn e2e` command is available for end to end testing

### Fixed

- **CUMULUS-326: "Occasionally encounter "Too Many Requests" on deployment"** The api gateway calls will handle throttling errors
- **CUMULUS-175: "Dashboard providers not in sync with AWS providers."** The root cause of this bug - DynamoDB operations not showing up in Elasticsearch - was shared by collections and rules. The fix was to update providers', collections' and rules; POST, PUT and DELETE endpoints to operate on DynamoDB and using DynamoDB streams to update Elasticsearch. The following packages were made:
  - `@cumulus/deployment` deploys DynamoDB streams for the Collections, Providers and Rules tables as well as a new lambda function called `dbIndexer`. The `dbIndexer` lambda has an event source mapping which listens to each of the DynamoDB streams. The dbIndexer lambda receives events referencing operations on the DynamoDB table and updates the elasticsearch cluster accordingly.
  - The `@cumulus/api` endpoints for collections, providers and rules _only_ query DynamoDB, with the exception of LIST endpoints and the collections' GET endpoint.

### Updated

- Broke up `kes.override.js` of @cumulus/deployment to multiple modules and moved to a new location
- Expanded @cumulus/deployment test coverage
- all tasks were updated to use cumulus-message-adapter-js 1.0.1
- added build process to integration-tests package to babelify it before publication
- Update @cumulus/integration-tests lambda.js `getLambdaOutput` to return the entire lambda output. Previously `getLambdaOutput` returned only the payload.

## [v1.1.1] - 2018-03-08

### Removed

- Unused queue lambda in api/lambdas [CUMULUS-359]

### Fixed

- Kinesis message content is passed to the triggered workflow [CUMULUS-359]
- Kinesis message queues a workflow message and does not write to rules table [CUMULUS-359]

## [v1.1.0] - 2018-03-05

### Added

- Added a `jlog` function to `common/test-utils` to aid in test debugging
- Integration test package with command line tool [CUMULUS-200] by @laurenfrederick
- Test for FTP `useList` flag [CUMULUS-334] by @kkelly51

### Updated

- The `queue-pdrs` task now uses the [cumulus-message-adapter-js](https://github.com/nasa/cumulus-message-adapter-js)
  library
- Updated the `queue-pdrs` JSON schemas
- The test-utils schema validation functions now throw an error if validation
  fails
- The `queue-granules` task now uses the [cumulus-message-adapter-js](https://github.com/nasa/cumulus-message-adapter-js)
  library
- Updated the `queue-granules` JSON schemas

### Removed

- Removed the `getSfnExecutionByName` function from `common/aws`
- Removed the `getGranuleStatus` function from `common/aws`

## [v1.0.1] - 2018-02-27

### Added

- More tests for discover-pdrs, dicover-granules by @yjpa7145
- Schema validation utility for tests by @yjpa7145

### Changed

- Fix an FTP listing bug for servers that do not support STAT [CUMULUS-334] by @kkelly51

## [v1.0.0] - 2018-02-23

<<<<<<< HEAD
[unreleased]: https://github.com/nasa/cumulus/compare/v11.1.5...HEAD
[v11.1.5]: https://github.com/nasa/cumulus/compare/v11.1.4...v11.1.5
=======
[unreleased]: https://github.com/nasa/cumulus/compare/v13.2.0...HEAD
[v13.2.0]: https://github.com/nasa/cumulus/compare/v13.1.0...v13.2.0
[v13.1.0]: https://github.com/nasa/cumulus/compare/v13.0.1...v13.1.0
[v13.0.1]: https://github.com/nasa/cumulus/compare/v13.0.0...v13.0.1
[v13.0.0]: https://github.com/nasa/cumulus/compare/v12.0.1...v13.0.0
[v12.0.1]: https://github.com/nasa/cumulus/compare/v12.0.0...v12.0.1
[v12.0.0]: https://github.com/nasa/cumulus/compare/v11.1.4...v12.0.0
>>>>>>> 503c5383
[v11.1.4]: https://github.com/nasa/cumulus/compare/v11.1.3...v11.1.4
[v11.1.3]: https://github.com/nasa/cumulus/compare/v11.1.2...v11.1.3
[v11.1.2]: https://github.com/nasa/cumulus/compare/v11.1.1...v11.1.2
[v11.1.1]: https://github.com/nasa/cumulus/compare/v11.1.0...v11.1.1
[v11.1.0]: https://github.com/nasa/cumulus/compare/v11.0.0...v11.1.0
[v11.0.0]: https://github.com/nasa/cumulus/compare/v10.1.3...v11.0.0
[v10.1.3]: https://github.com/nasa/cumulus/compare/v10.1.2...v10.1.3
[v10.1.2]: https://github.com/nasa/cumulus/compare/v10.1.1...v10.1.2
[v10.1.1]: https://github.com/nasa/cumulus/compare/v10.1.0...v10.1.1
[v10.1.0]: https://github.com/nasa/cumulus/compare/v10.0.1...v10.1.0
[v10.0.1]: https://github.com/nasa/cumulus/compare/v10.0.0...v10.0.1
[v10.0.0]: https://github.com/nasa/cumulus/compare/v9.9.0...v10.0.0
[v9.9.3]: https://github.com/nasa/cumulus/compare/v9.9.2...v9.9.3
[v9.9.2]: https://github.com/nasa/cumulus/compare/v9.9.1...v9.9.2
[v9.9.1]: https://github.com/nasa/cumulus/compare/v9.9.0...v9.9.1
[v9.9.0]: https://github.com/nasa/cumulus/compare/v9.8.0...v9.9.0
[v9.8.0]: https://github.com/nasa/cumulus/compare/v9.7.0...v9.8.0
[v9.7.1]: https://github.com/nasa/cumulus/compare/v9.7.0...v9.7.1
[v9.7.0]: https://github.com/nasa/cumulus/compare/v9.6.0...v9.7.0
[v9.6.0]: https://github.com/nasa/cumulus/compare/v9.5.0...v9.6.0
[v9.5.0]: https://github.com/nasa/cumulus/compare/v9.4.0...v9.5.0
[v9.4.1]: https://github.com/nasa/cumulus/compare/v9.3.0...v9.4.1
[v9.4.0]: https://github.com/nasa/cumulus/compare/v9.3.0...v9.4.0
[v9.3.0]: https://github.com/nasa/cumulus/compare/v9.2.2...v9.3.0
[v9.2.2]: https://github.com/nasa/cumulus/compare/v9.2.1...v9.2.2
[v9.2.1]: https://github.com/nasa/cumulus/compare/v9.2.0...v9.2.1
[v9.2.0]: https://github.com/nasa/cumulus/compare/v9.1.0...v9.2.0
[v9.1.0]: https://github.com/nasa/cumulus/compare/v9.0.1...v9.1.0
[v9.0.1]: https://github.com/nasa/cumulus/compare/v9.0.0...v9.0.1
[v9.0.0]: https://github.com/nasa/cumulus/compare/v8.1.0...v9.0.0
[v8.1.0]: https://github.com/nasa/cumulus/compare/v8.0.0...v8.1.0
[v8.0.0]: https://github.com/nasa/cumulus/compare/v7.2.0...v8.0.0
[v7.2.0]: https://github.com/nasa/cumulus/compare/v7.1.0...v7.2.0
[v7.1.0]: https://github.com/nasa/cumulus/compare/v7.0.0...v7.1.0
[v7.0.0]: https://github.com/nasa/cumulus/compare/v6.0.0...v7.0.0
[v6.0.0]: https://github.com/nasa/cumulus/compare/v5.0.1...v6.0.0
[v5.0.1]: https://github.com/nasa/cumulus/compare/v5.0.0...v5.0.1
[v5.0.0]: https://github.com/nasa/cumulus/compare/v4.0.0...v5.0.0
[v4.0.0]: https://github.com/nasa/cumulus/compare/v3.0.1...v4.0.0
[v3.0.1]: https://github.com/nasa/cumulus/compare/v3.0.0...v3.0.1
[v3.0.0]: https://github.com/nasa/cumulus/compare/v2.0.1...v3.0.0
[v2.0.7]: https://github.com/nasa/cumulus/compare/v2.0.6...v2.0.7
[v2.0.6]: https://github.com/nasa/cumulus/compare/v2.0.5...v2.0.6
[v2.0.5]: https://github.com/nasa/cumulus/compare/v2.0.4...v2.0.5
[v2.0.4]: https://github.com/nasa/cumulus/compare/v2.0.3...v2.0.4
[v2.0.3]: https://github.com/nasa/cumulus/compare/v2.0.2...v2.0.3
[v2.0.2]: https://github.com/nasa/cumulus/compare/v2.0.1...v2.0.2
[v2.0.1]: https://github.com/nasa/cumulus/compare/v1.24.0...v2.0.1
[v2.0.0]: https://github.com/nasa/cumulus/compare/v1.24.0...v2.0.0
[v1.24.0]: https://github.com/nasa/cumulus/compare/v1.23.2...v1.24.0
[v1.23.2]: https://github.com/nasa/cumulus/compare/v1.22.1...v1.23.2
[v1.22.1]: https://github.com/nasa/cumulus/compare/v1.21.0...v1.22.1
[v1.21.0]: https://github.com/nasa/cumulus/compare/v1.20.0...v1.21.0
[v1.20.0]: https://github.com/nasa/cumulus/compare/v1.19.0...v1.20.0
[v1.19.0]: https://github.com/nasa/cumulus/compare/v1.18.0...v1.19.0
[v1.18.0]: https://github.com/nasa/cumulus/compare/v1.17.0...v1.18.0
[v1.17.0]: https://github.com/nasa/cumulus/compare/v1.16.1...v1.17.0
[v1.16.1]: https://github.com/nasa/cumulus/compare/v1.16.0...v1.16.1
[v1.16.0]: https://github.com/nasa/cumulus/compare/v1.15.0...v1.16.0
[v1.15.0]: https://github.com/nasa/cumulus/compare/v1.14.5...v1.15.0
[v1.14.5]: https://github.com/nasa/cumulus/compare/v1.14.4...v1.14.5
[v1.14.4]: https://github.com/nasa/cumulus/compare/v1.14.3...v1.14.4
[v1.14.3]: https://github.com/nasa/cumulus/compare/v1.14.2...v1.14.3
[v1.14.2]: https://github.com/nasa/cumulus/compare/v1.14.1...v1.14.2
[v1.14.1]: https://github.com/nasa/cumulus/compare/v1.14.0...v1.14.1
[v1.14.0]: https://github.com/nasa/cumulus/compare/v1.13.5...v1.14.0
[v1.13.5]: https://github.com/nasa/cumulus/compare/v1.13.4...v1.13.5
[v1.13.4]: https://github.com/nasa/cumulus/compare/v1.13.3...v1.13.4
[v1.13.3]: https://github.com/nasa/cumulus/compare/v1.13.2...v1.13.3
[v1.13.2]: https://github.com/nasa/cumulus/compare/v1.13.1...v1.13.2
[v1.13.1]: https://github.com/nasa/cumulus/compare/v1.13.0...v1.13.1
[v1.13.0]: https://github.com/nasa/cumulus/compare/v1.12.1...v1.13.0
[v1.12.1]: https://github.com/nasa/cumulus/compare/v1.12.0...v1.12.1
[v1.12.0]: https://github.com/nasa/cumulus/compare/v1.11.3...v1.12.0
[v1.11.3]: https://github.com/nasa/cumulus/compare/v1.11.2...v1.11.3
[v1.11.2]: https://github.com/nasa/cumulus/compare/v1.11.1...v1.11.2
[v1.11.1]: https://github.com/nasa/cumulus/compare/v1.11.0...v1.11.1
[v1.11.0]: https://github.com/nasa/cumulus/compare/v1.10.4...v1.11.0
[v1.10.4]: https://github.com/nasa/cumulus/compare/v1.10.3...v1.10.4
[v1.10.3]: https://github.com/nasa/cumulus/compare/v1.10.2...v1.10.3
[v1.10.2]: https://github.com/nasa/cumulus/compare/v1.10.1...v1.10.2
[v1.10.1]: https://github.com/nasa/cumulus/compare/v1.10.0...v1.10.1
[v1.10.0]: https://github.com/nasa/cumulus/compare/v1.9.1...v1.10.0
[v1.9.1]: https://github.com/nasa/cumulus/compare/v1.9.0...v1.9.1
[v1.9.0]: https://github.com/nasa/cumulus/compare/v1.8.1...v1.9.0
[v1.8.1]: https://github.com/nasa/cumulus/compare/v1.8.0...v1.8.1
[v1.8.0]: https://github.com/nasa/cumulus/compare/v1.7.0...v1.8.0
[v1.7.0]: https://github.com/nasa/cumulus/compare/v1.6.0...v1.7.0
[v1.6.0]: https://github.com/nasa/cumulus/compare/v1.5.5...v1.6.0
[v1.5.5]: https://github.com/nasa/cumulus/compare/v1.5.4...v1.5.5
[v1.5.4]: https://github.com/nasa/cumulus/compare/v1.5.3...v1.5.4
[v1.5.3]: https://github.com/nasa/cumulus/compare/v1.5.2...v1.5.3
[v1.5.2]: https://github.com/nasa/cumulus/compare/v1.5.1...v1.5.2
[v1.5.1]: https://github.com/nasa/cumulus/compare/v1.5.0...v1.5.1
[v1.5.0]: https://github.com/nasa/cumulus/compare/v1.4.1...v1.5.0
[v1.4.1]: https://github.com/nasa/cumulus/compare/v1.4.0...v1.4.1
[v1.4.0]: https://github.com/nasa/cumulus/compare/v1.3.0...v1.4.0
[v1.3.0]: https://github.com/nasa/cumulus/compare/v1.2.0...v1.3.0
[v1.2.0]: https://github.com/nasa/cumulus/compare/v1.1.4...v1.2.0
[v1.1.4]: https://github.com/nasa/cumulus/compare/v1.1.3...v1.1.4
[v1.1.3]: https://github.com/nasa/cumulus/compare/v1.1.2...v1.1.3
[v1.1.2]: https://github.com/nasa/cumulus/compare/v1.1.1...v1.1.2
[v1.1.1]: https://github.com/nasa/cumulus/compare/v1.0.1...v1.1.1
[v1.1.0]: https://github.com/nasa/cumulus/compare/v1.0.1...v1.1.0
[v1.0.1]: https://github.com/nasa/cumulus/compare/v1.0.0...v1.0.1
[v1.0.0]: https://github.com/nasa/cumulus/compare/pre-v1-release...v1.0.0

[thin-egress-app]: <https://github.com/asfadmin/thin-egress-app> "Thin Egress App"<|MERGE_RESOLUTION|>--- conflicted
+++ resolved
@@ -6,23 +6,13 @@
 
 ## Unreleased
 
-<<<<<<< HEAD
-## [v11.1.5] 2022-08-10 [BACKPORT]
-**Please note** changes in 11.1.4 may not yet be released in future versions, as
-this is a backport and patch release on the 11.1.x series of releases. Updates that
-are included in the future will have a corresponding CHANGELOG entry in future
-releases.
-
-=======
->>>>>>> 503c5383
 ### Notable Changes
 
 - **CUMULUS-3019**
   - Fix file write logic to delete files by `granule_cumulus_id` instead of
       `cumulus_id`. Previous logic removed files by matching `file.cumulus_id`
       to `granule.cumulus_id`.
-<<<<<<< HEAD
-=======
+
 - **CUMULUS-2930**
   - The `GET /granules` endpoint has a new optional query parameter:
     `searchContext`, which is used to resume listing within the same search
@@ -310,7 +300,12 @@
   - Updates `SyncGranule` example worfklow config
     `example/cumulus-tf/sync_granule_workflow.asl.json` to include `ACL`
     parameter.
->>>>>>> 503c5383
+
+## [v11.1.5] 2022-08-10 [BACKPORT]
+**Please note** changes in 11.1.4 may not yet be released in future versions, as
+this is a backport and patch release on the 11.1.x series of releases. Updates that
+are included in the future will have a corresponding CHANGELOG entry in future
+releases.
 
 ## [v11.1.4] 2022-07-18
 
@@ -6391,18 +6386,14 @@
 
 ## [v1.0.0] - 2018-02-23
 
-<<<<<<< HEAD
-[unreleased]: https://github.com/nasa/cumulus/compare/v11.1.5...HEAD
-[v11.1.5]: https://github.com/nasa/cumulus/compare/v11.1.4...v11.1.5
-=======
 [unreleased]: https://github.com/nasa/cumulus/compare/v13.2.0...HEAD
 [v13.2.0]: https://github.com/nasa/cumulus/compare/v13.1.0...v13.2.0
 [v13.1.0]: https://github.com/nasa/cumulus/compare/v13.0.1...v13.1.0
 [v13.0.1]: https://github.com/nasa/cumulus/compare/v13.0.0...v13.0.1
 [v13.0.0]: https://github.com/nasa/cumulus/compare/v12.0.1...v13.0.0
 [v12.0.1]: https://github.com/nasa/cumulus/compare/v12.0.0...v12.0.1
-[v12.0.0]: https://github.com/nasa/cumulus/compare/v11.1.4...v12.0.0
->>>>>>> 503c5383
+[v12.0.0]: https://github.com/nasa/cumulus/compare/v11.1.5...v12.0.0
+[v11.1.5]: https://github.com/nasa/cumulus/compare/v11.1.4...v11.1.5
 [v11.1.4]: https://github.com/nasa/cumulus/compare/v11.1.3...v11.1.4
 [v11.1.3]: https://github.com/nasa/cumulus/compare/v11.1.2...v11.1.3
 [v11.1.2]: https://github.com/nasa/cumulus/compare/v11.1.1...v11.1.2
