--- conflicted
+++ resolved
@@ -15,11 +15,6 @@
 echo "Locking stack for deployment $DEPLOYMENT"
 
 # Wait for the stack to be available
-<<<<<<< HEAD
-cd example
-
-=======
->>>>>>> 1d0b64ee
 LOCK_EXISTS_STATUS=$(node ./scripts/lock-stack.js true $DEPLOYMENT)
 
 echo "Locking status $LOCK_EXISTS_STATUS"
