--- conflicted
+++ resolved
@@ -11,16 +11,6 @@
     collections = {
       name = aws_dynamodb_table.collections_table.name
       arn  = aws_dynamodb_table.collections_table.arn
-    }
-<<<<<<< HEAD
-    pdrs = {
-      name = aws_dynamodb_table.pdrs_table.name
-      arn  = aws_dynamodb_table.pdrs_table.arn
-=======
-    granules = {
-      name = aws_dynamodb_table.granules_table.name
-      arn  = aws_dynamodb_table.granules_table.arn
->>>>>>> 09095418
     }
     providers = {
       name = aws_dynamodb_table.providers_table.name
