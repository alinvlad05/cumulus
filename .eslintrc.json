{
  "root": true,
  "plugins": [
<<<<<<< HEAD
    "import",
    "jsdoc"
  ],
  "extends": [
    "airbnb",
    "plugin:import/errors",
    "plugin:import/warnings"
=======
    "jsdoc",
    "node",
    "unicorn"
  ],
  "extends": [
    "airbnb",
    "plugin:node/recommended",
    "plugin:unicorn/recommended"
>>>>>>> d69b58be
  ],
  "parser": "babel-eslint",
  "env": {
    "jasmine": true,
    "mocha": true,
    "node": true
  },
  "rules": {
    "indent": [ "error", 2 ],
    "require-jsdoc": "off",
    "valid-jsdoc": [ "error", {
      "prefer": {
        "arg": "param",
        "return": "returns"
      },
      "preferType": {
        "Boolean": "boolean",
        "Number": "number",
        "String": "string",
        "object": "Object",
        "array": "Array",
        "date": "Date",
        "regexp": "RegExp",
        "Regexp": "RegExp",
        "promise": "Promise"
      },
      "requireReturn": true
    }],
    "jsdoc/check-param-names": "error",
    "jsdoc/check-tag-names": "error",
    "jsdoc/check-types": "off",
    "jsdoc/newline-after-description": "error",
    "jsdoc/require-description-complete-sentence": "off",
    "jsdoc/require-example": "off",
    "jsdoc/require-hyphen-before-param-description": "error",
    "jsdoc/require-param": "error",
    "jsdoc/require-param-description": "error",
    "jsdoc/require-param-name": "error",
    "jsdoc/require-param-type": "error",
    "jsdoc/require-returns-description": "error",
    "jsdoc/require-returns-type": "error",
    "generator-star-spacing": "off",
    "import/no-extraneous-dependencies": "off",
    "import/newline-after-import": "off",
    "class-methods-use-this": "off",
    "no-warning-comments": "off",
    "no-unused-vars": [
      "error",
      { "argsIgnorePattern": "^_" }
    ],
    "no-useless-escape": "off",
    "no-console": "warn",
    "spaced-comment": "off",
    "require-yield": "off",
    "prefer-template": "warn",
    "no-underscore-dangle": "off",
    "comma-dangle": [
      "warn",
      "never"
    ],
    "strict": "off",
    "guard-for-in": "off",
    "object-shorthand": "off",
    "space-before-function-paren": [
      "error",
      {
        "anonymous": "always",
        "named": "never",
        "asyncArrow": "always"
      }
    ],
    "brace-style": [
      2,
      "stroustrup"
    ],
    "max-len": [
      2,
      {
        "code": 100,
        "ignorePattern": "(https?:|JSON\\.parse|[Uu]rl =)"
      }
    ],
    "arrow-parens": ["error", "always"],
    "prefer-destructuring": "off",
    "function-paren-newline": ["error", "consistent"],

    "unicorn/filename-case": "off",
    "unicorn/prefer-spread": "off"
  }
}<|MERGE_RESOLUTION|>--- conflicted
+++ resolved
@@ -1,24 +1,17 @@
 {
   "root": true,
   "plugins": [
-<<<<<<< HEAD
     "import",
-    "jsdoc"
-  ],
-  "extends": [
-    "airbnb",
-    "plugin:import/errors",
-    "plugin:import/warnings"
-=======
     "jsdoc",
     "node",
     "unicorn"
   ],
   "extends": [
     "airbnb",
+    "plugin:import/errors",
+    "plugin:import/warnings",
     "plugin:node/recommended",
     "plugin:unicorn/recommended"
->>>>>>> d69b58be
   ],
   "parser": "babel-eslint",
   "env": {
