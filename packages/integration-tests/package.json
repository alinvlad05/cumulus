{
  "name": "@cumulus/integration-tests",
  "version": "1.11.3",
  "description": "Integration tests",
  "bin": {
    "cumulus-test": "./bin/cli.js"
  },
  "engines": {
    "node": ">=8.10.0"
  },
  "main": "index.js",
  "publishConfig": {
    "access": "public"
  },
  "homepage": "https://github.com/nasa/cumulus/tree/master/packages/integration-tests",
  "repository": {
    "type": "git",
    "url": "https://github.com/nasa/cumulus"
  },
  "scripts": {
    "build": "rm -rf dist && mkdir dist && webpack",
    "prepublishOnly": "PRODUCTION=true npm run build"
  },
  "author": "Cumulus Authors",
  "license": "Apache-2.0",
  "dependencies": {
<<<<<<< HEAD
    "@cumulus/api": "1.11.3",
=======
    "@cumulus/api": "1.11.2",
    "@cumulus/cmrjs": "^1.11.2",
>>>>>>> 6ad0f599
    "@cumulus/common": "1.11.2",
    "@cumulus/deployment": "1.11.3",
    "aws-sdk": "^2.238.1",
    "base-64": "^0.1.0",
    "commander": "^2.15.0",
    "fs-extra": "^5.0.0",
    "got": "^8.3.0",
    "handlebars": "^4.0.11",
    "lodash.clonedeep": "^4.5.0",
    "lodash.merge": "^4.6.0",
    "lodash.orderby": "^4.6.0",
    "p-limit": "^1.2.0",
    "p-retry": "^2.0.0",
    "p-wait-for": "^2.0.1",
    "uuid": "^3.2.1",
    "xml2js": "^0.4.19"
  },
  "devDependencies": {
    "webpack": "~4.5.0",
    "webpack-cli": "~2.0.14"
  }
}<|MERGE_RESOLUTION|>--- conflicted
+++ resolved
@@ -24,12 +24,8 @@
   "author": "Cumulus Authors",
   "license": "Apache-2.0",
   "dependencies": {
-<<<<<<< HEAD
     "@cumulus/api": "1.11.3",
-=======
-    "@cumulus/api": "1.11.2",
     "@cumulus/cmrjs": "^1.11.2",
->>>>>>> 6ad0f599
     "@cumulus/common": "1.11.2",
     "@cumulus/deployment": "1.11.3",
     "aws-sdk": "^2.238.1",
