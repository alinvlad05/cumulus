# Changelog

All notable changes to this project will be documented in this file.

The format is based on [Keep a Changelog](http://keepachangelog.com/en/1.0.0/).

## Unreleased

<<<<<<< HEAD
### Breaking Changes

- **CUMULUS-3070/3074**
  - Updated granule PUT/POST endpoints to no longer respect message write
    constraints.  Functionally this means that:
    - Granules with older createdAt values will replace newer ones, instead of
        ignoring the write request
    - Granules that attempt to set a non-complete state (e.g. 'queued' and
        'running') will now ignore execution state/state change and always write
    - Granules being set to non-complete state will update all values passed in,
      instead of being restricted to `['createdAt', 'updatedAt', 'timestamp',
      'status', 'execution']`
=======
### Notable changes

- Published new tag [`43` of `cumuluss/async-operation` to Docker Hub](https://hub.docker.com/layers/cumuluss/async-operation/43/images/sha256-5f989c7d45db3dde87c88c553182d1e4e250a1e09af691a84ff6aa683088b948?context=explore) which was built with node:14.19.3-buster.
>>>>>>> fcc71b62

### Added

- **CUMULUS-3070**
  - Remove granules dynamoDb model logic that sets default publish value on record
    validation
  - Update API granule write logic to not set default publish value on record
    updates to avoid overwrite (PATCH behavior)
  - Update API granule write logic to publish to false on record
    creation if not specified
  - Update message granule write logic to set default publish value on record
    creation update.
  - Update granule write logic to set published to default value of `false` if
    `null` is explicitly set with intention to delete the value.
  - Removed dataType/version from api granule schema
  - Added `@cumulus/api/endpoints/granules` unit to cover duration overwrite
    logic for PUT/PATCH endpoint

- **CUMULUS-2998**
  - Added Memory Size and Timeout terraform variable configuration for the following Cumulus tasks:
    - fake_processing_task_timeout and fake_processing_task_memory_size
    - files_to_granules_task_timeout and files_to_granule_task_memory_size
    - hello_world_task_timeout and hello_world_task_memory_size
    - sf_sqs_report_task_timeout and sf_sqs_report_task_memory_size
- **CUMULUS-2986**
  - Adds Terraform memory_size configurations to lambda functions with customizable timeouts enabled (the minimum default size has also been raised from 256 MB to 512 MB)
    allowed properties include:
    - add_missing_file_checksums_task_memory_size
    - discover_granules_task_memory_size
    - discover_pdrs_task_memory_size
    - hyrax_metadata_updates_task_memory_size
    - lzards_backup_task_memory_size
    - move_granules_task_memory_size
    - parse_pdr_task_memory_size
    - pdr_status_check_task_memory_size
    - post_to_cmr_task_memory_size
    - queue_granules_task_memory_size
    - queue_pdrs_task_memory_size
    - queue_workflow_task_memory_size
    - sync_granule_task_memory_size
    - update_cmr_access_constraints_task_memory_size
    - update_granules_cmr_task_memory_size
  - Initializes the lambda_memory_size(s) variable in the Terraform variable list
- **CUMULUS-2631**
  - Added 'Bearer token' support to s3credentials endpoint
- **CUMULUS-2787**
  - Added `lzards-api-client` package to Cumulus with `submitQueryToLzards` method
- **CUMULUS-2944**
  - Added configuration to increase the limit for body-parser's JSON and URL encoded parsers to allow for larger input payloads

### Changed

<<<<<<< HEAD
- **CUMULUS-3070**
  - Updated API granule write logic to no longer require createdAt value in
    dynamo/API granule validation.   Write-time createdAt defaults will be set in the case
    of new API granule writes without the value set, and createdAt will be
    overwritten if it already exists.
  - Refactored granule write logic to allow PATCH behavior on API granule update
    such that existing createdAt values will be retained in case of overwrite
    across all API granule writes.
  - Updated granule write code to validate written createdAt is synced between
    datastores in cases where granule.createdAt is not provided for a new granule.

- Updated `example/cumulus-tf/variables.tf` to have `cmr_oauth_provider` default to `launchpad`
- **CUMULUS-3024**
  - Update PUT /granules endpoint to operate consistently across datastores
    (PostgreSQL, ElasticSearch, DynamoDB). Previously it was possible, given a
    partial Granule payload to have different data in Dynamo/ElasticSearch and PostgreSQL
  - Given a partial Granule object, the /granules update endpoint now operates
    with behavior more consistent with a PATCH operation where fields not provided
    in the payload will not be updated in the datastores.
  - Granule translation (db/src/granules.ts) now supports removing null/undefined fields when converting from API to Postgres
    granule formats.
  - Update granule write logic: if a `null` files key is provided in an update payload (e.g. `files: null`),
    an error will be thrown. `null` files were not previously supported and would throw potentially unclear errors. This makes the error clearer and more explicit.
  - Update granule write logic: If an empty array is provided for the `files` key, all files will be removed in all datastores
=======
- Updated `example/cumulus-tf/variables.tf` to have `cmr_oauth_provider` default to `launchpad`
>>>>>>> fcc71b62
- **CUMULUS-2787**
  - Updated `lzards-backup-task` to send Cumulus provider and granule createdAt values as metadata in LZARDS backup request to support querying LZARDS for reconciliation reports
- **CUMULUS-2913**
  - Changed `process-dead-letter-archive` lambda to put messages from S3 dead
    letter archive that fail to process to new S3 location.
- **CUMULUS-2974**
  - The `DELETE /granules/<granuleId>` endpoint now includes additional details about granule
    deletion, including collection, deleted granule ID, deleted files, and deletion time.
- **CUMULUS-3027**
  - Pinned typescript to ~4.7.x to address typing incompatibility issues
    discussed in https://github.com/knex/knex/pull/5279
  - Update generate-ts-build-cache script to always install root project dependencies
- **CUMULUS-3104**
  - Updated Dockerfile of async operation docker image to build from node:14.19.3-buster
  - Sets default async_operation_image version to 43.
  - Upgraded saml2-js 4.0.0, rewire to 6.0.0 to address security vulnerabilities
  - Fixed TS compilation error caused by @aws-sdk/client-s3 3.190->3.193 upgrade

## [v13.3.2] 2022-10-10 [BACKPORT]

**Please note** changes in 13.3.2 may not yet be released in future versions, as
this is a backport and patch release on the 13.3.x series of releases. Updates that
are included in the future will have a corresponding CHANGELOG entry in future
releases.

### Fixed

- **CUMULUS-2557**
  - Updated `@cumulus/aws-client/S3/moveObject` to handle zero byte files (0 byte files).
- **CUMULUS-2971**
  - Updated `@cumulus/aws-client/S3ObjectStore` class to take string query parameters and
    its methods `signGetObject` and `signHeadObject` to take parameter presignOptions
- **CUMULUS-3021**
  - Updated `@cumulus/api-client/collections` and `@cumulus/integration-tests/api` to encode
    collection version in the URI path
- **CUMULUS-3024**
  - Update PUT /granules endpoint to operate consistently across datastores
    (PostgreSQL, ElasticSearch, DynamoDB). Previously it was possible, given a
    partial Granule payload to have different data in Dynamo/ElasticSearch and PostgreSQL
  - Given a partial Granule object, the /granules update endpoint now operates
    with behavior more consistent with a PATCH operation where fields not provided
    in the payload will not be updated in the datastores.
  - Granule translation (db/src/granules.ts) now supports removing null/undefined fields when converting from API to Postgres
    granule formats.
  - Update granule write logic: if a `null` files key is provided in an update payload (e.g. `files: null`),
    an error will be thrown. `null` files were not previously supported and would throw potentially unclear errors. This makes the error clearer and more explicit.
  - Update granule write logic: If an empty array is provided for the `files` key, all files will be removed in all datastores

## [v13.3.0] 2022-8-19

### Notable Changes

- **CUMULUS-2930**
  - The `GET /granules` endpoint has a new optional query parameter:
    `searchContext`, which is used to resume listing within the same search
    context. It is provided in every response from the endpoint as
    `meta.searchContext`. The searchContext value must be submitted with every
    consequent API call, and must be fetched from each new response to maintain
    the context.
  - Use of the `searchContext` query string parameter allows listing past 10,000 results.
  - Note that using the `from` query param in a request will cause the `searchContext` to
    be ignored and also make the query subject to the 10,000 results cap again.
  - Updated `GET /granules` endpoint to leverage ElasticSearch search-after API.
    The endpoint will only use search-after when the `searchContext` parameter
    is provided in a request.

## [v13.2.1] 2022-8-10 [BACKPORT]

### Notable changes

- **CUMULUS-3019**
  - Fix file write logic to delete files by `granule_cumulus_id` instead of
    `cumulus_id`. Previous logic removed files by matching `file.cumulus_id`
    to `granule.cumulus_id`.

## [v13.2.0] 2022-8-04

### Changed

- **CUMULUS-2940**
  - Updated bulk operation lambda to utilize system wide rds_connection_timing
    configuration parameters from the main `cumulus` module
- **CUMULUS-2980**
  - Updated `ingestPdrWithNodeNameSpec.js` to use `deleteProvidersAndAllDependenciesByHost` function.
  - Removed `deleteProvidersByHost`function.
- **CUMULUS-2954**
  - Updated Backup LZARDS task to run as a single task in a step function workflow.
  - Updated task to allow user to provide `collectionId` in workflow input and
    updated task to use said `collectionId` to look up the corresponding collection record in RDS.

## [v13.1.0] 2022-7-22

### MIGRATION notes

- The changes introduced in CUMULUS-2962 will re-introduce a
  `files_granules_cumulus_id_index` on the `files` table in the RDS database.
  This index will be automatically created as part of the bootstrap lambda
  function *on deployment* of the `data-persistence` module.

  *In cases where the index is already applied, this update will have no effect*.

  **Please Note**: In some cases where ingest is occurring at high volume levels and/or the
  files table has > 150M file records, the migration may
  fail on deployment due to timing required to both acquire the table state needed for the
  migration and time to create the index given the resources available.

  For reference a rx.5 large Aurora/RDS database
  with *no activity* took roughly 6 minutes to create the index for a file table with 300M records and no active ingest, however timed out when the same migration was attempted
  in production with possible activity on the table.

  If you believe you are subject to the above consideration, you may opt to
  manually create the `files` table index *prior* to deploying this version of
  Core with the following procedure:

  -----

  - Verify you do not have the index:

  ```text
  select * from pg_indexes where tablename = 'files';

   schemaname | tablename |        indexname        | tablespace |                                       indexdef
  ------------+-----------+-------------------------+------------+---------------------------------------------------------------------------------------
   public     | files     | files_pkey              |            | CREATE UNIQUE INDEX files_pkey ON public.files USING btree (cumulus_id)
   public     | files     | files_bucket_key_unique |            | CREATE UNIQUE INDEX files_bucket_key_unique ON public.files USING btree (bucket, key)
  ```

  In this instance you should not see an `indexname` row with
  `files_granules_cumulus_id_index` as the value.     If you *do*, you should be
  clear to proceed with the installation.
  - Quiesce ingest

  Stop all ingest operations in Cumulus Core according to your operational
  procedures.    You should validate that it appears there are no active queries that
  appear to be inserting granules/files into the database as a secondary method
  of evaluating the database system state:

  ```text
  select pid, query, state, wait_event_type, wait_event from pg_stat_activity where state = 'active';
  ```

  If query rows are returned with a `query` value that involves the files table,
  make sure ingest is halted and no other granule-update activity is running on
  the system.

  Note: In rare instances if there are hung queries that are unable to resolve, it may be necessary to
  manually use psql [Server Signaling
  Functions](https://www.postgresql.org/docs/10/functions-admin.html#FUNCTIONS-ADMIN-SIGNAL)
  `pg_cancel_backend` and/or
  `pg_terminate_backend` if the migration will not complete in the next step.

  - Create the Index

  Run the following query to create the index.    Depending on the situation
  this may take many minutes to complete, and you will note your CPU load and
  disk I/O rates increase on your cluster:

  ```text
  CREATE INDEX files_granule_cumulus_id_index ON files (granule_cumulus_id);
  ```

  You should see a response like:

  ```text
  CREATE INDEX
  ```

  and can verify the index `files_granule_cumulus_id_index` was created:

  ```text
  => select * from pg_indexes where tablename = 'files';
  schemaname | tablename |           indexname            | tablespace |                                           indexdef
   ------------+-----------+--------------------------------+------------+----------------------------------------------------------------------------------------------
   public     | files     | files_pkey                     |            | CREATE UNIQUE INDEX files_pkey ON public.files USING btree (cumulus_id)
   public     | files     | files_bucket_key_unique        |            | CREATE UNIQUE INDEX files_bucket_key_unique ON public.files USING btree (bucket, key)
   public     | files     | files_granule_cumulus_id_index |            | CREATE INDEX files_granule_cumulus_id_index ON public.files USING btree (granule_cumulus_id)
  (3 rows)
  ```

  - Once this is complete, you may deploy this version of Cumulus as you
    normally would.
  **If you are unable to stop ingest for the above procedure** *and* cannot
  migrate with deployment, you may be able to manually create the index while
  writes are ongoing using postgres's `CONCURRENTLY` option for `CREATE INDEX`.
  This can have significant impacts on CPU/write IO, particularly if you are
  already using a significant amount of your cluster resources, and may result
  in failed writes or an unexpected index/database state.

  PostgreSQL's
  [documentation](https://www.postgresql.org/docs/10/sql-createindex.html#SQL-CREATEINDEX-CONCURRENTLY)
  provides more information on this option.   Please be aware it is
  **unsupported** by Cumulus at this time, so community members that opt to go
  this route should proceed with caution.

  -----

### Notable changes

- **CUMULUS-2962**
  - Re-added database structural migration to `files` table to add an index on `granule_cumulus_id`
- **CUMULUS-2929**
  - Updated `move-granule` task to check the optional collection configuration parameter
    `meta.granuleMetadataFileExtension` to determine the granule metadata file.
    If none is specified, the granule CMR metadata or ISO metadata file is used.

### Changed

- Updated Moment.js package to 2.29.4 to address security vulnerability
- **CUMULUS-2967**
  - Added fix example/spec/helpers/Provider that doesn't fail deletion 404 in
    case of deletion race conditions
### Fixed

- **CUMULUS-2995**
  - Updated Lerna package to 5.1.8 to address security vulnerability

- **CUMULUS-2863**
  - Fixed `@cumulus/api` `validateAndUpdateSqsRule` method to allow 0 retries and 0 visibilityTimeout
    in rule's meta.

- **CUMULUS-2959**
  - Fixed `@cumulus/api` `granules` module to convert numeric productVolume to string
    when an old granule record is retrieved from DynamoDB
- Fixed the following links on Cumulus docs' [Getting Started](https://nasa.github.io/cumulus/docs/getting-started) page:
    * Cumulus Deployment
    * Terraform Best Practices
    * Integrator Common Use Cases
- Also corrected the _How to Deploy Cumulus_ link in the [Glossary](https://nasa.github.io/cumulus/docs/glossary)


## [v13.0.1] 2022-7-12

- **CUMULUS-2995**
  - Updated Moment.js package to 2.29.4 to address security vulnerability

## [v13.0.0] 2022-06-13

### MIGRATION NOTES

- The changes introduced in CUMULUS-2955 should result in removal of
  `files_granule_cumulus_id_index` from the `files` table (added in the v11.1.1
  release).  The success of this operation is dependent on system ingest load.

  In rare cases where data-persistence deployment fails because the
  `postgres-db-migration` times out, it may be required to manually remove the
  index and then redeploy:

  ```text
  DROP INDEX IF EXISTS files_granule_cumulus_id_index;
  ```

### Breaking Changes

- **CUMULUS-2931**

  - Updates CustomBootstrap lambda to default to failing if attempting to remove
    a pre-existing `cumulus-alias` index that would collide with the required
    `cumulus-alias` *alias*.   A configuration parameter
    `elasticsearch_remove_index_alias_conflict`  on the `cumulus` and
    `archive` modules has been added to enable the original behavior that would
    remove the invalid index (and all it's data).
  - Updates `@cumulus/es-client.bootstrapElasticSearch` signature to be
    parameterized and accommodate a new parameter `removeAliasConflict` which
    allows/disallows the deletion of a conflicting `cumulus-alias` index

### Notable changes

- **CUMULUS-2929**
  - Updated `move-granule` task to check the optional collection configuration parameter
    `meta.granuleMetadataFileExtension` to determine the granule metadata file.
    If none is specified, the granule CMR metadata or ISO metadata file is used.

### Added

- **CUMULUS-2929**
  - Added optional collection configuration `meta.granuleMetadataFileExtension` to specify CMR metadata
    file extension for tasks that utilize metadata file lookups

- **CUMULUS-2939**
  - Added `@cumulus/api/lambdas/start-async-operation` to start an async operation

- **CUMULUS-2953**
  - Added `skipMetadataCheck` flag to config for Hyrax metadata updates task.
  - If this config flag is set to `true`, and a granule has no CMR file, the task will simply return the input values.

- **CUMULUS-2966**
  - Added extractPath operation and support of nested string replacement to `url_path` in the collection configuration

### Changed

- **CUMULUS-2965**
  - Update `cumulus-rds-tf` module to ignore `engine_version` lifecycle changes
- **CUMULUS-2967**
  - Added fix example/spec/helpers/Provider that doesn't fail deletion 404 in
    case of deletion race conditions
- **CUMULUS-2955**
  - Updates `20220126172008_files_granule_id_index` to *not* create an index on
    `granule_cumulus_id` on the files table.
  - Adds `20220609024044_remove_files_granule_id_index` migration to revert
    changes from `20220126172008_files_granule_id_index` on any deployed stacks
    that might have the index to ensure consistency in deployed stacks

- **CUMULUS-2923**
  - Changed public key setup for SFTP local testing.
- **CUMULUS-2939**
  - Updated `@cumulus/api` `granules/bulk*`, `elasticsearch/index-from-database` and
    `POST reconciliationReports` endpoints to invoke StartAsyncOperation lambda

### Fixed

- **CUMULUS-2863**
  - Fixed `@cumulus/api` `validateAndUpdateSqsRule` method to allow 0 retries
    and 0 visibilityTimeout in rule's meta.
- **CUMULUS-2961**
  - Fixed `data-migration2` granule migration logic to allow for DynamoDb granules that have a null/empty string value for `execution`.   The migration will now migrate them without a linked execution.
  - Fixed `@cumulus/api` `validateAndUpdateSqsRule` method to allow 0 retries and 0 visibilityTimeout
    in rule's meta.

- **CUMULUS-2959**
  - Fixed `@cumulus/api` `granules` module to convert numeric productVolume to string
    when an old granule record is retrieved from DynamoDB.

## [v12.0.3] 2022-10-03 [BACKPORT]

**Please note** changes in 11.1.7 may not yet be released in future versions, as
this is a backport and patch release on the 12.0.x series of releases. Updates that
are included in the future will have a corresponding CHANGELOG entry in future
releases.

### Fixed

- **CUMULUS-3024**
  - Update PUT /granules endpoint to operate consistently across datastores
    (PostgreSQL, ElasticSearch, DynamoDB). Previously it was possible, given a
    partial Granule payload to have different data in Dynamo/ElasticSearch and PostgreSQL
  - Given a partial Granule object, the /granules update endpoint now operates
    with behavior more consistent with a PATCH operation where fields not provided
    in the payload will not be updated in the datastores.
  - Granule translation (db/src/granules.ts) now supports removing null/undefined fields when converting from API to Postgres
    granule formats.
  - Update granule write logic: if a `null` files key is provided in an update payload (e.g. `files: null`),
    an error will be thrown. `null` files were not previously supported and would throw potentially unclear errors. This makes the error clearer and more explicit.
  - Update granule write logic: If an empty array is provided for the `files` key, all files will be removed in all datastores
- **CUMULUS-2971**
  - Updated `@cumulus/aws-client/S3ObjectStore` class to take string query parameters and
    its methods `signGetObject` and `signHeadObject` to take parameter presignOptions
- **CUMULUS-2557**
  - Updated `@cumulus/aws-client/S3/moveObject` to handle zero byte files (0 byte files).
- **CUMULUS-3021**
  - Updated `@cumulus/api-client/collections` and `@cumulus/integration-tests/api` to encode
    collection version in the URI path

## [v12.0.2] 2022-08-10 [BACKPORT]

**Please note** changes in 12.0.2 may not yet be released in future versions, as
this is a backport and patch release on the 12.0.x series of releases. Updates that
are included in the future will have a corresponding CHANGELOG entry in future
releases.

### Notable Changes

- **CUMULUS-3019**
  - Fix file write logic to delete files by `granule_cumulus_id` instead of
      `cumulus_id`. Previous logic removed files by matching `file.cumulus_id`
      to `granule.cumulus_id`.

## [v12.0.1] 2022-07-18

- **CUMULUS-2995**
  - Updated Moment.js package to 2.29.4 to address security vulnerability

## [v12.0.0] 2022-05-20

### Breaking Changes

- **CUMULUS-2903**

  - The minimum supported version for all published Cumulus Core npm packages is now Node 14.19.1
  - Tasks using the `cumuluss/cumulus-ecs-task` Docker image must be updated to
    `cumuluss/cumulus-ecs-task:1.8.0`. This can be done by updating the `image`
    property of any tasks defined using the `cumulus_ecs_service` Terraform
    module.

### Changed

- **CUMULUS-2932**

  - Updates `SyncGranule` task to include `disableOrDefaultAcl` function that uses
    the configuration ACL parameter to set ACL to private by default or disable ACL.
  - Updates `@cumulus/sync-granule` `download()` function to take in ACL parameter
  - Updates `@cumulus/ingest` `proceed()` function to take in ACL parameter
  - Updates `@cumulus/ingest` `addLock()` function to take in an optional ACL parameter
  - Updates `SyncGranule` example worfklow config
    `example/cumulus-tf/sync_granule_workflow.asl.json` to include `ACL`
    parameter.

## [v11.1.7] 2022-10-05 [BACKPORT]

**Please note** changes in 11.1.7 may not yet be released in future versions, as
this is a backport and patch release on the 11.1.x series of releases. Updates that
are included in the future will have a corresponding CHANGELOG entry in future
releases.

### Fixed

- **CUMULUS-3024**
  - Update PUT /granules endpoint to operate consistently across datastores
    (PostgreSQL, ElasticSearch, DynamoDB). Previously it was possible, given a
    partial Granule payload to have different data in Dynamo/ElasticSearch and PostgreSQL
  - Given a partial Granule object, the /granules update endpoint now operates
    with behavior more consistent with a PATCH operation where fields not provided
    in the payload will not be updated in the datastores.
  - Granule translation (db/src/granules.ts) now supports removing null/undefined fields when converting from API to Postgres
    granule formats.
  - Update granule write logic: if a `null` files key is provided in an update payload (e.g. `files: null`),
    an error will be thrown. `null` files were not previously supported and would throw potentially unclear errors. This makes the error clearer and more explicit.
  - Update granule write logic: If an empty array is provided for the `files` key, all files will be removed in all datastores
- **CUMULUS-2971**
  - Updated `@cumulus/aws-client/S3ObjectStore` class to take string query parameters and
    its methods `signGetObject` and `signHeadObject` to take parameter presignOptions
- **CUMULUS-2557**
  - Updated `@cumulus/aws-client/S3/moveObject` to handle zero byte files (0 byte files).
- **CUMULUS-3021**
  - Updated `@cumulus/api-client/collections` and `@cumulus/integration-tests/api` to encode
    collection version in the URI path
- **CUMULUS-3027**
  - Pinned typescript to ~4.7.x to address typing incompatibility issues
    discussed in https://github.com/knex/knex/pull/5279
  - Update generate-ts-build-cache script to always install root project dependencies

## [v11.1.5] 2022-08-10 [BACKPORT]

**Please note** changes in 11.1.5 may not yet be released in future versions, as
this is a backport and patch release on the 11.1.x series of releases. Updates that
are included in the future will have a corresponding CHANGELOG entry in future
releases.

### Notable changes

- **CUMULUS-3019**
  - Fix file write logic to delete files by `granule_cumulus_id` instead of
      `cumulus_id`. Previous logic removed files by matching `file.cumulus_id`
      to `granule.cumulus_id`.

## [v11.1.4] 2022-07-18

**Please note** changes in 11.1.4 may not yet be released in future versions, as
this is a backport and patch release on the 11.1.x series of releases. Updates that
are included in the future will have a corresponding CHANGELOG entry in future
releases.

### MIGRATION notes


- The changes introduced in CUMULUS-2962 will re-introduce a
  `files_granules_cumulus_id_index` on the `files` table in the RDS database.
  This index will be automatically created as part of the bootstrap lambda
  function *on deployment* of the `data-persistence` module.

  *In cases where the index is already applied, this update will have no effect*.

  **Please Note**: In some cases where ingest is occurring at high volume levels and/or the
  files table has > 150M file records, the migration may
  fail on deployment due to timing required to both acquire the table state needed for the
  migration and time to create the index given the resources available.

  For reference a rx.5 large Aurora/RDS database
  with *no activity* took roughly 6 minutes to create the index for a file table with 300M records and no active ingest, however timed out when the same migration was attempted
  in production with possible activity on the table.

  If you believe you are subject to the above consideration, you may opt to
  manually create the `files` table index *prior* to deploying this version of
  Core with the following procedure:

  -----

  - Verify you do not have the index:

  ```text
  select * from pg_indexes where tablename = 'files';

   schemaname | tablename |        indexname        | tablespace |                                       indexdef
  ------------+-----------+-------------------------+------------+---------------------------------------------------------------------------------------
   public     | files     | files_pkey              |            | CREATE UNIQUE INDEX files_pkey ON public.files USING btree (cumulus_id)
   public     | files     | files_bucket_key_unique |            | CREATE UNIQUE INDEX files_bucket_key_unique ON public.files USING btree (bucket, key)
  ```

  In this instance you should not see an `indexname` row with
  `files_granules_cumulus_id_index` as the value.     If you *do*, you should be
  clear to proceed with the installation.
  - Quiesce ingest

  Stop all ingest operations in Cumulus Core according to your operational
  procedures.    You should validate that it appears there are no active queries that
  appear to be inserting granules/files into the database as a secondary method
  of evaluating the database system state:

  ```text
  select pid, query, state, wait_event_type, wait_event from pg_stat_activity where state = 'active';
  ```

  If query rows are returned with a `query` value that involves the files table,
  make sure ingest is halted and no other granule-update activity is running on
  the system.

  Note: In rare instances if there are hung queries that are unable to resolve, it may be necessary to
  manually use psql [Server Signaling
  Functions](https://www.postgresql.org/docs/10/functions-admin.html#FUNCTIONS-ADMIN-SIGNAL)
  `pg_cancel_backend` and/or
  `pg_terminate_backend` if the migration will not complete in the next step.

  - Create the Index

  Run the following query to create the index.    Depending on the situation
  this may take many minutes to complete, and you will note your CPU load and
  disk I/O rates increase on your cluster:

  ```text
  CREATE INDEX files_granule_cumulus_id_index ON files (granule_cumulus_id);
  ```

  You should see a response like:

  ```text
  CREATE INDEX
  ```

  and can verify the index `files_granule_cumulus_id_index` was created:

  ```text
  => select * from pg_indexes where tablename = 'files';
  schemaname | tablename |           indexname            | tablespace |                                           indexdef
   ------------+-----------+--------------------------------+------------+----------------------------------------------------------------------------------------------
   public     | files     | files_pkey                     |            | CREATE UNIQUE INDEX files_pkey ON public.files USING btree (cumulus_id)
   public     | files     | files_bucket_key_unique        |            | CREATE UNIQUE INDEX files_bucket_key_unique ON public.files USING btree (bucket, key)
   public     | files     | files_granule_cumulus_id_index |            | CREATE INDEX files_granule_cumulus_id_index ON public.files USING btree (granule_cumulus_id)
  (3 rows)
  ```

  - Once this is complete, you may deploy this version of Cumulus as you
    normally would.
  **If you are unable to stop ingest for the above procedure** *and* cannot
  migrate with deployment, you may be able to manually create the index while
  writes are ongoing using postgres's `CONCURRENTLY` option for `CREATE INDEX`.
  This can have significant impacts on CPU/write IO, particularly if you are
  already using a significant amount of your cluster resources, and may result
  in failed writes or an unexpected index/database state.

  PostgreSQL's
  [documentation](https://www.postgresql.org/docs/10/sql-createindex.html#SQL-CREATEINDEX-CONCURRENTLY)
  provides more information on this option.   Please be aware it is
  **unsupported** by Cumulus at this time, so community members that opt to go
  this route should proceed with caution.

  -----

### Changed

- Updated Moment.js package to 2.29.4 to address security vulnerability

## [v11.1.3] 2022-06-24

**Please note** changes in 11.1.3 may not yet be released in future versions, as
this is a backport and patch release on the 11.1.x series of releases. Updates that
are included in the future will have a corresponding CHANGELOG entry in future
releases.

### Notable changes

- **CUMULUS-2929**
  - Updated `move-granule` task to check the optional collection configuration parameter
    `meta.granuleMetadataFileExtension` to determine the granule metadata file.
    If none is specified, the granule CMR metadata or ISO metadata file is used.

### Added

- **CUMULUS-2929**
  - Added optional collection configuration `meta.granuleMetadataFileExtension` to specify CMR metadata
    file extension for tasks that utilize metadata file lookups
- **CUMULUS-2966**
  - Added extractPath operation and support of nested string replacement to `url_path` in the collection configuration
### Fixed

- **CUMULUS-2863**
  - Fixed `@cumulus/api` `validateAndUpdateSqsRule` method to allow 0 retries
    and 0 visibilityTimeout in rule's meta.
- **CUMULUS-2959**
  - Fixed `@cumulus/api` `granules` module to convert numeric productVolume to string
    when an old granule record is retrieved from DynamoDB.
- **CUMULUS-2961**
  - Fixed `data-migration2` granule migration logic to allow for DynamoDb granules that have a null/empty string value for `execution`.   The migration will now migrate them without a linked execution.

## [v11.1.2] 2022-06-13

**Please note** changes in 11.1.2 may not yet be released in future versions, as
this is a backport and patch release on the 11.1.x series of releases. Updates that
are included in the future will have a corresponding CHANGELOG entry in future
releases.

### MIGRATION NOTES

- The changes introduced in CUMULUS-2955 should result in removal of
  `files_granule_cumulus_id_index` from the `files` table (added in the v11.1.1
  release).  The success of this operation is dependent on system ingest load

  In rare cases where data-persistence deployment fails because the
  `postgres-db-migration` times out, it may be required to manually remove the
  index and then redeploy:

  ```text
  > DROP INDEX IF EXISTS postgres-db-migration;
  DROP INDEX
  ```

### Changed

- **CUMULUS-2955**
  - Updates `20220126172008_files_granule_id_index` to *not* create an index on
    `granule_cumulus_id` on the files table.
  - Adds `20220609024044_remove_files_granule_id_index` migration to revert
    changes from `20220126172008_files_granule_id_index` on any deployed stacks
    that might have the index to ensure consistency in deployed stacks

## [v11.1.1] 2022-04-26

### Added

### Changed

- **CUMULUS-2885**
  - Updated `@cumulus/aws-client` to use new AWS SDK v3 packages for S3 requests:
    - `@aws-sdk/client-s3`
    - `@aws-sdk/lib-storage`
    - `@aws-sdk/s3-request-presigner`
  - Updated code for compatibility with updated `@cumulus/aws-client` and AWS SDK v3 S3 packages:
    - `@cumulus/api`
    - `@cumulus/async-operations`
    - `@cumulus/cmrjs`
    - `@cumulus/common`
    - `@cumulus/collection-config-store`
    - `@cumulus/ingest`
    - `@cumulus/launchpad-auth`
    - `@cumulus/sftp-client`
    - `@cumulus/tf-inventory`
    - `lambdas/data-migration2`
    - `tasks/add-missing-file-checksums`
    - `tasks/hyrax-metadata-updates`
    - `tasks/lzards-backup`
    - `tasks/sync-granule`
- **CUMULUS-2886**
  - Updated `@cumulus/aws-client` to use new AWS SDK v3 packages for API Gateway requests:
    - `@aws-sdk/client-api-gateway`
- **CUMULUS-2920**
  - Update npm version for Core build to 8.6
- **CUMULUS-2922**
  - Added `@cumulus/example-lib` package to example project to allow unit tests `example/script/lib` dependency.
  - Updates Mutex unit test to address changes made in [#2902](https://github.com/nasa/cumulus/pull/2902/files)
- **CUMULUS-2924**
  - Update acquireTimeoutMillis to 400 seconds for the db-provision-lambda module to address potential timeout issues on RDS database start
- **CUMULUS-2925**
  - Updates CI to utilize `audit-ci` v6.2.0
  - Updates CI to utilize a on-container filesystem when building Core in 'uncached' mode
  - Updates CI to selectively bootstrap Core modules in the cleanup job phase
- **CUMULUS-2934**
  - Update CI Docker container build to install pipenv to prevent contention on parallel lambda builds


## [v11.1.0] 2022-04-07

### MIGRATION NOTES

- 11.1.0 is an amendment release and supersedes 11.0.0. However, follow the migration steps for 11.0.0.

- **CUMULUS-2905**
  - Updates migration script with new `migrateAndOverwrite` and
    `migrateOnlyFiles` options.

### Added

- **CUMULUS-2860**
  - Added an optional configuration parameter `skipMetadataValidation` to `hyrax-metadata-updates` task
- **CUMULUS-2870**
  - Added `last_modified_date` as output to all tasks in Terraform `ingest` module.
- **CUMULUS-NONE**
  - Added documentation on choosing and configuring RDS at `deployment/choosing_configuring_rds`.

### Changed

- **CUMULUS-2703**
  - Updated `ORCA Backup` reconciliation report to report `cumulusFilesCount` and `orcaFilesCount`
- **CUMULUS-2849**
  - Updated `@cumulus/aws-client` to use new AWS SDK v3 packages for DynamoDB requests:
    - `@aws-sdk/client-dynamodb`
    - `@aws-sdk/lib-dynamodb`
    - `@aws-sdk/util-dynamodb`
  - Updated code for compatibility with AWS SDK v3 Dynamo packages
    - `@cumulus/api`
    - `@cumulus/errors`
    - `@cumulus/tf-inventory`
    - `lambdas/data-migration2`
    - `packages/api/ecs/async-operation`
- **CUMULUS-2864**
  - Updated `@cumulus/cmr-client/ingestUMMGranule` and `@cumulus/cmr-client/ingestConcept`
    functions to not perform separate validation request
- **CUMULUS-2870**
  - Updated `hello_world_service` module to pass in `lastModified` parameter in command list to trigger a Terraform state change when the `hello_world_task` is modified.

### Fixed

- **CUMULUS-2849**
  - Fixed AWS service client memoization logic in `@cumulus/aws-client`

## [v11.0.0] 2022-03-24 [STABLE]

### v9.9->v11.0 MIGRATION NOTES

Release v11.0 is a maintenance release series, replacing v9.9.   If you are
upgrading to or past v11 from v9.9.x to this release, please pay attention to the following
migration notes from prior releases:

#### Migration steps

##### **After deploying the `data-persistence` module, but before deploying the main `cumulus` module**

- Due to a bug in the PUT `/rules/<name>` endpoint, the rule records in PostgreSQL may be
out of sync with records in DynamoDB. In order to bring the records into sync, re-deploy and re-run the
[`data-migration1` Lambda](https://nasa.github.io/cumulus/docs/upgrade-notes/upgrade-rds#3-deploy-and-run-data-migration1) with a payload of
`{"forceRulesMigration": true}`:

```shell
aws lambda invoke --function-name $PREFIX-data-migration1 \
  --payload $(echo '{"forceRulesMigration": true}' | base64) $OUTFILE
```

##### As part of the `cumulus` deployment

- Please read the [documentation on the updates to the granule files schema for our Cumulus workflow tasks and how to upgrade your deployment for compatibility](https://nasa.github.io/cumulus/docs/upgrade-notes/update-task-file-schemas).
- (Optional) Update the `task-config` for all workflows that use the `sync-granule` task to include `workflowStartTime` set to
`{$.cumulus_meta.workflow_start_time}`. See [here](https://github.com/nasa/cumulus/blob/master/example/cumulus-tf/sync_granule_workflow.asl.json#L9) for an example.

##### After the `cumulus` deployment

As part of the work on the RDS Phase 2 feature, it was decided to re-add the
granule file `type` property on the file table (detailed reasoning
https://wiki.earthdata.nasa.gov/pages/viewpage.action?pageId=219186829).  This
change was implemented as part of CUMULUS-2672/CUMULUS-2673, however granule
records ingested prior to v11 will *not* have the file.type property stored in the
PostGreSQL database, and on installation of v11 API calls to get granule.files
will not return this value. We anticipate most users are impacted by this issue.

Users that are impacted by these changes should re-run the granule migration
lambda to *only* migrate granule file records:

```shell
PAYLOAD=$(echo '{"migrationsList": ["granules"], "granuleMigrationParams": {"migrateOnlyFiles": "true"}}' | base64)
aws lambda invoke --function-name $PREFIX-postgres-migration-async-operation \
--payload $PAYLOAD $OUTFILE
```

You should note that this will *only* move files for granule records in
PostgreSQL.  **If you have not completed the phase 1 data migration or
have granule records in dynamo that are not in PostgreSQL, the migration will
report failure for both the DynamoDB granule and all the associated files and the file
records will not be updated**.

If you prefer to do a full granule and file migration, you may instead
opt to run the migration with the `migrateAndOverwrite` option instead, this will re-run a
full granule/files migration and overwrite all values in the PostgreSQL database from
what is in DynamoDB for both granules and associated files:

```shell
PAYLOAD=$(echo '{"migrationsList": ["granules"], "granuleMigrationParams": {"migrateAndOverwrite": "true"}}' | base64)
aws lambda invoke --function-name $PREFIX-postgres-migration-async-operation \
--payload $PAYLOAD $OUTFILE
```

*Please note*: Since this data migration is copying all of your granule data
from DynamoDB to PostgreSQL, it can take multiple hours (or even days) to run,
depending on how much data you have and how much parallelism you configure the
migration to use. In general, the more parallelism you configure the migration
to use, the faster it will go, but the higher load it will put on your
PostgreSQL database. Excessive database load can cause database outages and
result in data loss/recovery scenarios. Thus, the parallelism settings for the
migration are intentionally set by default to conservative values but are
configurable.      If this impacts only some of your data products you may want
to consider using other `granuleMigrationParams`.

Please see [the second data migration
docs](https://nasa.github.io/cumulus/docs/upgrade-notes/upgrade-rds#5-run-the-second-data-migration)
for more on this tool if you are unfamiliar with the various options.

### Notable changes

- **CUMULUS-2703**
  - `ORCA Backup` is now a supported `reportType` for the `POST /reconciliationReports` endpoint

### Added

- **CUMULUS-2311** - RDS Migration Epic Phase 2
  - **CUMULUS-2208**
    - Added `@cumulus/message/utils.parseException` to parse exception objects
    - Added helpers to `@cumulus/message/Granules`:
      - `getGranuleProductVolume`
      - `getGranuleTimeToPreprocess`
      - `getGranuleTimeToArchive`
      - `generateGranuleApiRecord`
    - Added `@cumulus/message/PDRs/generatePdrApiRecordFromMessage` to generate PDR from Cumulus workflow message
    - Added helpers to `@cumulus/es-client/indexer`:
      - `deleteAsyncOperation` to delete async operation records from Elasticsearch
      - `updateAsyncOperation` to update an async operation record in Elasticsearch
    - Added granules `PUT` endpoint to Cumulus API for updating a granule.
    Requests to this endpoint should be submitted **without an `action`**
    attribute in the request body.
    - Added `@cumulus/api-client/granules.updateGranule` to update granule via the API
  - **CUMULUS-2303**
    - Add translatePostgresProviderToApiProvider method to `@cumulus/db/translate/providers`
  - **CUMULUS-2306**
    - Updated API execution GET endpoint to read individual execution records
      from PostgreSQL database instead of DynamoDB
    - Updated API execution-status endpoint to read execution records from
      PostgreSQL database instead of DynamoDB
  - **CUMULUS-2302**
    - Added translatePostgresCollectionToApiCollection method to
      `@cumulus/db/translate/collections`
    - Added `searchWithUpdatedAtRange` method to
      `@cumulus/db/models/collections`
  - **CUMULUS-2301**
    - Created API asyncOperations POST endpoint to create async operations.
  - **CUMULUS-2307**
    - Updated API PDR GET endpoint to read individual PDR records from
      PostgreSQL database instead of DynamoDB
    - Added `deletePdr` to `@cumulus/api-client/pdrs`
  - **CUMULUS-2782**
    - Update API granules endpoint `move` action to update granules in the index
      and utilize postgres as the authoritative datastore
  - **CUMULUS-2769**
    - Update collection PUT endpoint to require existance of postgresql record
      and to ignore lack of dynamoDbRecord on update
  - **CUMULUS-2767**
    - Update provider PUT endpoint to require existence of PostgreSQL record
      and to ignore lack of DynamoDB record on update
  - **CUMULUS-2759**
    - Updates collection/provider/rules/granules creation (post) endpoints to
      primarily check for existence/collision in PostgreSQL database instead of DynamoDB
  - **CUMULUS-2714**
    - Added `@cumulus/db/base.deleteExcluding` method to allow for deletion of a
      record set with an exclusion list of cumulus_ids
  - **CUMULUS-2317**
    - Added `@cumulus/db/getFilesAndGranuleInfoQuery()` to build a query for searching file
    records in PostgreSQL and return specified granule information for each file
    - Added `@cumulus/db/QuerySearchClient` library to handle sequentially fetching and paging
    through results for an arbitrary PostgreSQL query
    - Added `insert` method to all `@cumulus/db` models to handle inserting multiple records into
    the database at once
    - Added `@cumulus/db/translatePostgresGranuleResultToApiGranule` helper to
    translate custom PostgreSQL granule result to API granule
  - **CUMULUS-2672**
    - Added migration to add `type` text column to Postgres database `files` table
  - **CUMULUS-2634**
    - Added new functions for upserting data to Elasticsearch:
      - `@cumulus/es-client/indexer.upsertExecution` to upsert an execution
      - `@cumulus/es-client/indexer.upsertPdr` to upsert a PDR
      - `@cumulus/es-client/indexer.upsertGranule` to upsert a granule
  - **CUMULUS-2510**
    - Added `execution_sns_topic_arn` environment variable to
      `sf_event_sqs_to_db_records` lambda TF definition.
    - Added to `sf_event_sqs_to_db_records_lambda` IAM policy to include
      permissions for SNS publish for `report_executions_topic`
    - Added `collection_sns_topic_arn` environment variable to
      `PrivateApiLambda` and `ApiEndpoints` lambdas.
    - Added `updateCollection` to `@cumulus/api-client`.
    - Added to `ecs_cluster` IAM policy to include permissions for SNS publish
      for `report_executions_sns_topic_arn`, `report_pdrs_sns_topic_arn`,
      `report_granules_sns_topic_arn`
    - Added variables for report topic ARNs to `process_dead_letter_archive.tf`
    - Added variable for granule report topic ARN to `bulk_operation.tf`
    - Added `pdr_sns_topic_arn` environment variable to
      `sf_event_sqs_to_db_records` lambda TF definition.
    - Added the new function `publishSnsMessageByDataType` in `@cumulus/api` to
      publish SNS messages to the report topics to PDRs, Collections, and
      Executions.
    - Added the following functions in `publishSnsMessageUtils` to handle
      publishing SNS messages for specific data and event types:
      - `publishCollectionUpdateSnsMessage`
      - `publishCollectionCreateSnsMessage`
      - `publishCollectionDeleteSnsMessage`
      - `publishGranuleUpdateSnsMessage`
      - `publishGranuleDeleteSnsMessage`
      - `publishGranuleCreateSnsMessage`
      - `publishExecutionSnsMessage`
      - `publishPdrSnsMessage`
      - `publishGranuleSnsMessageByEventType`
    - Added to `ecs_cluster` IAM policy to include permissions for SNS publish
      for `report_executions_topic` and `report_pdrs_topic`.
  - **CUMULUS-2315**
    - Added `paginateByCumulusId` to `@cumulus/db` `BasePgModel` to allow for paginated
      full-table select queries in support of elasticsearch indexing.
    - Added `getMaxCumulusId` to `@cumulus/db` `BasePgModel` to allow all
      derived table classes to support querying the current max `cumulus_id`.
  - **CUMULUS-2673**
    - Added `ES_HOST` environment variable to `postgres-migration-async-operation`
    Lambda using value of `elasticsearch_hostname` Terraform variable.
    - Added `elasticsearch_security_group_id` to security groups for
      `postgres-migration-async-operation` lambda.
    - Added permission for `DynamoDb:DeleteItem` to
      `postgres-migration-async-operation` lambda.
  - **CUMULUS-2778**
    - Updated default value of `async_operation_image` in
      `tf-modules/cumulus/variables.tf` to `cumuluss/async-operation:41`
    - Added `ES_HOST` environment variable to async operation ECS task
      definition to ensure that async operation tasks write to the correct
      Elasticsearch domain
- **CUMULUS-2642**
  - Reduces the reconcilation report's default maxResponseSize that returns
     the full report rather than an s3 signed url. Reports very close to the
     previous limits were failing to download, so the limit has been lowered to
     ensure all files are handled properly.
- **CUMULUS-2703**
  - Added `@cumulus/api/lambdas/reports/orca-backup-reconciliation-report` to create
    `ORCA Backup` reconciliation report

### Removed

- **CUMULUS-2311** - RDS Migration Epic Phase 2
  - **CUMULUS-2208**
    - Removed trigger for `dbIndexer` Lambda for DynamoDB tables:
      - `<prefix>-AsyncOperationsTable`
      - `<prefix>-CollectionsTable`
      - `<prefix>-ExecutionsTable`
      - `<prefix>-GranulesTable`
      - `<prefix>-PdrsTable`
      - `<prefix>-ProvidersTable`
      - `<prefix>-RulesTable`
  - **CUMULUS-2782**
    - Remove deprecated `@ingest/granule.moveGranuleFiles`
  - **CUMULUS-2770**
    - Removed `waitForModelStatus` from `example/spec/helpers/apiUtils` integration test helpers
  - **CUMULUS-2510**
    - Removed `stream_enabled` and `stream_view_type` from `executions_table` TF
      definition.
    - Removed `aws_lambda_event_source_mapping` TF definition on executions
      DynamoDB table.
    - Removed `stream_enabled` and `stream_view_type` from `collections_table`
      TF definition.
    - Removed `aws_lambda_event_source_mapping` TF definition on collections
      DynamoDB table.
    - Removed lambda `publish_collections` TF resource.
    - Removed `aws_lambda_event_source_mapping` TF definition on granules
    - Removed `stream_enabled` and `stream_view_type` from `pdrs_table` TF
      definition.
    - Removed `aws_lambda_event_source_mapping` TF definition on PDRs
      DynamoDB table.
  - **CUMULUS-2694**
    - Removed `@cumulus/api/models/granules.storeGranulesFromCumulusMessage()` method
  - **CUMULUS-2662**
    - Removed call to `addToLocalES` in POST `/granules` endpoint since it is
      redundant.
    - Removed call to `addToLocalES` in POST and PUT `/executions` endpoints
      since it is redundant.
    - Removed function `addToLocalES` from `es-client` package since it is no
      longer used.
  - **CUMULUS-2771**
    - Removed `_updateGranuleStatus` to update granule to "running" from `@cumulus/api/lib/ingest.reingestGranule`
    and `@cumulus/api/lib/ingest.applyWorkflow`

### Changed

- CVE-2022-2477
  - Update node-forge to 1.3.0 in `@cumulus/common` to address CVE-2022-2477
- **CUMULUS-2311** - RDS Migration Epic Phase 2
  - **CUMULUS_2641**
    - Update API granule schema to set productVolume as a string value
    - Update `@cumulus/message` package to set productVolume as string
      (calculated with `file.size` as a `BigInt`) to match API schema
    - Update `@cumulus/db` granule translation to translate `granule` objects to
      match the updated API schema
  - **CUMULUS-2714**
    - Updated
      - @cumulus/api/lib.writeRecords.writeGranulesFromMessage
      - @cumulus/api/lib.writeRecords.writeGranuleFromApi
      - @cumulus/api/lib.writeRecords.createGranuleFromApi
      - @cumulus/api/lib.writeRecords.updateGranuleFromApi
    - These methods now remove postgres file records that aren't contained in
        the write/update action if such file records exist.  This update
        maintains consistency with the writes to elasticsearch/dynamodb.
  - **CUMULUS-2672**
    - Updated `data-migration2` lambda to migrate Dynamo `granule.files[].type`
      instead of dropping it.
    - Updated `@cumlus/db` `translateApiFiletoPostgresFile` to retain `type`
    - Updated `@cumulus/db` `translatePostgresFileToApiFile` to retain `type`
    - Updated `@cumulus/types.api.file` to add `type` to the typing.
  - **CUMULUS-2315**
    - Update `index-from-database` lambda/ECS task and elasticsearch endpoint to read
      from PostgreSQL database
    - Update `index-from-database` endpoint to add the following configuration
      tuning parameters:
      - postgresResultPageSize -- The number of records to read from each
        postgres table per request.   Default is 1000.
      - postgresConnectionPoolSize -- The max number of connections to allow the
        index function to make to the database.  Default is 10.
      - esRequestConcurrency -- The maximium number of concurrent record
        translation/ES record update requests.   Default is 10.
  - **CUMULUS-2308**
    - Update `/granules/<granule_id>` GET endpoint to return PostgreSQL Granules instead of DynamoDB Granules
    - Update `/granules/<granule_id>` PUT endpoint to use PostgreSQL Granule as source rather than DynamoDB Granule
    - Update `unpublishGranule` (used in /granules PUT) to use PostgreSQL Granule as source rather than DynamoDB Granule
    - Update integration tests to use `waitForApiStatus` instead of `waitForModelStatus`
    - Update Granule ingest to update the Postgres Granule status as well as the DynamoDB Granule status
  - **CUMULUS-2302**
    - Update API collection GET endpoint to read individual provider records from
      PostgreSQL database instead of DynamoDB
    - Update sf-scheduler lambda to utilize API endpoint to get provider record
      from database via Private API lambda
    - Update API granule `reingest` endpoint to read collection from PostgreSQL
      database instead of DynamoDB
    - Update internal-reconciliation report to base report Collection comparison
      on PostgreSQL instead of DynamoDB
    - Moved createGranuleAndFiles `@cumulus/api` unit helper from `./lib` to
      `.test/helpers`
  - **CUMULUS-2208**
    - Moved all `@cumulus/api/es/*` code to new `@cumulus/es-client` package
    - Updated logic for collections API POST/PUT/DELETE to create/update/delete
      records directly in Elasticsearch in parallel with updates to
      DynamoDb/PostgreSQL
    - Updated logic for rules API POST/PUT/DELETE to create/update/delete
      records directly in Elasticsearch in parallel with updates to
      DynamoDb/PostgreSQL
    - Updated logic for providers API POST/PUT/DELETE to create/update/delete
      records directly in  Elasticsearch in parallel with updates to
      DynamoDb/PostgreSQL
    - Updated logic for PDRs API DELETE to delete records directly in
      Elasticsearch in parallel with deletes to DynamoDB/PostgreSQL
    - Updated logic for executions API DELETE to delete records directly in
      Elasticsearch in parallel with deletes to DynamoDB/PostgreSQL
    - Updated logic for granules API DELETE to delete records directly in
      Elasticsearch in parallel with deletes to DynamoDB/PostgreSQL
    - `sfEventSqsToDbRecords` Lambda now writes following data directly to
      Elasticsearch in parallel with writes to DynamoDB/PostgreSQL:
      - executions
      - PDRs
      - granules
    - All async operations are now written directly to Elasticsearch in parallel
      with DynamoDB/PostgreSQL
    - Updated logic for async operation API DELETE to delete records directly in
      Elasticsearch in parallel with deletes to DynamoDB/PostgreSQL
    - Moved:
      - `packages/api/lib/granules.getGranuleProductVolume` ->
      `@cumulus/message/Granules.getGranuleProductVolume`
      - `packages/api/lib/granules.getGranuleTimeToPreprocess`
      -> `@cumulus/message/Granules.getGranuleTimeToPreprocess`
      - `packages/api/lib/granules.getGranuleTimeToArchive` ->
      `@cumulus/message/Granules.getGranuleTimeToArchive`
      - `packages/api/models/Granule.generateGranuleRecord`
      -> `@cumulus/message/Granules.generateGranuleApiRecord`
  - **CUMULUS-2306**
    - Updated API local serve (`api/bin/serve.js`) setup code to add cleanup/executions
    related records
    - Updated @cumulus/db/models/granules-executions to add a delete method in
      support of local cleanup
    - Add spec/helpers/apiUtils/waitForApiStatus integration helper to retry API
      record retrievals on status in lieu of using `waitForModelStatus`
  - **CUMULUS-2303**
    - Update API provider GET endpoint to read individual provider records from
      PostgreSQL database instead of DynamoDB
    - Update sf-scheduler lambda to utilize API endpoint to get provider record
      from database via Private API lambda
  - **CUMULUS-2301**
    - Updated `getAsyncOperation` to read from PostgreSQL database instead of
      DynamoDB.
    - Added `translatePostgresAsyncOperationToApiAsyncOperation` function in
      `@cumulus/db/translate/async-operation`.
    - Updated `translateApiAsyncOperationToPostgresAsyncOperation` function to
      ensure that `output` is properly translated to an object for the
      PostgreSQL record for the following cases of `output` on the incoming API
      record:
      - `record.output` is a JSON stringified object
      - `record.output` is a JSON stringified array
      - `record.output` is a JSON stringified string
      - `record.output` is a string
  - **CUMULUS-2317**
    - Changed reconciliation reports to read file records from PostgreSQL instead of DynamoDB
  - **CUMULUS-2304**
    - Updated API rule GET endpoint to read individual rule records from
      PostgreSQL database instead of DynamoDB
    - Updated internal consumer lambdas for SNS, SQS and Kinesis to read
      rules from PostgreSQL.
  - **CUMULUS-2634**
    - Changed `sfEventSqsToDbRecords` Lambda to use new upsert helpers for executions, granules, and PDRs
    to ensure out-of-order writes are handled correctly when writing to Elasticsearch
  - **CUMULUS-2510**
    - Updated `@cumulus/api/lib/writeRecords/write-execution` to publish SNS
      messages after a successful write to Postgres, DynamoDB, and ES.
    - Updated functions `create` and `upsert` in the `db` model for Executions
      to return an array of objects containing all columns of the created or
      updated records.
    - Updated `@cumulus/api/endpoints/collections` to publish an SNS message
      after a successful collection delete, update (PUT), create (POST).
    - Updated functions `create` and `upsert` in the `db` model for Collections
      to return an array of objects containing all columns for the created or
      updated records.
    - Updated functions `create` and `upsert` in the `db` model for Granules
      to return an array of objects containing all columns for the created or
      updated records.
    - Updated `@cumulus/api/lib/writeRecords/write-granules` to publish SNS
      messages after a successful write to Postgres, DynamoDB, and ES.
    - Updated `@cumulus/api/lib/writeRecords/write-pdr` to publish SNS
      messages after a successful write to Postgres, DynamoDB, and ES.
  - **CUMULUS-2733**
    - Updated `_writeGranuleFiles` function creates an aggregate error which
      contains the workflow error, if any, as well as any error that may occur
      from writing granule files.
  - **CUMULUS-2674**
    - Updated `DELETE` endpoints for the following data types to check that record exists in
      PostgreSQL or Elasticsearch before proceeding with deletion:
      - `provider`
      - `async operations`
      - `collections`
      - `granules`
      - `executions`
      - `PDRs`
      - `rules`
  - **CUMULUS-2294**
    - Updated architecture and deployment documentation to reference RDS
  - **CUMULUS-2642**
    - Inventory and Granule Not Found Reconciliation Reports now compare
      Databse against S3 in on direction only, from Database to S3
      Objects. This means that only files in the database are compared against
      objects found on S3 and the filesInCumulus.onlyInS3 report key will
      always be empty. This significantly decreases the report output size and
      aligns with a users expectations.
    - Updates getFilesAndGranuleInfoQuery to take additional optional
      parameters `collectionIds`, `granuleIds`, and `providers` to allow
      targeting/filtering of the results.

  - **CUMULUS-2694**
    - Updated database write logic in `sfEventSqsToDbRccords` to log message if Cumulus
    workflow message is from pre-RDS deployment but still attempt parallel writing to DynamoDB
    and PostgreSQL
    - Updated database write logic in `sfEventSqsToDbRccords` to throw error if requirements to write execution to PostgreSQL cannot be met
  - **CUMULUS-2660**
    - Updated POST `/executions` endpoint to publish SNS message of created record to executions SNS topic
  - **CUMULUS-2661**
    - Updated PUT `/executions/<arn>` endpoint to publish SNS message of updated record to executions SNS topic
  - **CUMULUS-2765**
    - Updated `updateGranuleStatusToQueued` in `write-granules` to write to
      Elasticsearch and publish SNS message to granules topic.
  - **CUMULUS-2774**
    - Updated `constructGranuleSnsMessage` and `constructCollectionSnsMessage`
      to throw error if `eventType` is invalid or undefined.
  - **CUMULUS-2776**
    - Updated `getTableIndexDetails` in `db-indexer` to use correct
      `deleteFnName` for reconciliation reports.
  - **CUMULUS-2780**
    - Updated bulk granule reingest operation to read granules from PostgreSQL instead of DynamoDB.
  - **CUMULUS-2778**
    - Updated default value of `async_operation_image` in `tf-modules/cumulus/variables.tf` to `cumuluss/async-operation:38`
  - **CUMULUS-2854**
    - Updated rules model to decouple `createRuleTrigger` from `create`.
    - Updated rules POST endpoint to call `rulesModel.createRuleTrigger` directly to create rule trigger.
    - Updated rules PUT endpoints to call `rulesModel.createRuleTrigger` if update fails and reversion needs to occur.

### Fixed

- **CUMULUS-2311** - RDS Migration Epic Phase 2
  - **CUMULUS-2810**
    - Updated @cumulus/db/translate/translatePostgresProviderToApiProvider to
      correctly return provider password and updated tests to prevent
      reintroduction.
  - **CUMULUS-2778**
    - Fixed async operation docker image to correctly update record status in
    Elasticsearch
  - Updated localAPI to set additional env variable, and fixed `GET /executions/status` response
  - **CUMULUS-2877**
    - Ensure database records receive a timestamp when writing granules.

## [v10.1.3] 2022-06-28 [BACKPORT]

### Added

- **CUMULUS-2966**
  - Added extractPath operation and support of nested string replacement to `url_path` in the collection configuration

## [v10.1.2] 2022-03-11

### Added

- **CUMULUS-2859**
  - Update `postgres-db-migration` lambda timeout to default 900 seconds
  - Add `db_migration_lambda_timeout` variable to `data-persistence` module to
    allow this timeout to be user configurable
- **CUMULUS-2868**
  - Added `iam:PassRole` permission to `step_policy` in `tf-modules/ingest/iam.tf`

## [v10.1.1] 2022-03-04

### Migration steps

- Due to a bug in the PUT `/rules/<name>` endpoint, the rule records in PostgreSQL may be
out of sync with records in DynamoDB. In order to bring the records into sync, re-run the
[previously deployed `data-migration1` Lambda](https://nasa.github.io/cumulus/docs/upgrade-notes/upgrade-rds#3-deploy-and-run-data-migration1) with a payload of
`{"forceRulesMigration": true}`:

```shell
aws lambda invoke --function-name $PREFIX-data-migration1 \
  --payload $(echo '{"forceRulesMigration": true}' | base64) $OUTFILE
```

### Added

- **CUMULUS-2841**
  - Add integration test to validate PDR node provider that requires password
    credentials succeeds on ingest

- **CUMULUS-2846**
  - Added `@cumulus/db/translate/rule.translateApiRuleToPostgresRuleRaw` to translate API rule to PostgreSQL rules and
  **keep undefined fields**

### Changed

- **CUMULUS-NONE**
  - Adds logging to ecs/async-operation Docker container that launches async
    tasks on ECS. Sets default async_operation_image_version to 39.

- **CUMULUS-2845**
  - Updated rules model to decouple `createRuleTrigger` from `create`.
  - Updated rules POST endpoint to call `rulesModel.createRuleTrigger` directly to create rule trigger.
  - Updated rules PUT endpoints to call `rulesModel.createRuleTrigger` if update fails and reversion needs to occur.
- **CUMULUS-2846**
  - Updated version of `localstack/localstack` used in local unit testing to `0.11.5`

### Fixed

- Upgraded lodash to version 4.17.21 to fix vulnerability
- **CUMULUS-2845**
  - Fixed bug in POST `/rules` endpoint causing rule records to be created
  inconsistently in DynamoDB and PostgreSQL
- **CUMULUS-2846**
  - Fixed logic for `PUT /rules/<name>` endpoint causing rules to be saved
  inconsistently between DynamoDB and PostgreSQL
- **CUMULUS-2854**
  - Fixed queue granules behavior where the task was not accounting for granules that
  *already* had createdAt set. Workflows downstream in this scenario should no longer
  fail to write their granules due to order-of-db-writes constraints in the database
  update logic.

## [v10.1.0] 2022-02-23

### Added

- **CUMULUS-2775**
  - Added a configurable parameter group for the RDS serverless database cluster deployed by `tf-modules/rds-cluster-tf`. The allowed parameters for the parameter group can be found in the AWS documentation of [allowed parameters for an Aurora PostgreSQL cluster](https://docs.aws.amazon.com/AmazonRDS/latest/AuroraUserGuide/AuroraPostgreSQL.Reference.ParameterGroups.html). By default, the following parameters are specified:
    - `shared_preload_libraries`: `pg_stat_statements,auto_explain`
    - `log_min_duration_statement`: `250`
    - `auto_explain.log_min_duration`: `250`
- **CUMULUS-2781**
  - Add api_config secret to hold API/Private API lambda configuration values
- **CUMULUS-2840**
  - Added an index on `granule_cumulus_id` to the RDS files table.

### Changed

- **CUMULUS-2492**
  - Modify collectionId logic to accomodate trailing underscores in collection short names. e.g. `shortName____`
- **CUMULUS-2847**
  - Move DyanmoDb table name into API keystore and initialize only on lambda cold start
- **CUMULUS-2833**
  - Updates provider model schema titles to display on the dashboard.
- **CUMULUS-2837**
  - Update process-s3-dead-letter-archive to unpack SQS events in addition to
    Cumulus Messages
  - Update process-s3-dead-letter-archive to look up execution status using
    getCumulusMessageFromExecutionEvent (common method with sfEventSqsToDbRecords)
  - Move methods in api/lib/cwSfExecutionEventUtils to
    @cumulus/message/StepFunctions
- **CUMULUS-2775**
  - Changed the `timeout_action` to `ForceApplyCapacityChange` by default for the RDS serverless database cluster `tf-modules/rds-cluster-tf`
- **CUMULUS-2781**
  - Update API lambda to utilize api_config secret for initial environment variables

### Fixed

- **CUMULUS-2853**
  - Move OAUTH_PROVIDER to lambda env variables to address regression in CUMULUS-2781
  - Add logging output to api app router
- Added Cloudwatch permissions to `<prefix>-steprole` in `tf-modules/ingest/iam.tf` to address the
`Error: error creating Step Function State Machine (xxx): AccessDeniedException: 'arn:aws:iam::XXX:role/xxx-steprole' is not authorized to create managed-rule`
error in non-NGAP accounts:
  - `events:PutTargets`
  - `events:PutRule`
  - `events:DescribeRule`

## [v10.0.1] 2022-02-03

### Fixed

- Fixed IAM permissions issue with `<prefix>-postgres-migration-async-operation` Lambda
which prevented it from running a Fargate task for data migration.

## [v10.0.0] 2022-02-01

### Migration steps

- Please read the [documentation on the updates to the granule files schema for our Cumulus workflow tasks and how to upgrade your deployment for compatibility](https://nasa.github.io/cumulus/docs/upgrade-notes/update-task-file-schemas).
- (Optional) Update the `task-config` for all workflows that use the `sync-granule` task to include `workflowStartTime` set to
`{$.cumulus_meta.workflow_start_time}`. See [here](https://github.com/nasa/cumulus/blob/master/example/cumulus-tf/sync_granule_workflow.asl.json#L9) for an example.

### BREAKING CHANGES

- **NDCUM-624**
  - Functions in @cumulus/cmrjs renamed for consistency with `isCMRFilename` and `isCMRFile`
    - `isECHO10File` -> `isECHO10Filename`
    - `isUMMGFile` -> `isUMMGFilename`
    - `isISOFile` -> `isCMRISOFilename`
- **CUMULUS-2388**
  - In order to standardize task messaging formats, please note the updated input, output and config schemas for the following Cumulus workflow tasks:
    - add-missing-file-checksums
    - files-to-granules
    - hyrax-metadata-updates
    - lzards-backup
    - move-granules
    - post-to-cmr
    - sync-granule
    - update-cmr-access-constraints
    - update-granules-cmr-metadata-file-links
  The primary focus of the schema updates was to standardize the format of granules, and
  particularly their files data. The granule `files` object now matches the file schema in the
  Cumulus database and thus also matches the `files` object produced by the API with use cases like
  `applyWorkflow`. This includes removal of `name` and `filename` in favor of `bucket` and `key`,
  removal of certain properties such as `etag` and `duplicate_found` and outputting them as
  separate objects stored in `meta`.
  - Checksum values calculated by `@cumulus/checksum` are now converted to string to standardize
  checksum formatting across the Cumulus library.

### Notable changes

- **CUMULUS-2718**
  - The `sync-granule` task has been updated to support an optional configuration parameter `workflowStartTime`. The output payload of `sync-granule` now includes a `createdAt` time for each granule which is set to the
  provided `workflowStartTime` or falls back to `Date.now()` if not provided. Workflows using
  `sync-granule` may be updated to include this parameter with the value of `{$.cumulus_meta.workflow_start_time}` in the `task_config`.
- Updated version of `@cumulus/cumulus-message-adapter-js` from `2.0.3` to `2.0.4` for
all Cumulus workflow tasks
- **CUMULUS-2783**
  - A bug in the ECS cluster autoscaling configuration has been
resolved. ECS clusters should now correctly autoscale by adding new cluster
instances according to the [policy configuration](https://github.com/nasa/cumulus/blob/master/tf-modules/cumulus/ecs_cluster.tf).
  - Async operations that are started by these endpoints will be run as ECS tasks
  with a launch type of Fargate, not EC2:
    - `POST /deadLetterArchive/recoverCumulusMessages`
    - `POST /elasticsearch/index-from-database`
    - `POST /granules/bulk`
    - `POST /granules/bulkDelete`
    - `POST /granules/bulkReingest`
    - `POST /migrationCounts`
    - `POST /reconciliationReports`
    - `POST /replays`
    - `POST /replays/sqs`

### Added

- Upgraded version of dependencies on `knex` package from `0.95.11` to `0.95.15`
- Added Terraform data sources to `example/cumulus-tf` module to retrieve default VPC and subnets in NGAP accounts
  - Added `vpc_tag_name` variable which defines the tags used to look up a VPC. Defaults to VPC tag name used in NGAP accounts
  - Added `subnets_tag_name` variable which defines the tags used to look up VPC subnets. Defaults to a subnet tag name used in NGAP accounts
- Added Terraform data sources to `example/data-persistence-tf` module to retrieve default VPC and subnets in NGAP accounts
  - Added `vpc_tag_name` variable which defines the tags used to look up a VPC. Defaults to VPC tag name used in NGAP accounts
  - Added `subnets_tag_name` variable which defines the tags used to look up VPC subnets. Defaults to a subnet tag name used in NGAP accounts
- Added Terraform data sources to `example/rds-cluster-tf` module to retrieve default VPC and subnets in NGAP accounts
  - Added `vpc_tag_name` variable which defines the tags used to look up a VPC. Defaults to VPC tag name used in NGAP accounts
  - Added `subnets_tag_name` variable which defines the tags used to look up VPC subnets. Defaults to tag names used in subnets in for NGAP accounts
- **CUMULUS-2299**
  - Added support for SHA checksum types with hyphens (e.g. `SHA-256` vs `SHA256`) to tasks that calculate checksums.
- **CUMULUS-2439**
  - Added CMR search client setting to the CreateReconciliationReport lambda function.
  - Added `cmr_search_client_config` tfvars to the archive and cumulus terraform modules.
  - Updated CreateReconciliationReport lambda to search CMR collections with CMRSearchConceptQueue.
- **CUMULUS-2441**
  - Added support for 'PROD' CMR environment.
- **CUMULUS-2456**
  - Updated api lambdas to query ORCA Private API
  - Updated example/cumulus-tf/orca.tf to the ORCA release v4.0.0-Beta3
- **CUMULUS-2638**
  - Adds documentation to clarify bucket config object use.
- **CUMULUS-2684**
  - Added optional collection level parameter `s3MultipartChunksizeMb` to collection's `meta` field
  - Updated `move-granules` task to take in an optional config parameter s3MultipartChunksizeMb
- **CUMULUS-2747**
  - Updated data management type doc to include additional fields for provider configurations
- **CUMULUS-2773**
  - Added a document to the workflow-tasks docs describing deployment, configuration and usage of the LZARDS backup task.

### Changed

- Made `vpc_id` variable optional for `example/cumulus-tf` module
- Made `vpc_id` and `subnet_ids` variables optional for `example/data-persistence-tf` module
- Made `vpc_id` and `subnets` variables optional for `example/rds-cluster-tf` module
- Changes audit script to handle integration test failure when `USE\_CACHED\_BOOTSTRAP` is disabled.
- Increases wait time for CMR to return online resources in integration tests
- **CUMULUS-1823**
  - Updates to Cumulus rule/provider schemas to improve field titles and descriptions.
- **CUMULUS-2638**
  - Transparent to users, remove typescript type `BucketType`.
- **CUMULUS-2718**
  - Updated config for SyncGranules to support optional `workflowStartTime`
  - Updated SyncGranules to provide `createdAt` on output based on `workflowStartTime` if provided,
  falling back to `Date.now()` if not provided.
  - Updated `task_config` of SyncGranule in example workflows
- **CUMULUS-2735**
  - Updated reconciliation reports to write formatted JSON to S3 to improve readability for
    large reports
  - Updated TEA version from 102 to 121 to address TEA deployment issue with the max size of
    a policy role being exceeded
- **CUMULUS-2743**
  - Updated bamboo Dockerfile to upgrade pip as part of the image creation process
- **CUMULUS-2744**
  - GET executions/status returns associated granules for executions retrieved from the Step Function API
- **CUMULUS-2751**
  - Upgraded all Cumulus (node.js) workflow tasks to use
    `@cumulus/cumulus-message-adapter-js` version `2.0.3`, which includes an
    update cma-js to better expose CMA stderr stream output on lambda timeouts
    as well as minor logging enhancements.
- **CUMULUS-2752**
  - Add new mappings for execution records to prevent dynamic field expansion from exceeding
  Elasticsearch field limits
    - Nested objects under `finalPayload.*` will not dynamically add new fields to mapping
    - Nested objects under `originalPayload.*` will not dynamically add new fields to mapping
    - Nested keys under `tasks` will not dynamically add new fields to mapping
- **CUMULUS-2753**
  - Updated example/cumulus-tf/orca.tf to the latest ORCA release v4.0.0-Beta2 which is compatible with granule.files file schema
  - Updated /orca/recovery to call new lambdas request_status_for_granule and request_status_for_job.
  - Updated orca integration test
- [**PR #2569**](https://github.com/nasa/cumulus/pull/2569)
  - Fixed `TypeError` thrown by `@cumulus/cmrjs/cmr-utils.getGranuleTemporalInfo` when
    a granule's associated UMM-G JSON metadata file does not contain a `ProviderDates`
    element that has a `Type` of either `"Update"` or `"Insert"`.  If neither are
    present, the granule's last update date falls back to the `"Create"` type
    provider date, or `undefined`, if none is present.
- **CUMULUS-2775**
  - Changed `@cumulus/api-client/invokeApi()` to accept a single accepted status code or an array
  of accepted status codes via `expectedStatusCodes`
- [**PR #2611**](https://github.com/nasa/cumulus/pull/2611)
  - Changed `@cumulus/launchpad-auth/LaunchpadToken.requestToken` and `validateToken`
    to use the HTTPS request option `https.pfx` instead of the deprecated `pfx` option
    for providing the certificate.
- **CUMULUS-2836**
  - Updates `cmr-utils/getGranuleTemporalInfo` to search for a SingleDateTime
    element, when beginningDateTime value is not
    found in the metadata file.  The granule's temporal information is
    returned so that both beginningDateTime and endingDateTime are set to the
    discovered singleDateTimeValue.
- **CUMULUS-2756**
  - Updated `_writeGranule()` in `write-granules.js` to catch failed granule writes due to schema validation, log the failure and then attempt to set the status of the granule to `failed` if it already exists to prevent a failure from allowing the granule to get "stuck" in a non-failed status.

### Fixed

- **CUMULUS-2775**
  - Updated `@cumulus/api-client` to not log an error for 201 response from `updateGranule`
- **CUMULUS-2783**
  - Added missing lower bound on scale out policy for ECS cluster to ensure that
  the cluster will autoscale correctly.
- **CUMULUS-2835**
  - Updated `hyrax-metadata-updates` task to support reading the DatasetId from ECHO10 XML, and the EntryTitle from UMM-G JSON; these are both valid alternatives to the shortname and version ID.

## [v9.9.3] 2021-02-17 [BACKPORT]

**Please note** changes in 9.9.3 may not yet be released in future versions, as
this is a backport and patch release on the 9.9.x series of releases. Updates that
are included in the future will have a corresponding CHANGELOG entry in future
releases.

- **CUMULUS-2853**
  - Move OAUTH_PROVIDER to lambda env variables to address regression in 9.9.2/CUMULUS-2275
  - Add logging output to api app router

## [v9.9.2] 2021-02-10 [BACKPORT]

**Please note** changes in 9.9.2 may not yet be released in future versions, as
this is a backport and patch release on the 9.9.x series of releases. Updates that
are included in the future will have a corresponding CHANGELOG entry in future
releases.### Added

- **CUMULUS-2775**
  - Added a configurable parameter group for the RDS serverless database cluster deployed by `tf-modules/rds-cluster-tf`. The allowed parameters for the parameter group can be found in the AWS documentation of [allowed parameters for an Aurora PostgreSQL cluster](https://docs.aws.amazon.com/AmazonRDS/latest/AuroraUserGuide/AuroraPostgreSQL.Reference.ParameterGroups.html). By default, the following parameters are specified:
    - `shared_preload_libraries`: `pg_stat_statements,auto_explain`
    - `log_min_duration_statement`: `250`
    - `auto_explain.log_min_duration`: `250`
- **CUMULUS-2840**
  - Added an index on `granule_cumulus_id` to the RDS files table.

### Changed

- **CUMULUS-2847**
  - Move DyanmoDb table name into API keystore and initialize only on lambda cold start
- **CUMULUS-2781**
  - Add api_config secret to hold API/Private API lambda configuration values
- **CUMULUS-2775**
  - Changed the `timeout_action` to `ForceApplyCapacityChange` by default for the RDS serverless database cluster `tf-modules/rds-cluster-tf`

## [v9.9.1] 2021-02-10 [BACKPORT]

**Please note** changes in 9.9.1 may not yet be released in future versions, as
this is a backport and patch release on the 9.9.x series of releases. Updates that
are included in the future will have a corresponding CHANGELOG entry in future
releases.

### Fixed

- **CUMULUS-2775**
  - Updated `@cumulus/api-client` to not log an error for 201 response from `updateGranule`

### Changed

- Updated version of `@cumulus/cumulus-message-adapter-js` from `2.0.3` to `2.0.4` for
all Cumulus workflow tasks
- **CUMULUS-2775**
  - Changed `@cumulus/api-client/invokeApi()` to accept a single accepted status code or an array
  of accepted status codes via `expectedStatusCodes`
- **CUMULUS-2837**
  - Update process-s3-dead-letter-archive to unpack SQS events in addition to
    Cumulus Messages
  - Update process-s3-dead-letter-archive to look up execution status using
    getCumulusMessageFromExecutionEvent (common method with sfEventSqsToDbRecords)
  - Move methods in api/lib/cwSfExecutionEventUtils to
    @cumulus/message/StepFunctions

## [v9.9.0] 2021-11-03

### Added

- **NDCUM-624**: Add support for ISO metadata files for the `MoveGranules` step
  - Add function `isISOFile` to check if a given file object is an ISO file
  - `granuleToCmrFileObject` and `granulesToCmrFileObjects` now take a
    `filterFunc` argument
    - `filterFunc`'s default value is `isCMRFile`, so the previous behavior is
      maintained if no value is given for this argument
    - `MoveGranules` passes a custom filter function to
      `granulesToCmrFileObjects` to check for `isISOFile` in addition to
      `isCMRFile`, so that metadata from `.iso.xml` files can be used in the
      `urlPathTemplate`
- [**PR #2535**](https://github.com/nasa/cumulus/pull/2535)
  - NSIDC and other cumulus users had desire for returning formatted dates for
    the 'url_path' date extraction utilities. Added 'dateFormat' function as
    an option for extracting and formating the entire date. See
    docs/workflow/workflow-configuration-how-to.md for more information.
- [**PR #2548**](https://github.com/nasa/cumulus/pull/2548)
  - Updated webpack configuration for html-loader v2
- **CUMULUS-2640**
  - Added Elasticsearch client scroll setting to the CreateReconciliationReport lambda function.
  - Added `elasticsearch_client_config` tfvars to the archive and cumulus terraform modules.
- **CUMULUS-2683**
  - Added `default_s3_multipart_chunksize_mb` setting to the `move-granules` lambda function.
  - Added `default_s3_multipart_chunksize_mb` tfvars to the cumulus and ingest terraform modules.
  - Added optional parameter `chunkSize` to `@cumulus/aws-client/S3.moveObject` and
    `@cumulus/aws-client/S3.multipartCopyObject` to set the chunk size of the S3 multipart uploads.
  - Renamed optional parameter `maxChunkSize` to `chunkSize` in
    `@cumulus/aws-client/lib/S3MultipartUploads.createMultipartChunks`.

### Changed

- Upgraded all Cumulus workflow tasks to use `@cumulus/cumulus-message-adapter-js` version `2.0.1`
- **CUMULUS-2725**
  - Updated providers endpoint to return encrypted password
  - Updated providers model to try decrypting credentials before encryption to allow for better handling of updating providers
- **CUMULUS-2734**
  - Updated `@cumulus/api/launchpadSaml.launchpadPublicCertificate` to correctly retrieve
    certificate from launchpad IdP metadata with and without namespace prefix.

## [v9.8.0] 2021-10-19

### Notable changes

- Published new tag [`36` of `cumuluss/async-operation` to Docker Hub](https://hub.docker.com/layers/cumuluss/async-operation/35/images/sha256-cf777a6ef5081cd90a0f9302d45243b6c0a568e6d977c0ee2ccc5a90b12d45d0?context=explore) for compatibility with
upgrades to `knex` package and to address security vulnerabilities.

### Added

- Added `@cumulus/db/createRejectableTransaction()` to handle creating a Knex transaction that **will throw an error** if the transaction rolls back. [As of Knex 0.95+, promise rejection on transaction rollback is no longer the default behavior](https://github.com/knex/knex/blob/master/UPGRADING.md#upgrading-to-version-0950).

- **CUMULUS-2639**
  - Increases logging on reconciliation reports.

- **CUMULUS-2670**
  - Updated `lambda_timeouts` string map variable for `cumulus` module to accept a
  `update_granules_cmr_metadata_file_links_task_timeout` property
- **CUMULUS-2598**
  - Add unit and integration tests to describe queued granules as ignored when
    duplicate handling is 'skip'

### Changed

- Updated `knex` version from 0.23.11 to 0.95.11 to address security vulnerabilities
- Updated default version of async operations Docker image to `cumuluss/async-operation:36`
- **CUMULUS-2590**
  - Granule applyWorkflow, Reingest actions and Bulk operation now update granule status to `queued` when scheduling the granule.
- **CUMULUS-2643**
  - relocates system file `buckets.json` out of the
    `s3://internal-bucket/workflows` directory into
    `s3://internal-bucket/buckets`.


## [v9.7.1] 2021-12-08 [Backport]

Please note changes in 9.7.0 may not yet be released in future versions, as this is a backport and patch release on the 9.7.x series of releases. Updates that are included in the future will have a corresponding CHANGELOG entry in future releases.
Fixed

- **CUMULUS-2751**
  - Update all tasks to update to use cumulus-message-adapter-js version 2.0.4

## [v9.7.0] 2021-10-01

### Notable Changes

- **CUMULUS-2583**
  - The `queue-granules` task now updates granule status to `queued` when a granule is queued. In order to prevent issues with the private API endpoint and Lambda API request and concurrency limits, this functionality runs with limited concurrency, which may increase the task's overall runtime when large numbers of granules are being queued. If you are facing Lambda timeout errors with this task, we recommend converting your `queue-granules` task to an ECS activity. This concurrency is configurable via the task config's `concurrency` value.
- **CUMULUS-2676**
  - The `discover-granules` task has been updated to limit concurrency on checks to identify and skip already ingested granules in order to prevent issues with the private API endpoint and Lambda API request and concurrency limits. This may increase the task's overall runtime when large numbers of granules are discovered. If you are facing Lambda timeout errors with this task, we recommend converting your `discover-granules` task to an ECS activity. This concurrency is configurable via the task config's `concurrency` value.
- Updated memory of `<prefix>-sfEventSqsToDbRecords` Lambda to 1024MB

### Added

- **CUMULUS-2000**
  - Updated `@cumulus/queue-granules` to respect a new config parameter: `preferredQueueBatchSize`. Queue-granules will respect this batchsize as best as it can to batch granules into workflow payloads. As workflows generally rely on information such as collection and provider expected to be shared across all granules in a workflow, queue-granules will break batches up by collection, as well as provider if there is a `provider` field on the granule. This may result in batches that are smaller than the preferred size, but never larger ones. The default value is 1, which preserves current behavior of queueing 1 granule per workflow.
- **CUMULUS-2630**
  - Adds a new workflow `DiscoverGranulesToThrottledQueue` that discovers and writes
    granules to a throttled background queue.  This allows discovery and ingest
    of larger numbers of granules without running into limits with lambda
    concurrency.

### Changed

- **CUMULUS-2720**
  - Updated Core CI scripts to validate CHANGELOG diffs as part of the lint process
- **CUMULUS-2695**
  - Updates the example/cumulus-tf deployment to change
    `archive_api_reserved_concurrency` from 8 to 5 to use fewer reserved lambda
    functions. If you see throttling errors on the `<stack>-apiEndpoints` you
    should increase this value.
  - Updates cumulus-tf/cumulus/variables.tf to change
    `archive_api_reserved_concurrency` from 8 to 15 to prevent throttling on
    the dashboard for default deployments.
- **CUMULUS-2584**
  - Updates `api/endpoints/execution-status.js` `get` method to include associated granules, as
    an array, for the provided execution.
  - Added `getExecutionArnsByGranuleCumulusId` returning a list of executionArns sorted by most recent first,
    for an input Granule Cumulus ID in support of the move of `translatePostgresGranuleToApiGranule` from RDS-Phase2
    feature branch
  - Added `getApiExecutionCumulusIds` returning cumulus IDs for a given list of executions
- **CUMULUS-NONE**
  - Downgrades elasticsearch version in testing container to 5.3 to match AWS version.
  - Update serve.js -> `eraseDynamoTables()`. Changed the call `Promise.all()` to `Promise.allSettled()` to ensure all dynamo records (provider records in particular) are deleted prior to reseeding.

### Fixed

- **CUMULUS-2583**
  - Fixed a race condition where granules set as “queued” were not able to be set as “running” or “completed”

## [v9.6.0] 2021-09-20

### Added

- **CUMULUS-2576**
  - Adds `PUT /granules` API endpoint to update a granule
  - Adds helper `updateGranule` to `@cumulus/api-client/granules`
- **CUMULUS-2606**
  - Adds `POST /granules/{granuleId}/executions` API endpoint to associate an execution with a granule
  - Adds helper `associateExecutionWithGranule` to `@cumulus/api-client/granules`
- **CUMULUS-2583**
  - Adds `queued` as option for granule's `status` field

### Changed

- Moved `ssh2` package from `@cumulus/common` to `@cumulus/sftp-client` and
  upgraded package from `^0.8.7` to `^1.0.0` to address security vulnerability
  issue in previous version.
- **CUMULUS-2583**
  - `QueueGranules` task now updates granule status to `queued` once it is added to the queue.

- **CUMULUS-2617**
  - Use the `Authorization` header for CMR Launchpad authentication instead of the deprecated `Echo-Token` header.

### Fixed

- Added missing permission for `<prefix>_ecs_cluster_instance_role` IAM role (used when running ECS services/tasks)
to allow `kms:Decrypt` on the KMS key used to encrypt provider credentials. Adding this permission fixes the `sync-granule` task when run as an ECS activity in a Step Function, which previously failed trying to decrypt credentials for providers.

- **CUMULUS-2576**
  - Adds default value to granule's timestamp when updating a granule via API.

## [v9.5.0] 2021-09-07

### BREAKING CHANGES

- Removed `logs` record type from mappings from Elasticsearch. This change **should not have**
any adverse impact on existing deployments, even those which still contain `logs` records,
but technically it is a breaking change to the Elasticsearch mappings.
- Changed `@cumulus/api-client/asyncOperations.getAsyncOperation` to return parsed JSON body
of response and not the raw API endpoint response

### Added

- **CUMULUS-2670**
  - Updated core `cumulus` module to take lambda_timeouts string map variable that allows timeouts of ingest tasks to be configurable. Allowed properties for the mapping include:
  - discover_granules_task_timeout
  - discover_pdrs_task_timeout
  - hyrax_metadata_update_tasks_timeout
  - lzards_backup_task_timeout
  - move_granules_task_timeout
  - parse_pdr_task_timeout
  - pdr_status_check_task_timeout
  - post_to_cmr_task_timeout
  - queue_granules_task_timeout
  - queue_pdrs_task_timeout
  - queue_workflow_task_timeout
  - sync_granule_task_timeout
- **CUMULUS-2575**
  - Adds `POST /granules` API endpoint to create a granule
  - Adds helper `createGranule` to `@cumulus/api-client`
- **CUMULUS-2577**
  - Adds `POST /executions` endpoint to create an execution
- **CUMULUS-2578**
  - Adds `PUT /executions` endpoint to update an execution
- **CUMULUS-2592**
  - Adds logging when messages fail to be added to queue
- **CUMULUS-2644**
  - Pulled `delete` method for `granules-executions.ts` implemented as part of CUMULUS-2306
  from the RDS-Phase-2 feature branch in support of CUMULUS-2644.
  - Pulled `erasePostgresTables` method in `serve.js` implemented as part of CUMULUS-2644,
  and CUMULUS-2306 from the RDS-Phase-2 feature branch in support of CUMULUS-2644
  - Added `resetPostgresDb` method to support resetting between integration test suite runs

### Changed

- Updated `processDeadLetterArchive` Lambda to return an object where
`processingSucceededKeys` is an array of the S3 keys for successfully
processed objects and `processingFailedKeys` is an array of S3 keys
for objects that could not be processed
- Updated async operations to handle writing records to the databases
when output of the operation is `undefined`

- **CUMULUS-2644**
  - Moved `migration` directory from the `db-migration-lambda` to the `db` package and
  updated unit test references to migrationDir to be pulled from `@cumulus/db`
  - Updated `@cumulus/api/bin/serveUtils` to write records to PostgreSQL tables

- **CUMULUS-2575**
  - Updates model/granule to allow a granule created from API to not require an
    execution to be associated with it. This is a backwards compatible change
    that will not affect granules created in the normal way.
  - Updates `@cumulus/db/src/model/granules` functions `get` and `exists` to
    enforce parameter checking so that requests include either (granule\_id
    and collection\_cumulus\_id) or (cumulus\_id) to prevent incorrect results.
  - `@cumulus/message/src/Collections.deconstructCollectionId` has been
    modified to throw a descriptive error if the input `collectionId` is
    undefined rather than `TypeError: Cannot read property 'split' of
    undefined`. This function has also been updated to throw descriptive errors
    if an incorrectly formatted collectionId is input.

## [v9.4.1] 2022-02-14 [BACKPORT]

**Please note** changes in 9.4.1 may not yet be released in future versions, as
this is a backport and patch release on the 9.4.x series of releases. Updates that
are included in the future will have a corresponding CHANGELOG entry in future
releases.

- **CUMULUS-2847**
  - Update dynamo configuration to read from S3 instead of System Manager
    Parameter Store
  - Move api configuration initialization outside the lambda handler to
    eliminate unneded S3 calls/require config on cold-start only
  - Moved `ssh2` package from `@cumulus/common` to `@cumulus/sftp-client` and
    upgraded package from `^0.8.7` to `^1.0.0` to address security vulnerability
    issue in previous version.
  - Fixed hyrax task package.json dev dependency
  - Update CNM lambda dependencies for Core tasks
    - cumulus-cnm-response-task: 1.4.4
    - cumulus-cnm-to-granule: 1.5.4
  - Whitelist ssh2 re: https://github.com/advisories/GHSA-652h-xwhf-q4h6

## [v9.4.0] 2021-08-16

### Notable changes

- `@cumulus/sync-granule` task should now properly handle
syncing files from HTTP/HTTPS providers where basic auth is
required and involves a redirect to a different host (e.g.
downloading files protected by Earthdata Login)

### Added

- **CUMULUS-2591**
  - Adds `failedExecutionStepName` to failed execution's jsonb error records.
    This is the name of the Step Function step for the last failed event in the
    execution's event history.
- **CUMULUS-2548**
  - Added `allowed_redirects` field to PostgreSQL `providers` table
  - Added `allowedRedirects` field to DynamoDB `<prefix>-providers` table
  - Added `@cumulus/aws-client/S3.streamS3Upload` to handle uploading the contents
  of a readable stream to S3 and returning a promise
- **CUMULUS-2373**
  - Added `replaySqsMessages` lambda to replay archived incoming SQS
    messages from S3.
  - Added `/replays/sqs` endpoint to trigger an async operation for
    the `replaySqsMessages` lambda.
  - Added unit tests and integration tests for new endpoint and lambda.
  - Added `getS3PrefixForArchivedMessage` to `ingest/sqs` package to get prefix
    for an archived message.
  - Added new `async_operation` type `SQS Replay`.
- **CUMULUS-2460**
  - Adds `POST` /executions/workflows-by-granules for retrieving workflow names common to a set of granules
  - Adds `workflowsByGranules` to `@cumulus/api-client/executions`
- **CUMULUS-2635**
  - Added helper functions:
    - `@cumulus/db/translate/file/translateApiPdrToPostgresPdr`

### Fixed

- **CUMULUS-2548**
  - Fixed `@cumulus/ingest/HttpProviderClient.sync` to
properly handle basic auth when redirecting to a different
host and/or host with a different port
- **CUMULUS-2626**
  - Update [PDR migration](https://github.com/nasa/cumulus/blob/master/lambdas/data-migration2/src/pdrs.ts) to correctly find Executions by a Dynamo PDR's `execution` field
- **CUMULUS-2635**
  - Update `data-migration2` to migrate PDRs before migrating granules.
  - Update `data-migration2` unit tests testing granules migration to reference
    PDR records to better model the DB schema.
  - Update `migratePdrRecord` to use `translateApiPdrToPostgresPdr` function.

### Changed

- **CUMULUS-2373**
  - Updated `getS3KeyForArchivedMessage` in `ingest/sqs` to store SQS messages
    by `queueName`.
- **CUMULUS-2630**
  - Updates the example/cumulus-tf deployment to change
    `archive_api_reserved_concurrency` from 2 to 8 to prevent throttling with
    the dashboard.

## [v9.3.0] 2021-07-26

### BREAKING CHANGES

- All API requests made by `@cumulus/api-client` will now throw an error if the status code
does not match the expected response (200 for most requests and 202 for a few requests that
trigger async operations). Previously the helpers in this package would return the response
regardless of the status code, so you may need to update any code using helpers from this
package to catch or to otherwise handle errors that you may encounter.
- The Cumulus API Lambda function has now been configured with reserved concurrency to ensure
availability in a high-concurrency environment. However, this also caps max concurrency which
may result in throttling errors if trying to reach the Cumulus API multiple times in a short
period. Reserved concurrency can be configured with the `archive_api_reserved_concurrency`
terraform variable on the Cumulus module and increased if you are seeing throttling errors.
The default reserved concurrency value is 8.

### Notable changes

- `cmr_custom_host` variable for `cumulus` module can now be used to configure Cumulus to
  integrate with a custom CMR host name and protocol (e.g.
  `http://custom-cmr-host.com`). Note that you **must** include a protocol
  (`http://` or `https://)  if specifying a value for this variable.
- The cumulus module configuration value`rds_connetion_heartbeat` and it's
  behavior has been replaced by a more robust database connection 'retry'
  solution.   Users can remove this value from their configuration, regardless
  of value.  See the `Changed` section notes on CUMULUS-2528 for more details.

### Added

- Added user doc describing new features related to the Cumulus dead letter archive.
- **CUMULUS-2327**
  - Added reserved concurrency setting to the Cumulus API lambda function.
  - Added relevant tfvars to the archive and cumulus terraform modules.
- **CUMULUS-2460**
  - Adds `POST` /executions/search-by-granules for retrieving executions from a list of granules or granule query
  - Adds `searchExecutionsByGranules` to `@cumulus/api-client/executions`
- **CUMULUS-2475**
  - Adds `GET` endpoint to distribution API
- **CUMULUS-2463**
  - `PUT /granules` reingest action allows a user to override the default execution
    to use by providing an optional `workflowName` or `executionArn` parameter on
    the request body.
  - `PUT /granules/bulkReingest` action allows a user to override the default
    execution/workflow combination to reingest with by providing an optional
    `workflowName` on the request body.
- Adds `workflowName` and `executionArn` params to @cumulus/api-client/reingestGranules
- **CUMULUS-2476**
  - Adds handler for authenticated `HEAD` Distribution requests replicating current behavior of TEA
- **CUMULUS-2478**
  - Implemented [bucket map](https://github.com/asfadmin/thin-egress-app#bucket-mapping).
  - Implemented /locate endpoint
  - Cumulus distribution API checks the file request against bucket map:
    - retrieves the bucket and key from file path
    - determines if the file request is public based on the bucket map rather than the bucket type
    - (EDL only) restricts download from PRIVATE_BUCKETS to users who belong to certain EDL User Groups
    - bucket prefix and object prefix are supported
  - Add 'Bearer token' support as an authorization method
- **CUMULUS-2486**
  - Implemented support for custom headers
  - Added 'Bearer token' support as an authorization method
- **CUMULUS-2487**
  - Added integration test for cumulus distribution API
- **CUMULUS-2569**
  - Created bucket map cache for cumulus distribution API
- **CUMULUS-2568**
  - Add `deletePdr`/PDR deletion functionality to `@cumulus/api-client/pdrs`
  - Add `removeCollectionAndAllDependencies` to integration test helpers
  - Added `example/spec/apiUtils.waitForApiStatus` to wait for a
  record to be returned by the API with a specific value for
  `status`
  - Added `example/spec/discoverUtils.uploadS3GranuleDataForDiscovery` to upload granule data fixtures
  to S3 with a randomized granule ID for `discover-granules` based
  integration tests
  - Added `example/spec/Collections.removeCollectionAndAllDependencies` to remove a collection and
  all dependent objects (e.g. PDRs, granules, executions) from the
  database via the API
  - Added helpers to `@cumulus/api-client`:
    - `pdrs.deletePdr` - Delete a PDR via the API
    - `replays.postKinesisReplays` - Submit a POST request to the `/replays` endpoint for replaying Kinesis messages

- `@cumulus/api-client/granules.getGranuleResponse` to return the raw endpoint response from the GET `/granules/<granuleId>` endpoint

### Changed

- Moved functions from `@cumulus/integration-tests` to `example/spec/helpers/workflowUtils`:
  - `startWorkflowExecution`
  - `startWorkflow`
  - `executeWorkflow`
  - `buildWorkflow`
  - `testWorkflow`
  - `buildAndExecuteWorkflow`
  - `buildAndStartWorkflow`
- `example/spec/helpers/workflowUtils.executeWorkflow` now uses
`waitForApiStatus` to ensure that the execution is `completed` or
`failed` before resolving
- `example/spec/helpers/testUtils.updateAndUploadTestFileToBucket`
now accepts an object of parameters rather than positional
arguments
- Removed PDR from the `payload` in the input payload test fixture for reconciliation report integration tests
- The following integration tests for PDR-based workflows were
updated to use randomized granule IDs:
  - `example/spec/parallel/ingest/ingestFromPdrSpec.js`
  - `example/spec/parallel/ingest/ingestFromPdrWithChildWorkflowMetaSpec.js`
  - `example/spec/parallel/ingest/ingestFromPdrWithExecutionNamePrefixSpec.js`
  - `example/spec/parallel/ingest/ingestPdrWithNodeNameSpec.js`
- Updated the `@cumulus/api-client/CumulusApiClientError` error class to include new properties that can be accessed directly on
the error object:
  - `statusCode` - The HTTP status code of the API response
  - `apiMessage` - The message from the API response
- Added `params.pRetryOptions` parameter to
`@cumulus/api-client/granules.deleteGranule` to control the retry
behavior
- Updated `cmr_custom_host` variable to accept a full protocol and host name
(e.g. `http://cmr-custom-host.com`), whereas it previously only accepted a host name
- **CUMULUS-2482**
  - Switches the default distribution app in the `example/cumulus-tf` deployment to the new Cumulus Distribution
  - TEA is still available by following instructions in `example/README.md`
- **CUMULUS-2463**
  - Increases the duration of allowed backoff times for a successful test from
    0.5 sec to 1 sec.
- **CUMULUS-2528**
  - Removed `rds_connection_heartbeat` as a configuration option from all
    Cumulus terraform modules
  - Removed `dbHeartBeat` as an environmental switch from
    `@cumulus/db.getKnexClient` in favor of more comprehensive general db
    connect retry solution
  - Added new `rds_connection_timing_configuration` string map to allow for
    configuration and tuning of Core's internal database retry/connection
    timeout behaviors.  These values map to connection pool configuration
    values for tarn (https://github.com/vincit/tarn.js/) which Core's database
    module / knex(https://www.npmjs.com/package/knex) use for this purpose:
    - acquireTimeoutMillis
    - createRetryIntervalMillis
    - createTimeoutMillis
    - idleTimeoutMillis
    - reapIntervalMillis
      Connection errors will result in a log line prepended with 'knex failed on
      attempted connection error' and sent from '@cumulus/db/connection'
  - Updated `@cumulus/db` and all terraform mdules to set default retry
    configuration values for the database module to cover existing database
    heartbeat connection failures as well as all other knex/tarn connection
    creation failures.

### Fixed

- Fixed bug where `cmr_custom_host` variable was not properly forwarded into `archive`, `ingest`, and `sqs-message-remover` modules from `cumulus` module
- Fixed bug where `parse-pdr` set a granule's provider to the entire provider record when a `NODE_NAME`
  is present. Expected behavior consistent with other tasks is to set the provider name in that field.
- **CUMULUS-2568**
  - Update reconciliation report integration test to have better cleanup/failure behavior
  - Fixed `@cumulus/api-client/pdrs.getPdr` to request correct endpoint for returning a PDR from the API
- **CUMULUS-2620**
  - Fixed a bug where a granule could be removed from CMR but still be set as
  `published: true` and with a CMR link in the Dynamo/PostgreSQL databases. Now,
  the CMR deletion and the Dynamo/PostgreSQL record updates will all succeed or fail
  together, preventing the database records from being out of sync with CMR.
  - Fixed `@cumulus/api-client/pdrs.getPdr` to request correct
  endpoint for returning a PDR from the API

## [v9.2.2] 2021-08-06 - [BACKPORT]

**Please note** changes in 9.2.2 may not yet be released in future versions, as
this is a backport and patch release on the 9.2.x series of releases. Updates that
are included in the future will have a corresponding CHANGELOG entry in future
releases.

### Added

- **CUMULUS-2635**
  - Added helper functions:
    - `@cumulus/db/translate/file/translateApiPdrToPostgresPdr`

### Fixed

- **CUMULUS-2635**
  - Update `data-migration2` to migrate PDRs before migrating granules.
  - Update `data-migration2` unit tests testing granules migration to reference
    PDR records to better model the DB schema.
  - Update `migratePdrRecord` to use `translateApiPdrToPostgresPdr` function.

## [v9.2.1] 2021-07-29 - [BACKPORT]

### Fixed

- **CUMULUS-2626**
  - Update [PDR migration](https://github.com/nasa/cumulus/blob/master/lambdas/data-migration2/src/pdrs.ts) to correctly find Executions by a Dynamo PDR's `execution` field

## [v9.2.0] 2021-06-22

### Added

- **CUMULUS-2475**
  - Adds `GET` endpoint to distribution API
- **CUMULUS-2476**
  - Adds handler for authenticated `HEAD` Distribution requests replicating current behavior of TEA

### Changed

- **CUMULUS-2482**
  - Switches the default distribution app in the `example/cumulus-tf` deployment to the new Cumulus Distribution
  - TEA is still available by following instructions in `example/README.md`

### Fixed

- **CUMULUS-2520**
  - Fixed error that prevented `/elasticsearch/index-from-database` from starting.
- **CUMULUS-2558**
  - Fixed issue where executions original_payload would not be retained on successful execution

## [v9.1.0] 2021-06-03

### BREAKING CHANGES

- @cumulus/api-client/granules.getGranule now returns the granule record from the GET /granules/<granuleId> endpoint, not the raw endpoint response
- **CUMULUS-2434**
  - To use the updated `update-granules-cmr-metadata-file-links` task, the
    granule  UMM-G metadata should have version 1.6.2 or later, since CMR s3
    link type 'GET DATA VIA DIRECT ACCESS' is not valid until UMM-G version
    [1.6.2](https://cdn.earthdata.nasa.gov/umm/granule/v1.6.2/umm-g-json-schema.json)
- **CUMULUS-2488**
  - Removed all EMS reporting including lambdas, endpoints, params, etc as all
    reporting is now handled through Cloud Metrics
- **CUMULUS-2472**
  - Moved existing `EarthdataLoginClient` to
    `@cumulus/oauth-client/EarthdataLoginClient` and updated all references in
    Cumulus Core.
  - Rename `EarthdataLoginClient` property from `earthdataLoginUrl` to
    `loginUrl for consistency with new OAuth clients. See example in
    [oauth-client
    README](https://github.com/nasa/cumulus/blob/master/packages/oauth-client/README.md)

### Added

- **HYRAX-439** - Corrected README.md according to a new Hyrax URL format.
- **CUMULUS-2354**
  - Adds configuration options to allow `/s3credentials` endpoint to distribute
    same-region read-only tokens based on a user's CMR ACLs.
  - Configures the example deployment to enable this feature.
- **CUMULUS-2442**
  - Adds option to generate cloudfront URL to lzards-backup task. This will require a few new task config options that have been documented in the [task README](https://github.com/nasa/cumulus/blob/master/tasks/lzards-backup/README.md).
- **CUMULUS-2470**
  - Added `/s3credentials` endpoint for distribution API
- **CUMULUS-2471**
  - Add `/s3credentialsREADME` endpoint to distribution API
- **CUMULUS-2473**
  - Updated `tf-modules/cumulus_distribution` module to take earthdata or cognito credentials
  - Configured `example/cumulus-tf/cumulus_distribution.tf` to use CSDAP credentials
- **CUMULUS-2474**
  - Add `S3ObjectStore` to `aws-client`. This class allows for interaction with the S3 object store.
  - Add `object-store` package which contains abstracted object store functions for working with various cloud providers
- **CUMULUS-2477**
  - Added `/`, `/login` and `/logout` endpoints to cumulus distribution api
- **CUMULUS-2479**
  - Adds /version endpoint to distribution API
- **CUMULUS-2497**
  - Created `isISOFile()` to check if a CMR file is a CMR ISO file.
- **CUMULUS-2371**
  - Added helpers to `@cumulus/ingest/sqs`:
    - `archiveSqsMessageToS3` - archives an incoming SQS message to S3
    - `deleteArchivedMessageFromS3` - deletes a processed SQS message from S3
  - Added call to `archiveSqsMessageToS3` to `sqs-message-consumer` which
    archives all incoming SQS messages to S3.
  - Added call to `deleteArchivedMessageFrom` to `sqs-message-remover` which
    deletes archived SQS message from S3 once it has been processed.

### Changed

- **[PR2224](https://github.com/nasa/cumulus/pull/2244)**
- **CUMULUS-2208**
  - Moved all `@cumulus/api/es/*` code to new `@cumulus/es-client` package
- Changed timeout on `sfEventSqsToDbRecords` Lambda to 60 seconds to match
  timeout for Knex library to acquire database connections
- **CUMULUS-2517**
  - Updated postgres-migration-count-tool default concurrency to '1'
- **CUMULUS-2489**
  - Updated docs for Terraform references in FAQs, glossary, and in Deployment sections
- **CUMULUS-2434**
  - Updated `@cumulus/cmrjs` `updateCMRMetadata` and related functions to add
    both HTTPS URLS and S3 URIs to CMR metadata.
  - Updated `update-granules-cmr-metadata-file-links` task to add both HTTPS
    URLs and S3 URIs to the OnlineAccessURLs field of CMR metadata. The task
    configuration parameter `cmrGranuleUrlType` now has default value `both`.
  - To use the updated `update-granules-cmr-metadata-file-links` task, the
    granule UMM-G metadata should have version 1.6.2 or later, since CMR s3 link
    type 'GET DATA VIA DIRECT ACCESS' is not valid until UMM-G version
    [1.6.2](https://cdn.earthdata.nasa.gov/umm/granule/v1.6.2/umm-g-json-schema.json)
- **CUMULUS-2472**
  - Renamed `@cumulus/earthdata-login-client` to more generic
    `@cumulus/oauth-client` as a parent  class for new OAuth clients.
  - Added `@cumulus/oauth-client/CognitoClient` to interface with AWS cognito login service.
- **CUMULUS-2497**
  - Changed the `@cumulus/cmrjs` package:
    - Updated `@cumulus/cmrjs/cmr-utils.getGranuleTemporalInfo()` so it now
      returns temporal info for CMR ISO 19115 SMAP XML files.
    - Updated `@cumulus/cmrjs/cmr-utils.isCmrFilename()` to include
      `isISOFile()`.
- **CUMULUS-2532**
  - Changed integration tests to use `api-client/granules` functions as opposed to granulesApi from `@cumulus/integration-tests`.

### Fixed

- **CUMULUS-2519**
  - Update @cumulus/integration-tests.buildWorkflow to fail if provider/collection API response is not successful
- **CUMULUS-2518**
  - Update sf-event-sqs-to-db-records to not throw if a collection is not
    defined on a payload that has no granules/an empty granule payload object
- **CUMULUS-2512**
  - Updated ingest package S3 provider client to take additional parameter
    `remoteAltBucket` on `download` method to allow for per-file override of
    provider bucket for checksum
  - Updated @cumulus/ingest.fetchTextFile's signature to be parameterized and
    added `remoteAltBucket`to allow for an override of the passed in provider
    bucket for the source file
  - Update "eslint-plugin-import" to be pinned to 2.22.1
- **CUMULUS-2520**
  - Fixed error that prevented `/elasticsearch/index-from-database` from starting.
- **CUMULUS-2532**
  - Fixed integration tests to have granule deletion occur before provider and
    collection deletion in test cleanup.
- **[2231](https://github.com/nasa/cumulus/issues/2231)**
  - Fixes broken relative path links in `docs/README.md`

### Removed

- **CUMULUS-2502**
  - Removed outdated documentation regarding Kibana index patterns for metrics.

## [v9.0.1] 2021-05-07

### Migration Steps

Please review the migration steps for 9.0.0 as this release is only a patch to
correct a failure in our build script and push out corrected release artifacts. The previous migration steps still apply.

### Changed

- Corrected `@cumulus/db` configuration to correctly build package.

## [v9.0.0] 2021-05-03

### Migration steps

- This release of Cumulus enables integration with a PostgreSQL database for archiving Cumulus data. There are several upgrade steps involved, **some of which need to be done before redeploying Cumulus**. See the [documentation on upgrading to the RDS release](https://nasa.github.io/cumulus/docs/upgrade-notes/upgrade-rds).

### BREAKING CHANGES

- **CUMULUS-2185** - RDS Migration Epic
  - **CUMULUS-2191**
    - Removed the following from the `@cumulus/api/models.asyncOperation` class in
      favor of the added `@cumulus/async-operations` module:
      - `start`
      - `startAsyncOperations`
  - **CUMULUS-2187**
    - The `async-operations` endpoint will now omit `output` instead of
      returning `none` when the operation did not return output.
  - **CUMULUS-2309**
    - Removed `@cumulus/api/models/granule.unpublishAndDeleteGranule` in favor
      of `@cumulus/api/lib/granule-remove-from-cmr.unpublishGranule` and
      `@cumulus/api/lib/granule-delete.deleteGranuleAndFiles`.
  - **CUMULUS-2385**
    - Updated `sf-event-sqs-to-db-records` to write a granule's files to
      PostgreSQL only after the workflow has exited the `Running` status.
      Please note that any workflow that uses `sf_sqs_report_task` for
      mid-workflow updates will be impacted.
    - Changed PostgreSQL `file` schema and TypeScript type definition to require
      `bucket` and `key` fields.
    - Updated granule/file write logic to mark a granule's status as "failed"
  - **CUMULUS-2455**
    - API `move granule` endpoint now moves granule files on a per-file basis
    - API `move granule` endpoint on granule file move failure will retain the
      file at it's original location, but continue to move any other granule
      files.
    - Removed the `move` method from the `@cumulus/api/models.granule` class.
      logic is now handled in `@cumulus/api/endpoints/granules` and is
      accessible via the Core API.

### Added

- **CUMULUS-2185** - RDS Migration Epic
  - **CUMULUS-2130**
    - Added postgres-migration-count-tool lambda/ECS task to allow for
      evaluation of database state
    - Added /migrationCounts api endpoint that allows running of the
      postgres-migration-count-tool as an asyncOperation
  - **CUMULUS-2394**
    - Updated PDR and Granule writes to check the step function
      workflow_start_time against the createdAt field for each record to ensure
      old records do not overwrite newer ones for legacy Dynamo and PostgreSQL
      writes
  - **CUMULUS-2188**
    - Added `data-migration2` Lambda to be run after `data-migration1`
    - Added logic to `data-migration2` Lambda for migrating execution records
      from DynamoDB to PostgreSQL
  - **CUMULUS-2191**
    - Added `@cumulus/async-operations` to core packages, exposing
      `startAsyncOperation` which will handle starting an async operation and
      adding an entry to both PostgreSQL and DynamoDb
  - **CUMULUS-2127**
    - Add schema migration for `collections` table
  - **CUMULUS-2129**
    - Added logic to `data-migration1` Lambda for migrating collection records
      from Dynamo to PostgreSQL
  - **CUMULUS-2157**
    - Add schema migration for `providers` table
    - Added logic to `data-migration1` Lambda for migrating provider records
      from Dynamo to PostgreSQL
  - **CUMULUS-2187**
    - Added logic to `data-migration1` Lambda for migrating async operation
      records from Dynamo to PostgreSQL
  - **CUMULUS-2198**
    - Added logic to `data-migration1` Lambda for migrating rule records from
      DynamoDB to PostgreSQL
  - **CUMULUS-2182**
    - Add schema migration for PDRs table
  - **CUMULUS-2230**
    - Add schema migration for `rules` table
  - **CUMULUS-2183**
    - Add schema migration for `asyncOperations` table
  - **CUMULUS-2184**
    - Add schema migration for `executions` table
  - **CUMULUS-2257**
    - Updated PostgreSQL table and column names to snake_case
    - Added `translateApiAsyncOperationToPostgresAsyncOperation` function to `@cumulus/db`
  - **CUMULUS-2186**
    - Added logic to `data-migration2` Lambda for migrating PDR records from
      DynamoDB to PostgreSQL
  - **CUMULUS-2235**
    - Added initial ingest load spec test/utility
  - **CUMULUS-2167**
    - Added logic to `data-migration2` Lambda for migrating Granule records from
      DynamoDB to PostgreSQL and parse Granule records to store File records in
      RDS.
  - **CUMULUS-2367**
    - Added `granules_executions` table to PostgreSQL schema to allow for a
      many-to-many relationship between granules and executions
      - The table refers to granule and execution records using foreign keys
        defined with ON CASCADE DELETE, which means that any time a granule or
        execution record is deleted, all of the records in the
        `granules_executions` table referring to that record will also be
        deleted.
    - Added `upsertGranuleWithExecutionJoinRecord` helper to `@cumulus/db` to
      allow for upserting a granule record and its corresponding
      `granules_execution` record
  - **CUMULUS-2128**
    - Added helper functions:
      - `@cumulus/db/translate/file/translateApiFiletoPostgresFile`
      - `@cumulus/db/translate/file/translateApiGranuletoPostgresGranule`
      - `@cumulus/message/Providers/getMessageProvider`
  - **CUMULUS-2190**
    - Added helper functions:
      - `@cumulus/message/Executions/getMessageExecutionOriginalPayload`
      - `@cumulus/message/Executions/getMessageExecutionFinalPayload`
      - `@cumulus/message/workflows/getMessageWorkflowTasks`
      - `@cumulus/message/workflows/getMessageWorkflowStartTime`
      - `@cumulus/message/workflows/getMessageWorkflowStopTime`
      - `@cumulus/message/workflows/getMessageWorkflowName`
  - **CUMULUS-2192**
    - Added helper functions:
      - `@cumulus/message/PDRs/getMessagePdrRunningExecutions`
      - `@cumulus/message/PDRs/getMessagePdrCompletedExecutions`
      - `@cumulus/message/PDRs/getMessagePdrFailedExecutions`
      - `@cumulus/message/PDRs/getMessagePdrStats`
      - `@cumulus/message/PDRs/getPdrPercentCompletion`
      - `@cumulus/message/workflows/getWorkflowDuration`
  - **CUMULUS-2199**
    - Added `translateApiRuleToPostgresRule` to `@cumulus/db` to translate API
      Rule to conform to Postgres Rule definition.
  - **CUMUlUS-2128**
    - Added "upsert" logic to the `sfEventSqsToDbRecords` Lambda for granule and
      file writes to the core PostgreSQL database
  - **CUMULUS-2199**
    - Updated Rules endpoint to write rules to core PostgreSQL database in
      addition to DynamoDB and to delete rules from the PostgreSQL database in
      addition to DynamoDB.
    - Updated `create` in Rules Model to take in optional `createdAt` parameter
      which sets the value of createdAt if not specified during function call.
  - **CUMULUS-2189**
    - Updated Provider endpoint logic to write providers in parallel to Core
      PostgreSQL database
    - Update integration tests to utilize API calls instead of direct
      api/model/Provider calls
  - **CUMULUS-2191**
    - Updated cumuluss/async-operation task to write async-operations to the
      PostgreSQL database.
  - **CUMULUS-2228**
    - Added logic to the `sfEventSqsToDbRecords` Lambda to write execution, PDR,
      and granule records to the core PostgreSQL database in parallel with
      writes to DynamoDB
  - **CUMUlUS-2190**
    - Added "upsert" logic to the `sfEventSqsToDbRecords` Lambda for PDR writes
      to the core PostgreSQL database
  - **CUMUlUS-2192**
    - Added "upsert" logic to the `sfEventSqsToDbRecords` Lambda for execution
      writes to the core PostgreSQL database
  - **CUMULUS-2187**
    - The `async-operations` endpoint will now omit `output` instead of
      returning `none` when the operation did not return output.
  - **CUMULUS-2167**
    - Change PostgreSQL schema definition for `files` to remove `filename` and
      `name` and only support `file_name`.
    - Change PostgreSQL schema definition for `files` to remove `size` to only
      support `file_size`.
    - Change `PostgresFile` to remove duplicate fields `filename` and `name` and
      rename `size` to `file_size`.
  - **CUMULUS-2266**
    - Change `sf-event-sqs-to-db-records` behavior to discard and not throw an
      error on an out-of-order/delayed message so as not to have it be sent to
      the DLQ.
  - **CUMULUS-2305**
    - Changed `DELETE /pdrs/{pdrname}` API behavior to also delete record from
      PostgreSQL database.
  - **CUMULUS-2309**
    - Changed `DELETE /granules/{granuleName}` API behavior to also delete
      record from PostgreSQL database.
    - Changed `Bulk operation BULK_GRANULE_DELETE` API behavior to also delete
      records from PostgreSQL database.
  - **CUMULUS-2367**
    - Updated `granule_cumulus_id` foreign key to granule in PostgreSQL `files`
      table to use a CASCADE delete, so records in the files table are
      automatically deleted by the database when the corresponding granule is
      deleted.
  - **CUMULUS-2407**
    - Updated data-migration1 and data-migration2 Lambdas to use UPSERT instead
      of UPDATE when migrating dynamoDB records to PostgreSQL.
    - Changed data-migration1 and data-migration2 logic to only update already
      migrated records if the incoming record update has a newer timestamp
  - **CUMULUS-2329**
    - Add `write-db-dlq-records-to-s3` lambda.
    - Add terraform config to automatically write db records DLQ messages to an
      s3 archive on the system bucket.
    - Add unit tests and a component spec test for the above.
  - **CUMULUS-2380**
    - Add `process-dead-letter-archive` lambda to pick up and process dead letters in the S3 system bucket dead letter archive.
    - Add `/deadLetterArchive/recoverCumulusMessages` endpoint to trigger an async operation to leverage this capability on demand.
    - Add unit tests and integration test for all of the above.
  - **CUMULUS-2406**
    - Updated parallel write logic to ensure that updatedAt/updated_at
      timestamps are the same in Dynamo/PG on record write for the following
      data types:
      - async operations
      - granules
      - executions
      - PDRs
  - **CUMULUS-2446**
    - Remove schema validation check against DynamoDB table for collections when
      migrating records from DynamoDB to core PostgreSQL database.
  - **CUMULUS-2447**
    - Changed `translateApiAsyncOperationToPostgresAsyncOperation` to call
      `JSON.stringify` and then `JSON.parse` on output.
  - **CUMULUS-2313**
    - Added `postgres-migration-async-operation` lambda to start an ECS task to
      run a the `data-migration2` lambda.
    - Updated `async_operations` table to include `Data Migration 2` as a new
      `operation_type`.
    - Updated `cumulus-tf/variables.tf` to include `optional_dynamo_tables` that
      will be merged with `dynamo_tables`.
  - **CUMULUS-2451**
    - Added summary type file `packages/db/src/types/summary.ts` with
      `MigrationSummary` and `DataMigration1` and `DataMigration2` types.
    - Updated `data-migration1` and `data-migration2` lambdas to return
      `MigrationSummary` objects.
    - Added logging for every batch of 100 records processed for executions,
      granules and files, and PDRs.
    - Removed `RecordAlreadyMigrated` logs in `data-migration1` and
      `data-migration2`
  - **CUMULUS-2452**
    - Added support for only migrating certain granules by specifying the
      `granuleSearchParams.granuleId` or `granuleSearchParams.collectionId`
      properties in the payload for the
      `<prefix>-postgres-migration-async-operation` Lambda
    - Added support for only running certain migrations for data-migration2 by
      specifying the `migrationsList` property in the payload for the
      `<prefix>-postgres-migration-async-operation` Lambda
  - **CUMULUS-2453**
    - Created `storeErrors` function which stores errors in system bucket.
    - Updated `executions` and `granulesAndFiles` data migrations to call `storeErrors` to store migration errors.
    - Added `system_bucket` variable to `data-migration2`.
  - **CUMULUS-2455**
    - Move granules API endpoint records move updates for migrated granule files
      if writing any of the granule files fails.
  - **CUMULUS-2468**
    - Added support for doing [DynamoDB parallel scanning](https://docs.aws.amazon.com/amazondynamodb/latest/developerguide/Scan.html#Scan.ParallelScan) for `executions` and `granules` migrations to improve performance. The behavior of the parallel scanning and writes can be controlled via the following properties on the event input to the `<prefix>-postgres-migration-async-operation` Lambda:
      - `granuleMigrationParams.parallelScanSegments`: How many segments to divide your granules DynamoDB table into for parallel scanning
      - `granuleMigrationParams.parallelScanLimit`: The maximum number of granule records to evaluate for each parallel scanning segment of the DynamoDB table
      - `granuleMigrationParams.writeConcurrency`: The maximum number of concurrent granule/file writes to perform to the PostgreSQL database across all DynamoDB segments
      - `executionMigrationParams.parallelScanSegments`: How many segments to divide your executions DynamoDB table into for parallel scanning
      - `executionMigrationParams.parallelScanLimit`: The maximum number of execution records to evaluate for each parallel scanning segment of the DynamoDB table
      - `executionMigrationParams.writeConcurrency`: The maximum number of concurrent execution writes to perform to the PostgreSQL database across all DynamoDB segments
  - **CUMULUS-2468** - Added `@cumulus/aws-client/DynamoDb.parallelScan` helper to perform [parallel scanning on DynamoDb tables](https://docs.aws.amazon.com/amazondynamodb/latest/developerguide/Scan.html#Scan.ParallelScan)
  - **CUMULUS-2507**
    - Updated granule record write logic to set granule status to `failed` in both Postgres and DynamoDB if any/all of its files fail to write to the database.

### Deprecated

- **CUMULUS-2185** - RDS Migration Epic
  - **CUMULUS-2455**
    - `@cumulus/ingest/moveGranuleFiles`

## [v8.1.2] 2021-07-29

**Please note** changes in 8.1.2 may not yet be released in future versions, as this
is a backport/patch release on the 8.x series of releases.  Updates that are
included in the future will have a corresponding CHANGELOG entry in future releases.

### Notable changes

- `cmr_custom_host` variable for `cumulus` module can now be used to configure Cumulus to
integrate with a custom CMR host name and protocol (e.g. `http://custom-cmr-host.com`). Note
that you **must** include a protocol (`http://` or `https://`) if specifying a value for this
variable.
- `@cumulus/sync-granule` task should now properly handle
syncing files from HTTP/HTTPS providers where basic auth is
required and involves a redirect to a different host (e.g.
downloading files protected by Earthdata Login)

### Added

- **CUMULUS-2548**
  - Added `allowed_redirects` field to PostgreSQL `providers` table
  - Added `allowedRedirects` field to DynamoDB `<prefix>-providers` table
  - Added `@cumulus/aws-client/S3.streamS3Upload` to handle uploading the contents
  of a readable stream to S3 and returning a promise

### Changed

- Updated `cmr_custom_host` variable to accept a full protocol and host name
(e.g. `http://cmr-custom-host.com`), whereas it previously only accepted a host name

### Fixed

- Fixed bug where `cmr_custom_host` variable was not properly forwarded into `archive`, `ingest`, and `sqs-message-remover` modules from `cumulus` module
- **CUMULUS-2548**
  - Fixed `@cumulus/ingest/HttpProviderClient.sync` to
properly handle basic auth when redirecting to a different
host and/or host with a different port

## [v8.1.1] 2021-04-30 -- Patch Release

**Please note** changes in 8.1.1 may not yet be released in future versions, as this
is a backport/patch release on the 8.x series of releases.  Updates that are
included in the future will have a corresponding CHANGELOG entry in future releases.

### Added

- **CUMULUS-2497**
  - Created `isISOFile()` to check if a CMR file is a CMR ISO file.

### Fixed

- **CUMULUS-2512**
  - Updated ingest package S3 provider client to take additional parameter
    `remoteAltBucket` on `download` method to allow for per-file override of
    provider bucket for checksum
  - Updated @cumulus/ingest.fetchTextFile's signature to be parameterized and
    added `remoteAltBucket`to allow for an override of the passed in provider
    bucket for the source file
  - Update "eslint-plugin-import" to be pinned to 2.22.1

### Changed

- **CUMULUS-2497**
  - Changed the `@cumulus/cmrjs` package:
    - Updated `@cumulus/cmrjs/cmr-utils.getGranuleTemporalInfo()` so it now
      returns temporal info for CMR ISO 19115 SMAP XML files.
    - Updated `@cumulus/cmrjs/cmr-utils.isCmrFilename()` to include
      `isISOFile()`.

- **[2216](https://github.com/nasa/cumulus/issues/2216)**
  - Removed "node-forge", "xml-crypto" from audit whitelist, added "underscore"

## [v8.1.0] 2021-04-29

### Added

- **CUMULUS-2348**
  - The `@cumulus/api` `/granules` and `/granules/{granuleId}` endpoints now take `getRecoveryStatus` parameter
  to include recoveryStatus in result granule(s)
  - The `@cumulus/api-client.granules.getGranule` function takes a `query` parameter which can be used to
  request additional granule information.
  - Published `@cumulus/api@7.2.1-alpha.0` for dashboard testing
- **CUMULUS-2469**
  - Added `tf-modules/cumulus_distribution` module to standup a skeleton
    distribution api

## [v8.0.0] 2021-04-08

### BREAKING CHANGES

- **CUMULUS-2428**
  - Changed `/granules/bulk` to use `queueUrl` property instead of a `queueName` property for setting the queue to use for scheduling bulk granule workflows

### Notable changes

- Bulk granule operations endpoint now supports setting a custom queue for scheduling workflows via the `queueUrl` property in the request body. If provided, this value should be the full URL for an SQS queue.

### Added

- **CUMULUS-2374**
  - Add cookbok entry for queueing PostToCmr step
  - Add example workflow to go with cookbook
- **CUMULUS-2421**
  - Added **experimental** `ecs_include_docker_cleanup_cronjob` boolean variable to the Cumulus module to enable cron job to clean up docker root storage blocks in ECS cluster template for non-`device-mapper` storage drivers. Default value is `false`. This fulfills a specific user support request. This feature is otherwise untested and will remain so until we can iterate with a better, more general-purpose solution. Use of this feature is **NOT** recommended unless you are certain you need it.

- **CUMULUS-1808**
  - Add additional error messaging in `deleteSnsTrigger` to give users more context about where to look to resolve ResourceNotFound error when disabling or deleting a rule.

### Fixed

- **CUMULUS-2281**
  - Changed discover-granules task to write discovered granules directly to
    logger, instead of via environment variable. This fixes a problem where a
    large number of found granules prevents this lambda from running as an
    activity with an E2BIG error.

## [v7.2.0] 2021-03-23

### Added

- **CUMULUS-2346**
  - Added orca API endpoint to `@cumulus/api` to get recovery status
  - Add `CopyToGlacier` step to [example IngestAndPublishGranuleWithOrca workflow](https://github.com/nasa/cumulus/blob/master/example/cumulus-tf/ingest_and_publish_granule_with_orca_workflow.tf)

### Changed

- **HYRAX-357**
  - Format of NGAP OPeNDAP URL changed and by default now is referring to concept id and optionally can include short name and version of collection.
  - `addShortnameAndVersionIdToConceptId` field has been added to the config inputs of the `hyrax-metadata-updates` task

## [v7.1.0] 2021-03-12

### Notable changes

- `sync-granule` task will now properly handle syncing 0 byte files to S3
- SQS/Kinesis rules now support scheduling workflows to a custom queue via the `rule.queueUrl` property. If provided, this value should be the full URL for an SQS queue.

### Added

- `tf-modules/cumulus` module now supports a `cmr_custom_host` variable that can
  be used to set to an arbitrary  host for making CMR requests (e.g.
  `https://custom-cmr-host.com`).
- Added `buckets` variable to `tf-modules/archive`
- **CUMULUS-2345**
  - Deploy ORCA with Cumulus, see `example/cumulus-tf/orca.tf` and `example/cumulus-tf/terraform.tfvars.example`
  - Add `CopyToGlacier` step to [example IngestAndPublishGranule workflow](https://github.com/nasa/cumulus/blob/master/example/cumulus-tf/ingest_and_publish_granule_workflow.asl.json)
- **CUMULUS-2424**
  - Added `childWorkflowMeta` to `queue-pdrs` config. An object passed to this config value will be merged into a child workflow message's `meta` object. For an example of how this can be used, see `example/cumulus-tf/discover_and_queue_pdrs_with_child_workflow_meta_workflow.asl.json`.
- **CUMULUS-2427**
  - Added support for using a custom queue with SQS and Kinesis rules. Whatever queue URL is set on the `rule.queueUrl` property will be used to schedule workflows for that rule. This change allows SQS/Kinesis rules to use [any throttled queues defined for a deployment](https://nasa.github.io/cumulus/docs/data-cookbooks/throttling-queued-executions).

### Fixed

- **CUMULUS-2394**
  - Updated PDR and Granule writes to check the step function `workflow_start_time` against
      the `createdAt` field  for each record to ensure old records do not
      overwrite newer ones

### Changed

- `<prefix>-lambda-api-gateway` IAM role used by API Gateway Lambda now
  supports accessing all buckets defined in your `buckets` variable except
  "internal" buckets
- Updated the default scroll duration used in ESScrollSearch and part of the
  reconciliation report functions as a result of testing and seeing timeouts
  at its current value of 2min.
- **CUMULUS-2355**
  - Added logic to disable `/s3Credentials` endpoint based upon value for
    environment variable `DISABLE_S3_CREDENTIALS`. If set to "true", the
    endpoint will not dispense S3 credentials and instead return a message
    indicating that the endpoint has been disabled.
- **CUMULUS-2397**
  - Updated `/elasticsearch` endpoint's `reindex` function to prevent
    reindexing when source and destination indices are the same.
- **CUMULUS-2420**
  - Updated test function `waitForAsyncOperationStatus` to take a retryObject
    and use exponential backoff.  Increased the total test duration for both
    AsycOperation specs and the ReconciliationReports tests.
  - Updated the default scroll duration used in ESScrollSearch and part of the
    reconciliation report functions as a result of testing and seeing timeouts
    at its current value of 2min.
- **CUMULUS-2427**
  - Removed `queueUrl` from the parameters object for `@cumulus/message/Build.buildQueueMessageFromTemplate`
  - Removed `queueUrl` from the parameters object for `@cumulus/message/Build.buildCumulusMeta`

### Fixed

- Fixed issue in `@cumulus/ingest/S3ProviderClient.sync()` preventing 0 byte files from being synced to S3.

### Removed

- Removed variables from `tf-modules/archive`:
  - `private_buckets`
  - `protected_buckets`
  - `public_buckets`

## [v7.0.0] 2021-02-22

### BREAKING CHANGES

- **CUMULUS-2362** - Endpoints for the logs (/logs) will now throw an error unless Metrics is set up

### Added

- **CUMULUS-2345**
  - Deploy ORCA with Cumulus, see `example/cumulus-tf/orca.tf` and `example/cumulus-tf/terraform.tfvars.example`
  - Add `CopyToGlacier` step to [example IngestAndPublishGranule workflow](https://github.com/nasa/cumulus/blob/master/example/cumulus-tf/ingest_and_publish_granule_workflow.asl.json)
- **CUMULUS-2376**
  - Added `cmrRevisionId` as an optional parameter to `post-to-cmr` that will be used when publishing metadata to CMR.
- **CUMULUS-2412**
  - Adds function `getCollectionsByShortNameAndVersion` to @cumulus/cmrjs that performs a compound query to CMR to retrieve collection information on a list of collections. This replaces a series of calls to the CMR for each collection with a single call on the `/collections` endpoint and should improve performance when CMR return times are increased.

### Changed

- **CUMULUS-2362**
  - Logs endpoints only work with Metrics set up
- **CUMULUS-2376**
  - Updated `publishUMMGJSON2CMR` to take in an optional `revisionId` parameter.
  - Updated `publishUMMGJSON2CMR` to throw an error if optional `revisionId` does not match resulting revision ID.
  - Updated `publishECHO10XML2CMR` to take in an optional `revisionId` parameter.
  - Updated `publishECHO10XML2CMR` to throw an error if optional `revisionId` does not match resulting revision ID.
  - Updated `publish2CMR` to take in optional `cmrRevisionId`.
  - Updated `getWriteHeaders` to take in an optional CMR Revision ID.
  - Updated `ingestGranule` to take in an optional CMR Revision ID to pass to `getWriteHeaders`.
  - Updated `ingestUMMGranule` to take in an optional CMR Revision ID to pass to `getWriteHeaders`.
- **CUMULUS-2350**
  - Updates the examples on the `/s3credentialsREADME`, to include Python and
    JavaScript code demonstrating how to refrsh  the s3credential for
    programatic access.
- **CUMULUS-2383**
  - PostToCMR task will return CMRInternalError when a `500` status is returned from CMR

## [v6.0.0] 2021-02-16

### MIGRATION NOTES

- **CUMULUS-2255** - Cumulus has upgraded its supported version of Terraform
  from **0.12.12** to **0.13.6**. Please see the [instructions to upgrade your
  deployments](https://github.com/nasa/cumulus/blob/master/docs/upgrade-notes/upgrading-tf-version-0.13.6.md).

- **CUMULUS-2350**
  - If the  `/s3credentialsREADME`, does not appear to be working after
    deployment, [manual redeployment](https://docs.aws.amazon.com/apigateway/latest/developerguide/how-to-deploy-api-with-console.html)
    of the API-gateway stage may be necessary to finish the deployment.

### BREAKING CHANGES

- **CUMULUS-2255** - Cumulus has upgraded its supported version of Terraform from **0.12.12** to **0.13.6**.

### Added

- **CUMULUS-2291**
  - Add provider filter to Granule Inventory Report
- **CUMULUS-2300**
  - Added `childWorkflowMeta` to `queue-granules` config. Object passed to this
    value will be merged into a child workflow message's  `meta` object. For an
    example of how this can be used, see
    `example/cumulus-tf/discover_granules_workflow.asl.json`.
- **CUMULUS-2350**
  - Adds an unprotected endpoint, `/s3credentialsREADME`, to the
    s3-credentials-endpoint that displays  information on how to use the
    `/s3credentials` endpoint
- **CUMULUS-2368**
  - Add QueueWorkflow task
- **CUMULUS-2391**
  - Add reportToEms to collections.files file schema
- **CUMULUS-2395**
  - Add Core module parameter `ecs_custom_sg_ids` to Cumulus module to allow for
    custom security group mappings
- **CUMULUS-2402**
  - Officially expose `sftp()` for use in `@cumulus/sftp-client`

### Changed

- **CUMULUS-2323**
  - The sync granules task when used with the s3 provider now uses the
    `source_bucket` key in `granule.files` objects.  If incoming payloads using
    this task have a `source_bucket` value for a file using the s3 provider, the
    task will attempt to sync from the bucket defined in the file's
    `source_bucket` key instead of the `provider`.
    - Updated `S3ProviderClient.sync` to allow for an optional bucket parameter
      in support of the changed behavior.
  - Removed `addBucketToFile` and related code from sync-granules task

- **CUMULUS-2255**
  - Updated Terraform deployment code syntax for compatibility with version 0.13.6
- **CUMULUS-2321**
  - Updated API endpoint GET `/reconciliationReports/{name}` to return the
    pre-signe s3 URL in addition to report data

### Fixed

- Updated `hyrax-metadata-updates` task so the opendap url has Type 'USE SERVICE API'

- **CUMULUS-2310**
  - Use valid filename for reconciliation report
- **CUMULUS-2351**
  - Inventory report no longer includes the File/Granule relation object in the
    okCountByGranules key of a report.  The information is only included when a
    'Granule Not Found' report is run.

### Removed

- **CUMULUS-2364**
  - Remove the internal Cumulus logging lambda (log2elasticsearch)

## [v5.0.1] 2021-01-27

### Changed

- **CUMULUS-2344**
  - Elasticsearch API now allows you to reindex to an index that already exists
  - If using the Change Index operation and the new index doesn't exist, it will be created
  - Regarding instructions for CUMULUS-2020, you can now do a change index
    operation before a reindex operation. This will
    ensure that new data will end up in the new index while Elasticsearch is reindexing.

- **CUMULUS-2351**
  - Inventory report no longer includes the File/Granule relation object in the okCountByGranules key of a report. The information is only included when a 'Granule Not Found' report is run.

### Removed

- **CUMULUS-2367**
  - Removed `execution_cumulus_id` column from granules RDS schema and data type

## [v5.0.0] 2021-01-12

### BREAKING CHANGES

- **CUMULUS-2020**
  - Elasticsearch data mappings have been updated to improve search and the API
    has been update to reflect those changes. See Migration notes on how to
    update the Elasticsearch mappings.

### Migration notes

- **CUMULUS-2020**
  - Elasticsearch data mappings have been updated to improve search. For
    example, case insensitive searching will now work (e.g. 'MOD' and 'mod' will
    return the same granule results). To use the improved Elasticsearch queries,
    [reindex](https://nasa.github.io/cumulus-api/#reindex) to create a new index
    with the correct types. Then perform a [change
    index](https://nasa.github.io/cumulus-api/#change-index) operation to use
    the new index.
- **CUMULUS-2258**
  - Because the `egress_lambda_log_group` and
    `egress_lambda_log_subscription_filter` resource were removed from the
    `cumulus` module, new definitions for these resources must be added to
    `cumulus-tf/main.tf`. For reference on how to define these resources, see
    [`example/cumulus-tf/thin_egress_app.tf`](https://github.com/nasa/cumulus/blob/master/example/cumulus-tf/thin_egress_app.tf).
  - The `tea_stack_name` variable being passed into the `cumulus` module should be removed
- **CUMULUS-2344**
  - Regarding instructions for CUMULUS-2020, you can now do a change index operation before a reindex operation. This will
    ensure that new data will end up in the new index while Elasticsearch is reindexing.

### BREAKING CHANGES

- **CUMULUS-2020**
  - Elasticsearch data mappings have been updated to improve search and the API has been updated to reflect those changes. See Migration notes on how to update the Elasticsearch mappings.

### Added

- **CUMULUS-2318**
  - Added`async_operation_image` as `cumulus` module variable to allow for override of the async_operation container image.  Users can optionally specify a non-default docker image for use with Core async operations.
- **CUMULUS-2219**
  - Added `lzards-backup` Core task to facilitate making LZARDS backup requests in Cumulus ingest workflows
- **CUMULUS-2092**
  - Add documentation for Granule Not Found Reports
- **HYRAX-320**
  - `@cumulus/hyrax-metadata-updates`Add component URI encoding for entry title id and granule ur to allow for values with special characters in them. For example, EntryTitleId 'Sentinel-6A MF/Jason-CS L2 Advanced Microwave Radiometer (AMR-C) NRT Geophysical Parameters' Now, URLs generated from such values will be encoded correctly and parsable by HyraxInTheCloud
- **CUMULUS-1370**
  - Add documentation for Getting Started section including FAQs
- **CUMULUS-2092**
  - Add documentation for Granule Not Found Reports
- **CUMULUS-2219**
  - Added `lzards-backup` Core task to facilitate making LZARDS backup requests in Cumulus ingest workflows
- **CUMULUS-2280**
  - In local api, retry to create tables if they fail to ensure localstack has had time to start fully.
- **CUMULUS-2290**
  - Add `queryFields` to granule schema, and this allows workflow tasks to add queryable data to granule record. For reference on how to add data to `queryFields` field, see [`example/cumulus-tf/kinesis_trigger_test_workflow.tf`](https://github.com/nasa/cumulus/blob/master/example/cumulus-tf/kinesis_trigger_test_workflow.tf).
- **CUMULUS-2318**
  - Added`async_operation_image` as `cumulus` module variable to allow for override of the async_operation container image.  Users can optionally specify a non-default docker image for use with Core async operations.

### Changed

- **CUMULUS-2020**
  - Updated Elasticsearch mappings to support case-insensitive search
- **CUMULUS-2124**
  - cumulus-rds-tf terraform module now takes engine_version as an input variable.
- **CUMULUS-2279**
  - Changed the formatting of granule CMR links: instead of a link to the `/search/granules.json` endpoint, now it is a direct link to `/search/concepts/conceptid.format`
- **CUMULUS-2296**
  - Improved PDR spec compliance of `parse-pdr` by updating `@cumulus/pvl` to parse fields in a manner more consistent with the PDR ICD, with respect to numbers and dates. Anything not matching the ICD expectations, or incompatible with Javascript parsing, will be parsed as a string instead.
- **CUMULUS-2344**
  - Elasticsearch API now allows you to reindex to an index that already exists
  - If using the Change Index operation and the new index doesn't exist, it will be created

### Removed

- **CUMULUS-2258**
  - Removed `tea_stack_name` variable from `tf-modules/distribution/variables.tf` and `tf-modules/cumulus/variables.tf`
  - Removed `egress_lambda_log_group` and `egress_lambda_log_subscription_filter` resources from `tf-modules/distribution/main.tf`

## [v4.0.0] 2020-11-20

### Migration notes

- Update the name of your `cumulus_message_adapter_lambda_layer_arn` variable for the `cumulus` module to `cumulus_message_adapter_lambda_layer_version_arn`. The value of the variable should remain the same (a layer version ARN of a Lambda layer for the [`cumulus-message-adapter`](https://github.com/nasa/cumulus-message-adapter/).
- **CUMULUS-2138** - Update all workflows using the `MoveGranules` step to add `UpdateGranulesCmrMetadataFileLinksStep`that runs after it. See the example [`IngestAndPublishWorkflow`](https://github.com/nasa/cumulus/blob/master/example/cumulus-tf/ingest_and_publish_granule_workflow.asl.json) for reference.
- **CUMULUS-2251**
  - Because it has been removed from the `cumulus` module, a new resource definition for `egress_api_gateway_log_subscription_filter` must be added to `cumulus-tf/main.tf`. For reference on how to define this resource, see [`example/cumulus-tf/main.tf`](https://github.com/nasa/cumulus/blob/master/example/cumulus-tf/main.tf).

### Added

- **CUMULUS-2248**
  - Updates Integration Tests README to point to new fake provider template.
- **CUMULUS-2239**
  - Add resource declaration to create a VPC endpoint in tea-map-cache module if `deploy_to_ngap` is false.
- **CUMULUS-2063**
  - Adds a new, optional query parameter to the `/collections[&getMMT=true]` and `/collections/active[&getMMT=true]` endpoints. When a user provides a value of `true` for `getMMT` in the query parameters, the endpoint will search CMR and update each collection's results with new key `MMTLink` containing a link to the MMT (Metadata Management Tool) if a CMR collection id is found.
- **CUMULUS-2170**
  - Adds ability to filter granule inventory reports
- **CUMULUS-2211**
  - Adds `granules/bulkReingest` endpoint to `@cumulus/api`
- **CUMULUS-2251**
  - Adds `log_api_gateway_to_cloudwatch` variable to `example/cumulus-tf/variables.tf`.
  - Adds `log_api_gateway_to_cloudwatch` variable to `thin_egress_app` module definition.

### Changed

- **CUMULUS-2216**
  - `/collection` and `/collection/active` endpoints now return collections without granule aggregate statistics by default. The original behavior is preserved and can be found by including a query param of `includeStats=true` on the request to the endpoint.
  - The `es/collections` Collection class takes a new parameter includeStats. It no longer appends granule aggregate statistics to the returned results by default. One must set the new parameter to any non-false value.
- **CUMULUS-2201**
  - Update `dbIndexer` lambda to process requests in serial
  - Fixes ingestPdrWithNodeNameSpec parsePdr provider error
- **CUMULUS-2251**
  - Moves Egress Api Gateway Log Group Filter from `tf-modules/distribution/main.tf` to `example/cumulus-tf/main.tf`

### Fixed

- **CUMULUS-2251**
  - This fixes a deployment error caused by depending on the `thin_egress_app` module output for a resource count.

### Removed

- **CUMULUS-2251**
  - Removes `tea_api_egress_log_group` variable from `tf-modules/distribution/variables.tf` and `tf-modules/cumulus/variables.tf`.

### BREAKING CHANGES

- **CUMULUS-2138** - CMR metadata update behavior has been removed from the `move-granules` task into a
new `update-granules-cmr-metadata-file-links` task.
- **CUMULUS-2216**
  - `/collection` and `/collection/active` endpoints now return collections without granule aggregate statistics by default. The original behavior is preserved and can be found by including a query param of `includeStats=true` on the request to the endpoint.  This is likely to affect the dashboard only but included here for the change of behavior.
- **[1956](https://github.com/nasa/cumulus/issues/1956)**
  - Update the name of the `cumulus_message_adapter_lambda_layer_arn` output from the `cumulus-message-adapter` module to `cumulus_message_adapter_lambda_layer_version_arn`. The output value has changed from being the ARN of the Lambda layer **without a version** to the ARN of the Lambda layer **with a version**.
  - Update the variable name in the `cumulus` and `ingest` modules from `cumulus_message_adapter_lambda_layer_arn` to `cumulus_message_adapter_lambda_layer_version_arn`

## [v3.0.1] 2020-10-21

- **CUMULUS-2203**
  - Update Core tasks to use
    [cumulus-message-adapter-js](https://github.com/nasa/cumulus-message-adapter-js)
    v2.0.0 to resolve memory leak/lambda ENOMEM constant failure issue.   This
    issue caused lambdas to slowly use all memory in the run environment and
    prevented AWS from halting/restarting warmed instances when task code was
    throwing consistent errors under load.

- **CUMULUS-2232**
  - Updated versions for `ajv`, `lodash`, `googleapis`, `archiver`, and
    `@cumulus/aws-client` to remediate vulnerabilities found in SNYK scan.

### Fixed

- **CUMULUS-2233**
  - Fixes /s3credentials bug where the expiration time on the cookie was set to a time that is always expired, so authentication was never being recognized as complete by the API. Consequently, the user would end up in a redirect loop and requests to /s3credentials would never complete successfully. The bug was caused by the fact that the code setting the expiration time for the cookie was expecting a time value in milliseconds, but was receiving the expirationTime from the EarthdataLoginClient in seconds. This bug has been fixed by converting seconds into milliseconds. Unit tests were added to test that the expiration time has been converted to milliseconds and checking that the cookie's expiration time is greater than the current time.

## [v3.0.0] 2020-10-7

### MIGRATION STEPS

- **CUMULUS-2099**
  - All references to `meta.queues` in workflow configuration must be replaced with references to queue URLs from Terraform resources. See the updated [data cookbooks](https://nasa.github.io/cumulus/docs/data-cookbooks/about-cookbooks) or example [Discover Granules workflow configuration](https://github.com/nasa/cumulus/blob/master/example/cumulus-tf/discover_granules_workflow.asl.json).
  - The steps for configuring queued execution throttling have changed. See the [updated documentation](https://nasa.github.io/cumulus/docs/data-cookbooks/throttling-queued-executions).
  - In addition to the configuration for execution throttling, the internal mechanism for tracking executions by queue has changed. As a result, you should **disable any rules or workflows scheduling executions via a throttled queue** before upgrading. Otherwise, you may be at risk of having **twice as many executions** as are configured for the queue while the updated tracking is deployed. You can re-enable these rules/workflows once the upgrade is complete.

- **CUMULUS-2111**
  - **Before you re-deploy your `cumulus-tf` module**, note that the [`thin-egress-app`][thin-egress-app] is no longer deployed by default as part of the `cumulus` module, so you must add the TEA module to your deployment and manually modify your Terraform state **to avoid losing your API gateway and impacting any Cloudfront endpoints pointing to those gateways**. If you don't care about losing your API gateway and impacting Cloudfront endpoints, you can ignore the instructions for manually modifying state.

    1. Add the [`thin-egress-app`][thin-egress-app] module to your `cumulus-tf` deployment as shown in the [Cumulus example deployment](https://github.com/nasa/cumulus/tree/master/example/cumulus-tf/main.tf).

         - Note that the values for `tea_stack_name` variable to the `cumulus` module and the `stack_name` variable to the `thin_egress_app` module **must match**
         - Also, if you are specifying the `stage_name` variable to the `thin_egress_app` module, **the value of the `tea_api_gateway_stage` variable to the `cumulus` module must match it**

    2. **If you want to preserve your existing `thin-egress-app` API gateway and avoid having to update your Cloudfront endpoint for distribution, then you must follow these instructions**: <https://nasa.github.io/cumulus/docs/upgrade-notes/migrate_tea_standalone>. Otherwise, you can re-deploy as usual.

  - If you provide your own custom bucket map to TEA as a standalone module, **you must ensure that your custom bucket map includes mappings for the `protected` and `public` buckets specified in your `cumulus-tf/terraform.tfvars`, otherwise Cumulus may not be able to determine the correct distribution URL for ingested files and you may encounter errors**

- **CUMULUS-2197**
  - EMS resources are now optional, and `ems_deploy` is set to `false` by default, which will delete your EMS resources.
  - If you would like to keep any deployed EMS resources, add the `ems_deploy` variable set to `true` in your `cumulus-tf/terraform.tfvars`

### BREAKING CHANGES

- **CUMULUS-2200**
  - Changes return from 303 redirect to 200 success for `Granule Inventory`'s
    `/reconciliationReport` returns.  The user (dashboard) must read the value
    of `url` from the return to get the s3SignedURL and then download the report.
- **CUMULUS-2099**
  - `meta.queues` has been removed from Cumulus core workflow messages.
  - `@cumulus/sf-sqs-report` workflow task no longer reads the reporting queue URL from `input.meta.queues.reporting` on the incoming event. Instead, it requires that the queue URL be set as the `reporting_queue_url` environment variable on the deployed Lambda.
- **CUMULUS-2111**
  - The deployment of the `thin-egress-app` module has be removed from `tf-modules/distribution`, which is a part of the `tf-modules/cumulus` module. Thus, the `thin-egress-app` module is no longer deployed for you by default. See the migration steps for details about how to add deployment for the `thin-egress-app`.
- **CUMULUS-2141**
  - The `parse-pdr` task has been updated to respect the `NODE_NAME` property in
    a PDR's `FILE_GROUP`. If a `NODE_NAME` is present, the task will query the
    Cumulus API for a provider with that host. If a provider is found, the
    output granule from the task will contain a `provider` property containing
    that provider. If `NODE_NAME` is set but a provider with that host cannot be
    found in the API, or if multiple providers are found with that same host,
    the task will fail.
  - The `queue-granules` task has been updated to expect an optional
    `granule.provider` property on each granule. If present, the granule will be
    enqueued using that provider. If not present, the task's `config.provider`
    will be used instead.
- **CUMULUS-2197**
  - EMS resources are now optional and will not be deployed by default. See migration steps for information
    about how to deploy EMS resources.

#### CODE CHANGES

- The `@cumulus/api-client.providers.getProviders` function now takes a
  `queryStringParameters` parameter which can be used to filter the providers
  which are returned
- The `@cumulus/aws-client/S3.getS3ObjectReadStreamAsync` function has been
  removed. It read the entire S3 object into memory before returning a read
  stream, which could cause Lambdas to run out of memory. Use
  `@cumulus/aws-client/S3.getObjectReadStream` instead.
- The `@cumulus/ingest/util.lookupMimeType` function now returns `undefined`
  rather than `null` if the mime type could not be found.
- The `@cumulus/ingest/lock.removeLock` function now returns `undefined`
- The `@cumulus/ingest/granule.generateMoveFileParams` function now returns
  `source: undefined` and `target :undefined` on the response object if either could not be
  determined. Previously, `null` had been returned.
- The `@cumulus/ingest/recursion.recursion` function must now be imported using
  `const { recursion } = require('@cumulus/ingest/recursion');`
- The `@cumulus/ingest/granule.getRenamedS3File` function has been renamed to
  `listVersionedObjects`
- `@cumulus/common.http` has been removed
- `@cumulus/common/http.download` has been removed

### Added

- **CUMULUS-1855**
  - Fixed SyncGranule task to return an empty granules list when given an empty
    (or absent) granules list on input, rather than throwing an exception
- **CUMULUS-1955**
  - Added `@cumulus/aws-client/S3.getObject` to get an AWS S3 object
  - Added `@cumulus/aws-client/S3.waitForObject` to get an AWS S3 object,
    retrying, if necessary
- **CUMULUS-1961**
  - Adds `startTimestamp` and `endTimestamp` parameters to endpoint
    `reconcilationReports`.  Setting these values will filter the returned
    report to cumulus data that falls within the timestamps. It also causes the
    report to be one directional, meaning cumulus is only reconciled with CMR,
    but not the other direction. The Granules will be filtered by their
    `updatedAt` values. Collections are filtered by the updatedAt time of their
    granules, i.e. Collections with granules that are updatedAt a time between
    the time parameters will be returned in the reconciliation reports.
  - Adds `startTimestamp` and `endTimestamp` parameters to create-reconciliation-reports
    lambda function. If either of these params is passed in with a value that can be
    converted to a date object, the inter-platform comparison between Cumulus and CMR will
    be one way.  That is, collections, granules, and files will be filtered by time for
    those found in Cumulus and only those compared to the CMR holdings. For the moment
    there is not enough information to change the internal consistency check, and S3 vs
    Cumulus comparisons are unchanged by the timestamps.
- **CUMULUS-1962**
  - Adds `location` as parameter to `/reconciliationReports` endpoint. Options are `S3`
    resulting in a S3 vs. Cumulus database search or `CMR` resulting in CMR vs. Cumulus database search.
- **CUMULUS-1963**
  - Adds `granuleId` as input parameter to `/reconcilationReports`
    endpoint. Limits inputs parameters to either `collectionId` or `granuleId`
    and will fail to create the report if both are provided.  Adding granuleId
    will find collections in Cumulus by granuleId and compare those one way
    with those in CMR.
  - `/reconciliationReports` now validates any input json before starting the
    async operation and the lambda handler no longer validates input
    parameters.
- **CUMULUS-1964**
  - Reports can now be filtered on provider
- **CUMULUS-1965**
  - Adds `collectionId` parameter to the `/reconcilationReports`
    endpoint. Setting this value will limit the scope of the reconcilation
    report to only the input collectionId when comparing Cumulus and
    CMR. `collectionId` is provided an array of strings e.g. `[shortname___version, shortname2___version2]`
- **CUMULUS-2107**
  - Added a new task, `update-cmr-access-constraints`, that will set access constraints in CMR Metadata.
    Currently supports UMMG-JSON and Echo10XML, where it will configure `AccessConstraints` and
    `RestrictionFlag/RestrictionComment`, respectively.
  - Added an operator doc on how to configure and run the access constraint update workflow, which will update the metadata using the new task, and then publish the updated metadata to CMR.
  - Added an operator doc on bulk operations.
- **CUMULUS-2111**
  - Added variables to `cumulus` module:
    - `tea_api_egress_log_group`
    - `tea_external_api_endpoint`
    - `tea_internal_api_endpoint`
    - `tea_rest_api_id`
    - `tea_rest_api_root_resource_id`
    - `tea_stack_name`
  - Added variables to `distribution` module:
    - `tea_api_egress_log_group`
    - `tea_external_api_endpoint`
    - `tea_internal_api_endpoint`
    - `tea_rest_api_id`
    - `tea_rest_api_root_resource_id`
    - `tea_stack_name`
- **CUMULUS-2112**
  - Added `@cumulus/api/lambdas/internal-reconciliation-report`, so create-reconciliation-report
    lambda can create `Internal` reconciliation report
- **CUMULUS-2116**
  - Added `@cumulus/api/models/granule.unpublishAndDeleteGranule` which
  unpublishes a granule from CMR and deletes it from Cumulus, but does not
  update the record to `published: false` before deletion
- **CUMULUS-2113**
  - Added Granule not found report to reports endpoint
  - Update reports to return breakdown by Granule of files both in DynamoDB and S3
- **CUMULUS-2123**
  - Added `cumulus-rds-tf` DB cluster module to `tf-modules` that adds a
    serverless RDS Aurora/PostgreSQL database cluster to meet the PostgreSQL
    requirements for future releases.
  - Updated the default Cumulus module to take the following new required variables:
    - rds_user_access_secret_arn:
      AWS Secrets Manager secret ARN containing a JSON string of DB credentials
      (containing at least host, password, port as keys)
    - rds_security_group:
      RDS Security Group that provides connection access to the RDS cluster
  - Updated API lambdas and default ECS cluster to add them to the
    `rds_security_group` for database access
- **CUMULUS-2126**
  - The collections endpoint now writes to the RDS database
- **CUMULUS-2127**
  - Added migration to create collections relation for RDS database
- **CUMULUS-2129**
  - Added `data-migration1` Terraform module and Lambda to migrate data from Dynamo to RDS
    - Added support to Lambda for migrating collections data from Dynamo to RDS
- **CUMULUS-2155**
  - Added `rds_connection_heartbeat` to `cumulus` and `data-migration` tf
    modules.  If set to true, this diagnostic variable instructs Core's database
    code to fire off a connection 'heartbeat' query and log the timing/results
    for diagnostic purposes, and retry certain connection timeouts once.
    This option is disabled by default
- **CUMULUS-2156**
  - Support array inputs parameters for `Internal` reconciliation report
- **CUMULUS-2157**
  - Added support to `data-migration1` Lambda for migrating providers data from Dynamo to RDS
    - The migration process for providers will convert any credentials that are stored unencrypted or encrypted with an S3 keypair provider to be encrypted with a KMS key instead
- **CUMULUS-2161**
  - Rules now support an `executionNamePrefix` property. If set, any executions
    triggered as a result of that rule will use that prefix in the name of the
    execution.
  - The `QueueGranules` task now supports an `executionNamePrefix` property. Any
    executions queued by that task will use that prefix in the name of the
    execution. See the
    [example workflow](./example/cumulus-tf/discover_granules_with_execution_name_prefix_workflow.asl.json)
    for usage.
  - The `QueuePdrs` task now supports an `executionNamePrefix` config property.
    Any executions queued by that task will use that prefix in the name of the
    execution. See the
    [example workflow](./example/cumulus-tf/discover_and_queue_pdrs_with_execution_name_prefix_workflow.asl.json)
    for usage.
- **CUMULUS-2162**
  - Adds new report type to `/reconciliationReport` endpoint.  The new report
    is `Granule Inventory`. This report is a CSV file of all the granules in
    the Cumulus DB. This report will eventually replace the existing
    `granules-csv` endpoint which has been deprecated.
- **CUMULUS-2197**
  - Added `ems_deploy` variable to the `cumulus` module. This is set to false by default, except
    for our example deployment, where it is needed for integration tests.

### Changed

- Upgraded version of [TEA](https://github.com/asfadmin/thin-egress-app/) deployed with Cumulus to build 88.
- **CUMULUS-2107**
  - Updated the `applyWorkflow` functionality on the granules endpoint to take a `meta` property to pass into the workflow message.
  - Updated the `BULK_GRANULE` functionality on the granules endpoint to support the above `applyWorkflow` change.
- **CUMULUS-2111**
  - Changed `distribution_api_gateway_stage` variable for `cumulus` module to `tea_api_gateway_stage`
  - Changed `api_gateway_stage` variable for `distribution` module to `tea_api_gateway_stage`
- **CUMULUS-2224**
  - Updated `/reconciliationReport`'s file reconciliation to include `"EXTENDED METADATA"` as a valid CMR relatedUrls Type.

### Fixed

- **CUMULUS-2168**
  - Fixed issue where large number of documents (generally logs) in the
    `cumulus` elasticsearch index results in the collection granule stats
    queries failing for the collections list api endpoint
- **CUMULUS-1955**
  - Due to AWS's eventual consistency model, it was possible for PostToCMR to
    publish an earlier version of a CMR metadata file, rather than the latest
    version created in a workflow.  This fix guarantees that the latest version
    is published, as expected.
- **CUMULUS-1961**
  - Fixed `activeCollections` query only returning 10 results
- **CUMULUS-2201**
  - Fix Reconciliation Report integration test failures by waiting for collections appear
    in es list and ingesting a fake granule xml file to CMR
- **CUMULUS-2015**
  - Reduced concurrency of `QueueGranules` task. That task now has a
    `config.concurrency` option that defaults to `3`.
- **CUMULUS-2116**
  - Fixed a race condition with bulk granule delete causing deleted granules to still appear in Elasticsearch. Granules removed via bulk delete should now be removed from Elasticsearch.
- **CUMULUS-2163**
  - Remove the `public-read` ACL from the `move-granules` task
- **CUMULUS-2164**
  - Fix issue where `cumulus` index is recreated and attached to an alias if it has been previously deleted
- **CUMULUS-2195**
  - Fixed issue with redirect from `/token` not working when using a Cloudfront endpoint to access the Cumulus API with Launchpad authentication enabled. The redirect should now work properly whether you are using a plain API gateway URL or a Cloudfront endpoint pointing at an API gateway URL.
- **CUMULUS-2200**
  - Fixed issue where __in and __not queries were stripping spaces from values

### Deprecated

- **CUMULUS-1955**
  - `@cumulus/aws-client/S3.getS3Object()`
  - `@cumulus/message/Queue.getQueueNameByUrl()`
  - `@cumulus/message/Queue.getQueueName()`
- **CUMULUS-2162**
  - `@cumulus/api/endpoints/granules-csv/list()`

### Removed

- **CUMULUS-2111**
  - Removed `distribution_url` and `distribution_redirect_uri` outputs from the `cumulus` module
  - Removed variables from the `cumulus` module:
    - `distribution_url`
    - `log_api_gateway_to_cloudwatch`
    - `thin_egress_cookie_domain`
    - `thin_egress_domain_cert_arn`
    - `thin_egress_download_role_in_region_arn`
    - `thin_egress_jwt_algo`
    - `thin_egress_jwt_secret_name`
    - `thin_egress_lambda_code_dependency_archive_key`
    - `thin_egress_stack_name`
  - Removed outputs from the `distribution` module:
    - `distribution_url`
    - `internal_tea_api`
    - `rest_api_id`
    - `thin_egress_app_redirect_uri`
  - Removed variables from the `distribution` module:
    - `bucket_map_key`
    - `distribution_url`
    - `log_api_gateway_to_cloudwatch`
    - `thin_egress_cookie_domain`
    - `thin_egress_domain_cert_arn`
    - `thin_egress_download_role_in_region_arn`
    - `thin_egress_jwt_algo`
    - `thin_egress_jwt_secret_name`
    - `thin_egress_lambda_code_dependency_archive_key`
- **CUMULUS-2157**
  - Removed `providerSecretsMigration` and `verifyProviderSecretsMigration` lambdas
- Removed deprecated `@cumulus/sf-sns-report` task
- Removed code:
  - `@cumulus/aws-client/S3.calculateS3ObjectChecksum`
  - `@cumulus/aws-client/S3.getS3ObjectReadStream`
  - `@cumulus/cmrjs.getFullMetadata`
  - `@cumulus/cmrjs.getMetadata`
  - `@cumulus/common/util.isNil`
  - `@cumulus/common/util.isNull`
  - `@cumulus/common/util.isUndefined`
  - `@cumulus/common/util.lookupMimeType`
  - `@cumulus/common/util.mkdtempSync`
  - `@cumulus/common/util.negate`
  - `@cumulus/common/util.noop`
  - `@cumulus/common/util.omit`
  - `@cumulus/common/util.renameProperty`
  - `@cumulus/common/util.sleep`
  - `@cumulus/common/util.thread`
  - `@cumulus/ingest/granule.copyGranuleFile`
  - `@cumulus/ingest/granule.moveGranuleFile`
  - `@cumulus/integration-tests/api/rules.deleteRule`
  - `@cumulus/integration-tests/api/rules.getRule`
  - `@cumulus/integration-tests/api/rules.listRules`
  - `@cumulus/integration-tests/api/rules.postRule`
  - `@cumulus/integration-tests/api/rules.rerunRule`
  - `@cumulus/integration-tests/api/rules.updateRule`
  - `@cumulus/integration-tests/sfnStep.parseStepMessage`
  - `@cumulus/message/Queue.getQueueName`
  - `@cumulus/message/Queue.getQueueNameByUrl`

## v2.0.2+ Backport releases

Release v2.0.1 was the last release on the 2.0.x release series.

Changes after this version on the 2.0.x release series are limited
security/requested feature patches and will not be ported forward to future
releases unless there is a corresponding CHANGELOG entry.

For up-to-date CHANGELOG for the maintenance release branch see
[CHANGELOG.md](https://github.com/nasa/cumulus/blob/release-2.0.x/CHANGELOG.md)
from the 2.0.x branch.

For the most recent release information for the maintenance branch please see
the [release page](https://github.com/nasa/cumulus/releases)

## [v2.0.7] 2020-10-1 - [BACKPORT]

### Fixed

- CVE-2020-7720
  - Updated common `node-forge` dependency to 0.10.0 to address CVE finding

### [v2.0.6] 2020-09-25 - [BACKPORT]

### Fixed

- **CUMULUS-2168**
  - Fixed issue where large number of documents (generally logs) in the
    `cumulus` elasticsearch index results in the collection granule stats
    queries failing for the collections list api endpoint

### [v2.0.5] 2020-09-15 - [BACKPORT]

#### Added

- Added `thin_egress_stack_name` variable to `cumulus` and `distribution` Terraform modules to allow overriding the default Cloudformation stack name used for the `thin-egress-app`. **Please note that if you change/set this value for an existing deployment, it will destroy and re-create your API gateway for the `thin-egress-app`.**

#### Fixed

- Fix collection list queries. Removed fixes to collection stats, which break queries for a large number of granules.

### [v2.0.4] 2020-09-08 - [BACKPORT]

#### Changed

- Upgraded version of [TEA](https://github.com/asfadmin/thin-egress-app/) deployed with Cumulus to build 88.

### [v2.0.3] 2020-09-02 - [BACKPORT]

#### Fixed

- **CUMULUS-1961**
  - Fixed `activeCollections` query only returning 10 results

- **CUMULUS-2039**
  - Fix issue causing SyncGranules task to run out of memory on large granules

#### CODE CHANGES

- The `@cumulus/aws-client/S3.getS3ObjectReadStreamAsync` function has been
  removed. It read the entire S3 object into memory before returning a read
  stream, which could cause Lambdas to run out of memory. Use
  `@cumulus/aws-client/S3.getObjectReadStream` instead.

### [v2.0.2] 2020-08-17 - [BACKPORT]

#### CODE CHANGES

- The `@cumulus/ingest/util.lookupMimeType` function now returns `undefined`
  rather than `null` if the mime type could not be found.
- The `@cumulus/ingest/lock.removeLock` function now returns `undefined`

#### Added

- **CUMULUS-2116**
  - Added `@cumulus/api/models/granule.unpublishAndDeleteGranule` which
  unpublishes a granule from CMR and deletes it from Cumulus, but does not
  update the record to `published: false` before deletion

### Fixed

- **CUMULUS-2116**
  - Fixed a race condition with bulk granule delete causing deleted granules to still appear in Elasticsearch. Granules removed via bulk delete should now be removed from Elasticsearch.

## [v2.0.1] 2020-07-28

### Added

- **CUMULUS-1886**
  - Added `multiple sort keys` support to `@cumulus/api`
- **CUMULUS-2099**
  - `@cumulus/message/Queue.getQueueUrl` to get the queue URL specified in a Cumulus workflow message, if any.

### Fixed

- **[PR 1790](https://github.com/nasa/cumulus/pull/1790)**
  - Fixed bug with request headers in `@cumulus/launchpad-auth` causing Launchpad token requests to fail

## [v2.0.0] 2020-07-23

### BREAKING CHANGES

- Changes to the `@cumulus/api-client` package
  - The `CumulusApiClientError` class must now be imported using
    `const { CumulusApiClientError } = require('@cumulus/api-client/CumulusApiClientError')`
- The `@cumulus/sftp-client/SftpClient` class must now be imported using
  `const { SftpClient } = require('@cumulus/sftp-client');`
- Instances of `@cumulus/ingest/SftpProviderClient` no longer implicitly connect
  when `download`, `list`, or `sync` are called. You must call `connect` on the
  provider client before issuing one of those calls. Failure to do so will
  result in a "Client not connected" exception being thrown.
- Instances of `@cumulus/ingest/SftpProviderClient` no longer implicitly
  disconnect from the SFTP server when `list` is called.
- Instances of `@cumulus/sftp-client/SftpClient` must now be explicitly closed
  by calling `.end()`
- Instances of `@cumulus/sftp-client/SftpClient` no longer implicitly connect to
  the server when `download`, `unlink`, `syncToS3`, `syncFromS3`, and `list` are
  called. You must explicitly call `connect` before calling one of those
  methods.
- Changes to the `@cumulus/common` package
  - `cloudwatch-event.getSfEventMessageObject()` now returns `undefined` if the
    message could not be found or could not be parsed. It previously returned
    `null`.
  - `S3KeyPairProvider.decrypt()` now throws an exception if the bucket
    containing the key cannot be determined.
  - `S3KeyPairProvider.decrypt()` now throws an exception if the stack cannot be
    determined.
  - `S3KeyPairProvider.encrypt()` now throws an exception if the bucket
    containing the key cannot be determined.
  - `S3KeyPairProvider.encrypt()` now throws an exception if the stack cannot be
    determined.
  - `sns-event.getSnsEventMessageObject()` now returns `undefined` if it could
    not be parsed. It previously returned `null`.
  - The `aws` module has been removed.
  - The `BucketsConfig.buckets` property is now read-only and private
  - The `test-utils.validateConfig()` function now resolves to `undefined`
    rather than `true`.
  - The `test-utils.validateInput()` function now resolves to `undefined` rather
    than `true`.
  - The `test-utils.validateOutput()` function now resolves to `undefined`
    rather than `true`.
  - The static `S3KeyPairProvider.retrieveKey()` function has been removed.
- Changes to the `@cumulus/cmrjs` package
  - `@cumulus/cmrjs.constructOnlineAccessUrl()` and
    `@cumulus/cmrjs/cmr-utils.constructOnlineAccessUrl()` previously took a
    `buckets` parameter, which was an instance of
    `@cumulus/common/BucketsConfig`. They now take a `bucketTypes` parameter,
    which is a simple object mapping bucket names to bucket types. Example:
    `{ 'private-1': 'private', 'public-1': 'public' }`
  - `@cumulus/cmrjs.reconcileCMRMetadata()` and
    `@cumulus/cmrjs/cmr-utils.reconcileCMRMetadata()` now take a **required**
    `bucketTypes` parameter, which is a simple object mapping bucket names to
    bucket types. Example: `{ 'private-1': 'private', 'public-1': 'public' }`
  - `@cumulus/cmrjs.updateCMRMetadata()` and
    `@cumulus/cmrjs/cmr-utils.updateCMRMetadata()` previously took an optional
    `inBuckets` parameter, which was an instance of
    `@cumulus/common/BucketsConfig`. They now take a **required** `bucketTypes`
    parameter, which is a simple object mapping bucket names to bucket types.
    Example: `{ 'private-1': 'private', 'public-1': 'public' }`
- The minimum supported version of all published Cumulus packages is now Node
  12.18.0
  - Tasks using the `cumuluss/cumulus-ecs-task` Docker image must be updated to
    `cumuluss/cumulus-ecs-task:1.7.0`. This can be done by updating the `image`
    property of any tasks defined using the `cumulus_ecs_service` Terraform
    module.
- Changes to `@cumulus/aws-client/S3`
  - The signature of the `getObjectSize` function has changed. It now takes a
    params object with three properties:
    - **s3**: an instance of an AWS.S3 object
    - **bucket**
    - **key**
  - The `getObjectSize` function will no longer retry if the object does not
    exist
- **CUMULUS-1861**
  - `@cumulus/message/Collections.getCollectionIdFromMessage` now throws a
    `CumulusMessageError` if `collectionName` and `collectionVersion` are missing
    from `meta.collection`.   Previously this method would return
    `'undefined___undefined'` instead
  - `@cumulus/integration-tests/addCollections` now returns an array of collections that
    were added rather than the count of added collections
- **CUMULUS-1930**
  - The `@cumulus/common/util.uuid()` function has been removed
- **CUMULUS-1955**
  - `@cumulus/aws-client/S3.multipartCopyObject` now returns an object with the
    AWS `etag` of the destination object
  - `@cumulus/ingest/S3ProviderClient.list` now sets a file object's `path`
    property to `undefined` instead of `null` when the file is at the top level
    of its bucket
  - The `sync` methods of the following classes in the `@cumulus/ingest` package
    now return an object with the AWS `s3uri` and `etag` of the destination file
    (they previously returned only a string representing the S3 URI)
    - `FtpProviderClient`
    - `HttpProviderClient`
    - `S3ProviderClient`
    - `SftpProviderClient`
- **CUMULUS-1958**
  - The following methods exported from `@cumulus/cmr-js/cmr-utils` were made
    async, and added distributionBucketMap as a parameter:
    - constructOnlineAccessUrl
    - generateFileUrl
    - reconcileCMRMetadata
    - updateCMRMetadata
- **CUMULUS-1969**
  - The `DiscoverPdrs` task now expects `provider_path` to be provided at
    `event.config.provider_path`, not `event.config.collection.provider_path`
  - `event.config.provider_path` is now a required parameter of the
    `DiscoverPdrs` task
  - `event.config.collection` is no longer a parameter to the `DiscoverPdrs`
    task
  - Collections no longer support the `provider_path` property. The tasks that
    relied on that property are now referencing `config.meta.provider_path`.
    Workflows should be updated accordingly.
- **CUMULUS-1977**
  - Moved bulk granule deletion endpoint from `/bulkDelete` to
    `/granules/bulkDelete`
- **CUMULUS-1991**
  - Updated CMR metadata generation to use "Download file.hdf" (where `file.hdf` is the filename of the given resource) as the resource description instead of "File to download"
  - CMR metadata updates now respect changes to resource descriptions (previously only changes to resource URLs were respected)

### MIGRATION STEPS

- Due to an issue with the AWS API Gateway and how the Thin Egress App Cloudformation template applies updates, you may need to redeploy your
  `thin-egress-app-EgressGateway` manually as a one time migration step.    If your deployment fails with an
  error similar to:

  ```bash
  Error: Lambda function (<stack>-tf-TeaCache) returned error: ({"errorType":"HTTPError","errorMessage":"Response code 404 (Not Found)"})
  ```

  Then follow the [AWS
  instructions](https://docs.aws.amazon.com/apigateway/latest/developerguide/how-to-deploy-api-with-console.html)
  to `Redeploy a REST API to a stage` for your egress API and re-run `terraform
  apply`.

### Added

- **CUMULUS-2081**
  - Add Integrator Guide section for onboarding
  - Add helpful tips documentation

- **CUMULUS-1902**
  - Add Common Use Cases section under Operator Docs

- **CUMULUS-2058**
  - Added `lambda_processing_role_name` as an output from the `cumulus` module
    to provide the processing role name
- **CUMULUS-1417**
  - Added a `checksumFor` property to collection `files` config. Set this
    property on a checksum file's definition matching the `regex` of the target
    file. More details in the ['Data Cookbooks
    Setup'](https://nasa.github.io/cumulus/docs/next/data-cookbooks/setup)
    documentation.
  - Added `checksumFor` validation to collections model.
- **CUMULUS-1956**
  - Added `@cumulus/earthata-login-client` package
  - The `/s3credentials` endpoint that is deployed as part of distribution now
    supports authentication using tokens created by a different application. If
    a request contains the `EDL-ClientId` and `EDL-Token` headers,
    authentication will be handled using that token rather than attempting to
    use OAuth.
  - `@cumulus/earthata-login-client.getTokenUsername()` now accepts an
    `xRequestId` argument, which will be included as the `X-Request-Id` header
    when calling Earthdata Login.
  - If the `s3Credentials` endpoint is invoked with an EDL token and an
    `X-Request-Id` header, that `X-Request-Id` header will be forwarded to
    Earthata Login.
- **CUMULUS-1957**
  - If EDL token authentication is being used, and the `EDL-Client-Name` header
    is set, `@the-client-name` will be appended to the end of the Earthdata
    Login username that is used as the `RoleSessionName` of the temporary IAM
    credentials. This value will show up in the AWS S3 server access logs.
- **CUMULUS-1958**
  - Add the ability for users to specify a `bucket_map_key` to the `cumulus`
    terraform module as an override for the default .yaml values that are passed
    to TEA by Core.    Using this option *requires* that each configured
    Cumulus 'distribution' bucket (e.g. public/protected buckets) have a single
    TEA mapping.  Multiple maps per bucket are not supported.
  - Updated Generating a distribution URL, the MoveGranules task and all CMR
    reconciliation functionality to utilize the TEA bucket map override.
  - Updated deploy process to utilize a bootstrap 'tea-map-cache' lambda that
    will, after deployment of Cumulus Core's TEA instance, query TEA for all
    protected/public buckets and generate a mapping configuration used
    internally by Core.  This object is also exposed as an output of the Cumulus
    module as `distribution_bucket_map`.
- **CUMULUS-1961**
  - Replaces DynamoDB for Elasticsearch for reconciliationReportForCumulusCMR
    comparisons between Cumulus and CMR.
- **CUMULUS-1970**
  - Created the `add-missing-file-checksums` workflow task
  - Added `@cumulus/aws-client/S3.calculateObjectHash()` function
  - Added `@cumulus/aws-client/S3.getObjectReadStream()` function
- **CUMULUS-1887**
  - Add additional fields to the granule CSV download file
- **CUMULUS-2019**
  - Add `infix` search to es query builder `@cumulus/api/es/es/queries` to
    support partial matching of the keywords

### Changed

- **CUMULUS-2032**
  - Updated @cumulus/ingest/HttpProviderClient to utilize a configuration key
    `httpListTimeout` to set the default timeout for discovery HTTP/HTTPS
    requests, and updates the default for the provider to 5 minutes (300 seconds).
  - Updated the DiscoverGranules and DiscoverPDRs tasks to utilize the updated
    configuration value if set via workflow config, and updates the default for
    these tasks to 5 minutes (300 seconds).

- **CUMULUS-176**
  - The API will now respond with a 400 status code when a request body contains
    invalid JSON. It had previously returned a 500 status code.
- **CUMULUS-1861**
  - Updates Rule objects to no longer require a collection.
  - Changes the DLQ behavior for `sfEventSqsToDbRecords` and
    `sfEventSqsToDbRecordsInputQueue`. Previously failure to write a database
    record would result in lambda success, and an error log in the CloudWatch
    logs.   The lambda has been updated to manually add a record to
    the `sfEventSqsToDbRecordsDeadLetterQueue` if the granule, execution, *or*
    pdr record fails to write, in addition to the previous error logging.
- **CUMULUS-1956**
  - The `/s3credentials` endpoint that is deployed as part of distribution now
    supports authentication using tokens created by a different application. If
    a request contains the `EDL-ClientId` and `EDL-Token` headers,
    authentication will be handled using that token rather than attempting to
    use OAuth.
- **CUMULUS-1977**
  - API endpoint POST `/granules/bulk` now returns a 202 status on a successful
    response instead of a 200 response
  - API endpoint DELETE `/granules/<granule-id>` now returns a 404 status if the
    granule record was already deleted
  - `@cumulus/api/models/Granule.update()` now returns the updated granule
    record
  - Implemented POST `/granules/bulkDelete` API endpoint to support deleting
    granules specified by ID or returned by the provided query in the request
    body. If the request is successful, the endpoint returns the async operation
    ID that has been started to remove the granules.
    - To use a query in the request body, your deployment must be
      [configured to access the Elasticsearch host for ESDIS metrics](https://nasa.github.io/cumulus/docs/additional-deployment-options/cloudwatch-logs-delivery#esdis-metrics)
      in your environment
  - Added `@cumulus/api/models/Granule.getRecord()` method to return raw record
    from DynamoDB
  - Added `@cumulus/api/models/Granule.delete()` method which handles deleting
    the granule record from DynamoDB and the granule files from S3
- **CUMULUS-1982**
  - The `globalConnectionLimit` property of providers is now optional and
    defaults to "unlimited"
- **CUMULUS-1997**
  - Added optional `launchpad` configuration to `@cumulus/hyrax-metadata-updates` task config schema.
- **CUMULUS-1991**
  - `@cumulus/cmrjs/src/cmr-utils/constructOnlineAccessUrls()` now throws an error if `cmrGranuleUrlType = "distribution"` and no distribution endpoint argument is provided
- **CUMULUS-2011**
  - Reconciliation reports are now generated within an AsyncOperation
- **CUMULUS-2016**
  - Upgrade TEA to version 79

### Fixed

- **CUMULUS-1991**
  - Added missing `DISTRIBUTION_ENDPOINT` environment variable for API lambdas. This environment variable is required for API requests to move granules.

- **CUMULUS-1961**
  - Fixed granules and executions query params not getting sent to API in granule list operation in `@cumulus/api-client`

### Deprecated

- `@cumulus/aws-client/S3.calculateS3ObjectChecksum()`
- `@cumulus/aws-client/S3.getS3ObjectReadStream()`
- `@cumulus/common/log.convertLogLevel()`
- `@cumulus/collection-config-store`
- `@cumulus/common/util.sleep()`

- **CUMULUS-1930**
  - `@cumulus/common/log.convertLogLevel()`
  - `@cumulus/common/util.isNull()`
  - `@cumulus/common/util.isUndefined()`
  - `@cumulus/common/util.negate()`
  - `@cumulus/common/util.noop()`
  - `@cumulus/common/util.isNil()`
  - `@cumulus/common/util.renameProperty()`
  - `@cumulus/common/util.lookupMimeType()`
  - `@cumulus/common/util.thread()`
  - `@cumulus/common/util.mkdtempSync()`

### Removed

- The deprecated `@cumulus/common.bucketsConfigJsonObject` function has been
  removed
- The deprecated `@cumulus/common.CollectionConfigStore` class has been removed
- The deprecated `@cumulus/common.concurrency` module has been removed
- The deprecated `@cumulus/common.constructCollectionId` function has been
  removed
- The deprecated `@cumulus/common.launchpad` module has been removed
- The deprecated `@cumulus/common.LaunchpadToken` class has been removed
- The deprecated `@cumulus/common.Semaphore` class has been removed
- The deprecated `@cumulus/common.stringUtils` module has been removed
- The deprecated `@cumulus/common/aws.cloudwatchlogs` function has been removed
- The deprecated `@cumulus/common/aws.deleteS3Files` function has been removed
- The deprecated `@cumulus/common/aws.deleteS3Object` function has been removed
- The deprecated `@cumulus/common/aws.dynamodb` function has been removed
- The deprecated `@cumulus/common/aws.dynamodbDocClient` function has been
  removed
- The deprecated `@cumulus/common/aws.getExecutionArn` function has been removed
- The deprecated `@cumulus/common/aws.headObject` function has been removed
- The deprecated `@cumulus/common/aws.listS3ObjectsV2` function has been removed
- The deprecated `@cumulus/common/aws.parseS3Uri` function has been removed
- The deprecated `@cumulus/common/aws.promiseS3Upload` function has been removed
- The deprecated `@cumulus/common/aws.recursivelyDeleteS3Bucket` function has
  been removed
- The deprecated `@cumulus/common/aws.s3CopyObject` function has been removed
- The deprecated `@cumulus/common/aws.s3ObjectExists` function has been removed
- The deprecated `@cumulus/common/aws.s3PutObject` function has been removed
- The deprecated `@cumulus/common/bucketsConfigJsonObject` function has been
  removed
- The deprecated `@cumulus/common/CloudWatchLogger` class has been removed
- The deprecated `@cumulus/common/collection-config-store.CollectionConfigStore`
  class has been removed
- The deprecated `@cumulus/common/collection-config-store.constructCollectionId`
  function has been removed
- The deprecated `@cumulus/common/concurrency.limit` function has been removed
- The deprecated `@cumulus/common/concurrency.mapTolerant` function has been
  removed
- The deprecated `@cumulus/common/concurrency.promiseUrl` function has been
  removed
- The deprecated `@cumulus/common/concurrency.toPromise` function has been
  removed
- The deprecated `@cumulus/common/concurrency.unless` function has been removed
- The deprecated `@cumulus/common/config.parseConfig` function has been removed
- The deprecated `@cumulus/common/config.resolveResource` function has been
  removed
- The deprecated `@cumulus/common/DynamoDb.get` function has been removed
- The deprecated `@cumulus/common/DynamoDb.scan` function has been removed
- The deprecated `@cumulus/common/FieldPattern` class has been removed
- The deprecated `@cumulus/common/launchpad.getLaunchpadToken` function has been
  removed
- The deprecated `@cumulus/common/launchpad.validateLaunchpadToken` function has
  been removed
- The deprecated `@cumulus/common/LaunchpadToken` class has been removed
- The deprecated `@cumulus/common/message.buildCumulusMeta` function has been
  removed
- The deprecated `@cumulus/common/message.buildQueueMessageFromTemplate`
  function has been removed
- The deprecated `@cumulus/common/message.getCollectionIdFromMessage` function
  has been removed
- The deprecated `@cumulus/common/message.getMaximumExecutions` function has
  been removed
- The deprecated `@cumulus/common/message.getMessageExecutionArn` function has
  been removed
- The deprecated `@cumulus/common/message.getMessageExecutionName` function has
  been removed
- The deprecated `@cumulus/common/message.getMessageFromTemplate` function has
  been removed
- The deprecated `@cumulus/common/message.getMessageGranules` function has been
  removed
- The deprecated `@cumulus/common/message.getMessageStateMachineArn` function
  has been removed
- The deprecated `@cumulus/common/message.getQueueName` function has been
  removed
- The deprecated `@cumulus/common/message.getQueueNameByUrl` function has been
  removed
- The deprecated `@cumulus/common/message.hasQueueAndExecutionLimit` function
  has been removed
- The deprecated `@cumulus/common/Semaphore` class has been removed
- The deprecated `@cumulus/common/string.globalReplace` function has been removed
- The deprecated `@cumulus/common/string.isNonEmptyString` function has been
  removed
- The deprecated `@cumulus/common/string.isValidHostname` function has been
  removed
- The deprecated `@cumulus/common/string.match` function has been removed
- The deprecated `@cumulus/common/string.matches` function has been removed
- The deprecated `@cumulus/common/string.replace` function has been removed
- The deprecated `@cumulus/common/string.toLower` function has been removed
- The deprecated `@cumulus/common/string.toUpper` function has been removed
- The deprecated `@cumulus/common/testUtils.getLocalstackEndpoint` function has been removed
- The deprecated `@cumulus/common/util.setErrorStack` function has been removed
- The `@cumulus/common/util.uuid` function has been removed
- The deprecated `@cumulus/common/workflows.getWorkflowArn` function has been
  removed
- The deprecated `@cumulus/common/workflows.getWorkflowFile` function has been
  removed
- The deprecated `@cumulus/common/workflows.getWorkflowList` function has been
  removed
- The deprecated `@cumulus/common/workflows.getWorkflowTemplate` function has
  been removed
- `@cumulus/aws-client/StepFunctions.toSfnExecutionName()`
- `@cumulus/aws-client/StepFunctions.fromSfnExecutionName()`
- `@cumulus/aws-client/StepFunctions.getExecutionArn()`
- `@cumulus/aws-client/StepFunctions.getExecutionUrl()`
- `@cumulus/aws-client/StepFunctions.getStateMachineArn()`
- `@cumulus/aws-client/StepFunctions.pullStepFunctionEvent()`
- `@cumulus/common/test-utils/throttleOnce()`
- `@cumulus/integration-tests/api/distribution.invokeApiDistributionLambda()`
- `@cumulus/integration-tests/api/distribution.getDistributionApiRedirect()`
- `@cumulus/integration-tests/api/distribution.getDistributionApiFileStream()`

## [v1.24.0] 2020-06-03

### BREAKING CHANGES

- **CUMULUS-1969**
  - The `DiscoverPdrs` task now expects `provider_path` to be provided at
    `event.config.provider_path`, not `event.config.collection.provider_path`
  - `event.config.provider_path` is now a required parameter of the
    `DiscoverPdrs` task
  - `event.config.collection` is no longer a parameter to the `DiscoverPdrs`
    task
  - Collections no longer support the `provider_path` property. The tasks that
    relied on that property are now referencing `config.meta.provider_path`.
    Workflows should be updated accordingly.

- **CUMULUS-1997**
  - `@cumulus/cmr-client/CMRSearchConceptQueue` parameters have been changed to take a `cmrSettings` object containing clientId, provider, and auth information. This can be generated using `@cumulus/cmrjs/cmr-utils/getCmrSettings`. The `cmrEnvironment` variable has been removed.

### Added

- **CUMULUS-1800**
  - Added task configuration setting named `syncChecksumFiles` to the
    SyncGranule task. This setting is `false` by default, but when set to
    `true`, all checksum files associated with data files that are downloaded
    will be downloaded as well.
- **CUMULUS-1952**
  - Updated HTTP(S) provider client to accept username/password for Basic authorization. This change adds support for Basic Authorization such as Earthdata login redirects to ingest (i.e. as implemented in SyncGranule), but not to discovery (i.e. as implemented in DiscoverGranules). Discovery still expects the provider's file system to be publicly accessible, but not the individual files and their contents.
  - **NOTE**: Using this in combination with the HTTP protocol may expose usernames and passwords to intermediary network entities. HTTPS is highly recommended.
- **CUMULUS-1997**
  - Added optional `launchpad` configuration to `@cumulus/hyrax-metadata-updates` task config schema.

### Fixed

- **CUMULUS-1997**
  - Updated all CMR operations to use configured authentication scheme
- **CUMULUS-2010**
  - Updated `@cumulus/api/launchpadSaml` to support multiple userGroup attributes from the SAML response

## [v1.23.2] 2020-05-22

### BREAKING CHANGES

- Updates to the Cumulus archive API:
  - All endpoints now return a `401` response instead of a `403` for any request where the JWT passed as a Bearer token is invalid.
  - POST `/refresh` and DELETE `/token/<token>` endpoints now return a `401` response for requests with expired tokens

- **CUMULUS-1894**
  - `@cumulus/ingest/granule.handleDuplicateFile()`
    - The `copyOptions` parameter has been removed
    - An `ACL` parameter has been added
  - `@cumulus/ingest/granule.renameS3FileWithTimestamp()`
    - Now returns `undefined`

- **CUMULUS-1896**
  Updated all Cumulus core lambdas to utilize the new message adapter streaming interface via [cumulus-message-adapter-js v1.2.0](https://github.com/nasa/cumulus-message-adapter-js/releases/tag/v1.2.0).   Users of this version of Cumulus (or later) must utilize version 1.3.0 or greater of the [cumulus-message-adapter](https://github.com/nasa/cumulus-message-adapter) to support core lambdas.

- **CUMULUS-1912**
  - `@cumulus/api` reconciliationReports list endpoint returns a list of reconciliationReport records instead of S3Uri.

- **CUMULUS-1969**
  - The `DiscoverGranules` task now expects `provider_path` to be provided at
    `event.config.provider_path`, not `event.config.collection.provider_path`
  - `config.provider_path` is now a required parameter of the `DiscoverGranules`
    task

### MIGRATION STEPS

- To take advantage of the new TTL-based access token expiration implemented in CUMULUS-1777 (see notes below) and clear out existing records in your access tokens table, do the following:
  1. Log out of any active dashboard sessions
  2. Use the AWS console or CLI to delete your `<prefix>-AccessTokensTable` DynamoDB table
  3. [Re-deploy your `data-persistence` module](https://nasa.github.io/cumulus/docs/deployment/upgrade-readme#update-data-persistence-resources), which should re-create the `<prefix>-AccessTokensTable` DynamoDB table
  4. Return to using the Cumulus API/dashboard as normal
- This release requires the Cumulus Message Adapter layer deployed with Cumulus Core to be at least 1.3.0, as the core lambdas have updated to [cumulus-message-adapter-js v1.2.0](https://github.com/nasa/cumulus-message-adapter-js/releases/tag/v1.2.0) and the new CMA interface.  As a result, users should:
  1. Follow the [Cumulus Message Adapter (CMA) deployment instructions](https://nasa.github.io/cumulus/docs/deployment/deployment-readme#deploy-the-cumulus-message-adapter-layer) and install a CMA layer version >=1.3.0
  2. If you are using any custom Node.js Lambdas in your workflows **and** the Cumulus CMA layer/`cumulus-message-adapter-js`, you must update your lambda to use [cumulus-message-adapter-js v1.2.0](https://github.com/nasa/cumulus-message-adapter-js/releases/tag/v1.2.0) and follow the migration instructions in the release notes. Prior versions of `cumulus-message-adapter-js` are not compatible with CMA >= 1.3.0.
- Migrate existing s3 reconciliation report records to database (CUMULUS-1911):
  - After update your `data persistence` module and Cumulus resources, run the command:

  ```bash
  ./node_modules/.bin/cumulus-api migrate --stack `<your-terraform-deployment-prefix>` --migrationVersion migration5
  ```

### Added

- Added a limit for concurrent Elasticsearch requests when doing an index from database operation
- Added the `es_request_concurrency` parameter to the archive and cumulus Terraform modules

- **CUMULUS-1995**
  - Added the `es_index_shards` parameter to the archive and cumulus Terraform modules to configure the number of shards for the ES index
    - If you have an existing ES index, you will need to [reindex](https://nasa.github.io/cumulus-api/#reindex) and then [change index](https://nasa.github.io/cumulus-api/#change-index) to take advantage of shard updates

- **CUMULUS-1894**
  - Added `@cumulus/aws-client/S3.moveObject()`

- **CUMULUS-1911**
  - Added ReconciliationReports table
  - Updated CreateReconciliationReport lambda to save Reconciliation Report records to database
  - Updated dbIndexer and IndexFromDatabase lambdas to index Reconciliation Report records to Elasticsearch
  - Added migration_5 to migrate existing s3 reconciliation report records to database and Elasticsearch
  - Updated `@cumulus/api` package, `tf-modules/archive` and `tf-modules/data-persistence` Terraform modules

- **CUMULUS-1916**
  - Added util function for seeding reconciliation reports when running API locally in dashboard

### Changed

- **CUMULUS-1777**
  - The `expirationTime` property is now a **required field** of the access tokens model.
  - Updated the `AccessTokens` table to set a [TTL](https://docs.aws.amazon.com/amazondynamodb/latest/developerguide/howitworks-ttl.html) on the `expirationTime` field in `tf-modules/data-persistence/dynamo.tf`. As a result, access token records in this table whose `expirationTime` has passed should be **automatically deleted by DynamoDB**.
  - Updated all code creating access token records in the Dynamo `AccessTokens` table to set the `expirationTime` field value in seconds from the epoch.
- **CUMULUS-1912**
  - Updated reconciliationReports endpoints to query against Elasticsearch, delete report from both database and s3
  - Added `@cumulus/api-client/reconciliationReports`
- **CUMULUS-1999**
  - Updated `@cumulus/common/util.deprecate()` so that only a single deprecation notice is printed for each name/version combination

### Fixed

- **CUMULUS-1894**
  - The `SyncGranule` task can now handle files larger than 5 GB
- **CUMULUS-1987**
  - `Remove granule from CMR` operation in `@cumulus/api` now passes token to CMR when fetching granule metadata, allowing removal of private granules
- **CUMULUS-1993**
  - For a given queue, the `sqs-message-consumer` Lambda will now only schedule workflows for rules matching the queue **and the collection information in each queue message (if any)**
    - The consumer also now only reads each queue message **once per Lambda invocation**, whereas previously each message was read **once per queue rule per Lambda invocation**
  - Fixed bug preventing the deletion of multiple SNS rules that share the same SNS topic

### Deprecated

- **CUMULUS-1894**
  - `@cumulus/ingest/granule.copyGranuleFile()`
  - `@cumulus/ingest/granule.moveGranuleFile()`

- **CUMULUS-1987** - Deprecated the following functions:
  - `@cumulus/cmrjs/getMetadata(cmrLink)` -> `@cumulus/cmr-client/CMR.getGranuleMetadata(cmrLink)`
  - `@cumulus/cmrjs/getFullMetadata(cmrLink)`

## [v1.22.1] 2020-05-04

**Note**: v1.22.0 was not released as a package due to npm/release concerns.  Users upgrading to 1.22.x should start with 1.22.1

### Added

- **CUMULUS-1894**
  - Added `@cumulus/aws-client/S3.multipartCopyObject()`
- **CUMULUS-408**
  - Added `certificateUri` field to provider schema. This optional field allows operators to specify an S3 uri to a CA bundle to use for HTTPS requests.
- **CUMULUS-1787**
  - Added `collections/active` endpoint for returning collections with active granules in `@cumulus/api`
- **CUMULUS-1799**
  - Added `@cumulus/common/stack.getBucketsConfigKey()` to return the S3 key for the buckets config object
  - Added `@cumulus/common/workflows.getWorkflowFileKey()` to return the S3 key for a workflow definition object
  - Added `@cumulus/common/workflows.getWorkflowsListKeyPrefix()` to return the S3 key prefix for objects containing workflow definitions
  - Added `@cumulus/message` package containing utilities for building and parsing Cumulus messages
- **CUMULUS-1850**
  - Added `@cumulus/aws-client/Kinesis.describeStream()` to get a Kinesis stream description
- **CUMULUS-1853**
  - Added `@cumulus/integration-tests/collections.createCollection()`
  - Added `@cumulus/integration-tests/executions.findExecutionArn()`
  - Added `@cumulus/integration-tests/executions.getExecutionWithStatus()`
  - Added `@cumulus/integration-tests/granules.getGranuleWithStatus()`
  - Added `@cumulus/integration-tests/providers.createProvider()`
  - Added `@cumulus/integration-tests/rules.createOneTimeRule()`

### Changed

- **CUMULUS-1682**
  - Moved all `@cumulus/ingest/parse-pdr` code into the `parse-pdr` task as it had become tightly coupled with that task's handler and was not used anywhere else. Unit tests also restored.
- **CUMULUS-1820**
  - Updated the Thin Egress App module used in `tf-modules/distribution/main.tf` to build 74. [See the release notes](https://github.com/asfadmin/thin-egress-app/releases/tag/tea-build.74).
- **CUMULUS-1852**
  - Updated POST endpoints for `/collections`, `/providers`, and `/rules` to log errors when returning a 500 response
  - Updated POST endpoint for `/collections`:
    - Return a 400 response when the `name` or `version` fields are missing
    - Return a 409 response if the collection already exists
    - Improved error messages to be more explicit
  - Updated POST endpoint for `/providers`:
    - Return a 400 response if the `host` field value is invalid
    - Return a 409 response if the provider already exists
  - Updated POST endpoint for `/rules`:
    - Return a 400 response if rule `name` is invalid
    - Return a 400 response if rule `type` is invalid
- **CUMULUS-1891**
  - Updated the following endpoints using async operations to return a 503 error if the ECS task  cannot be started and a 500 response for a non-specific error:
    - POST `/replays`
    - POST `/bulkDelete`
    - POST `/elasticsearch/index-from-database`
    - POST `/granules/bulk`

### Fixed

- **CUMULUS-408**
  - Fixed HTTPS discovery and ingest.

- **CUMULUS-1850**
  - Fixed a bug in Kinesis event processing where the message consumer would not properly filter available rules based on the collection information in the event and the Kinesis stream ARN

- **CUMULUS-1853**
  - Fixed a bug where attempting to create a rule containing a payload property
    would fail schema validation.

- **CUMULUS-1854**
  - Rule schema is validated before starting workflows or creating event source mappings

- **CUMULUS-1974**
  - Fixed @cumulus/api webpack config for missing underscore object due to underscore update

- **CUMULUS-2210**
  - Fixed `cmr_oauth_provider` variable not being propagated to reconciliation reports

### Deprecated

- **CUMULUS-1799** - Deprecated the following code. For cases where the code was moved into another package, the new code location is noted:
  - `@cumulus/aws-client/StepFunctions.fromSfnExecutionName()`
  - `@cumulus/aws-client/StepFunctions.toSfnExecutionName()`
  - `@cumulus/aws-client/StepFunctions.getExecutionArn()` -> `@cumulus/message/Executions.buildExecutionArn()`
  - `@cumulus/aws-client/StepFunctions.getExecutionUrl()` -> `@cumulus/message/Executions.getExecutionUrlFromArn()`
  - `@cumulus/aws-client/StepFunctions.getStateMachineArn()` -> `@cumulus/message/Executions.getStateMachineArnFromExecutionArn()`
  - `@cumulus/aws-client/StepFunctions.pullStepFunctionEvent()` -> `@cumulus/message/StepFunctions.pullStepFunctionEvent()`
  - `@cumulus/common/bucketsConfigJsonObject()`
  - `@cumulus/common/CloudWatchLogger`
  - `@cumulus/common/collection-config-store/CollectionConfigStore` -> `@cumulus/collection-config-store`
  - `@cumulus/common/collection-config-store.constructCollectionId()` -> `@cumulus/message/Collections.constructCollectionId`
  - `@cumulus/common/concurrency.limit()`
  - `@cumulus/common/concurrency.mapTolerant()`
  - `@cumulus/common/concurrency.promiseUrl()`
  - `@cumulus/common/concurrency.toPromise()`
  - `@cumulus/common/concurrency.unless()`
  - `@cumulus/common/config.buildSchema()`
  - `@cumulus/common/config.parseConfig()`
  - `@cumulus/common/config.resolveResource()`
  - `@cumulus/common/config.resourceToArn()`
  - `@cumulus/common/FieldPattern`
  - `@cumulus/common/launchpad.getLaunchpadToken()` -> `@cumulus/launchpad-auth/index.getLaunchpadToken()`
  - `@cumulus/common/LaunchpadToken` -> `@cumulus/launchpad-auth/LaunchpadToken`
  - `@cumulus/common/launchpad.validateLaunchpadToken()` -> `@cumulus/launchpad-auth/index.validateLaunchpadToken()`
  - `@cumulus/common/message.buildCumulusMeta()` -> `@cumulus/message/Build.buildCumulusMeta()`
  - `@cumulus/common/message.buildQueueMessageFromTemplate()` -> `@cumulus/message/Build.buildQueueMessageFromTemplate()`
  - `@cumulus/common/message.getCollectionIdFromMessage()` -> `@cumulus/message/Collections.getCollectionIdFromMessage()`
  - `@cumulus/common/message.getMessageExecutionArn()` -> `@cumulus/message/Executions.getMessageExecutionArn()`
  - `@cumulus/common/message.getMessageExecutionName()` -> `@cumulus/message/Executions.getMessageExecutionName()`
  - `@cumulus/common/message.getMaximumExecutions()` -> `@cumulus/message/Queue.getMaximumExecutions()`
  - `@cumulus/common/message.getMessageFromTemplate()`
  - `@cumulus/common/message.getMessageStateMachineArn()` -> `@cumulus/message/Executions.getMessageStateMachineArn()`)
  - `@cumulus/common/message.getMessageGranules()` -> `@cumulus/message/Granules.getMessageGranules()`
  - `@cumulus/common/message.getQueueNameByUrl()` -> `@cumulus/message/Queue.getQueueNameByUrl()`
  - `@cumulus/common/message.getQueueName()` -> `@cumulus/message/Queue.getQueueName()`)
  - `@cumulus/common/message.hasQueueAndExecutionLimit()` -> `@cumulus/message/Queue.hasQueueAndExecutionLimit()`
  - `@cumulus/common/Semaphore`
  - `@cumulus/common/test-utils.throttleOnce()`
  - `@cumulus/common/workflows.getWorkflowArn()`
  - `@cumulus/common/workflows.getWorkflowFile()`
  - `@cumulus/common/workflows.getWorkflowList()`
  - `@cumulus/common/workflows.getWorkflowTemplate()`
  - `@cumulus/integration-tests/sfnStep/SfnStep.parseStepMessage()` -> `@cumulus/message/StepFunctions.parseStepMessage()`
- **CUMULUS-1858** - Deprecated the following functions.
  - `@cumulus/common/string.globalReplace()`
  - `@cumulus/common/string.isNonEmptyString()`
  - `@cumulus/common/string.isValidHostname()`
  - `@cumulus/common/string.match()`
  - `@cumulus/common/string.matches()`
  - `@cumulus/common/string.replace()`
  - `@cumulus/common/string.toLower()`
  - `@cumulus/common/string.toUpper()`

### Removed

- **CUMULUS-1799**: Deprecated code removals:
  - Removed from `@cumulus/common/aws`:
    - `pullStepFunctionEvent()`
  - Removed `@cumulus/common/sfnStep`
  - Removed `@cumulus/common/StepFunctions`

## [v1.21.0] 2020-03-30

### PLEASE NOTE

- **CUMULUS-1762**: the `messageConsumer` for `sns` and `kinesis`-type rules now fetches
  the collection information from the message. You should ensure that your rule's collection
  name and version match what is in the message for these ingest messages to be processed.
  If no matching rule is found, an error will be thrown and logged in the
  `messageConsumer` Lambda function's log group.

### Added

- **CUMULUS-1629**`
  - Updates discover-granules task to respect/utilize duplicateHandling configuration such that
    - skip:               Duplicates will be filtered from the granule list
    - error:              Duplicates encountered will result in step failure
    - replace, version:   Duplicates will be ignored and handled as normal.
  - Adds a new copy of the API lambda `PrivateApiLambda()` which is configured to not require authentication. This Lambda is not connected to an API gateway
  - Adds `@cumulus/api-client` with functions for use by workflow lambdas to call the API when needed

- **CUMULUS-1732**
  - Added Python task/activity workflow and integration test (`PythonReferenceSpec`) to test `cumulus-message-adapter-python`and `cumulus-process-py` integration.
- **CUMULUS-1795**
  - Added an IAM policy on the Cumulus EC2 creation to enable SSM when the `deploy_to_ngap` flag is true

### Changed

- **CUMULUS-1762**
  - the `messageConsumer` for `sns` and `kinesis`-type rules now fetches the collection
    information from the message.

### Deprecated

- **CUMULUS-1629**
  - Deprecate `granulesApi`, `rulesApi`, `emsApi`, `executionsAPI` from `@cumulus/integration-test/api` in favor of code moved to `@cumulus/api-client`

### Removed

- **CUMULUS-1799**: Deprecated code removals
  - Removed deprecated method `@cumulus/api/models/Granule.createGranulesFromSns()`
  - Removed deprecated method `@cumulus/api/models/Granule.removeGranuleFromCmr()`
  - Removed from `@cumulus/common/aws`:
    - `apigateway()`
    - `buildS3Uri()`
    - `calculateS3ObjectChecksum()`
    - `cf()`
    - `cloudwatch()`
    - `cloudwatchevents()`
    - `cloudwatchlogs()`
    - `createAndWaitForDynamoDbTable()`
    - `createQueue()`
    - `deleteSQSMessage()`
    - `describeCfStackResources()`
    - `downloadS3File()`
    - `downloadS3Files()`
    - `DynamoDbSearchQueue` class
    - `dynamodbstreams()`
    - `ec2()`
    - `ecs()`
    - `fileExists()`
    - `findResourceArn()`
    - `fromSfnExecutionName()`
    - `getFileBucketAndKey()`
    - `getJsonS3Object()`
    - `getQueueUrl()`
    - `getObjectSize()`
    - `getS3ObjectReadStream()`
    - `getSecretString()`
    - `getStateMachineArn()`
    - `headObject()`
    - `isThrottlingException()`
    - `kinesis()`
    - `lambda()`
    - `listS3Objects()`
    - `promiseS3Upload()`
    - `publishSnsMessage()`
    - `putJsonS3Object()`
    - `receiveSQSMessages()`
    - `s3CopyObject()`
    - `s3GetObjectTagging()`
    - `s3Join()`
    - `S3ListObjectsV2Queue` class
    - `s3TagSetToQueryString()`
    - `s3PutObjectTagging()`
    - `secretsManager()`
    - `sendSQSMessage()`
    - `sfn()`
    - `sns()`
    - `sqs()`
    - `sqsQueueExists()`
    - `toSfnExecutionName()`
    - `uploadS3FileStream()`
    - `uploadS3Files()`
    - `validateS3ObjectChecksum()`
  - Removed `@cumulus/common/CloudFormationGateway` class
  - Removed `@cumulus/common/concurrency/Mutex` class
  - Removed `@cumulus/common/errors`
  - Removed `@cumulus/common/sftp`
  - Removed `@cumulus/common/string.unicodeEscape`
  - Removed `@cumulus/cmrjs/cmr-utils.getGranuleId()`
  - Removed `@cumulus/cmrjs/cmr-utils.getCmrFiles()`
  - Removed `@cumulus/cmrjs/cmr/CMR` class
  - Removed `@cumulus/cmrjs/cmr/CMRSearchConceptQueue` class
  - Removed `@cumulus/cmrjs/utils.getHost()`
  - Removed `@cumulus/cmrjs/utils.getIp()`
  - Removed `@cumulus/cmrjs/utils.hostId()`
  - Removed `@cumulus/cmrjs/utils/ummVersion()`
  - Removed `@cumulus/cmrjs/utils.updateToken()`
  - Removed `@cumulus/cmrjs/utils.validateUMMG()`
  - Removed `@cumulus/ingest/aws.getEndpoint()`
  - Removed `@cumulus/ingest/aws.getExecutionUrl()`
  - Removed `@cumulus/ingest/aws/invoke()`
  - Removed `@cumulus/ingest/aws/CloudWatch` class
  - Removed `@cumulus/ingest/aws/ECS` class
  - Removed `@cumulus/ingest/aws/Events` class
  - Removed `@cumulus/ingest/aws/SQS` class
  - Removed `@cumulus/ingest/aws/StepFunction` class
  - Removed `@cumulus/ingest/util.normalizeProviderPath()`
  - Removed `@cumulus/integration-tests/index.listCollections()`
  - Removed `@cumulus/integration-tests/index.listProviders()`
  - Removed `@cumulus/integration-tests/index.rulesList()`
  - Removed `@cumulus/integration-tests/api/api.addCollectionApi()`

## [v1.20.0] 2020-03-12

### BREAKING CHANGES

- **CUMULUS-1714**
  - Changed the format of the message sent to the granule SNS Topic. Message includes the granule record under `record` and the type of event under `event`. Messages with `deleted` events will have the record that was deleted with a `deletedAt` timestamp. Options for `event` are `Create | Update | Delete`
- **CUMULUS-1769** - `deploy_to_ngap` is now a **required** variable for the `tf-modules/cumulus` module. **For those deploying to NGAP environments, this variable should always be set to `true`.**

### Notable changes

- **CUMULUS-1739** - You can now exclude Elasticsearch from your `tf-modules/data-persistence` deployment (via `include_elasticsearch = false`) and your `tf-modules/cumulus` module will still deploy successfully.

- **CUMULUS-1769** - If you set `deploy_to_ngap = true` for the `tf-modules/archive` Terraform module, **you can only deploy your archive API gateway as `PRIVATE`**, not `EDGE`.

### Added

- Added `@cumulus/aws-client/S3.getS3ObjectReadStreamAsync()` to deal with S3 eventual consistency issues by checking for the existence an S3 object with retries before getting a readable stream for that object.
- **CUMULUS-1769**
  - Added `deploy_to_ngap` boolean variable for the `tf-modules/cumulus` and `tf-modules/archive` Terraform modules. This variable is required. **For those deploying to NGAP environments, this variable should always be set to `true`.**
- **HYRAX-70**
  - Add the hyrax-metadata-update task

### Changed

- [`AccessToken.get()`](https://github.com/nasa/cumulus/blob/master/packages/api/models/access-tokens.js) now enforces [strongly consistent reads from DynamoDB](https://docs.aws.amazon.com/amazondynamodb/latest/developerguide/HowItWorks.ReadConsistency.html)
- **CUMULUS-1739**
  - Updated `tf-modules/data-persistence` to make Elasticsearch alarm resources and outputs conditional on the `include_elasticsearch` variable
  - Updated `@cumulus/aws-client/S3.getObjectSize` to include automatic retries for any failures from `S3.headObject`
- **CUMULUS-1784**
  - Updated `@cumulus/api/lib/DistributionEvent.remoteIP()` to parse the IP address in an S3 access log from the `A-sourceip` query parameter if present, otherwise fallback to the original parsing behavior.
- **CUMULUS-1768**
  - The `stats/summary` endpoint reports the distinct collections for the number of granules reported

### Fixed

- **CUMULUS-1739** - Fixed the `tf-modules/cumulus` and `tf-modules/archive` modules to make these Elasticsearch variables truly optional:
  - `elasticsearch_domain_arn`
  - `elasticsearch_hostname`
  - `elasticsearch_security_group_id`

- **CUMULUS-1768**
  - Fixed the `stats/` endpoint so that data is correctly filtered by timestamp and `processingTime` is calculated correctly.

- **CUMULUS-1769**
  - In the `tf-modules/archive` Terraform module, the `lifecycle` block ignoring changes to the `policy` of the archive API gateway is now only enforced if `deploy_to_ngap = true`. This fixes a bug where users deploying outside of NGAP could not update their API gateway's resource policy when going from `PRIVATE` to `EDGE`, preventing their API from being accessed publicly.

- **CUMULUS-1775**
  - Fix/update api endpoint to use updated google auth endpoints such that it will work with new accounts

### Removed

- **CUMULUS-1768**
  - Removed API endpoints `stats/histogram` and `stats/average`. All advanced stats needs should be acquired from Cloud Metrics or similarly configured ELK stack.

## [v1.19.0] 2020-02-28

### BREAKING CHANGES

- **CUMULUS-1736**
  - The `@cumulus/discover-granules` task now sets the `dataType` of discovered
    granules based on the `name` of the configured collection, not the
    `dataType`.
  - The config schema of the `@cumulus/discover-granules` task now requires that
    collections contain a `version`.
  - The `@cumulus/sync-granule` task will set the `dataType` and `version` of a
    granule based on the configured collection if those fields are not already
    set on the granule. Previously it was using the `dataType` field of the
    configured collection, then falling back to the `name` field of the
    collection. This update will just use the `name` field of the collection to
    set the `dataType` field of the granule.

- **CUMULUS-1446**
  - Update the `@cumulus/integration-tests/api/executions.getExecution()`
    function to parse the response and return the execution, rather than return
    the full API response.

- **CUMULUS-1672**
  - The `cumulus` Terraform module in previous releases set a
    `Deployment = var.prefix` tag on all resources that it managed. In this
    release, a `tags` input variable has been added to the `cumulus` Terraform
    module to allow resource tagging to be customized. No default tags will be
    applied to Cumulus-managed resources. To replicate the previous behavior,
    set `tags = { Deployment: var.prefix }` as an input variable for the
    `cumulus` Terraform module.

- **CUMULUS-1684 Migration Instructions**
  - In previous releases, a provider's username and password were encrypted
    using a custom encryption library. That has now been updated to use KMS.
    This release includes a Lambda function named
    `<prefix>-ProviderSecretsMigration`, which will re-encrypt existing
    provider credentials to use KMS. After this release has been deployed, you
    will need to manually invoke that Lambda function using either the AWS CLI
    or AWS Console. It should only need to be successfully run once.
  - Future releases of Cumulus will invoke a
    `<prefix>-VerifyProviderSecretsMigration` Lambda function as part of the
    deployment, which will cause the deployment to fail if the migration
    Lambda has not been run.

- **CUMULUS-1718**
  - The `@cumulus/sf-sns-report` task for reporting mid-workflow updates has been retired.
  This task was used as the `PdrStatusReport` task in our ParsePdr example workflow.
  If you have a ParsePdr or other workflow using this task, use `@cumulus/sf-sqs-report` instead.
  Trying to deploy the old task will result in an error as the cumulus module no longer exports `sf_sns_report_task`.
  - Migration instruction: In your workflow definition, for each step using the old task change:
  `"Resource": "${module.cumulus.sf_sns_report_task.task_arn}"`
  to
  `"Resource": "${module.cumulus.sf_sqs_report_task.task_arn}"`

- **CUMULUS-1755**
  - The `thin_egress_jwt_secret_name` variable for the `tf-modules/cumulus` Terraform module is now **required**. This variable is passed on to the Thin Egress App in `tf-modules/distribution/main.tf`, which uses the keys stored in the secret to sign JWTs. See the [Thin Egress App documentation on how to create a value for this secret](https://github.com/asfadmin/thin-egress-app#setting-up-the-jwt-cookie-secrets).

### Added

- **CUMULUS-1446**
  - Add `@cumulus/common/FileUtils.readJsonFile()` function
  - Add `@cumulus/common/FileUtils.readTextFile()` function
  - Add `@cumulus/integration-tests/api/collections.createCollection()` function
  - Add `@cumulus/integration-tests/api/collections.deleteCollection()` function
  - Add `@cumulus/integration-tests/api/collections.getCollection()` function
  - Add `@cumulus/integration-tests/api/providers.getProvider()` function
  - Add `@cumulus/integration-tests/index.getExecutionOutput()` function
  - Add `@cumulus/integration-tests/index.loadCollection()` function
  - Add `@cumulus/integration-tests/index.loadProvider()` function
  - Add `@cumulus/integration-tests/index.readJsonFilesFromDir()` function

- **CUMULUS-1672**
  - Add a `tags` input variable to the `archive` Terraform module
  - Add a `tags` input variable to the `cumulus` Terraform module
  - Add a `tags` input variable to the `cumulus_ecs_service` Terraform module
  - Add a `tags` input variable to the `data-persistence` Terraform module
  - Add a `tags` input variable to the `distribution` Terraform module
  - Add a `tags` input variable to the `ingest` Terraform module
  - Add a `tags` input variable to the `s3-replicator` Terraform module

- **CUMULUS-1707**
  - Enable logrotate on ECS cluster

- **CUMULUS-1684**
  - Add a `@cumulus/aws-client/KMS` library of KMS-related functions
  - Add `@cumulus/aws-client/S3.getTextObject()`
  - Add `@cumulus/sftp-client` package
  - Create `ProviderSecretsMigration` Lambda function
  - Create `VerifyProviderSecretsMigration` Lambda function

- **CUMULUS-1548**
  - Add ability to put default Cumulus logs in Metrics' ELK stack
  - Add ability to add custom logs to Metrics' ELK Stack

- **CUMULUS-1702**
  - When logs are sent to Metrics' ELK stack, the logs endpoints will return results from there

- **CUMULUS-1459**
  - Async Operations are indexed in Elasticsearch
  - To index any existing async operations you'll need to perform an index from
    database function.

- **CUMULUS-1717**
  - Add `@cumulus/aws-client/deleteAndWaitForDynamoDbTableNotExists`, which
    deletes a DynamoDB table and waits to ensure the table no longer exists
  - Added `publishGranules` Lambda to handle publishing granule messages to SNS when granule records are written to DynamoDB
  - Added `@cumulus/api/models/Granule.storeGranulesFromCumulusMessage` to store granules from a Cumulus message to DynamoDB

- **CUMULUS-1718**
  - Added `@cumulus/sf-sqs-report` task to allow mid-workflow reporting updates.
  - Added `stepfunction_event_reporter_queue_url` and `sf_sqs_report_task` outputs to the `cumulus` module.
  - Added `publishPdrs` Lambda to handle publishing PDR messages to SNS when PDR records are written to DynamoDB.
  - Added `@cumulus/api/models/Pdr.storePdrFromCumulusMessage` to store PDRs from a Cumulus message to DynamoDB.
  - Added `@cumulus/aws-client/parseSQSMessageBody` to parse an SQS message body string into an object.

- **Ability to set custom backend API url in the archive module**
  - Add `api_url` definition in `tf-modules/cumulus/archive.tf`
  - Add `archive_api_url` variable in `tf-modules/cumulus/variables.tf`

- **CUMULUS-1741**
  - Added an optional `elasticsearch_security_group_ids` variable to the
    `data-persistence` Terraform module to allow additional security groups to
    be assigned to the Elasticsearch Domain.

- **CUMULUS-1752**
  - Added `@cumulus/integration-tests/api/distribution.invokeTEADistributionLambda` to simulate a request to the [Thin Egress App](https://github.com/asfadmin/thin-egress-app) by invoking the Lambda and getting a response payload.
  - Added `@cumulus/integration-tests/api/distribution.getTEARequestHeaders` to generate necessary request headers for a request to the Thin Egress App
  - Added `@cumulus/integration-tests/api/distribution.getTEADistributionApiFileStream` to get a response stream for a file served by Thin Egress App
  - Added `@cumulus/integration-tests/api/distribution.getTEADistributionApiRedirect` to get a redirect response from the Thin Egress App

- **CUMULUS-1755**
  - Added `@cumulus/aws-client/CloudFormation.describeCfStack()` to describe a Cloudformation stack
  - Added `@cumulus/aws-client/CloudFormation.getCfStackParameterValues()` to get multiple parameter values for a Cloudformation stack

### Changed

- **CUMULUS-1725**
  - Moved the logic that updates the granule files cache Dynamo table into its
    own Lambda function called `granuleFilesCacheUpdater`.

- **CUMULUS-1736**
  - The `collections` model in the API package now determines the name of a
    collection based on the `name` property, rather than using `dataType` and
    then falling back to `name`.
  - The `@cumulus/integration-tests.loadCollection()` function no longer appends
    the postfix to the end of the collection's `dataType`.
  - The `@cumulus/integration-tests.addCollections()` function no longer appends
    the postfix to the end of the collection's `dataType`.

- **CUMULUS-1672**
  - Add a `retryOptions` parameter to the `@cumulus/aws-client/S3.headObject`
     function, which will retry if the object being queried does not exist.

- **CUMULUS-1446**
  - Mark the `@cumulus/integration-tests/api.addCollectionApi()` function as
    deprecated
  - Mark the `@cumulus/integration-tests/index.listCollections()` function as
    deprecated
  - Mark the `@cumulus/integration-tests/index.listProviders()` function as
    deprecated
  - Mark the `@cumulus/integration-tests/index.rulesList()` function as
    deprecated

- **CUMULUS-1672**
  - Previously, the `cumulus` module defaulted to setting a
    `Deployment = var.prefix` tag on all resources that it managed. In this
    release, the `cumulus` module will now accept a `tags` input variable that
    defines the tags to be assigned to all resources that it manages.
  - Previously, the `data-persistence` module defaulted to setting a
    `Deployment = var.prefix` tag on all resources that it managed. In this
    release, the `data-persistence` module will now accept a `tags` input
    variable that defines the tags to be assigned to all resources that it
    manages.
  - Previously, the `distribution` module defaulted to setting a
    `Deployment = var.prefix` tag on all resources that it managed. In this
    release, the `distribution` module will now accept a `tags` input variable
    that defines the tags to be assigned to all resources that it manages.
  - Previously, the `ingest` module defaulted to setting a
    `Deployment = var.prefix` tag on all resources that it managed. In this
    release, the `ingest` module will now accept a `tags` input variable that
    defines the tags to be assigned to all resources that it manages.
  - Previously, the `s3-replicator` module defaulted to setting a
    `Deployment = var.prefix` tag on all resources that it managed. In this
    release, the `s3-replicator` module will now accept a `tags` input variable
    that defines the tags to be assigned to all resources that it manages.

- **CUMULUS-1684**
  - Update the API package to encrypt provider credentials using KMS instead of
    using RSA keys stored in S3

- **CUMULUS-1717**
  - Changed name of `cwSfExecutionEventToDb` Lambda to `cwSfEventToDbRecords`
  - Updated `cwSfEventToDbRecords` to write granule records to DynamoDB from the incoming Cumulus message

- **CUMULUS-1718**
  - Renamed `cwSfEventToDbRecords` to `sfEventSqsToDbRecords` due to architecture change to being a consumer of an SQS queue of Step Function Cloudwatch events.
  - Updated `sfEventSqsToDbRecords` to write PDR records to DynamoDB from the incoming Cumulus message
  - Moved `data-cookbooks/sns.md` to `data-cookbooks/ingest-notifications.md` and updated it to reflect recent changes.

- **CUMULUS-1748**
  - (S)FTP discovery tasks now use the provider-path as-is instead of forcing it to a relative path.
  - Improved error handling to catch permission denied FTP errors better and log them properly. Workflows will still fail encountering this error and we intend to consider that approach in a future ticket.

- **CUMULUS-1752**
  - Moved class for parsing distribution events to its own file: `@cumulus/api/lib/DistributionEvent.js`
    - Updated `DistributionEvent` to properly parse S3 access logs generated by requests from the [Thin Egress App](https://github.com/asfadmin/thin-egress-app)

- **CUMULUS-1753** - Changes to `@cumulus/ingest/HttpProviderClient.js`:
  - Removed regex filter in `HttpProviderClient.list()` that was used to return only files with an extension between 1 and 4 characters long. `HttpProviderClient.list()` will now return all files linked from the HTTP provider host.

- **CUMULUS-1755**
  - Updated the Thin Egress App module used in `tf-modules/distribution/main.tf` to build 61. [See the release notes](https://github.com/asfadmin/thin-egress-app/releases/tag/tea-build.61).

- **CUMULUS-1757**
  - Update @cumulus/cmr-client CMRSearchConceptQueue to take optional cmrEnvironment parameter

### Deprecated

- **CUMULUS-1684**
  - Deprecate `@cumulus/common/key-pair-provider/S3KeyPairProvider`
  - Deprecate `@cumulus/common/key-pair-provider/S3KeyPairProvider.encrypt()`
  - Deprecate `@cumulus/common/key-pair-provider/S3KeyPairProvider.decrypt()`
  - Deprecate `@cumulus/common/kms/KMS`
  - Deprecate `@cumulus/common/kms/KMS.encrypt()`
  - Deprecate `@cumulus/common/kms/KMS.decrypt()`
  - Deprecate `@cumulus/common/sftp.Sftp`

- **CUMULUS-1717**
  - Deprecate `@cumulus/api/models/Granule.createGranulesFromSns`

- **CUMULUS-1718**
  - Deprecate `@cumulus/sf-sns-report`.
    - This task has been updated to always throw an error directing the user to use `@cumulus/sf-sqs-report` instead. This was done because there is no longer an SNS topic to which to publish, and no consumers to listen to it.

- **CUMULUS-1748**
  - Deprecate `@cumulus/ingest/util.normalizeProviderPath`

- **CUMULUS-1752**
  - Deprecate `@cumulus/integration-tests/api/distribution.getDistributionApiFileStream`
  - Deprecate `@cumulus/integration-tests/api/distribution.getDistributionApiRedirect`
  - Deprecate `@cumulus/integration-tests/api/distribution.invokeApiDistributionLambda`

### Removed

- **CUMULUS-1684**
  - Remove the deployment script that creates encryption keys and stores them to
    S3

- **CUMULUS-1768**
  - Removed API endpoints `stats/histogram` and `stats/average`. All advanced stats needs should be acquired from Cloud Metrics or similarly configured ELK stack.

### Fixed

- **Fix default values for urs_url in variables.tf files**
  - Remove trailing `/` from default `urs_url` values.

- **CUMULUS-1610** - Add the Elasticsearch security group to the EC2 security groups

- **CUMULUS-1740** - `cumulus_meta.workflow_start_time` is now set in Cumulus
  messages

- **CUMULUS-1753** - Fixed `@cumulus/ingest/HttpProviderClient.js` to properly handle HTTP providers with:
  - Multiple link tags (e.g. `<a>`) per line of source code
  - Link tags in uppercase or lowercase (e.g. `<A>`)
  - Links with filepaths in the link target (e.g. `<a href="/path/to/file.txt">`). These files will be returned from HTTP file discovery **as the file name only** (e.g. `file.txt`).

- **CUMULUS-1768**
  - Fix an issue in the stats endpoints in `@cumulus/api` to send back stats for the correct type

## [v1.18.0] 2020-02-03

### BREAKING CHANGES

- **CUMULUS-1686**

  - `ecs_cluster_instance_image_id` is now a _required_ variable of the `cumulus` module, instead of optional.

- **CUMULUS-1698**

  - Change variable `saml_launchpad_metadata_path` to `saml_launchpad_metadata_url` in the `tf-modules/cumulus` Terraform module.

- **CUMULUS-1703**
  - Remove the unused `forceDownload` option from the `sync-granule` tasks's config
  - Remove the `@cumulus/ingest/granule.Discover` class
  - Remove the `@cumulus/ingest/granule.Granule` class
  - Remove the `@cumulus/ingest/pdr.Discover` class
  - Remove the `@cumulus/ingest/pdr.Granule` class
  - Remove the `@cumulus/ingest/parse-pdr.parsePdr` function

### Added

- **CUMULUS-1040**

  - Added `@cumulus/aws-client` package to provide utilities for working with AWS services and the Node.js AWS SDK
  - Added `@cumulus/errors` package which exports error classes for use in Cumulus workflow code
  - Added `@cumulus/integration-tests/sfnStep` to provide utilities for parsing step function execution histories

- **CUMULUS-1102**

  - Adds functionality to the @cumulus/api package for better local testing.
    - Adds data seeding for @cumulus/api's localAPI.
      - seed functions allow adding collections, executions, granules, pdrs, providers, and rules to a Localstack Elasticsearch and DynamoDB via `addCollections`, `addExecutions`, `addGranules`, `addPdrs`, `addProviders`, and `addRules`.
    - Adds `eraseDataStack` function to local API server code allowing resetting of local datastack for testing (ES and DynamoDB).
    - Adds optional parameters to the @cumulus/api bin serve to allow for launching the api without destroying the current data.

- **CUMULUS-1697**

  - Added the `@cumulus/tf-inventory` package that provides command line utilities for managing Terraform resources in your AWS account

- **CUMULUS-1703**

  - Add `@cumulus/aws-client/S3.createBucket` function
  - Add `@cumulus/aws-client/S3.putFile` function
  - Add `@cumulus/common/string.isNonEmptyString` function
  - Add `@cumulus/ingest/FtpProviderClient` class
  - Add `@cumulus/ingest/HttpProviderClient` class
  - Add `@cumulus/ingest/S3ProviderClient` class
  - Add `@cumulus/ingest/SftpProviderClient` class
  - Add `@cumulus/ingest/providerClientUtils.buildProviderClient` function
  - Add `@cumulus/ingest/providerClientUtils.fetchTextFile` function

- **CUMULUS-1731**

  - Add new optional input variables to the Cumulus Terraform module to support TEA upgrade:
    - `thin_egress_cookie_domain` - Valid domain for Thin Egress App cookie
    - `thin_egress_domain_cert_arn` - Certificate Manager SSL Cert ARN for Thin
      Egress App if deployed outside NGAP/CloudFront
    - `thin_egress_download_role_in_region_arn` - ARN for reading of Thin Egress
      App data buckets for in-region requests
    - `thin_egress_jwt_algo` - Algorithm with which to encode the Thin Egress
      App JWT cookie
    - `thin_egress_jwt_secret_name` - Name of AWS secret where keys for the Thin
      Egress App JWT encode/decode are stored
    - `thin_egress_lambda_code_dependency_archive_key` - Thin Egress App - S3
      Key of packaged python modules for lambda dependency layer

- **CUMULUS-1733**
  - Add `discovery-filtering` operator doc to document previously undocumented functionality.

- **CUMULUS-1737**
  - Added the `cumulus-test-cleanup` module to run a nightly cleanup on resources left over from the integration tests run from the `example/spec` directory.

### Changed

- **CUMULUS-1102**

  - Updates `@cumulus/api/auth/testAuth` to use JWT instead of random tokens.
  - Updates the default AMI for the ecs_cluster_instance_image_id.

- **CUMULUS-1622**

  - Mutex class has been deprecated in `@cumulus/common/concurrency` and will be removed in a future release.

- **CUMULUS-1686**

  - Changed `ecs_cluster_instance_image_id` to be a required variable of the `cumulus` module and removed the default value.
    The default was not available across accounts and regions, nor outside of NGAP and therefore not particularly useful.

- **CUMULUS-1688**

  - Updated `@cumulus/aws.receiveSQSMessages` not to replace `message.Body` with a parsed object. This behavior was undocumented and confusing as received messages appeared to contradict AWS docs that state `message.Body` is always a string.
  - Replaced `sf_watcher` CloudWatch rule from `cloudwatch-events.tf` with an EventSourceMapping on `sqs2sf` mapped to the `start_sf` SQS queue (in `event-sources.tf`).
  - Updated `sqs2sf` with an EventSourceMapping handler and unit test.

- **CUMULUS-1698**

  - Change variable `saml_launchpad_metadata_path` to `saml_launchpad_metadata_url` in the `tf-modules/cumulus` Terraform module.
  - Updated `@cumulus/api/launchpadSaml` to download launchpad IDP metadata from configured location when the metadata in s3 is not valid, and to work with updated IDP metadata and SAML response.

- **CUMULUS-1731**
  - Upgrade the version of the Thin Egress App deployed by Cumulus to v48
    - Note: New variables available, see the 'Added' section of this changelog.

### Fixed

- **CUMULUS-1664**

  - Updated `dbIndexer` Lambda to remove hardcoded references to DynamoDB table names.

- **CUMULUS-1733**
  - Fixed granule discovery recursion algorithm used in S/FTP protocols.

### Removed

- **CUMULUS-1481**
  - removed `process` config and output from PostToCmr as it was not required by the task nor downstream steps, and should still be in the output message's `meta` regardless.

### Deprecated

- **CUMULUS-1040**
  - Deprecated the following code. For cases where the code was moved into another package, the new code location is noted:
    - `@cumulus/common/CloudFormationGateway` -> `@cumulus/aws-client/CloudFormationGateway`
    - `@cumulus/common/DynamoDb` -> `@cumulus/aws-client/DynamoDb`
    - `@cumulus/common/errors` -> `@cumulus/errors`
    - `@cumulus/common/StepFunctions` -> `@cumulus/aws-client/StepFunctions`
    - All of the exported functions in `@cumulus/commmon/aws` (moved into `@cumulus/aws-client`), except:
      - `@cumulus/common/aws/isThrottlingException` -> `@cumulus/errors/isThrottlingException`
      - `@cumulus/common/aws/improveStackTrace` (not deprecated)
      - `@cumulus/common/aws/retryOnThrottlingException` (not deprecated)
    - `@cumulus/common/sfnStep/SfnStep.parseStepMessage` -> `@cumulus/integration-tests/sfnStep/SfnStep.parseStepMessage`
    - `@cumulus/common/sfnStep/ActivityStep` -> `@cumulus/integration-tests/sfnStep/ActivityStep`
    - `@cumulus/common/sfnStep/LambdaStep` -> `@cumulus/integration-tests/sfnStep/LambdaStep`
    - `@cumulus/common/string/unicodeEscape` -> `@cumulus/aws-client/StepFunctions.unicodeEscape`
    - `@cumulus/common/util/setErrorStack` -> `@cumulus/aws-client/util/setErrorStack`
    - `@cumulus/ingest/aws/invoke` -> `@cumulus/aws-client/Lambda/invoke`
    - `@cumulus/ingest/aws/CloudWatch.bucketSize`
    - `@cumulus/ingest/aws/CloudWatch.cw`
    - `@cumulus/ingest/aws/ECS.ecs`
    - `@cumulus/ingest/aws/ECS`
    - `@cumulus/ingest/aws/Events.putEvent` -> `@cumulus/aws-client/CloudwatchEvents.putEvent`
    - `@cumulus/ingest/aws/Events.deleteEvent` -> `@cumulus/aws-client/CloudwatchEvents.deleteEvent`
    - `@cumulus/ingest/aws/Events.deleteTarget` -> `@cumulus/aws-client/CloudwatchEvents.deleteTarget`
    - `@cumulus/ingest/aws/Events.putTarget` -> `@cumulus/aws-client/CloudwatchEvents.putTarget`
    - `@cumulus/ingest/aws/SQS.attributes` -> `@cumulus/aws-client/SQS.getQueueAttributes`
    - `@cumulus/ingest/aws/SQS.deleteMessage` -> `@cumulus/aws-client/SQS.deleteSQSMessage`
    - `@cumulus/ingest/aws/SQS.deleteQueue` -> `@cumulus/aws-client/SQS.deleteQueue`
    - `@cumulus/ingest/aws/SQS.getUrl` -> `@cumulus/aws-client/SQS.getQueueUrlByName`
    - `@cumulus/ingest/aws/SQS.receiveMessage` -> `@cumulus/aws-client/SQS.receiveSQSMessages`
    - `@cumulus/ingest/aws/SQS.sendMessage` -> `@cumulus/aws-client/SQS.sendSQSMessage`
    - `@cumulus/ingest/aws/StepFunction.getExecutionStatus` -> `@cumulus/aws-client/StepFunction.getExecutionStatus`
    - `@cumulus/ingest/aws/StepFunction.getExecutionUrl` -> `@cumulus/aws-client/StepFunction.getExecutionUrl`

## [v1.17.0] - 2019-12-31

### BREAKING CHANGES

- **CUMULUS-1498**
  - The `@cumulus/cmrjs.publish2CMR` function expects that the value of its
    `creds.password` parameter is a plaintext password.
  - Rather than using an encrypted password from the `cmr_password` environment
    variable, the `@cumulus/cmrjs.updateCMRMetadata` function now looks for an
    environment variable called `cmr_password_secret_name` and fetches the CMR
    password from that secret in AWS Secrets Manager.
  - The `@cumulus/post-to-cmr` task now expects a
    `config.cmr.passwordSecretName` value, rather than `config.cmr.password`.
    The CMR password will be fetched from that secret in AWS Secrets Manager.

### Added

- **CUMULUS-630**

  - Added support for replaying Kinesis records on a stream into the Cumulus Kinesis workflow triggering mechanism: either all the records, or some time slice delimited by start and end timestamps.
  - Added `/replays` endpoint to the operator API for triggering replays.
  - Added `Replay Kinesis Messages` documentation to Operator Docs.
  - Added `manualConsumer` lambda function to consume a Kinesis stream. Used by the replay AsyncOperation.

- **CUMULUS-1687**
  - Added new API endpoint for listing async operations at `/asyncOperations`
  - All asyncOperations now include the fields `description` and `operationType`. `operationType` can be one of the following. [`Bulk Delete`, `Bulk Granules`, `ES Index`, `Kinesis Replay`]

### Changed

- **CUMULUS-1626**

  - Updates Cumulus to use node10/CMA 1.1.2 for all of its internal lambdas in prep for AWS node 8 EOL

- **CUMULUS-1498**
  - Remove the DynamoDB Users table. The list of OAuth users who are allowed to
    use the API is now stored in S3.
  - The CMR password and Launchpad passphrase are now stored in Secrets Manager

## [v1.16.1] - 2019-12-6

**Please note**:

- The `region` argument to the `cumulus` Terraform module has been removed. You may see a warning or error if you have that variable populated.
- Your workflow tasks should use the following versions of the CMA libraries to utilize new granule, parentArn, asyncOperationId, and stackName fields on the logs:
  - `cumulus-message-adapter-js` version 1.0.10+
  - `cumulus-message-adapter-python` version 1.1.1+
  - `cumulus-message-adapter-java` version 1.2.11+
- The `data-persistence` module no longer manages the creation of an Elasticsearch service-linked role for deploying Elasticsearch to a VPC. Follow the [deployment instructions on preparing your VPC](https://nasa.github.io/cumulus/docs/deployment/deployment-readme#vpc-subnets-and-security-group) for guidance on how to create the Elasticsearch service-linked role manually.
- There is now a `distribution_api_gateway_stage` variable for the `tf-modules/cumulus` Terraform module that will be used as the API gateway stage name used for the distribution API (Thin Egress App)
- Default value for the `urs_url` variable is now `https://uat.urs.earthdata.nasa.gov/` in the `tf-modules/cumulus` and `tf-modules/archive` Terraform modules. So deploying the `cumulus` module without a `urs_url` variable set will integrate your Cumulus deployment with the UAT URS environment.

### Added

- **CUMULUS-1563**

  - Added `custom_domain_name` variable to `tf-modules/data-persistence` module

- **CUMULUS-1654**
  - Added new helpers to `@cumulus/common/execution-history`:
    - `getStepExitedEvent()` returns the `TaskStateExited` event in a workflow execution history after the given step completion/failure event
    - `getTaskExitedEventOutput()` returns the output message for a `TaskStateExited` event in a workflow execution history

### Changed

- **CUMULUS-1578**

  - Updates SAML launchpad configuration to authorize via configured userGroup.
    [See the NASA specific documentation (protected)](https://wiki.earthdata.nasa.gov/display/CUMULUS/Cumulus+SAML+Launchpad+Integration)

- **CUMULUS-1579**

  - Elasticsearch list queries use `match` instead of `term`. `term` had been analyzing the terms and not supporting `-` in the field values.

- **CUMULUS-1619**

  - Adds 4 new keys to `@cumulus/logger` to display granules, parentArn, asyncOperationId, and stackName.
  - Depends on `cumulus-message-adapter-js` version 1.0.10+. Cumulus tasks updated to use this version.

- **CUMULUS-1654**

  - Changed `@cumulus/common/SfnStep.parseStepMessage()` to a static class method

- **CUMULUS-1641**
  - Added `meta.retries` and `meta.visibilityTimeout` properties to sqs-type rule. To create sqs-type rule, you're required to configure a dead-letter queue on your queue.
  - Added `sqsMessageRemover` lambda which removes the message from SQS queue upon successful workflow execution.
  - Updated `sqsMessageConsumer` lambda to not delete message from SQS queue, and to retry the SQS message for configured number of times.

### Removed

- Removed `create_service_linked_role` variable from `tf-modules/data-persistence` module.

- **CUMULUS-1321**
  - The `region` argument to the `cumulus` Terraform module has been removed

### Fixed

- **CUMULUS-1668** - Fixed a race condition where executions may not have been
  added to the database correctly
- **CUMULUS-1654** - Fixed issue with `publishReports` Lambda not including workflow execution error information for failed workflows with a single step
- Fixed `tf-modules/cumulus` module so that the `urs_url` variable is passed on to its invocation of the `tf-modules/archive` module

## [v1.16.0] - 2019-11-15

### Added

- **CUMULUS-1321**

  - A `deploy_distribution_s3_credentials_endpoint` variable has been added to
    the `cumulus` Terraform module. If true, the NGAP-backed S3 credentials
    endpoint will be added to the Thin Egress App's API. Default: true

- **CUMULUS-1544**

  - Updated the `/granules/bulk` endpoint to correctly query Elasticsearch when
    granule ids are not provided.

- **CUMULUS-1580**
  - Added `/granules/bulk` endpoint to `@cumulus/api` to perform bulk actions on granules given either a list of granule ids or an Elasticsearch query and the workflow to perform.

### Changed

- **CUMULUS-1561**

  - Fix the way that we are handling Terraform provider version requirements
  - Pass provider configs into child modules using the method that the
    [Terraform documentation](https://www.terraform.io/docs/configuration/modules.html#providers-within-modules)
    suggests
  - Remove the `region` input variable from the `s3_access_test` Terraform module
  - Remove the `aws_profile` and `aws_region` input variables from the
    `s3-replicator` Terraform module

- **CUMULUS-1639**
  - Because of
    [S3's Data Consistency Model](https://docs.aws.amazon.com/AmazonS3/latest/dev/Introduction.html#BasicsObjects),
    there may be situations where a GET operation for an object can temporarily
    return a `NoSuchKey` response even if that object _has_ been created. The
    `@cumulus/common/aws.getS3Object()` function has been updated to support
    retries if a `NoSuchKey` response is returned by S3. This behavior can be
    enabled by passing a `retryOptions` object to that function. Supported
    values for that object can be found here:
    <https://github.com/tim-kos/node-retry#retryoperationoptions>

### Removed

- **CUMULUS-1559**
  - `logToSharedDestination` has been migrated to the Terraform deployment as `log_api_gateway_to_cloudwatch` and will ONLY apply to egress lambdas.
    Due to the differences in the Terraform deployment model, we cannot support a global log subscription toggle for a configurable subset of lambdas.
    However, setting up your own log forwarding for a Lambda with Terraform is fairly simple, as you will only need to add SubscriptionFilters to your Terraform configuration, one per log group.
    See [the Terraform documentation](https://www.terraform.io/docs/providers/aws/r/cloudwatch_log_subscription_filter.html) for details on how to do this.
    An empty FilterPattern ("") will capture all logs in a group.

## [v1.15.0] - 2019-11-04

### BREAKING CHANGES

- **CUMULUS-1644** - When a workflow execution begins or ends, the workflow
  payload is parsed and any new or updated PDRs or granules referenced in that
  workflow are stored to the Cumulus archive. The defined interface says that a
  PDR in `payload.pdr` will be added to the archive, and any granules in
  `payload.granules` will also be added to the archive. In previous releases,
  PDRs found in `meta.pdr` and granules found in `meta.input_granules` were also
  added to the archive. This caused unexpected behavior and has been removed.
  Only PDRs from `payload.pdr` and granules from `payload.granules` will now be
  added to the Cumulus archive.

- **CUMULUS-1449** - Cumulus now uses a universal workflow template when
  starting a workflow that contains general information specific to the
  deployment, but not specific to the workflow. Workflow task configs must be
  defined using AWS step function parameters. As part of this change,
  `CumulusConfig` has been retired and task configs must now be defined under
  the `cma.task_config` key in the Parameters section of a step function
  definition.

  **Migration instructions**:

  NOTE: These instructions require the use of Cumulus Message Adapter v1.1.x+.
  Please ensure you are using a compatible version before attempting to migrate
  workflow configurations. When defining workflow steps, remove any
  `CumulusConfig` section, as shown below:

  ```yaml
  ParsePdr:
    CumulusConfig:
      provider: "{$.meta.provider}"
      bucket: "{$.meta.buckets.internal.name}"
      stack: "{$.meta.stack}"
  ```

  Instead, use AWS Parameters to pass `task_config` for the task directly into
  the Cumulus Message Adapter:

  ```yaml
  ParsePdr:
    Parameters:
      cma:
        event.$: "$"
        task_config:
          provider: "{$.meta.provider}"
          bucket: "{$.meta.buckets.internal.name}"
          stack: "{$.meta.stack}"
  ```

  In this example, the `cma` key is used to pass parameters to the message
  adapter. Using `task_config` in combination with `event.$: '$'` allows the
  message adapter to process `task_config` as the `config` passed to the Cumulus
  task. See `example/workflows/sips.yml` in the core repository for further
  examples of how to set the Parameters.

  Additionally, workflow configurations for the `QueueGranules` and `QueuePdrs`
  tasks need to be updated:

  - `queue-pdrs` config changes:
    - `parsePdrMessageTemplateUri` replaced with `parsePdrWorkflow`, which is
      the workflow name (i.e. top-level name in `config.yml`, e.g. 'ParsePdr').
    - `internalBucket` and `stackName` configs now required to look up
      configuration from the deployment. Brings the task config in line with
      that of `queue-granules`.
  - `queue-granules` config change: `ingestGranuleMessageTemplateUri` replaced
    with `ingestGranuleWorkflow`, which is the workflow name (e.g.
    'IngestGranule').

- **CUMULUS-1396** - **Workflow steps at the beginning and end of a workflow
  using the `SfSnsReport` Lambda have now been deprecated (e.g. `StartStatus`,
  `StopStatus`) and should be removed from your workflow definitions**. These
  steps were used for publishing ingest notifications and have been replaced by
  an implementation using Cloudwatch events for Step Functions to trigger a
  Lambda that publishes ingest notifications. For further detail on how ingest
  notifications are published, see the notes below on **CUMULUS-1394**. For
  examples of how to update your workflow definitions, see our
  [example workflow definitions](https://github.com/nasa/cumulus/blob/master/example/workflows/).

- **CUMULUS-1470**
  - Remove Cumulus-defined ECS service autoscaling, allowing integrators to
    better customize autoscaling to meet their needs. In order to use
    autoscaling with ECS services, appropriate
    `AWS::ApplicationAutoScaling::ScalableTarget`,
    `AWS::ApplicationAutoScaling::ScalingPolicy`, and `AWS::CloudWatch::Alarm`
    resources should be defined in a kes overrides file. See
    [this example](https://github.com/nasa/cumulus/blob/release-1.15.x/example/overrides/app/cloudformation.template.yml)
    for an example.
  - The following config parameters are no longer used:
    - ecs.services.\<NAME\>.minTasks
    - ecs.services.\<NAME\>.maxTasks
    - ecs.services.\<NAME\>.scaleInActivityScheduleTime
    - ecs.services.\<NAME\>.scaleInAdjustmentPercent
    - ecs.services.\<NAME\>.scaleOutActivityScheduleTime
    - ecs.services.\<NAME\>.scaleOutAdjustmentPercent
    - ecs.services.\<NAME\>.activityName

### Added

- **CUMULUS-1100**

  - Added 30-day retention properties to all log groups that were missing those policies.

- **CUMULUS-1396**

  - Added `@cumulus/common/sfnStep`:
    - `LambdaStep` - A class for retrieving and parsing input and output to Lambda steps in AWS Step Functions
    - `ActivityStep` - A class for retrieving and parsing input and output to ECS activity steps in AWS Step Functions

- **CUMULUS-1574**

  - Added `GET /token` endpoint for SAML authorization when cumulus is protected by Launchpad.
    This lets a user retrieve a token by hand that can be presented to the API.

- **CUMULUS-1625**

  - Added `sf_start_rate` variable to the `ingest` Terraform module, equivalent to `sqs_consumer_rate` in the old model, but will not be automatically applied to custom queues as that was.

- **CUMULUS-1513**
  - Added `sqs`-type rule support in the Cumulus API `@cumulus/api`
  - Added `sqsMessageConsumer` lambda which processes messages from the SQS queues configured in the `sqs` rules.

### Changed

- **CUMULUS-1639**

  - Because of
    [S3's Data Consistency Model](https://docs.aws.amazon.com/AmazonS3/latest/dev/Introduction.html#BasicsObjects),
    there may be situations where a GET operation for an object can temporarily
    return a `NoSuchKey` response even if that object _has_ been created. The
    `@cumulus/common/aws.getS3Object()` function will now retry up to 10 times
    if a `NoSuchKey` response is returned by S3. This can behavior can be
    overridden by passing `{ retries: 0 }` as the `retryOptions` argument.

- **CUMULUS-1449**

  - `queue-pdrs` & `queue-granules` config changes. Details in breaking changes section.
  - Cumulus now uses a universal workflow template when starting workflow that contains general information specific to the deployment, but not specific to the workflow.
  - Changed the way workflow configs are defined, from `CumulusConfig` to a `task_config` AWS Parameter.

- **CUMULUS-1452**

  - Changed the default ECS docker storage drive to `devicemapper`

- **CUMULUS-1453**
  - Removed config schema for `@cumulus/sf-sns-report` task
  - Updated `@cumulus/sf-sns-report` to always assume that it is running as an intermediate step in a workflow, not as the first or last step

### Removed

- **CUMULUS-1449**
  - Retired `CumulusConfig` as part of step function definitions, as this is an artifact of the way Kes parses workflow definitions that was not possible to migrate to Terraform. Use AWS Parameters and the `task_config` key instead. See change note above.
  - Removed individual workflow templates.

### Fixed

- **CUMULUS-1620** - Fixed bug where `message_adapter_version` does not correctly inject the CMA

- **CUMULUS-1396** - Updated `@cumulus/common/StepFunctions.getExecutionHistory()` to recursively fetch execution history when `nextToken` is returned in response

- **CUMULUS-1571** - Updated `@cumulus/common/DynamoDb.get()` to throw any errors encountered when trying to get a record and the record does exist

- **CUMULUS-1452**
  - Updated the EC2 initialization scripts to use full volume size for docker storage
  - Changed the default ECS docker storage drive to `devicemapper`

## [v1.14.5] - 2019-12-30 - [BACKPORT]

### Updated

- **CUMULUS-1626**
  - Updates Cumulus to use node10/CMA 1.1.2 for all of its internal lambdas in prep for AWS node 8 EOL

## [v1.14.4] - 2019-10-28

### Fixed

- **CUMULUS-1632** - Pinned `aws-elasticsearch-connector` package in `@cumulus/api` to version `8.1.3`, since `8.2.0` includes breaking changes

## [v1.14.3] - 2019-10-18

### Fixed

- **CUMULUS-1620** - Fixed bug where `message_adapter_version` does not correctly inject the CMA

- **CUMULUS-1572** - A granule is now included in discovery results even when
  none of its files has a matching file type in the associated collection
  configuration. Previously, if all files for a granule were unmatched by a file
  type configuration, the granule was excluded from the discovery results.
  Further, added support for a `boolean` property
  `ignoreFilesConfigForDiscovery`, which controls how a granule's files are
  filtered at discovery time.

## [v1.14.2] - 2019-10-08

### BREAKING CHANGES

Your Cumulus Message Adapter version should be pinned to `v1.0.13` or lower in your `app/config.yml` using `message_adapter_version: v1.0.13` OR you should use the workflow migration steps below to work with CMA v1.1.1+.

- **CUMULUS-1394** - The implementation of the `SfSnsReport` Lambda requires additional environment variables for integration with the new ingest notification SNS topics. Therefore, **you must update the definition of `SfSnsReport` in your `lambdas.yml` like so**:

```yaml
SfSnsReport:
  handler: index.handler
  timeout: 300
  source: node_modules/@cumulus/sf-sns-report/dist
  tables:
    - ExecutionsTable
  envs:
    execution_sns_topic_arn:
      function: Ref
      value: reportExecutionsSns
    granule_sns_topic_arn:
      function: Ref
      value: reportGranulesSns
    pdr_sns_topic_arn:
      function: Ref
      value: reportPdrsSns
```

- **CUMULUS-1447** -
  The newest release of the Cumulus Message Adapter (v1.1.1) requires that parameterized configuration be used for remote message functionality. Once released, Kes will automatically bring in CMA v1.1.1 without additional configuration.

  **Migration instructions**
  Oversized messages are no longer written to S3 automatically. In order to utilize remote messaging functionality, configure a `ReplaceConfig` AWS Step Function parameter on your CMA task:

  ```yaml
  ParsePdr:
    Parameters:
      cma:
        event.$: "$"
        ReplaceConfig:
          FullMessage: true
  ```

  Accepted fields in `ReplaceConfig` include `MaxSize`, `FullMessage`, `Path` and `TargetPath`.
  See https://github.com/nasa/cumulus-message-adapter/blob/master/CONTRACT.md#remote-message-configuration for full details.

  As this change is backward compatible in Cumulus Core, users wishing to utilize the previous version of the CMA may opt to transition to using a CMA lambda layer, or set `message_adapter_version` in their configuration to a version prior to v1.1.0.

### PLEASE NOTE

- **CUMULUS-1394** - Ingest notifications are now provided via 3 separate SNS topics for executions, granules, and PDRs, instead of a single `sftracker` SNS topic. Whereas the `sftracker` SNS topic received a full Cumulus execution message, the new topics all receive generated records for the given object. The new topics are only published to if the given object exists for the current execution. For a given execution/granule/PDR, **two messages will be received by each topic**: one message indicating that ingest is running and another message indicating that ingest has completed or failed. The new SNS topics are:

  - `reportExecutions` - Receives 1 message per execution
  - `reportGranules` - Receives 1 message per granule in an execution
  - `reportPdrs` - Receives 1 message per PDR

### Added

- **CUMULUS-639**

  - Adds SAML JWT and launchpad token authentication to Cumulus API (configurable)
    - **NOTE** to authenticate with Launchpad ensure your launchpad user_id is in the `<prefix>-UsersTable`
    - when Cumulus configured to protect API via Launchpad:
      - New endpoints
        - `GET /saml/login` - starting point for SAML SSO creates the login request url and redirects to the SAML Identity Provider Service (IDP)
        - `POST /saml/auth` - SAML Assertion Consumer Service. POST receiver from SAML IDP. Validates response, logs the user in, and returns a SAML-based JWT.
    - Disabled endpoints
      - `POST /refresh`
      - Changes authorization worklow:
      - `ensureAuthorized` now presumes the bearer token is a JWT and tries to validate. If the token is malformed, it attempts to validate the token against Launchpad. This allows users to bring their own token as described here https://wiki.earthdata.nasa.gov/display/CUMULUS/Cumulus+API+with+Launchpad+Authentication. But it also allows dashboard users to manually authenticate via Launchpad SAML to receive a Launchpad-based JWT.

- **CUMULUS-1394**
  - Added `Granule.generateGranuleRecord()` method to granules model to generate a granule database record from a Cumulus execution message
  - Added `Pdr.generatePdrRecord()` method to PDRs model to generate a granule database record from a Cumulus execution message
  - Added helpers to `@cumulus/common/message`:
    - `getMessageExecutionName()` - Get the execution name from a Cumulus execution message
    - `getMessageStateMachineArn()` - Get the state machine ARN from a Cumulus execution message
    - `getMessageExecutionArn()` - Get the execution ARN for a Cumulus execution message
    - `getMessageGranules()` - Get the granules from a Cumulus execution message, if any.
  - Added `@cumulus/common/cloudwatch-event/isFailedSfStatus()` to determine if a Step Function status from a Cloudwatch event is a failed status

### Changed

- **CUMULUS-1308**

  - HTTP PUT of a Collection, Provider, or Rule via the Cumulus API now
    performs full replacement of the existing object with the object supplied
    in the request payload. Previous behavior was to perform a modification
    (partial update) by merging the existing object with the (possibly partial)
    object in the payload, but this did not conform to the HTTP standard, which
    specifies PATCH as the means for modifications rather than replacements.

- **CUMULUS-1375**

  - Migrate Cumulus from deprecated Elasticsearch JS client to new, supported one in `@cumulus/api`

- **CUMULUS-1485** Update `@cumulus/cmr-client` to return error message from CMR for validation failures.

- **CUMULUS-1394**

  - Renamed `Execution.generateDocFromPayload()` to `Execution.generateRecord()` on executions model. The method generates an execution database record from a Cumulus execution message.

- **CUMULUS-1432**

  - `logs` endpoint takes the level parameter as a string and not a number
  - Elasticsearch term query generation no longer converts numbers to boolean

- **CUMULUS-1447**

  - Consolidated all remote message handling code into @common/aws
  - Update remote message code to handle updated CMA remote message flags
  - Update example SIPS workflows to utilize Parameterized CMA configuration

- **CUMULUS-1448** Refactor workflows that are mutating cumulus_meta to utilize meta field

- **CUMULUS-1451**

  - Elasticsearch cluster setting `auto_create_index` will be set to false. This had been causing issues in the bootstrap lambda on deploy.

- **CUMULUS-1456**
  - `@cumulus/api` endpoints default error handler uses `boom` package to format errors, which is consistent with other API endpoint errors.

### Fixed

- **CUMULUS-1432** `logs` endpoint filter correctly filters logs by level
- **CUMULUS-1484** `useMessageAdapter` now does not set CUMULUS_MESSAGE_ADAPTER_DIR when `true`

### Removed

- **CUMULUS-1394**
  - Removed `sfTracker` SNS topic. Replaced by three new SNS topics for granule, execution, and PDR ingest notifications.
  - Removed unused functions from `@cumulus/common/aws`:
    - `getGranuleS3Params()`
    - `setGranuleStatus()`

## [v1.14.1] - 2019-08-29

### Fixed

- **CUMULUS-1455**

  - CMR token links updated to point to CMR legacy services rather than echo

- **CUMULUS-1211**
  - Errors thrown during granule discovery are no longer swallowed and ignored.
    Rather, errors are propagated to allow for proper error-handling and
    meaningful messaging.

## [v1.14.0] - 2019-08-22

### PLEASE NOTE

- We have encountered transient lambda service errors in our integration testing. Please handle transient service errors following [these guidelines](https://docs.aws.amazon.com/step-functions/latest/dg/bp-lambda-serviceexception.html). The workflows in the `example/workflows` folder have been updated with retries configured for these errors.

- **CUMULUS-799** added additional IAM permissions to support reading CloudWatch and API Gateway, so **you will have to redeploy your IAM stack.**

- **CUMULUS-800** Several items:

  - **Delete existing API Gateway stages**: To allow enabling of API Gateway logging, Cumulus now creates and manages a Stage resource during deployment. Before upgrading Cumulus, it is necessary to delete the API Gateway stages on both the Backend API and the Distribution API. Instructions are included in the documentation under [Delete API Gateway Stages](https://nasa.github.io/cumulus/docs/additional-deployment-options/delete-api-gateway-stages).

  - **Set up account permissions for API Gateway to write to CloudWatch**: In a one time operation for your AWS account, to enable CloudWatch Logs for API Gateway, you must first grant the API Gateway permission to read and write logs to CloudWatch for your account. The `AmazonAPIGatewayPushToCloudWatchLogs` managed policy (with an ARN of `arn:aws:iam::aws:policy/service-role/AmazonAPIGatewayPushToCloudWatchLogs`) has all the required permissions. You can find a simple how to in the documentation under [Enable API Gateway Logging.](https://nasa.github.io/cumulus/docs/additional-deployment-options/enable-gateway-logging-permissions)

  - **Configure API Gateway to write logs to CloudWatch** To enable execution logging for the distribution API set `config.yaml` `apiConfigs.distribution.logApigatewayToCloudwatch` value to `true`. More information [Enable API Gateway Logs](https://nasa.github.io/cumulus/docs/additional-deployment-options/enable-api-logs)

  - **Configure CloudWatch log delivery**: It is possible to deliver CloudWatch API execution and access logs to a cross-account shared AWS::Logs::Destination. An operator does this by adding the key `logToSharedDestination` to the `config.yml` at the default level with a value of a writable log destination. More information in the documentation under [Configure CloudWatch Logs Delivery.](https://nasa.github.io/cumulus/docs/additional-deployment-options/configure-cloudwatch-logs-delivery)

  - **Additional Lambda Logging**: It is now possible to configure any lambda to deliver logs to a shared subscriptions by setting `logToSharedDestination` to the ARN of a writable location (either an AWS::Logs::Destination or a Kinesis Stream) on any lambda config. Documentation for [Lambda Log Subscriptions](https://nasa.github.io/cumulus/docs/additional-deployment-options/additional-lambda-logging)

  - **Configure S3 Server Access Logs**: If you are running Cumulus in an NGAP environment you may [configure S3 Server Access Logs](https://nasa.github.io/cumulus/docs/next/deployment/server_access_logging) to be delivered to a shared bucket where the Metrics Team will ingest the logs into their ELK stack. Contact the Metrics team for permission and location.

- **CUMULUS-1368** The Cumulus distribution API has been deprecated and is being replaced by ASF's Thin Egress App. By default, the distribution API will not deploy. Please follow [the instructions for deploying and configuring Thin Egress](https://nasa.github.io/cumulus/docs/deployment/thin_egress_app).

To instead continue to deploy and use the legacy Cumulus distribution app, add the following to your `config.yml`:

```yaml
deployDistributionApi: true
```

If you deploy with no distribution app your deployment will succeed but you may encounter errors in your workflows, particularly in the `MoveGranule` task.

- **CUMULUS-1418** Users who are packaging the CMA in their Lambdas outside of Cumulus may need to update their Lambda configuration. Please see `BREAKING CHANGES` below for details.

### Added

- **CUMULUS-642**
  - Adds Launchpad as an authentication option for the Cumulus API.
  - Updated deployment documentation and added [instructions to setup Cumulus API Launchpad authentication](https://wiki.earthdata.nasa.gov/display/CUMULUS/Cumulus+API+with+Launchpad+Authentication)
- **CUMULUS-1418**
  - Adds usage docs/testing of lambda layers (introduced in PR1125), updates Core example tasks to use the updated `cumulus-ecs-task` and a CMA layer instead of kes CMA injection.
  - Added Terraform module to publish CMA as layer to user account.
- **PR1125** - Adds `layers` config option to support deploying Lambdas with layers
- **PR1128** - Added `useXRay` config option to enable AWS X-Ray for Lambdas.
- **CUMULUS-1345**
  - Adds new variables to the app deployment under `cmr`.
  - `cmrEnvironment` values are `SIT`, `UAT`, or `OPS` with `UAT` as the default.
  - `cmrLimit` and `cmrPageSize` have been added as configurable options.
- **CUMULUS-1273**
  - Added lambda function EmsProductMetadataReport to generate EMS Product Metadata report
- **CUMULUS-1226**
  - Added API endpoint `elasticsearch/index-from-database` to index to an Elasticsearch index from the database for recovery purposes and `elasticsearch/indices-status` to check the status of Elasticsearch indices via the API.
- **CUMULUS-824**
  - Added new Collection parameter `reportToEms` to configure whether the collection is reported to EMS
- **CUMULUS-1357**
  - Added new BackendApi endpoint `ems` that generates EMS reports.
- **CUMULUS-1241**
  - Added information about queues with maximum execution limits defined to default workflow templates (`meta.queueExecutionLimits`)
- **CUMULUS-1311**
  - Added `@cumulus/common/message` with various message parsing/preparation helpers
- **CUMULUS-812**

  - Added support for limiting the number of concurrent executions started from a queue. [See the data cookbook](https://nasa.github.io/cumulus/docs/data-cookbooks/throttling-queued-executions) for more information.

- **CUMULUS-1337**

  - Adds `cumulus.stackName` value to the `instanceMetadata` endpoint.

- **CUMULUS-1368**

  - Added `cmrGranuleUrlType` to the `@cumulus/move-granules` task. This determines what kind of links go in the CMR files. The options are `distribution`, `s3`, or `none`, with the default being distribution. If there is no distribution API being used with Cumulus, you must set the value to `s3` or `none`.

- Added `packages/s3-replicator` Terraform module to allow same-region s3 replication to metrics bucket.

- **CUMULUS-1392**

  - Added `tf-modules/report-granules` Terraform module which processes granule ingest notifications received via SNS and stores granule data to a database. The module includes:
    - SNS topic for publishing granule ingest notifications
    - Lambda to process granule notifications and store data
    - IAM permissions for the Lambda
    - Subscription for the Lambda to the SNS topic

- **CUMULUS-1393**

  - Added `tf-modules/report-pdrs` Terraform module which processes PDR ingest notifications received via SNS and stores PDR data to a database. The module includes:
    - SNS topic for publishing PDR ingest notifications
    - Lambda to process PDR notifications and store data
    - IAM permissions for the Lambda
    - Subscription for the Lambda to the SNS topic
  - Added unit tests for `@cumulus/api/models/pdrs.createPdrFromSns()`

- **CUMULUS-1400**

  - Added `tf-modules/report-executions` Terraform module which processes workflow execution information received via SNS and stores it to a database. The module includes:
    - SNS topic for publishing execution data
    - Lambda to process and store execution data
    - IAM permissions for the Lambda
    - Subscription for the Lambda to the SNS topic
  - Added `@cumulus/common/sns-event` which contains helpers for SNS events:
    - `isSnsEvent()` returns true if event is from SNS
    - `getSnsEventMessage()` extracts and parses the message from an SNS event
    - `getSnsEventMessageObject()` extracts and parses message object from an SNS event
  - Added `@cumulus/common/cloudwatch-event` which contains helpers for Cloudwatch events:
    - `isSfExecutionEvent()` returns true if event is from Step Functions
    - `isTerminalSfStatus()` determines if a Step Function status from a Cloudwatch event is a terminal status
    - `getSfEventStatus()` gets the Step Function status from a Cloudwatch event
    - `getSfEventDetailValue()` extracts a Step Function event detail field from a Cloudwatch event
    - `getSfEventMessageObject()` extracts and parses Step Function detail object from a Cloudwatch event

- **CUMULUS-1429**

  - Added `tf-modules/data-persistence` Terraform module which includes resources for data persistence in Cumulus:
    - DynamoDB tables
    - Elasticsearch with optional support for VPC
    - Cloudwatch alarm for number of Elasticsearch nodes

- **CUMULUS-1379** CMR Launchpad Authentication
  - Added `launchpad` configuration to `@cumulus/deployment/app/config.yml`, and cloudformation templates, workflow message, lambda configuration, api endpoint configuration
  - Added `@cumulus/common/LaunchpadToken` and `@cumulus/common/launchpad` to provide methods to get token and validate token
  - Updated lambdas to use Launchpad token for CMR actions (ingest and delete granules)
  - Updated deployment documentation and added [instructions to setup CMR client for Launchpad authentication](https://wiki.earthdata.nasa.gov/display/CUMULUS/CMR+Launchpad+Authentication)

## Changed

- **CUMULUS-1232**

  - Added retries to update `@cumulus/cmr-client` `updateToken()`

- **CUMULUS-1245 CUMULUS-795**

  - Added additional `ems` configuration parameters for sending the ingest reports to EMS
  - Added functionality to send daily ingest reports to EMS

- **CUMULUS-1241**

  - Removed the concept of "priority levels" and added ability to define a number of maximum concurrent executions per SQS queue
  - Changed mapping of Cumulus message properties for the `sqs2sfThrottle` lambda:
    - Queue name is read from `cumulus_meta.queueName`
    - Maximum executions for the queue is read from `meta.queueExecutionLimits[queueName]`, where `queueName` is `cumulus_meta.queueName`
  - Changed `sfSemaphoreDown` lambda to only attempt decrementing semaphores when:
    - the message is for a completed/failed/aborted/timed out workflow AND
    - `cumulus_meta.queueName` exists on the Cumulus message AND
    - An entry for the queue name (`cumulus_meta.queueName`) exists in the the object `meta.queueExecutionLimits` on the Cumulus message

- **CUMULUS-1338**

  - Updated `sfSemaphoreDown` lambda to be triggered via AWS Step Function Cloudwatch events instead of subscription to `sfTracker` SNS topic

- **CUMULUS-1311**

  - Updated `@cumulus/queue-granules` to set `cumulus_meta.queueName` for queued execution messages
  - Updated `@cumulus/queue-pdrs` to set `cumulus_meta.queueName` for queued execution messages
  - Updated `sqs2sfThrottle` lambda to immediately decrement queue semaphore value if dispatching Step Function execution throws an error

- **CUMULUS-1362**

  - Granule `processingStartTime` and `processingEndTime` will be set to the execution start time and end time respectively when there is no sync granule or post to cmr task present in the workflow

- **CUMULUS-1400**
  - Deprecated `@cumulus/ingest/aws/getExecutionArn`. Use `@cumulus/common/aws/getExecutionArn` instead.

### Fixed

- **CUMULUS-1439**

  - Fix bug with rule.logEventArn deletion on Kinesis rule update and fix unit test to verify

- **CUMULUS-796**

  - Added production information (collection ShortName and Version, granuleId) to EMS distribution report
  - Added functionality to send daily distribution reports to EMS

- **CUMULUS-1319**

  - Fixed a bug where granule ingest times were not being stored to the database

- **CUMULUS-1356**

  - The `Collection` model's `delete` method now _removes_ the specified item
    from the collection config store that was inserted by the `create` method.
    Previously, this behavior was missing.

- **CUMULUS-1374**
  - Addressed audit concerns (https://www.npmjs.com/advisories/782) in api package

### BREAKING CHANGES

### Changed

- **CUMULUS-1418**
  - Adding a default `cmaDir` key to configuration will cause `CUMULUS_MESSAGE_ADAPTER_DIR` to be set by default to `/opt` for any Lambda not setting `useCma` to true, or explicitly setting the CMA environment variable. In lambdas that package the CMA independently of the Cumulus packaging. Lambdas manually packaging the CMA should have their Lambda configuration updated to set the CMA path, or alternately if not using the CMA as a Lambda layer in this deployment set `cmaDir` to `./cumulus-message-adapter`.

### Removed

- **CUMULUS-1337**

  - Removes the S3 Access Metrics package added in CUMULUS-799

- **PR1130**
  - Removed code deprecated since v1.11.1:
    - Removed `@cumulus/common/step-functions`. Use `@cumulus/common/StepFunctions` instead.
    - Removed `@cumulus/api/lib/testUtils.fakeFilesFactory`. Use `@cumulus/api/lib/testUtils.fakeFileFactory` instead.
    - Removed `@cumulus/cmrjs/cmr` functions: `searchConcept`, `ingestConcept`, `deleteConcept`. Use the functions in `@cumulus/cmr-client` instead.
    - Removed `@cumulus/ingest/aws.getExecutionHistory`. Use `@cumulus/common/StepFunctions.getExecutionHistory` instead.

## [v1.13.5] - 2019-08-29 - [BACKPORT]

### Fixed

- **CUMULUS-1455** - CMR token links updated to point to CMR legacy services rather than echo

## [v1.13.4] - 2019-07-29

- **CUMULUS-1411** - Fix deployment issue when using a template override

## [v1.13.3] - 2019-07-26

- **CUMULUS-1345** Full backport of CUMULUS-1345 features - Adds new variables to the app deployment under `cmr`.
  - `cmrEnvironment` values are `SIT`, `UAT`, or `OPS` with `UAT` as the default.
  - `cmrLimit` and `cmrPageSize` have been added as configurable options.

## [v1.13.2] - 2019-07-25

- Re-release of v1.13.1 to fix broken npm packages.

## [v1.13.1] - 2019-07-22

- **CUMULUS-1374** - Resolve audit compliance with lodash version for api package subdependency
- **CUMULUS-1412** - Resolve audit compliance with googleapi package
- **CUMULUS-1345** - Backported CMR environment setting in getUrl to address immediate user need. CMR_ENVIRONMENT can now be used to set the CMR environment to OPS/SIT

## [v1.13.0] - 2019-5-20

### PLEASE NOTE

**CUMULUS-802** added some additional IAM permissions to support ECS autoscaling, so **you will have to redeploy your IAM stack.**
As a result of the changes for **CUMULUS-1193**, **CUMULUS-1264**, and **CUMULUS-1310**, **you must delete your existing stacks (except IAM) before deploying this version of Cumulus.**
If running Cumulus within a VPC and extended downtime is acceptable, we recommend doing this at the end of the day to allow AWS backend resources and network interfaces to be cleaned up overnight.

### BREAKING CHANGES

- **CUMULUS-1228**

  - The default AMI used by ECS instances is now an NGAP-compliant AMI. This
    will be a breaking change for non-NGAP deployments. If you do not deploy to
    NGAP, you will need to find the AMI ID of the
    [most recent Amazon ECS-optimized AMI](https://docs.aws.amazon.com/AmazonECS/latest/developerguide/ecs-optimized_AMI.html),
    and set the `ecs.amiid` property in your config. Instructions for finding
    the most recent NGAP AMI can be found using
    [these instructions](https://wiki.earthdata.nasa.gov/display/ESKB/Select+an+NGAP+Created+AMI).

- **CUMULUS-1310**

  - Database resources (DynamoDB, ElasticSearch) have been moved to an independent `db` stack.
    Migrations for this version will need to be user-managed. (e.g. [elasticsearch](https://docs.aws.amazon.com/elasticsearch-service/latest/developerguide/es-version-migration.html#snapshot-based-migration) and [dynamoDB](https://docs.aws.amazon.com/datapipeline/latest/DeveloperGuide/dp-template-exports3toddb.html)).
    Order of stack deployment is `iam` -> `db` -> `app`.
  - All stacks can now be deployed using a single `config.yml` file, i.e.: `kes cf deploy --kes-folder app --template node_modules/@cumulus/deployment/[iam|db|app] [...]`
    Backwards-compatible. For development, please re-run `npm run bootstrap` to build new `kes` overrides.
    Deployment docs have been updated to show how to deploy a single-config Cumulus instance.
  - `params` have been moved: Nest `params` fields under `app`, `db` or `iam` to override all Parameters for a particular stack's cloudformation template. Backwards-compatible with multi-config setups.
  - `stackName` and `stackNameNoDash` have been retired. Use `prefix` and `prefixNoDash` instead.
  - The `iams` section in `app/config.yml` IAM roles has been deprecated as a user-facing parameter,
    _unless_ your IAM role ARNs do not match the convention shown in `@cumulus/deployment/app/config.yml`
  - The `vpc.securityGroup` will need to be set with a pre-existing security group ID to use Cumulus in a VPC. Must allow inbound HTTP(S) (Port 443).

- **CUMULUS-1212**

  - `@cumulus/post-to-cmr` will now fail if any granules being processed are missing a metadata file. You can set the new config option `skipMetaCheck` to `true` to pass post-to-cmr without a metadata file.

- **CUMULUS-1232**

  - `@cumulus/sync-granule` will no longer silently pass if no checksum data is provided. It will use input
    from the granule object to:
    - Verify checksum if `checksumType` and `checksumValue` are in the file record OR a checksum file is provided
      (throws `InvalidChecksum` on fail), else log warning that no checksum is available.
    - Then, verify synced S3 file size if `file.size` is in the file record (throws `UnexpectedFileSize` on fail),
      else log warning that no file size is available.
    - Pass the step.

- **CUMULUS-1264**

  - The Cloudformation templating and deployment configuration has been substantially refactored.
    - `CumulusApiDefault` nested stack resource has been renamed to `CumulusApiDistribution`
    - `CumulusApiV1` nested stack resource has been renamed to `CumulusApiBackend`
  - The `urs: true` config option for when defining your lambdas (e.g. in `lambdas.yml`) has been deprecated. There are two new options to replace it:
    - `urs_redirect: 'token'`: This will expose a `TOKEN_REDIRECT_ENDPOINT` environment variable to your lambda that references the `/token` endpoint on the Cumulus backend API
    - `urs_redirect: 'distribution'`: This will expose a `DISTRIBUTION_REDIRECT_ENDPOINT` environment variable to your lambda that references the `/redirect` endpoint on the Cumulus distribution API

- **CUMULUS-1193**

  - The elasticsearch instance is moved behind the VPC.
  - Your account will need an Elasticsearch Service Linked role. This is a one-time setup for the account. You can follow the instructions to use the AWS console or AWS CLI [here](https://docs.aws.amazon.com/IAM/latest/UserGuide/using-service-linked-roles.html) or use the following AWS CLI command: `aws iam create-service-linked-role --aws-service-name es.amazonaws.com`

- **CUMULUS-802**

  - ECS `maxInstances` must be greater than `minInstances`. If you use defaults, no change is required.

- **CUMULUS-1269**
  - Brought Cumulus data models in line with CNM JSON schema:
    - Renamed file object `fileType` field to `type`
    - Renamed file object `fileSize` field to `size`
    - Renamed file object `checksumValue` field to `checksum` where not already done.
    - Added `ancillary` and `linkage` type support to file objects.

### Added

- **CUMULUS-799**

  - Added an S3 Access Metrics package which will take S3 Server Access Logs and
    write access metrics to CloudWatch

- **CUMULUS-1242** - Added `sqs2sfThrottle` lambda. The lambda reads SQS messages for queued executions and uses semaphores to only start new executions if the maximum number of executions defined for the priority key (`cumulus_meta.priorityKey`) has not been reached. Any SQS messages that are read but not used to start executions remain in the queue.

- **CUMULUS-1240**

  - Added `sfSemaphoreDown` lambda. This lambda receives SNS messages and for each message it decrements the semaphore used to track the number of running executions if:
    - the message is for a completed/failed workflow AND
    - the message contains a level of priority (`cumulus_meta.priorityKey`)
  - Added `sfSemaphoreDown` lambda as a subscriber to the `sfTracker` SNS topic

- **CUMULUS-1265**

  - Added `apiConfigs` configuration option to configure API Gateway to be private
  - All internal lambdas configured to run inside the VPC by default
  - Removed references to `NoVpc` lambdas from documentation and `example` folder.

- **CUMULUS-802**
  - Adds autoscaling of ECS clusters
  - Adds autoscaling of ECS services that are handling StepFunction activities

## Changed

- Updated `@cumulus/ingest/http/httpMixin.list()` to trim trailing spaces on discovered filenames

- **CUMULUS-1310**

  - Database resources (DynamoDB, ElasticSearch) have been moved to an independent `db` stack.
    This will enable future updates to avoid affecting database resources or requiring migrations.
    Migrations for this version will need to be user-managed.
    (e.g. [elasticsearch](https://docs.aws.amazon.com/elasticsearch-service/latest/developerguide/es-version-migration.html#snapshot-based-migration) and [dynamoDB](https://docs.aws.amazon.com/datapipeline/latest/DeveloperGuide/dp-template-exports3toddb.html)).
    Order of stack deployment is `iam` -> `db` -> `app`.
  - All stacks can now be deployed using a single `config.yml` file, i.e.: `kes cf deploy --kes-folder app --template node_modules/@cumulus/deployment/[iam|db|app] [...]`
    Backwards-compatible. Please re-run `npm run bootstrap` to build new `kes` overrides.
    Deployment docs have been updated to show how to deploy a single-config Cumulus instance.
  - `params` fields should now be nested under the stack key (i.e. `app`, `db` or `iam`) to provide Parameters for a particular stack's cloudformation template,
    for use with single-config instances. Keys _must_ match the name of the deployment package folder (`app`, `db`, or `iam`).
    Backwards-compatible with multi-config setups.
  - `stackName` and `stackNameNoDash` have been retired as user-facing config parameters. Use `prefix` and `prefixNoDash` instead.
    This will be used to create stack names for all stacks in a single-config use case.
    `stackName` may still be used as an override in multi-config usage, although this is discouraged.
    Warning: overriding the `db` stack's `stackName` will require you to set `dbStackName` in your `app/config.yml`.
    This parameter is required to fetch outputs from the `db` stack to reference in the `app` stack.
  - The `iams` section in `app/config.yml` IAM roles has been retired as a user-facing parameter,
    _unless_ your IAM role ARNs do not match the convention shown in `@cumulus/deployment/app/config.yml`
    In that case, overriding `iams` in your own config is recommended.
  - `iam` and `db` `cloudformation.yml` file names will have respective prefixes (e.g `iam.cloudformation.yml`).
  - Cumulus will now only attempt to create reconciliation reports for buckets of the `private`, `public` and `protected` types.
  - Cumulus will no longer set up its own security group.
    To pass a pre-existing security group for in-VPC deployments as a parameter to the Cumulus template, populate `vpc.securityGroup` in `config.yml`.
    This security group must allow inbound HTTP(S) traffic (Port 443). SSH traffic (Port 22) must be permitted for SSH access to ECS instances.
  - Deployment docs have been updated with examples for the new deployment model.

- **CUMULUS-1236**

  - Moves access to public files behind the distribution endpoint. Authentication is not required, but direct http access has been disallowed.

- **CUMULUS-1223**

  - Adds unauthenticated access for public bucket files to the Distribution API. Public files should be requested the same way as protected files, but for public files a redirect to a self-signed S3 URL will happen without requiring authentication with Earthdata login.

- **CUMULUS-1232**

  - Unifies duplicate handling in `ingest/granule.handleDuplicateFile` for maintainability.
  - Changed `ingest/granule.ingestFile` and `move-granules/index.moveFileRequest` to use new function.
  - Moved file versioning code to `ingest/granule.moveGranuleFileWithVersioning`
  - `ingest/granule.verifyFile` now also tests `file.size` for verification if it is in the file record and throws
    `UnexpectedFileSize` error for file size not matching input.
  - `ingest/granule.verifyFile` logs warnings if checksum and/or file size are not available.

- **CUMULUS-1193**

  - Moved reindex CLI functionality to an API endpoint. See [API docs](https://nasa.github.io/cumulus-api/#elasticsearch-1)

- **CUMULUS-1207**
  - No longer disable lambda event source mappings when disabling a rule

### Fixed

- Updated Lerna publish script so that published Cumulus packages will pin their dependencies on other Cumulus packages to exact versions (e.g. `1.12.1` instead of `^1.12.1`)

- **CUMULUS-1203**

  - Fixes IAM template's use of intrinsic functions such that IAM template overrides now work with kes

- **CUMULUS-1268**
  - Deployment will not fail if there are no ES alarms or ECS services

## [v1.12.1] - 2019-4-8

## [v1.12.0] - 2019-4-4

Note: There was an issue publishing 1.12.0. Upgrade to 1.12.1.

### BREAKING CHANGES

- **CUMULUS-1139**

  - `granule.applyWorkflow` uses the new-style granule record as input to workflows.

- **CUMULUS-1171**

  - Fixed provider handling in the API to make it consistent between protocols.
    NOTE: This is a breaking change. When applying this upgrade, users will need to:
    1. Disable all workflow rules
    2. Update any `http` or `https` providers so that the host field only
       contains a valid hostname or IP address, and the port field contains the
       provider port.
    3. Perform the deployment
    4. Re-enable workflow rules

- **CUMULUS-1176**:

  - `@cumulus/move-granules` input expectations have changed. `@cumulus/files-to-granules` is a new intermediate task to perform input translation in the old style.
    See the Added and Changed sections of this release changelog for more information.

- **CUMULUS-670**

  - The behavior of ParsePDR and related code has changed in this release. PDRs with FILE_TYPEs that do not conform to the PDR ICD (+ TGZ) (https://cdn.earthdata.nasa.gov/conduit/upload/6376/ESDS-RFC-030v1.0.pdf) will fail to parse.

- **CUMULUS-1208**
  - The granule object input to `@cumulus/queue-granules` will now be added to ingest workflow messages **as is**. In practice, this means that if you are using `@cumulus/queue-granules` to trigger ingest workflows and your granule objects input have invalid properties, then your ingest workflows will fail due to schema validation errors.

### Added

- **CUMULUS-777**
  - Added new cookbook entry on configuring Cumulus to track ancillary files.
- **CUMULUS-1183**
  - Kes overrides will now abort with a warning if a workflow step is configured without a corresponding
    lambda configuration
- **CUMULUS-1223**

  - Adds convenience function `@cumulus/common/bucketsConfigJsonObject` for fetching stack's bucket configuration as an object.

- **CUMULUS-853**
  - Updated FakeProcessing example lambda to include option to generate fake browse
  - Added feature documentation for ancillary metadata export, a new cookbook entry describing a workflow with ancillary metadata generation(browse), and related task definition documentation
- **CUMULUS-805**
  - Added a CloudWatch alarm to check running ElasticSearch instances, and a CloudWatch dashboard to view the health of ElasticSearch
  - Specify `AWS_REGION` in `.env` to be used by deployment script
- **CUMULUS-803**
  - Added CloudWatch alarms to check running tasks of each ECS service, and add the alarms to CloudWatch dashboard
- **CUMULUS-670**
  - Added Ancillary Metadata Export feature (see https://nasa.github.io/cumulus/docs/features/ancillary_metadata for more information)
  - Added new Collection file parameter "fileType" that allows configuration of workflow granule file fileType
- **CUMULUS-1184** - Added kes logging output to ensure we always see the state machine reference before failures due to configuration
- **CUMULUS-1105** - Added a dashboard endpoint to serve the dashboard from an S3 bucket
- **CUMULUS-1199** - Moves `s3credentials` endpoint from the backend to the distribution API.
- **CUMULUS-666**
  - Added `@api/endpoints/s3credentials` to allow EarthData Login authorized users to retrieve temporary security credentials for same-region direct S3 access.
- **CUMULUS-671**
  - Added `@packages/integration-tests/api/distribution/getDistributionApiS3SignedUrl()` to return the S3 signed URL for a file protected by the distribution API
- **CUMULUS-672**
  - Added `cmrMetadataFormat` and `cmrConceptId` to output for individual granules from `@cumulus/post-to-cmr`. `cmrMetadataFormat` will be read from the `cmrMetadataFormat` generated for each granule in `@cumulus/cmrjs/publish2CMR()`
  - Added helpers to `@packages/integration-tests/api/distribution`:
    - `getDistributionApiFileStream()` returns a stream to download files protected by the distribution API
    - `getDistributionFileUrl()` constructs URLs for requesting files from the distribution API
- **CUMULUS-1185** `@cumulus/api/models/Granule.removeGranuleFromCmrByGranule` to replace `@cumulus/api/models/Granule.removeGranuleFromCmr` and use the Granule UR from the CMR metadata to remove the granule from CMR

- **CUMULUS-1101**

  - Added new `@cumulus/checksum` package. This package provides functions to calculate and validate checksums.
  - Added new checksumming functions to `@cumulus/common/aws`: `calculateS3ObjectChecksum` and `validateS3ObjectChecksum`, which depend on the `checksum` package.

- CUMULUS-1171

  - Added `@cumulus/common` API documentation to `packages/common/docs/API.md`
  - Added an `npm run build-docs` task to `@cumulus/common`
  - Added `@cumulus/common/string#isValidHostname()`
  - Added `@cumulus/common/string#match()`
  - Added `@cumulus/common/string#matches()`
  - Added `@cumulus/common/string#toLower()`
  - Added `@cumulus/common/string#toUpper()`
  - Added `@cumulus/common/URLUtils#buildURL()`
  - Added `@cumulus/common/util#isNil()`
  - Added `@cumulus/common/util#isNull()`
  - Added `@cumulus/common/util#isUndefined()`
  - Added `@cumulus/common/util#negate()`

- **CUMULUS-1176**

  - Added new `@cumulus/files-to-granules` task to handle converting file array output from `cumulus-process` tasks into granule objects.
    Allows simplification of `@cumulus/move-granules` and `@cumulus/post-to-cmr`, see Changed section for more details.

- CUMULUS-1151 Compare the granule holdings in CMR with Cumulus' internal data store
- CUMULUS-1152 Compare the granule file holdings in CMR with Cumulus' internal data store

### Changed

- **CUMULUS-1216** - Updated `@cumulus/ingest/granule/ingestFile` to download files to expected staging location.
- **CUMULUS-1208** - Updated `@cumulus/ingest/queue/enqueueGranuleIngestMessage()` to not transform granule object passed to it when building an ingest message
- **CUMULUS-1198** - `@cumulus/ingest` no longer enforces any expectations about whether `provider_path` contains a leading slash or not.
- **CUMULUS-1170**
  - Update scripts and docs to use `npm` instead of `yarn`
  - Use `package-lock.json` files to ensure matching versions of npm packages
  - Update CI builds to use `npm ci` instead of `npm install`
- **CUMULUS-670**
  - Updated ParsePDR task to read standard PDR types+ (+ tgz as an external customer requirement) and add a fileType to granule-files on Granule discovery
  - Updated ParsePDR to fail if unrecognized type is used
  - Updated all relevant task schemas to include granule->files->filetype as a string value
  - Updated tests/test fixtures to include the fileType in the step function/task inputs and output validations as needed
  - Updated MoveGranules task to handle incoming configuration with new "fileType" values and to add them as appropriate to the lambda output.
  - Updated DiscoverGranules step/related workflows to read new Collection file parameter fileType that will map a discovered file to a workflow fileType
  - Updated CNM parser to add the fileType to the defined granule file fileType on ingest and updated integration tests to verify/validate that behavior
  - Updated generateEcho10XMLString in cmr-utils.js to use a map/related library to ensure order as CMR requires ordering for their online resources.
  - Updated post-to-cmr task to appropriately export CNM filetypes to CMR in echo10/UMM exports
- **CUMULUS-1139** - Granules stored in the API contain a `files` property. That schema has been greatly
  simplified and now better matches the CNM format.
  - The `name` property has been renamed to `fileName`.
  - The `filepath` property has been renamed to `key`.
  - The `checksumValue` property has been renamed to `checksum`.
  - The `path` property has been removed.
  - The `url_path` property has been removed.
  - The `filename` property (which contained an `s3://` URL) has been removed, and the `bucket`
    and `key` properties should be used instead. Any requests sent to the API containing a `granule.files[].filename`
    property will be rejected, and any responses coming back from the API will not contain that
    `filename` property.
  - A `source` property has been added, which is a URL indicating the original source of the file.
  - `@cumulus/ingest/granule.moveGranuleFiles()` no longer includes a `filename` field in its
    output. The `bucket` and `key` fields should be used instead.
- **CUMULUS-672**

  - Changed `@cumulus/integration-tests/api/EarthdataLogin.getEarthdataLoginRedirectResponse` to `@cumulus/integration-tests/api/EarthdataLogin.getEarthdataAccessToken`. The new function returns an access response from Earthdata login, if successful.
  - `@cumulus/integration-tests/cmr/getOnlineResources` now accepts an object of options, including `cmrMetadataFormat`. Based on the `cmrMetadataFormat`, the function will correctly retrieve the online resources for each metadata format (ECHO10, UMM-G)

- **CUMULUS-1101**

  - Moved `@cumulus/common/file/getFileChecksumFromStream` into `@cumulus/checksum`, and renamed it to `generateChecksumFromStream`.
    This is a breaking change for users relying on `@cumulus/common/file/getFileChecksumFromStream`.
  - Refactored `@cumulus/ingest/Granule` to depend on new `common/aws` checksum functions and remove significantly present checksumming code.
    - Deprecated `@cumulus/ingest/granule.validateChecksum`. Replaced with `@cumulus/ingest/granule.verifyFile`.
    - Renamed `granule.getChecksumFromFile` to `granule.retrieveSuppliedFileChecksumInformation` to be more accurate.
  - Deprecated `@cumulus/common/aws.checksumS3Objects`. Use `@cumulus/common/aws.calculateS3ObjectChecksum` instead.

- CUMULUS-1171

  - Fixed provider handling in the API to make it consistent between protocols.
    Before this change, FTP providers were configured using the `host` and
    `port` properties. HTTP providers ignored `port` and `protocol`, and stored
    an entire URL in the `host` property. Updated the API to only accept valid
    hostnames or IP addresses in the `provider.host` field. Updated ingest code
    to properly build HTTP and HTTPS URLs from `provider.protocol`,
    `provider.host`, and `provider.port`.
  - The default provider port was being set to 21, no matter what protocol was
    being used. Removed that default.

- **CUMULUS-1176**

  - `@cumulus/move-granules` breaking change:
    Input to `move-granules` is now expected to be in the form of a granules object (i.e. `{ granules: [ { ... }, { ... } ] }`);
    For backwards compatibility with array-of-files outputs from processing steps, use the new `@cumulus/files-to-granules` task as an intermediate step.
    This task will perform the input translation. This change allows `move-granules` to be simpler and behave more predictably.
    `config.granuleIdExtraction` and `config.input_granules` are no longer needed/used by `move-granules`.
  - `@cumulus/post-to-cmr`: `config.granuleIdExtraction` is no longer needed/used by `post-to-cmr`.

- CUMULUS-1174
  - Better error message and stacktrace for S3KeyPairProvider error reporting.

### Fixed

- **CUMULUS-1218** Reconciliation report will now scan only completed granules.
- `@cumulus/api` files and granules were not getting indexed correctly because files indexing was failing in `db-indexer`
- `@cumulus/deployment` A bug in the Cloudformation template was preventing the API from being able to be launched in a VPC, updated the IAM template to give the permissions to be able to run the API in a VPC

### Deprecated

- `@cumulus/api/models/Granule.removeGranuleFromCmr`, instead use `@cumulus/api/models/Granule.removeGranuleFromCmrByGranule`
- `@cumulus/ingest/granule.validateChecksum`, instead use `@cumulus/ingest/granule.verifyFile`
- `@cumulus/common/aws.checksumS3Objects`, instead use `@cumulus/common/aws.calculateS3ObjectChecksum`
- `@cumulus/cmrjs`: `getGranuleId` and `getCmrFiles` are deprecated due to changes in input handling.

## [v1.11.3] - 2019-3-5

### Added

- **CUMULUS-1187** - Added `@cumulus/ingest/granule/duplicateHandlingType()` to determine how duplicate files should be handled in an ingest workflow

### Fixed

- **CUMULUS-1187** - workflows not respecting the duplicate handling value specified in the collection
- Removed refreshToken schema requirement for OAuth

## [v1.11.2] - 2019-2-15

### Added

- CUMULUS-1169
  - Added a `@cumulus/common/StepFunctions` module. It contains functions for querying the AWS
    StepFunctions API. These functions have the ability to retry when a ThrottlingException occurs.
  - Added `@cumulus/common/aws.retryOnThrottlingException()`, which will wrap a function in code to
    retry on ThrottlingExceptions.
  - Added `@cumulus/common/test-utils.throttleOnce()`, which will cause a function to return a
    ThrottlingException the first time it is called, then return its normal result after that.
- CUMULUS-1103 Compare the collection holdings in CMR with Cumulus' internal data store
- CUMULUS-1099 Add support for UMMG JSON metadata versions > 1.4.
  - If a version is found in the metadata object, that version is used for processing and publishing to CMR otherwise, version 1.4 is assumed.
- CUMULUS-678
  - Added support for UMMG json v1.4 metadata files.
    `reconcileCMRMetadata` added to `@cumulus/cmrjs` to update metadata record with new file locations.
    `@cumulus/common/errors` adds two new error types `CMRMetaFileNotFound` and `InvalidArgument`.
    `@cumulus/common/test-utils` adds new function `randomId` to create a random string with id to help in debugging.
    `@cumulus/common/BucketsConfig` adds a new helper class `BucketsConfig` for working with bucket stack configuration and bucket names.
    `@cumulus/common/aws` adds new function `s3PutObjectTagging` as a convenience for the aws [s3().putObjectTagging](https://docs.aws.amazon.com/AWSJavaScriptSDK/latest/AWS/S3.html#putObjectTagging-property) function.
    `@cumulus/cmrjs` Adds: - `isCMRFile` - Identify an echo10(xml) or UMMG(json) metadata file. - `metadataObjectFromCMRFile` Read and parse CMR XML file from s3. - `updateCMRMetadata` Modify a cmr metadata (xml/json) file with updated information. - `publish2CMR` Posts XML or UMMG CMR data to CMR service. - `reconcileCMRMetadata` Reconciles cmr metadata file after a file moves.
- Adds some ECS and other permissions to StepRole to enable running ECS tasks from a workflow
- Added Apache logs to cumulus api and distribution lambdas
- **CUMULUS-1119** - Added `@cumulus/integration-tests/api/EarthdataLogin.getEarthdataLoginRedirectResponse` helper for integration tests to handle login with Earthdata and to return response from redirect to Cumulus API
- **CUMULUS-673** Added `@cumulus/common/file/getFileChecksumFromStream` to get file checksum from a readable stream

### Fixed

- CUMULUS-1123
  - Cloudformation template overrides now work as expected

### Changed

- CUMULUS-1169
  - Deprecated the `@cumulus/common/step-functions` module.
  - Updated code that queries the StepFunctions API to use the retry-enabled functions from
    `@cumulus/common/StepFunctions`
- CUMULUS-1121
  - Schema validation is now strongly enforced when writing to the database.
    Additional properties are not allowed and will result in a validation error.
- CUMULUS-678
  `tasks/move-granules` simplified and refactored to use functionality from cmrjs.
  `ingest/granules.moveGranuleFiles` now just moves granule files and returns a list of the updated files. Updating metadata now handled by `@cumulus/cmrjs/reconcileCMRMetadata`.
  `move-granules.updateGranuleMetadata` refactored and bugs fixed in the case of a file matching multiple collection.files.regexps.
  `getCmrXmlFiles` simplified and now only returns an object with the cmrfilename and the granuleId.
  `@cumulus/test-processing` - test processing task updated to generate UMM-G metadata

- CUMULUS-1043

  - `@cumulus/api` now uses [express](http://expressjs.com/) as the API engine.
  - All `@cumulus/api` endpoints on ApiGateway are consolidated to a single endpoint the uses `{proxy+}` definition.
  - All files under `packages/api/endpoints` along with associated tests are updated to support express's request and response objects.
  - Replaced environment variables `internal`, `bucket` and `systemBucket` with `system_bucket`.
  - Update `@cumulus/integration-tests` to work with updated cumulus-api express endpoints

- `@cumulus/integration-tests` - `buildAndExecuteWorkflow` and `buildWorkflow` updated to take a `meta` param to allow for additional fields to be added to the workflow `meta`

- **CUMULUS-1049** Updated `Retrieve Execution Status API` in `@cumulus/api`: If the execution doesn't exist in Step Function API, Cumulus API returns the execution status information from the database.

- **CUMULUS-1119**
  - Renamed `DISTRIBUTION_URL` environment variable to `DISTRIBUTION_ENDPOINT`
  - Renamed `DEPLOYMENT_ENDPOINT` environment variable to `DISTRIBUTION_REDIRECT_ENDPOINT`
  - Renamed `API_ENDPOINT` environment variable to `TOKEN_REDIRECT_ENDPOINT`

### Removed

- Functions deprecated before 1.11.0:
  - @cumulus/api/models/base: static Manager.createTable() and static Manager.deleteTable()
  - @cumulus/ingest/aws/S3
  - @cumulus/ingest/aws/StepFunction.getExecution()
  - @cumulus/ingest/aws/StepFunction.pullEvent()
  - @cumulus/ingest/consumer.Consume
  - @cumulus/ingest/granule/Ingest.getBucket()

### Deprecated

`@cmrjs/ingestConcept`, instead use the CMR object methods. `@cmrjs/CMR.ingestGranule` or `@cmrjs/CMR.ingestCollection`
`@cmrjs/searchConcept`, instead use the CMR object methods. `@cmrjs/CMR.searchGranules` or `@cmrjs/CMR.searchCollections`
`@cmrjs/deleteConcept`, instead use the CMR object methods. `@cmrjs/CMR.deleteGranule` or `@cmrjs/CMR.deleteCollection`

## [v1.11.1] - 2018-12-18

**Please Note**

- Ensure your `app/config.yml` has a `clientId` specified in the `cmr` section. This will allow CMR to identify your requests for better support and metrics.
  - For an example, please see [the example config](https://github.com/nasa/cumulus/blob/1c7e2bf41b75da9f87004c4e40fbcf0f39f56794/example/app/config.yml#L128).

### Added

- Added a `/tokenDelete` endpoint in `@cumulus/api` to delete access token records

### Changed

- CUMULUS-678
  `@cumulus/ingest/crypto` moved and renamed to `@cumulus/common/key-pair-provider`
  `@cumulus/ingest/aws` function: `KMSDecryptionFailed` and class: `KMS` extracted and moved to `@cumulus/common` and `KMS` is exported as `KMSProvider` from `@cumulus/common/key-pair-provider`
  `@cumulus/ingest/granule` functions: `publish`, `getGranuleId`, `getXMLMetadataAsString`, `getMetadataBodyAndTags`, `parseXmlString`, `getCmrXMLFiles`, `postS3Object`, `contructOnlineAccessUrls`, `updateMetadata`, extracted and moved to `@cumulus/cmrjs`
  `getGranuleId`, `getCmrXMLFiles`, `publish`, `updateMetadata` removed from `@cumulus/ingest/granule` and added to `@cumulus/cmrjs`;
  `updateMetadata` renamed `updateCMRMetadata`.
  `@cumulus/ingest` test files renamed.
- **CUMULUS-1070**
  - Add `'Client-Id'` header to all `@cumulus/cmrjs` requests (made via `searchConcept`, `ingestConcept`, and `deleteConcept`).
  - Updated `cumulus/example/app/config.yml` entry for `cmr.clientId` to use stackName for easier CMR-side identification.

## [v1.11.0] - 2018-11-30

**Please Note**

- Redeploy IAM roles:
  - CUMULUS-817 includes a migration that requires reconfiguration/redeployment of IAM roles. Please see the [upgrade instructions](https://nasa.github.io/cumulus/docs/upgrade/1.11.0) for more information.
  - CUMULUS-977 includes a few new SNS-related permissions added to the IAM roles that will require redeployment of IAM roles.
- `cumulus-message-adapter` v1.0.13+ is required for `@cumulus/api` granule reingest API to work properly. The latest version should be downloaded automatically by kes.
- A `TOKEN_SECRET` value (preferably 256-bit for security) must be added to `.env` to securely sign JWTs used for authorization in `@cumulus/api`

### Changed

- **CUUMULUS-1000** - Distribution endpoint now persists logins, instead of
  redirecting to Earthdata Login on every request
- **CUMULUS-783 CUMULUS-790** - Updated `@cumulus/sync-granule` and `@cumulus/move-granules` tasks to always overwrite existing files for manually-triggered reingest.
- **CUMULUS-906** - Updated `@cumulus/api` granule reingest API to
  - add `reingestGranule: true` and `forceDuplicateOverwrite: true` to Cumulus message `cumulus_meta.cumulus_context` field to indicate that the workflow is a manually triggered re-ingest.
  - return warning message to operator when duplicateHandling is not `replace`
  - `cumulus-message-adapter` v1.0.13+ is required.
- **CUMULUS-793** - Updated the granule move PUT request in `@cumulus/api` to reject the move with a 409 status code if one or more of the files already exist at the destination location
- Updated `@cumulus/helloworld` to use S3 to store state for pass on retry tests
- Updated `@cumulus/ingest`:
  - [Required for MAAP] `http.js#list` will now find links with a trailing whitespace
  - Removed code from `granule.js` which looked for files in S3 using `{ Bucket: discoveredFile.bucket, Key: discoveredFile.name }`. This is obsolete since `@cumulus/ingest` uses a `file-staging` and `constructCollectionId()` directory prefixes by default.
- **CUMULUS-989**
  - Updated `@cumulus/api` to use [JWT (JSON Web Token)](https://jwt.io/introduction/) as the transport format for API authorization tokens and to use JWT verification in the request authorization
  - Updated `/token` endpoint in `@cumulus/api` to return tokens as JWTs
  - Added a `/refresh` endpoint in `@cumulus/api` to request new access tokens from the OAuth provider using the refresh token
  - Added `refreshAccessToken` to `@cumulus/api/lib/EarthdataLogin` to manage refresh token requests with the Earthdata OAuth provider

### Added

- **CUMULUS-1050**
  - Separated configuration flags for originalPayload/finalPayload cleanup such that they can be set to different retention times
- **CUMULUS-798**
  - Added daily Executions cleanup CloudWatch event that triggers cleanExecutions lambda
  - Added cleanExecutions lambda that removes finalPayload/originalPayload field entries for records older than configured timeout value (execution_payload_retention_period), with a default of 30 days
- **CUMULUS-815/816**
  - Added 'originalPayload' and 'finalPayload' fields to Executions table
  - Updated Execution model to populate originalPayload with the execution payload on record creation
  - Updated Execution model code to populate finalPayload field with the execution payload on execution completion
  - Execution API now exposes the above fields
- **CUMULUS-977**
  - Rename `kinesisConsumer` to `messageConsumer` as it handles both Kinesis streams and SNS topics as of this version.
  - Add `sns`-type rule support. These rules create a subscription between an SNS topic and the `messageConsumer`.
    When a message is received, `messageConsumer` is triggered and passes the SNS message (JSON format expected) in
    its entirety to the workflow in the `payload` field of the Cumulus message. For more information on sns-type rules,
    see the [documentation](https://nasa.github.io/cumulus/docs/data-cookbooks/setup#rules).
- **CUMULUS-975**
  - Add `KinesisInboundEventLogger` and `KinesisOutboundEventLogger` API lambdas. These lambdas
    are utilized to dump incoming and outgoing ingest workflow kinesis streams
    to cloudwatch for analytics in case of AWS/stream failure.
  - Update rules model to allow tracking of log_event ARNs related to
    Rule event logging. Kinesis rule types will now automatically log
    incoming events via a Kinesis event triggered lambda.
    CUMULUS-975-migration-4
  - Update migration code to require explicit migration names per run
  - Added migration_4 to migrate/update existing Kinesis rules to have a log event mapping
  - Added new IAM policy for migration lambda
- **CUMULUS-775**
  - Adds a instance metadata endpoint to the `@cumulus/api` package.
  - Adds a new convenience function `hostId` to the `@cumulus/cmrjs` to help build environment specific cmr urls.
  - Fixed `@cumulus/cmrjs.searchConcept` to search and return CMR results.
  - Modified `@cumulus/cmrjs.CMR.searchGranule` and `@cumulus/cmrjs.CMR.searchCollection` to include CMR's provider as a default parameter to searches.
- **CUMULUS-965**
  - Add `@cumulus/test-data.loadJSONTestData()`,
    `@cumulus/test-data.loadTestData()`, and
    `@cumulus/test-data.streamTestData()` to safely load test data. These
    functions should be used instead of using `require()` to load test data,
    which could lead to tests interfering with each other.
  - Add a `@cumulus/common/util/deprecate()` function to mark a piece of code as
    deprecated
- **CUMULUS-986**
  - Added `waitForTestExecutionStart` to `@cumulus/integration-tests`
- **CUMULUS-919**
  - In `@cumulus/deployment`, added support for NGAP permissions boundaries for IAM roles with `useNgapPermissionBoundary` flag in `iam/config.yml`. Defaults to false.

### Fixed

- Fixed a bug where FTP sockets were not closed after an error, keeping the Lambda function active until it timed out [CUMULUS-972]
- **CUMULUS-656**
  - The API will no longer allow the deletion of a provider if that provider is
    referenced by a rule
  - The API will no longer allow the deletion of a collection if that collection
    is referenced by a rule
- Fixed a bug where `@cumulus/sf-sns-report` was not pulling large messages from S3 correctly.

### Deprecated

- `@cumulus/ingest/aws/StepFunction.pullEvent()`. Use `@cumulus/common/aws.pullStepFunctionEvent()`.
- `@cumulus/ingest/consumer.Consume` due to unpredictable implementation. Use `@cumulus/ingest/consumer.Consumer`.
  Call `Consumer.consume()` instead of `Consume.read()`.

## [v1.10.4] - 2018-11-28

### Added

- **CUMULUS-1008**
  - New `config.yml` parameter for SQS consumers: `sqs_consumer_rate: (default 500)`, which is the maximum number of
    messages the consumer will attempt to process per execution. Currently this is only used by the sf-starter consumer,
    which runs every minute by default, making this a messages-per-minute upper bound. SQS does not guarantee the number
    of messages returned per call, so this is not a fixed rate of consumption, only attempted number of messages received.

### Deprecated

- `@cumulus/ingest/consumer.Consume` due to unpredictable implementation. Use `@cumulus/ingest/consumer.Consumer`.

### Changed

- Backported update of `packages/api` dependency `@mapbox/dyno` to `1.4.2` to mitigate `event-stream` vulnerability.

## [v1.10.3] - 2018-10-31

### Added

- **CUMULUS-817**
  - Added AWS Dead Letter Queues for lambdas that are scheduled asynchronously/such that failures show up only in cloudwatch logs.
- **CUMULUS-956**
  - Migrated developer documentation and data-cookbooks to Docusaurus
    - supports versioning of documentation
  - Added `docs/docs-how-to.md` to outline how to do things like add new docs or locally install for testing.
  - Deployment/CI scripts have been updated to work with the new format
- **CUMULUS-811**
  - Added new S3 functions to `@cumulus/common/aws`:
    - `aws.s3TagSetToQueryString`: converts S3 TagSet array to querystring (for use with upload()).
    - `aws.s3PutObject`: Returns promise of S3 `putObject`, which puts an object on S3
    - `aws.s3CopyObject`: Returns promise of S3 `copyObject`, which copies an object in S3 to a new S3 location
    - `aws.s3GetObjectTagging`: Returns promise of S3 `getObjectTagging`, which returns an object containing an S3 TagSet.
  - `@/cumulus/common/aws.s3PutObject` defaults to an explicit `ACL` of 'private' if not overridden.
  - `@/cumulus/common/aws.s3CopyObject` defaults to an explicit `TaggingDirective` of 'COPY' if not overridden.

### Deprecated

- **CUMULUS-811**
  - Deprecated `@cumulus/ingest/aws.S3`. Member functions of this class will now
    log warnings pointing to similar functionality in `@cumulus/common/aws`.

## [v1.10.2] - 2018-10-24

### Added

- **CUMULUS-965**
  - Added a `@cumulus/logger` package
- **CUMULUS-885**
  - Added 'human readable' version identifiers to Lambda Versioning lambda aliases
- **CUMULUS-705**
  - Note: Make sure to update the IAM stack when deploying this update.
  - Adds an AsyncOperations model and associated DynamoDB table to the
    `@cumulus/api` package
  - Adds an /asyncOperations endpoint to the `@cumulus/api` package, which can
    be used to fetch the status of an AsyncOperation.
  - Adds a /bulkDelete endpoint to the `@cumulus/api` package, which performs an
    asynchronous bulk-delete operation. This is a stub right now which is only
    intended to demonstration how AsyncOperations work.
  - Adds an AsyncOperation ECS task to the `@cumulus/api` package, which will
    fetch an Lambda function, run it in ECS, and then store the result to the
    AsyncOperations table in DynamoDB.
- **CUMULUS-851** - Added workflow lambda versioning feature to allow in-flight workflows to use lambda versions that were in place when a workflow was initiated

  - Updated Kes custom code to remove logic that used the CMA file key to determine template compilation logic. Instead, utilize a `customCompilation` template configuration flag to indicate a template should use Cumulus's kes customized methods instead of 'core'.
  - Added `useWorkflowLambdaVersions` configuration option to enable the lambdaVersioning feature set. **This option is set to true by default** and should be set to false to disable the feature.
  - Added uniqueIdentifier configuration key to S3 sourced lambdas to optionally support S3 lambda resource versioning within this scheme. This key must be unique for each modified version of the lambda package and must be updated in configuration each time the source changes.
  - Added a new nested stack template that will create a `LambdaVersions` stack that will take lambda parameters from the base template, generate lambda versions/aliases and return outputs with references to the most 'current' lambda alias reference, and updated 'core' template to utilize these outputs (if `useWorkflowLambdaVersions` is enabled).

- Created a `@cumulus/api/lib/OAuth2` interface, which is implemented by the
  `@cumulus/api/lib/EarthdataLogin` and `@cumulus/api/lib/GoogleOAuth2` classes.
  Endpoints that need to handle authentication will determine which class to use
  based on environment variables. This also greatly simplifies testing.
- Added `@cumulus/api/lib/assertions`, containing more complex AVA test assertions
- Added PublishGranule workflow to publish a granule to CMR without full reingest. (ingest-in-place capability)

- `@cumulus/integration-tests` new functionality:
  - `listCollections` to list collections from a provided data directory
  - `deleteCollection` to delete list of collections from a deployed stack
  - `cleanUpCollections` combines the above in one function.
  - `listProviders` to list providers from a provided data directory
  - `deleteProviders` to delete list of providers from a deployed stack
  - `cleanUpProviders` combines the above in one function.
  - `@cumulus/integrations-tests/api.js`: `deleteGranule` and `deletePdr` functions to make `DELETE` requests to Cumulus API
  - `rules` API functionality for posting and deleting a rule and listing all rules
  - `wait-for-deploy` lambda for use in the redeployment tests
- `@cumulus/ingest/granule.js`: `ingestFile` inserts new `duplicate_found: true` field in the file's record if a duplicate file already exists on S3.
- `@cumulus/api`: `/execution-status` endpoint requests and returns complete execution output if execution output is stored in S3 due to size.
- Added option to use environment variable to set CMR host in `@cumulus/cmrjs`.
- **CUMULUS-781** - Added integration tests for `@cumulus/sync-granule` when `duplicateHandling` is set to `replace` or `skip`
- **CUMULUS-791** - `@cumulus/move-granules`: `moveFileRequest` inserts new `duplicate_found: true` field in the file's record if a duplicate file already exists on S3. Updated output schema to document new `duplicate_found` field.

### Removed

- Removed `@cumulus/common/fake-earthdata-login-server`. Tests can now create a
  service stub based on `@cumulus/api/lib/OAuth2` if testing requires handling
  authentication.

### Changed

- **CUMULUS-940** - modified `@cumulus/common/aws` `receiveSQSMessages` to take a parameter object instead of positional parameters. All defaults remain the same, but now access to long polling is available through `options.waitTimeSeconds`.
- **CUMULUS-948** - Update lambda functions `CNMToCMA` and `CnmResponse` in the `cumulus-data-shared` bucket and point the default stack to them.
- **CUMULUS-782** - Updated `@cumulus/sync-granule` task and `Granule.ingestFile` in `@cumulus/ingest` to keep both old and new data when a destination file with different checksum already exists and `duplicateHandling` is `version`
- Updated the config schema in `@cumulus/move-granules` to include the `moveStagedFiles` param.
- **CUMULUS-778** - Updated config schema and documentation in `@cumulus/sync-granule` to include `duplicateHandling` parameter for specifying how duplicate filenames should be handled
- **CUMULUS-779** - Updated `@cumulus/sync-granule` to throw `DuplicateFile` error when destination files already exist and `duplicateHandling` is `error`
- **CUMULUS-780** - Updated `@cumulus/sync-granule` to use `error` as the default for `duplicateHandling` when it is not specified
- **CUMULUS-780** - Updated `@cumulus/api` to use `error` as the default value for `duplicateHandling` in the `Collection` model
- **CUMULUS-785** - Updated the config schema and documentation in `@cumulus/move-granules` to include `duplicateHandling` parameter for specifying how duplicate filenames should be handled
- **CUMULUS-786, CUMULUS-787** - Updated `@cumulus/move-granules` to throw `DuplicateFile` error when destination files already exist and `duplicateHandling` is `error` or not specified
- **CUMULUS-789** - Updated `@cumulus/move-granules` to keep both old and new data when a destination file with different checksum already exists and `duplicateHandling` is `version`

### Fixed

- `getGranuleId` in `@cumulus/ingest` bug: `getGranuleId` was constructing an error using `filename` which was undefined. The fix replaces `filename` with the `uri` argument.
- Fixes to `del` in `@cumulus/api/endpoints/granules.js` to not error/fail when not all files exist in S3 (e.g. delete granule which has only 2 of 3 files ingested).
- `@cumulus/deployment/lib/crypto.js` now checks for private key existence properly.

## [v1.10.1] - 2018-09-4

### Fixed

- Fixed cloudformation template errors in `@cumulus/deployment/`
  - Replaced references to Fn::Ref: with Ref:
  - Moved long form template references to a newline

## [v1.10.0] - 2018-08-31

### Removed

- Removed unused and broken code from `@cumulus/common`
  - Removed `@cumulus/common/test-helpers`
  - Removed `@cumulus/common/task`
  - Removed `@cumulus/common/message-source`
  - Removed the `getPossiblyRemote` function from `@cumulus/common/aws`
  - Removed the `startPromisedSfnExecution` function from `@cumulus/common/aws`
  - Removed the `getCurrentSfnTask` function from `@cumulus/common/aws`

### Changed

- **CUMULUS-839** - In `@cumulus/sync-granule`, 'collection' is now an optional config parameter

### Fixed

- **CUMULUS-859** Moved duplicate code in `@cumulus/move-granules` and `@cumulus/post-to-cmr` to `@cumulus/ingest`. Fixed imports making assumptions about directory structure.
- `@cumulus/ingest/consumer` correctly limits the number of messages being received and processed from SQS. Details:
  - **Background:** `@cumulus/api` includes a lambda `<stack-name>-sqs2sf` which processes messages from the `<stack-name>-startSF` SQS queue every minute. The `sqs2sf` lambda uses `@cumulus/ingest/consumer` to receive and process messages from SQS.
  - **Bug:** More than `messageLimit` number of messages were being consumed and processed from the `<stack-name>-startSF` SQS queue. Many step functions were being triggered simultaneously by the lambda `<stack-name>-sqs2sf` (which consumes every minute from the `startSF` queue) and resulting in step function failure with the error: `An error occurred (ThrottlingException) when calling the GetExecutionHistory`.
  - **Fix:** `@cumulus/ingest/consumer#processMessages` now processes messages until `timeLimit` has passed _OR_ once it receives up to `messageLimit` messages. `sqs2sf` is deployed with a [default `messageLimit` of 10](https://github.com/nasa/cumulus/blob/670000c8a821ff37ae162385f921c40956e293f7/packages/deployment/app/config.yml#L147).
  - **IMPORTANT NOTE:** `consumer` will actually process up to `messageLimit * 2 - 1` messages. This is because sometimes `receiveSQSMessages` will return less than `messageLimit` messages and thus the consumer will continue to make calls to `receiveSQSMessages`. For example, given a `messageLimit` of 10 and subsequent calls to `receiveSQSMessages` returns up to 9 messages, the loop will continue and a final call could return up to 10 messages.

## [v1.9.1] - 2018-08-22

**Please Note** To take advantage of the added granule tracking API functionality, updates are required for the message adapter and its libraries. You should be on the following versions:

- `cumulus-message-adapter` 1.0.9+
- `cumulus-message-adapter-js` 1.0.4+
- `cumulus-message-adapter-java` 1.2.7+
- `cumulus-message-adapter-python` 1.0.5+

### Added

- **CUMULUS-687** Added logs endpoint to search for logs from a specific workflow execution in `@cumulus/api`. Added integration test.
- **CUMULUS-836** - `@cumulus/deployment` supports a configurable docker storage driver for ECS. ECS can be configured with either `devicemapper` (the default storage driver for AWS ECS-optimized AMIs) or `overlay2` (the storage driver used by the NGAP 2.0 AMI). The storage driver can be configured in `app/config.yml` with `ecs.docker.storageDriver: overlay2 | devicemapper`. The default is `overlay2`.
  - To support this configuration, a [Handlebars](https://handlebarsjs.com/) helper `ifEquals` was added to `packages/deployment/lib/kes.js`.
- **CUMULUS-836** - `@cumulus/api` added IAM roles required by the NGAP 2.0 AMI. The NGAP 2.0 AMI runs a script `register_instances_with_ssm.py` which requires the ECS IAM role to include `ec2:DescribeInstances` and `ssm:GetParameter` permissions.

### Fixed

- **CUMULUS-836** - `@cumulus/deployment` uses `overlay2` driver by default and does not attempt to write `--storage-opt dm.basesize` to fix [this error](https://github.com/moby/moby/issues/37039).
- **CUMULUS-413** Kinesis processing now captures all errors.
  - Added kinesis fallback mechanism when errors occur during record processing.
  - Adds FallbackTopicArn to `@cumulus/api/lambdas.yml`
  - Adds fallbackConsumer lambda to `@cumulus/api`
  - Adds fallbackqueue option to lambda definitions capture lambda failures after three retries.
  - Adds kinesisFallback SNS topic to signal incoming errors from kinesis stream.
  - Adds kinesisFailureSQS to capture fully failed events from all retries.
- **CUMULUS-855** Adds integration test for kinesis' error path.
- **CUMULUS-686** Added workflow task name and version tracking via `@cumulus/api` executions endpoint under new `tasks` property, and under `workflow_tasks` in step input/output.
  - Depends on `cumulus-message-adapter` 1.0.9+, `cumulus-message-adapter-js` 1.0.4+, `cumulus-message-adapter-java` 1.2.7+ and `cumulus-message-adapter-python` 1.0.5+
- **CUMULUS-771**
  - Updated sync-granule to stream the remote file to s3
  - Added integration test for ingesting granules from ftp provider
  - Updated http/https integration tests for ingesting granules from http/https providers
- **CUMULUS-862** Updated `@cumulus/integration-tests` to handle remote lambda output
- **CUMULUS-856** Set the rule `state` to have default value `ENABLED`

### Changed

- In `@cumulus/deployment`, changed the example app config.yml to have additional IAM roles

## [v1.9.0] - 2018-08-06

**Please note** additional information and upgrade instructions [here](https://nasa.github.io/cumulus/docs/upgrade/1.9.0)

### Added

- **CUMULUS-712** - Added integration tests verifying expected behavior in workflows
- **GITC-776-2** - Add support for versioned collections

### Fixed

- **CUMULUS-832**
  - Fixed indentation in example config.yml in `@cumulus/deployment`
  - Fixed issue with new deployment using the default distribution endpoint in `@cumulus/deployment` and `@cumulus/api`

## [v1.8.1] - 2018-08-01

**Note** IAM roles should be re-deployed with this release.

- **Cumulus-726**
  - Added function to `@cumulus/integration-tests`: `sfnStep` includes `getStepInput` which returns the input to the schedule event of a given step function step.
  - Added IAM policy `@cumulus/deployment`: Lambda processing IAM role includes `kinesis::PutRecord` so step function lambdas can write to kinesis streams.
- **Cumulus Community Edition**
  - Added Google OAuth authentication token logic to `@cumulus/api`. Refactored token endpoint to use environment variable flag `OAUTH_PROVIDER` when determining with authentication method to use.
  - Added API Lambda memory configuration variable `api_lambda_memory` to `@cumulus/api` and `@cumulus/deployment`.

### Changed

- **Cumulus-726**
  - Changed function in `@cumulus/api`: `models/rules.js#addKinesisEventSource` was modified to call to `deleteKinesisEventSource` with all required parameters (rule's name, arn and type).
  - Changed function in `@cumulus/integration-tests`: `getStepOutput` can now be used to return output of failed steps. If users of this function want the output of a failed event, they can pass a third parameter `eventType` as `'failure'`. This function will work as always for steps which completed successfully.

### Removed

- **Cumulus-726**

  - Configuration change to `@cumulus/deployment`: Removed default auto scaling configuration for Granules and Files DynamoDB tables.

- **CUMULUS-688**
  - Add integration test for ExecutionStatus
  - Function addition to `@cumulus/integration-tests`: `api` includes `getExecutionStatus` which returns the execution status from the Cumulus API

## [v1.8.0] - 2018-07-23

### Added

- **CUMULUS-718** Adds integration test for Kinesis triggering a workflow.

- **GITC-776-3** Added more flexibility for rules. You can now edit all fields on the rule's record
  We may need to update the api documentation to reflect this.

- **CUMULUS-681** - Add ingest-in-place action to granules endpoint

  - new applyWorkflow action at PUT /granules/{granuleid} Applying a workflow starts an execution of the provided workflow and passes the granule record as payload.
    Parameter(s):
    - workflow - the workflow name

- **CUMULUS-685** - Add parent exeuction arn to the execution which is triggered from a parent step function

### Changed

- **CUMULUS-768** - Integration tests get S3 provider data from shared data folder

### Fixed

- **CUMULUS-746** - Move granule API correctly updates record in dynamo DB and cmr xml file
- **CUMULUS-766** - Populate database fileSize field from S3 if value not present in Ingest payload

## [v1.7.1] - 2018-07-27 - [BACKPORT]

### Fixed

- **CUMULUS-766** - Backport from 1.8.0 - Populate database fileSize field from S3 if value not present in Ingest payload

## [v1.7.0] - 2018-07-02

### Please note: [Upgrade Instructions](https://nasa.github.io/cumulus/docs/upgrade/1.7.0)

### Added

- **GITC-776-2** - Add support for versioned collections
- **CUMULUS-491** - Add granule reconciliation API endpoints.
- **CUMULUS-480** Add support for backup and recovery:
  - Add DynamoDB tables for granules, executions and pdrs
  - Add ability to write all records to S3
  - Add ability to download all DynamoDB records in form json files
  - Add ability to upload records to DynamoDB
  - Add migration scripts for copying granule, pdr and execution records from ElasticSearch to DynamoDB
  - Add IAM support for batchWrite on dynamoDB
-
- **CUMULUS-508** - `@cumulus/deployment` cloudformation template allows for lambdas and ECS clusters to have multiple AZ availability.
  - `@cumulus/deployment` also ensures docker uses `devicemapper` storage driver.
- **CUMULUS-755** - `@cumulus/deployment` Add DynamoDB autoscaling support.
  - Application developers can add autoscaling and override default values in their deployment's `app/config.yml` file using a `{TableName}Table:` key.

### Fixed

- **CUMULUS-747** - Delete granule API doesn't delete granule files in s3 and granule in elasticsearch
  - update the StreamSpecification DynamoDB tables to have StreamViewType: "NEW_AND_OLD_IMAGES"
  - delete granule files in s3
- **CUMULUS-398** - Fix not able to filter executions by workflow
- **CUMULUS-748** - Fix invalid lambda .zip files being validated/uploaded to AWS
- **CUMULUS-544** - Post to CMR task has UAT URL hard-coded
  - Made configurable: PostToCmr now requires CMR_ENVIRONMENT env to be set to 'SIT' or 'OPS' for those CMR environments. Default is UAT.

### Changed

- **GITC-776-4** - Changed Discover-pdrs to not rely on collection but use provider_path in config. It also has an optional filterPdrs regex configuration parameter

- **CUMULUS-710** - In the integration test suite, `getStepOutput` returns the output of the first successful step execution or last failed, if none exists

## [v1.6.0] - 2018-06-06

### Please note: [Upgrade Instructions](https://nasa.github.io/cumulus/docs/upgrade/1.6.0)

### Fixed

- **CUMULUS-602** - Format all logs sent to Elastic Search.
  - Extract cumulus log message and index it to Elastic Search.

### Added

- **CUMULUS-556** - add a mechanism for creating and running migration scripts on deployment.
- **CUMULUS-461** Support use of metadata date and other components in `url_path` property

### Changed

- **CUMULUS-477** Update bucket configuration to support multiple buckets of the same type:
  - Change the structure of the buckets to allow for more than one bucket of each type. The bucket structure is now:
    bucket-key:
    name: <bucket-name>
    type: <type> i.e. internal, public, etc.
  - Change IAM and app deployment configuration to support new bucket structure
  - Update tasks and workflows to support new bucket structure
  - Replace instances where buckets.internal is relied upon to either use the system bucket or a configured bucket
  - Move IAM template to the deployment package. NOTE: You now have to specify '--template node_modules/@cumulus/deployment/iam' in your IAM deployment
  - Add IAM cloudformation template support to filter buckets by type

## [v1.5.5] - 2018-05-30

### Added

- **CUMULUS-530** - PDR tracking through Queue-granules
  - Add optional `pdr` property to the sync-granule task's input config and output payload.
- **CUMULUS-548** - Create a Lambda task that generates EMS distribution reports
  - In order to supply EMS Distribution Reports, you must enable S3 Server
    Access Logging on any S3 buckets used for distribution. See [How Do I Enable Server Access Logging for an S3 Bucket?](https://docs.aws.amazon.com/AmazonS3/latest/user-guide/server-access-logging.html)
    The "Target bucket" setting should point at the Cumulus internal bucket.
    The "Target prefix" should be
    "<STACK_NAME>/ems-distribution/s3-server-access-logs/", where "STACK_NAME"
    is replaced with the name of your Cumulus stack.

### Fixed

- **CUMULUS-546 - Kinesis Consumer should catch and log invalid JSON**
  - Kinesis Consumer lambda catches and logs errors so that consumer doesn't get stuck in a loop re-processing bad json records.
- EMS report filenames are now based on their start time instead of the time
  instead of the time that the report was generated
- **CUMULUS-552 - Cumulus API returns different results for the same collection depending on query**
  - The collection, provider and rule records in elasticsearch are now replaced with records from dynamo db when the dynamo db records are updated.

### Added

- `@cumulus/deployment`'s default cloudformation template now configures storage for Docker to match the configured ECS Volume. The template defines Docker's devicemapper basesize (`dm.basesize`) using `ecs.volumeSize`. This addresses ECS default of limiting Docker containers to 10GB of storage ([Read more](https://aws.amazon.com/premiumsupport/knowledge-center/increase-default-ecs-docker-limit/)).

## [v1.5.4] - 2018-05-21

### Added

- **CUMULUS-535** - EMS Ingest, Archive, Archive Delete reports
  - Add lambda EmsReport to create daily EMS Ingest, Archive, Archive Delete reports
  - ems.provider property added to `@cumulus/deployment/app/config.yml`.
    To change the provider name, please add `ems: provider` property to `app/config.yml`.
- **CUMULUS-480** Use DynamoDB to store granules, pdrs and execution records
  - Activate PointInTime feature on DynamoDB tables
  - Increase test coverage on api package
  - Add ability to restore metadata records from json files to DynamoDB
- **CUMULUS-459** provide API endpoint for moving granules from one location on s3 to another

## [v1.5.3] - 2018-05-18

### Fixed

- **CUMULUS-557 - "Add dataType to DiscoverGranules output"**
  - Granules discovered by the DiscoverGranules task now include dataType
  - dataType is now a required property for granules used as input to the
    QueueGranules task
- **CUMULUS-550** Update deployment app/config.yml to force elasticsearch updates for deleted granules

## [v1.5.2] - 2018-05-15

### Fixed

- **CUMULUS-514 - "Unable to Delete the Granules"**
  - updated cmrjs.deleteConcept to return success if the record is not found
    in CMR.

### Added

- **CUMULUS-547** - The distribution API now includes an
  "earthdataLoginUsername" query parameter when it returns a signed S3 URL
- **CUMULUS-527 - "parse-pdr queues up all granules and ignores regex"**
  - Add an optional config property to the ParsePdr task called
    "granuleIdFilter". This property is a regular expression that is applied
    against the filename of the first file of each granule contained in the
    PDR. If the regular expression matches, then the granule is included in
    the output. Defaults to '.', which will match all granules in the PDR.
- File checksums in PDRs now support MD5
- Deployment support to subscribe to an SNS topic that already exists
- **CUMULUS-470, CUMULUS-471** In-region S3 Policy lambda added to API to update bucket policy for in-region access.
- **CUMULUS-533** Added fields to granule indexer to support EMS ingest and archive record creation
- **CUMULUS-534** Track deleted granules
  - added `deletedgranule` type to `cumulus` index.
  - **Important Note:** Force custom bootstrap to re-run by adding this to
    app/config.yml `es: elasticSearchMapping: 7`
- You can now deploy cumulus without ElasticSearch. Just add `es: null` to your `app/config.yml` file. This is only useful for debugging purposes. Cumulus still requires ElasticSearch to properly operate.
- `@cumulus/integration-tests` includes and exports the `addRules` function, which seeds rules into the DynamoDB table.
- Added capability to support EFS in cloud formation template. Also added
  optional capability to ssh to your instance and privileged lambda functions.
- Added support to force discovery of PDRs that have already been processed
  and filtering of selected data types
- `@cumulus/cmrjs` uses an environment variable `USER_IP_ADDRESS` or fallback
  IP address of `10.0.0.0` when a public IP address is not available. This
  supports lambda functions deployed into a VPC's private subnet, where no
  public IP address is available.

### Changed

- **CUMULUS-550** Custom bootstrap automatically adds new types to index on
  deployment

## [v1.5.1] - 2018-04-23

### Fixed

- add the missing dist folder to the hello-world task
- disable uglifyjs on the built version of the pdr-status-check (read: https://github.com/webpack-contrib/uglifyjs-webpack-plugin/issues/264)

## [v1.5.0] - 2018-04-23

### Changed

- Removed babel from all tasks and packages and increased minimum node requirements to version 8.10
- Lambda functions created by @cumulus/deployment will use node8.10 by default
- Moved [cumulus-integration-tests](https://github.com/nasa/cumulus-integration-tests) to the `example` folder CUMULUS-512
- Streamlined all packages dependencies (e.g. remove redundant dependencies and make sure versions are the same across packages)
- **CUMULUS-352:** Update Cumulus Elasticsearch indices to use [index aliases](https://www.elastic.co/guide/en/elasticsearch/reference/current/indices-aliases.html).
- **CUMULUS-519:** ECS tasks are no longer restarted after each CF deployment unless `ecs.restartTasksOnDeploy` is set to true
- **CUMULUS-298:** Updated log filterPattern to include all CloudWatch logs in ElasticSearch
- **CUMULUS-518:** Updates to the SyncGranule config schema
  - `granuleIdExtraction` is no longer a property
  - `process` is now an optional property
  - `provider_path` is no longer a property

### Fixed

- **CUMULUS-455 "Kes deployments using only an updated message adapter do not get automatically deployed"**
  - prepended the hash value of cumulus-message-adapter.zip file to the zip file name of lambda which uses message adapter.
  - the lambda function will be redeployed when message adapter or lambda function are updated
- Fixed a bug in the bootstrap lambda function where it stuck during update process
- Fixed a bug where the sf-sns-report task did not return the payload of the incoming message as the output of the task [CUMULUS-441]

### Added

- **CUMULUS-352:** Add reindex CLI to the API package.
- **CUMULUS-465:** Added mock http/ftp/sftp servers to the integration tests
- Added a `delete` method to the `@common/CollectionConfigStore` class
- **CUMULUS-467 "@cumulus/integration-tests or cumulus-integration-tests should seed provider and collection in deployed DynamoDB"**
  - `example` integration-tests populates providers and collections to database
  - `example` workflow messages are populated from workflow templates in s3, provider and collection information in database, and input payloads. Input templates are removed.
  - added `https` protocol to provider schema

## [v1.4.1] - 2018-04-11

### Fixed

- Sync-granule install

## [v1.4.0] - 2018-04-09

### Fixed

- **CUMULUS-392 "queue-granules not returning the sfn-execution-arns queued"**
  - updated queue-granules to return the sfn-execution-arns queued and pdr if exists.
  - added pdr to ingest message meta.pdr instead of payload, so the pdr information doesn't get lost in the ingest workflow, and ingested granule in elasticsearch has pdr name.
  - fixed sf-sns-report schema, remove the invalid part
  - fixed pdr-status-check schema, the failed execution contains arn and reason
- **CUMULUS-206** make sure homepage and repository urls exist in package.json files of tasks and packages

### Added

- Example folder with a cumulus deployment example

### Changed

- [CUMULUS-450](https://bugs.earthdata.nasa.gov/browse/CUMULUS-450) - Updated
  the config schema of the **queue-granules** task
  - The config no longer takes a "collection" property
  - The config now takes an "internalBucket" property
  - The config now takes a "stackName" property
- [CUMULUS-450](https://bugs.earthdata.nasa.gov/browse/CUMULUS-450) - Updated
  the config schema of the **parse-pdr** task
  - The config no longer takes a "collection" property
  - The "stack", "provider", and "bucket" config properties are now
    required
- **CUMULUS-469** Added a lambda to the API package to prototype creating an S3 bucket policy for direct, in-region S3 access for the prototype bucket

### Removed

- Removed the `findTmpTestDataDirectory()` function from
  `@cumulus/common/test-utils`

### Fixed

- [CUMULUS-450](https://bugs.earthdata.nasa.gov/browse/CUMULUS-450)
  - The **queue-granules** task now enqueues a **sync-granule** task with the
    correct collection config for that granule based on the granule's
    data-type. It had previously been using the collection config from the
    config of the **queue-granules** task, which was a problem if the granules
    being queued belonged to different data-types.
  - The **parse-pdr** task now handles the case where a PDR contains granules
    with different data types, and uses the correct granuleIdExtraction for
    each granule.

### Added

- **CUMULUS-448** Add code coverage checking using [nyc](https://github.com/istanbuljs/nyc).

## [v1.3.0] - 2018-03-29

### Deprecated

- discover-s3-granules is deprecated. The functionality is provided by the discover-granules task

### Fixed

- **CUMULUS-331:** Fix aws.downloadS3File to handle non-existent key
- Using test ftp provider for discover-granules testing [CUMULUS-427]
- **CUMULUS-304: "Add AWS API throttling to pdr-status-check task"** Added concurrency limit on SFN API calls. The default concurrency is 10 and is configurable through Lambda environment variable CONCURRENCY.
- **CUMULUS-414: "Schema validation not being performed on many tasks"** revised npm build scripts of tasks that use cumulus-message-adapter to place schema directories into dist directories.
- **CUMULUS-301:** Update all tests to use test-data package for testing data.
- **CUMULUS-271: "Empty response body from rules PUT endpoint"** Added the updated rule to response body.
- Increased memory allotment for `CustomBootstrap` lambda function. Resolves failed deployments where `CustomBootstrap` lambda function was failing with error `Process exited before completing request`. This was causing deployments to stall, fail to update and fail to rollback. This error is thrown when the lambda function tries to use more memory than it is allotted.
- Cumulus repository folders structure updated:
  - removed the `cumulus` folder altogether
  - moved `cumulus/tasks` to `tasks` folder at the root level
  - moved the tasks that are not converted to use CMA to `tasks/.not_CMA_compliant`
  - updated paths where necessary

### Added

- `@cumulus/integration-tests` - Added support for testing the output of an ECS activity as well as a Lambda function.

## [v1.2.0] - 2018-03-20

### Fixed

- Update vulnerable npm packages [CUMULUS-425]
- `@cumulus/api`: `kinesis-consumer.js` uses `sf-scheduler.js#schedule` instead of placing a message directly on the `startSF` SQS queue. This is a fix for [CUMULUS-359](https://bugs.earthdata.nasa.gov/browse/CUMULUS-359) because `sf-scheduler.js#schedule` looks up the provider and collection data in DynamoDB and adds it to the `meta` object of the enqueued message payload.
- `@cumulus/api`: `kinesis-consumer.js` catches and logs errors instead of doing an error callback. Before this change, `kinesis-consumer` was failing to process new records when an existing record caused an error because it would call back with an error and stop processing additional records. It keeps trying to process the record causing the error because it's "position" in the stream is unchanged. Catching and logging the errors is part 1 of the fix. Proposed part 2 is to enqueue the error and the message on a "dead-letter" queue so it can be processed later ([CUMULUS-413](https://bugs.earthdata.nasa.gov/browse/CUMULUS-413)).
- **CUMULUS-260: "PDR page on dashboard only shows zeros."** The PDR stats in LPDAAC are all 0s, even if the dashboard has been fixed to retrieve the correct fields. The current version of pdr-status-check has a few issues.
  - pdr is not included in the input/output schema. It's available from the input event. So the pdr status and stats are not updated when the ParsePdr workflow is complete. Adding the pdr to the input/output of the task will fix this.
  - pdr-status-check doesn't update pdr stats which prevent the real time pdr progress from showing up in the dashboard. To solve this, added lambda function sf-sns-report which is copied from @cumulus/api/lambdas/sf-sns-broadcast with modification, sf-sns-report can be used to report step function status anywhere inside a step function. So add step sf-sns-report after each pdr-status-check, we will get the PDR status progress at real time.
  - It's possible an execution is still in the queue and doesn't exist in sfn yet. Added code to handle 'ExecutionDoesNotExist' error when checking the execution status.
- Fixed `aws.cloudwatchevents()` typo in `packages/ingest/aws.js`. This typo was the root cause of the error: `Error: Could not process scheduled_ingest, Error: : aws.cloudwatchevents is not a constructor` seen when trying to update a rule.

### Removed

- `@cumulus/ingest/aws`: Remove queueWorkflowMessage which is no longer being used by `@cumulus/api`'s `kinesis-consumer.js`.

## [v1.1.4] - 2018-03-15

### Added

- added flag `useList` to parse-pdr [CUMULUS-404]

### Fixed

- Pass encrypted password to the ApiGranule Lambda function [CUMULUS-424]

## [v1.1.3] - 2018-03-14

### Fixed

- Changed @cumulus/deployment package install behavior. The build process will happen after installation

## [v1.1.2] - 2018-03-14

### Added

- added tools to @cumulus/integration-tests for local integration testing
- added end to end testing for discovering and parsing of PDRs
- `yarn e2e` command is available for end to end testing

### Fixed

- **CUMULUS-326: "Occasionally encounter "Too Many Requests" on deployment"** The api gateway calls will handle throttling errors
- **CUMULUS-175: "Dashboard providers not in sync with AWS providers."** The root cause of this bug - DynamoDB operations not showing up in Elasticsearch - was shared by collections and rules. The fix was to update providers', collections' and rules; POST, PUT and DELETE endpoints to operate on DynamoDB and using DynamoDB streams to update Elasticsearch. The following packages were made:
  - `@cumulus/deployment` deploys DynamoDB streams for the Collections, Providers and Rules tables as well as a new lambda function called `dbIndexer`. The `dbIndexer` lambda has an event source mapping which listens to each of the DynamoDB streams. The dbIndexer lambda receives events referencing operations on the DynamoDB table and updates the elasticsearch cluster accordingly.
  - The `@cumulus/api` endpoints for collections, providers and rules _only_ query DynamoDB, with the exception of LIST endpoints and the collections' GET endpoint.

### Updated

- Broke up `kes.override.js` of @cumulus/deployment to multiple modules and moved to a new location
- Expanded @cumulus/deployment test coverage
- all tasks were updated to use cumulus-message-adapter-js 1.0.1
- added build process to integration-tests package to babelify it before publication
- Update @cumulus/integration-tests lambda.js `getLambdaOutput` to return the entire lambda output. Previously `getLambdaOutput` returned only the payload.

## [v1.1.1] - 2018-03-08

### Removed

- Unused queue lambda in api/lambdas [CUMULUS-359]

### Fixed

- Kinesis message content is passed to the triggered workflow [CUMULUS-359]
- Kinesis message queues a workflow message and does not write to rules table [CUMULUS-359]

## [v1.1.0] - 2018-03-05

### Added

- Added a `jlog` function to `common/test-utils` to aid in test debugging
- Integration test package with command line tool [CUMULUS-200] by @laurenfrederick
- Test for FTP `useList` flag [CUMULUS-334] by @kkelly51

### Updated

- The `queue-pdrs` task now uses the [cumulus-message-adapter-js](https://github.com/nasa/cumulus-message-adapter-js)
  library
- Updated the `queue-pdrs` JSON schemas
- The test-utils schema validation functions now throw an error if validation
  fails
- The `queue-granules` task now uses the [cumulus-message-adapter-js](https://github.com/nasa/cumulus-message-adapter-js)
  library
- Updated the `queue-granules` JSON schemas

### Removed

- Removed the `getSfnExecutionByName` function from `common/aws`
- Removed the `getGranuleStatus` function from `common/aws`

## [v1.0.1] - 2018-02-27

### Added

- More tests for discover-pdrs, dicover-granules by @yjpa7145
- Schema validation utility for tests by @yjpa7145

### Changed

- Fix an FTP listing bug for servers that do not support STAT [CUMULUS-334] by @kkelly51

## [v1.0.0] - 2018-02-23

[unreleased]: https://github.com/nasa/cumulus/compare/v13.3.2...HEAD
[v13.3.2]: https://github.com/nasa/cumulus/compare/v13.3.0...v13.3.2
[v13.3.0]: https://github.com/nasa/cumulus/compare/v13.2.1...v13.3.0
[v13.2.1]: https://github.com/nasa/cumulus/compare/v13.2.0...v13.2.1
[v13.2.0]: https://github.com/nasa/cumulus/compare/v13.1.0...v13.2.0
[v13.1.0]: https://github.com/nasa/cumulus/compare/v13.0.1...v13.1.0
[v13.0.1]: https://github.com/nasa/cumulus/compare/v13.0.0...v13.0.1
[v13.0.0]: https://github.com/nasa/cumulus/compare/v12.0.3...v13.0.0
[v12.0.3]: https://github.com/nasa/cumulus/compare/v12.0.2...v12.0.3
[v12.0.2]: https://github.com/nasa/cumulus/compare/v12.0.1...v12.0.2
[v12.0.1]: https://github.com/nasa/cumulus/compare/v12.0.0...v12.0.1
[v12.0.0]: https://github.com/nasa/cumulus/compare/v11.1.7...v12.0.0
[v11.1.7]: https://github.com/nasa/cumulus/compare/v11.1.5...v11.1.7
[v11.1.5]: https://github.com/nasa/cumulus/compare/v11.1.4...v11.1.5
[v11.1.4]: https://github.com/nasa/cumulus/compare/v11.1.3...v11.1.4
[v11.1.3]: https://github.com/nasa/cumulus/compare/v11.1.2...v11.1.3
[v11.1.2]: https://github.com/nasa/cumulus/compare/v11.1.1...v11.1.2
[v11.1.1]: https://github.com/nasa/cumulus/compare/v11.1.0...v11.1.1
[v11.1.0]: https://github.com/nasa/cumulus/compare/v11.0.0...v11.1.0
[v11.0.0]: https://github.com/nasa/cumulus/compare/v10.1.3...v11.0.0
[v10.1.3]: https://github.com/nasa/cumulus/compare/v10.1.2...v10.1.3
[v10.1.2]: https://github.com/nasa/cumulus/compare/v10.1.1...v10.1.2
[v10.1.1]: https://github.com/nasa/cumulus/compare/v10.1.0...v10.1.1
[v10.1.0]: https://github.com/nasa/cumulus/compare/v10.0.1...v10.1.0
[v10.0.1]: https://github.com/nasa/cumulus/compare/v10.0.0...v10.0.1
[v10.0.0]: https://github.com/nasa/cumulus/compare/v9.9.0...v10.0.0
[v9.9.3]: https://github.com/nasa/cumulus/compare/v9.9.2...v9.9.3
[v9.9.2]: https://github.com/nasa/cumulus/compare/v9.9.1...v9.9.2
[v9.9.1]: https://github.com/nasa/cumulus/compare/v9.9.0...v9.9.1
[v9.9.0]: https://github.com/nasa/cumulus/compare/v9.8.0...v9.9.0
[v9.8.0]: https://github.com/nasa/cumulus/compare/v9.7.0...v9.8.0
[v9.7.1]: https://github.com/nasa/cumulus/compare/v9.7.0...v9.7.1
[v9.7.0]: https://github.com/nasa/cumulus/compare/v9.6.0...v9.7.0
[v9.6.0]: https://github.com/nasa/cumulus/compare/v9.5.0...v9.6.0
[v9.5.0]: https://github.com/nasa/cumulus/compare/v9.4.0...v9.5.0
[v9.4.1]: https://github.com/nasa/cumulus/compare/v9.3.0...v9.4.1
[v9.4.0]: https://github.com/nasa/cumulus/compare/v9.3.0...v9.4.0
[v9.3.0]: https://github.com/nasa/cumulus/compare/v9.2.2...v9.3.0
[v9.2.2]: https://github.com/nasa/cumulus/compare/v9.2.1...v9.2.2
[v9.2.1]: https://github.com/nasa/cumulus/compare/v9.2.0...v9.2.1
[v9.2.0]: https://github.com/nasa/cumulus/compare/v9.1.0...v9.2.0
[v9.1.0]: https://github.com/nasa/cumulus/compare/v9.0.1...v9.1.0
[v9.0.1]: https://github.com/nasa/cumulus/compare/v9.0.0...v9.0.1
[v9.0.0]: https://github.com/nasa/cumulus/compare/v8.1.0...v9.0.0
[v8.1.0]: https://github.com/nasa/cumulus/compare/v8.0.0...v8.1.0
[v8.0.0]: https://github.com/nasa/cumulus/compare/v7.2.0...v8.0.0
[v7.2.0]: https://github.com/nasa/cumulus/compare/v7.1.0...v7.2.0
[v7.1.0]: https://github.com/nasa/cumulus/compare/v7.0.0...v7.1.0
[v7.0.0]: https://github.com/nasa/cumulus/compare/v6.0.0...v7.0.0
[v6.0.0]: https://github.com/nasa/cumulus/compare/v5.0.1...v6.0.0
[v5.0.1]: https://github.com/nasa/cumulus/compare/v5.0.0...v5.0.1
[v5.0.0]: https://github.com/nasa/cumulus/compare/v4.0.0...v5.0.0
[v4.0.0]: https://github.com/nasa/cumulus/compare/v3.0.1...v4.0.0
[v3.0.1]: https://github.com/nasa/cumulus/compare/v3.0.0...v3.0.1
[v3.0.0]: https://github.com/nasa/cumulus/compare/v2.0.1...v3.0.0
[v2.0.7]: https://github.com/nasa/cumulus/compare/v2.0.6...v2.0.7
[v2.0.6]: https://github.com/nasa/cumulus/compare/v2.0.5...v2.0.6
[v2.0.5]: https://github.com/nasa/cumulus/compare/v2.0.4...v2.0.5
[v2.0.4]: https://github.com/nasa/cumulus/compare/v2.0.3...v2.0.4
[v2.0.3]: https://github.com/nasa/cumulus/compare/v2.0.2...v2.0.3
[v2.0.2]: https://github.com/nasa/cumulus/compare/v2.0.1...v2.0.2
[v2.0.1]: https://github.com/nasa/cumulus/compare/v1.24.0...v2.0.1
[v2.0.0]: https://github.com/nasa/cumulus/compare/v1.24.0...v2.0.0
[v1.24.0]: https://github.com/nasa/cumulus/compare/v1.23.2...v1.24.0
[v1.23.2]: https://github.com/nasa/cumulus/compare/v1.22.1...v1.23.2
[v1.22.1]: https://github.com/nasa/cumulus/compare/v1.21.0...v1.22.1
[v1.21.0]: https://github.com/nasa/cumulus/compare/v1.20.0...v1.21.0
[v1.20.0]: https://github.com/nasa/cumulus/compare/v1.19.0...v1.20.0
[v1.19.0]: https://github.com/nasa/cumulus/compare/v1.18.0...v1.19.0
[v1.18.0]: https://github.com/nasa/cumulus/compare/v1.17.0...v1.18.0
[v1.17.0]: https://github.com/nasa/cumulus/compare/v1.16.1...v1.17.0
[v1.16.1]: https://github.com/nasa/cumulus/compare/v1.16.0...v1.16.1
[v1.16.0]: https://github.com/nasa/cumulus/compare/v1.15.0...v1.16.0
[v1.15.0]: https://github.com/nasa/cumulus/compare/v1.14.5...v1.15.0
[v1.14.5]: https://github.com/nasa/cumulus/compare/v1.14.4...v1.14.5
[v1.14.4]: https://github.com/nasa/cumulus/compare/v1.14.3...v1.14.4
[v1.14.3]: https://github.com/nasa/cumulus/compare/v1.14.2...v1.14.3
[v1.14.2]: https://github.com/nasa/cumulus/compare/v1.14.1...v1.14.2
[v1.14.1]: https://github.com/nasa/cumulus/compare/v1.14.0...v1.14.1
[v1.14.0]: https://github.com/nasa/cumulus/compare/v1.13.5...v1.14.0
[v1.13.5]: https://github.com/nasa/cumulus/compare/v1.13.4...v1.13.5
[v1.13.4]: https://github.com/nasa/cumulus/compare/v1.13.3...v1.13.4
[v1.13.3]: https://github.com/nasa/cumulus/compare/v1.13.2...v1.13.3
[v1.13.2]: https://github.com/nasa/cumulus/compare/v1.13.1...v1.13.2
[v1.13.1]: https://github.com/nasa/cumulus/compare/v1.13.0...v1.13.1
[v1.13.0]: https://github.com/nasa/cumulus/compare/v1.12.1...v1.13.0
[v1.12.1]: https://github.com/nasa/cumulus/compare/v1.12.0...v1.12.1
[v1.12.0]: https://github.com/nasa/cumulus/compare/v1.11.3...v1.12.0
[v1.11.3]: https://github.com/nasa/cumulus/compare/v1.11.2...v1.11.3
[v1.11.2]: https://github.com/nasa/cumulus/compare/v1.11.1...v1.11.2
[v1.11.1]: https://github.com/nasa/cumulus/compare/v1.11.0...v1.11.1
[v1.11.0]: https://github.com/nasa/cumulus/compare/v1.10.4...v1.11.0
[v1.10.4]: https://github.com/nasa/cumulus/compare/v1.10.3...v1.10.4
[v1.10.3]: https://github.com/nasa/cumulus/compare/v1.10.2...v1.10.3
[v1.10.2]: https://github.com/nasa/cumulus/compare/v1.10.1...v1.10.2
[v1.10.1]: https://github.com/nasa/cumulus/compare/v1.10.0...v1.10.1
[v1.10.0]: https://github.com/nasa/cumulus/compare/v1.9.1...v1.10.0
[v1.9.1]: https://github.com/nasa/cumulus/compare/v1.9.0...v1.9.1
[v1.9.0]: https://github.com/nasa/cumulus/compare/v1.8.1...v1.9.0
[v1.8.1]: https://github.com/nasa/cumulus/compare/v1.8.0...v1.8.1
[v1.8.0]: https://github.com/nasa/cumulus/compare/v1.7.0...v1.8.0
[v1.7.0]: https://github.com/nasa/cumulus/compare/v1.6.0...v1.7.0
[v1.6.0]: https://github.com/nasa/cumulus/compare/v1.5.5...v1.6.0
[v1.5.5]: https://github.com/nasa/cumulus/compare/v1.5.4...v1.5.5
[v1.5.4]: https://github.com/nasa/cumulus/compare/v1.5.3...v1.5.4
[v1.5.3]: https://github.com/nasa/cumulus/compare/v1.5.2...v1.5.3
[v1.5.2]: https://github.com/nasa/cumulus/compare/v1.5.1...v1.5.2
[v1.5.1]: https://github.com/nasa/cumulus/compare/v1.5.0...v1.5.1
[v1.5.0]: https://github.com/nasa/cumulus/compare/v1.4.1...v1.5.0
[v1.4.1]: https://github.com/nasa/cumulus/compare/v1.4.0...v1.4.1
[v1.4.0]: https://github.com/nasa/cumulus/compare/v1.3.0...v1.4.0
[v1.3.0]: https://github.com/nasa/cumulus/compare/v1.2.0...v1.3.0
[v1.2.0]: https://github.com/nasa/cumulus/compare/v1.1.4...v1.2.0
[v1.1.4]: https://github.com/nasa/cumulus/compare/v1.1.3...v1.1.4
[v1.1.3]: https://github.com/nasa/cumulus/compare/v1.1.2...v1.1.3
[v1.1.2]: https://github.com/nasa/cumulus/compare/v1.1.1...v1.1.2
[v1.1.1]: https://github.com/nasa/cumulus/compare/v1.0.1...v1.1.1
[v1.1.0]: https://github.com/nasa/cumulus/compare/v1.0.1...v1.1.0
[v1.0.1]: https://github.com/nasa/cumulus/compare/v1.0.0...v1.0.1
[v1.0.0]: https://github.com/nasa/cumulus/compare/pre-v1-release...v1.0.0

[thin-egress-app]: <https://github.com/asfadmin/thin-egress-app> "Thin Egress App"<|MERGE_RESOLUTION|>--- conflicted
+++ resolved
@@ -6,7 +6,6 @@
 
 ## Unreleased
 
-<<<<<<< HEAD
 ### Breaking Changes
 
 - **CUMULUS-3070/3074**
@@ -19,11 +18,10 @@
     - Granules being set to non-complete state will update all values passed in,
       instead of being restricted to `['createdAt', 'updatedAt', 'timestamp',
       'status', 'execution']`
-=======
+
 ### Notable changes
 
 - Published new tag [`43` of `cumuluss/async-operation` to Docker Hub](https://hub.docker.com/layers/cumuluss/async-operation/43/images/sha256-5f989c7d45db3dde87c88c553182d1e4e250a1e09af691a84ff6aa683088b948?context=explore) which was built with node:14.19.3-buster.
->>>>>>> fcc71b62
 
 ### Added
 
@@ -76,7 +74,6 @@
 
 ### Changed
 
-<<<<<<< HEAD
 - **CUMULUS-3070**
   - Updated API granule write logic to no longer require createdAt value in
     dynamo/API granule validation.   Write-time createdAt defaults will be set in the case
@@ -101,9 +98,6 @@
   - Update granule write logic: if a `null` files key is provided in an update payload (e.g. `files: null`),
     an error will be thrown. `null` files were not previously supported and would throw potentially unclear errors. This makes the error clearer and more explicit.
   - Update granule write logic: If an empty array is provided for the `files` key, all files will be removed in all datastores
-=======
-- Updated `example/cumulus-tf/variables.tf` to have `cmr_oauth_provider` default to `launchpad`
->>>>>>> fcc71b62
 - **CUMULUS-2787**
   - Updated `lzards-backup-task` to send Cumulus provider and granule createdAt values as metadata in LZARDS backup request to support querying LZARDS for reconciliation reports
 - **CUMULUS-2913**
