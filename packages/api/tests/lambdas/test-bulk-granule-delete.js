--- conflicted
+++ resolved
@@ -132,32 +132,14 @@
   const pgGranuleId1 = pgGranule1.granule_id;
   const pgGranuleId2 = pgGranule2.granule_id;
 
-<<<<<<< HEAD
-  const apiGranules = await Promise.all(
-    granules.map((granule) => translatePostgresGranuleToApiGranule({
-      granulePgRecord: granule.newPgGranule,
-      knexOrTransaction: knex,
-    }))
-  );
-=======
   const removeGranuleFromCmrFunctionMock = () => true;
->>>>>>> bcd4c769
 
   const { deletedGranules } = await bulkGranuleDelete(
     {
       granules: apiGranules,
       forceRemoveFromCmr: true,
     },
-<<<<<<< HEAD
-    ({ _, pgGranuleRecord }) => ({
-      pgGranule: {
-        ...pgGranuleRecord,
-        published: false,
-      },
-    })
-=======
     removeGranuleFromCmrFunctionMock
->>>>>>> bcd4c769
   );
 
   t.deepEqual(
