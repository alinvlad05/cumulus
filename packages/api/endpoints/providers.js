'use strict';

const router = require('express-promise-router')();

const {
  getKnexClient,
  ProviderPgModel,
  translateApiProviderToPostgresProvider,
  translatePostgresProviderToApiProvider,
  validateProviderHost,
  createRejectableTransaction,
} = require('@cumulus/db');
const {
  ApiCollisionError,
  RecordDoesNotExist,
  ValidationError,
} = require('@cumulus/errors');
const Logger = require('@cumulus/logger');
const { Search } = require('@cumulus/es-client/search');
const { indexProvider, deleteProvider } = require('@cumulus/es-client/indexer');
const { removeNilProperties } = require('@cumulus/common/util');

const Provider = require('../models/providers');
const { AssociatedRulesError, isBadRequestError } = require('../lib/errors');
const log = new Logger({ sender: '@cumulus/api/providers' });

// Postgres error codes:
// https://www.postgresql.org/docs/10/errcodes-appendix.html
const isCollisionError = (error) => (error instanceof ApiCollisionError || error.code === '23505');

/**
 * List all providers
 *
 * @param {Object} req - express request object
 * @param {Object} res - express response object
 * @returns {Promise<Object>} the promise of express response object
 */
async function list(req, res) {
  const search = new Search(
    { queryStringParameters: req.query },
    'provider',
    process.env.ES_INDEX
  );

  const response = await search.query();
  return res.send(response);
}

/**
 * Query a single provider
 *
 * @param {Object} req - express request object
 * @param {Object} res - express response object
 * @returns {Promise<Object>} the promise of express response object
 */
async function get(req, res) {
  const id = req.params.id;
  const knex = await getKnexClient({ env: process.env });
  const providerPgModel = new ProviderPgModel();

  let result;
  try {
    const providerRecord = await providerPgModel.get(knex, { name: id });
    result = translatePostgresProviderToApiProvider(providerRecord);
  } catch (error) {
    if (error instanceof RecordDoesNotExist) return res.boom.notFound(`Provider ${id} not found.`);
    throw error;
  }
<<<<<<< HEAD
  return res.send(result);
=======
  return res.send(removeNilProperties(result));
>>>>>>> 104c7579
}

// TODO remove this Phase 3/Dynamo removal
async function throwIfDynamoRecordExists(providerModel, id) {
  try {
    await providerModel.get({ id });
    throw new ApiCollisionError(`Dynamo record id ${id} exists`);
  } catch (error) {
    if (!(error instanceof RecordDoesNotExist)) {
      throw error;
    }
  }
}

/**
 * Creates a new provider
 *
 * @param {Object} req - express request object
 * @param {Object} res - express response object
 * @returns {Promise<Object>} the promise of express response object
 */
async function post(req, res) {
  const {
    providerModel = new Provider(),
    providerPgModel = new ProviderPgModel(),
    knex = await getKnexClient(),
    esClient = await Search.es(),
  } = req.testContext || {};

  const apiProvider = req.body;

  apiProvider.updatedAt = Date.now();
  apiProvider.createdAt = Date.now();

  const id = apiProvider.id;

  try {
    let record;
    if (!apiProvider.id) {
      throw new ValidationError('Provider records require an id');
    }
    await throwIfDynamoRecordExists(providerModel, id);
    const postgresProvider = await translateApiProviderToPostgresProvider(apiProvider);
    validateProviderHost(apiProvider.host);

    try {
      await createRejectableTransaction(knex, async (trx) => {
        await providerPgModel.create(trx, postgresProvider);
        record = await providerModel.create(apiProvider);
        await indexProvider(esClient, record, process.env.ES_INDEX);
      });
    } catch (innerError) {
      // Clean up DynamoDB record in case of any failure
      await providerModel.delete(apiProvider);
      throw innerError;
    }

    return res.send({ record, message: 'Record saved' });
  } catch (error) {
    if (isCollisionError(error)) {
      return res.boom.conflict(`A record already exists for ${id}`);
    }

    if (isBadRequestError(error)) {
      return res.boom.badRequest(error.message);
    }
    log.error('Error occurred while trying to create provider:', error);
    return res.boom.badImplementation(error.message);
  }
}

/**
 * Updates an existing provider
 *
 * @param {Object} req - express request object
 * @param {Object} res - express response object
 * @returns {Promise<Object>} the promise of express response object
 */
async function put(req, res) {
  const {
    providerModel = new Provider(),
    providerPgModel = new ProviderPgModel(),
    knex = await getKnexClient(),
    esClient = await Search.es(),
  } = req.testContext || {};

  const { params: { id }, body } = req;

  const apiProvider = body;

  if (id !== apiProvider.id) {
    return res.boom.badRequest(
      `Expected provider ID to be '${id}', but found '${body.id}' in payload`
    );
  }

  let oldProvider;
  try {
    oldProvider = await providerModel.get({ id });
  } catch (error) {
    if (error.name !== 'RecordDoesNotExist') {
      throw error;
    }
    return res.boom.notFound(
      `Provider with ID '${id}' not found`
    );
  }
  apiProvider.updatedAt = Date.now();
  apiProvider.createdAt = oldProvider.createdAt;

  let record;
  const postgresProvider = await translateApiProviderToPostgresProvider(apiProvider);

  try {
    await createRejectableTransaction(knex, async (trx) => {
      await providerPgModel.upsert(trx, postgresProvider);
      record = await providerModel.create(apiProvider);
      await indexProvider(esClient, record, process.env.ES_INDEX);
    });
  } catch (innerError) {
    // Revert Dynamo record update if any write fails
    await providerModel.create(oldProvider);
    throw innerError;
  }

  return res.send(record);
}

/**
 * Delete a provider
 *
 * @param {Object} req - express request object
 * @param {Object} res - express response object
 * @returns {Promise<Object>} the promise of express response object
 */
async function del(req, res) {
  const {
    providerModel = new Provider(),
    providerPgModel = new ProviderPgModel(),
    knex = await getKnexClient(),
    esClient = await Search.es(),
  } = req.testContext || {};

  const { id } = req.params;

  let existingProvider;
  try {
    existingProvider = await providerModel.get({ id });
  } catch (error) {
    if (!(error instanceof RecordDoesNotExist)) {
      throw error;
    }
  }

  try {
    try {
      await createRejectableTransaction(knex, async (trx) => {
        await providerPgModel.delete(trx, { name: id });
        await providerModel.delete({ id });
        await deleteProvider({
          esClient,
          id,
          index: process.env.ES_INDEX,
          ignore: [404],
        });
      });
    } catch (innerError) {
      // Delete is idempotent, so there may not be a DynamoDB
      // record to recreate
      if (existingProvider) {
        await providerModel.create(existingProvider);
      }
      throw innerError;
    }
    return res.send({ message: 'Record deleted' });
  } catch (error) {
    if (error instanceof AssociatedRulesError || error.constraint === 'rules_provider_cumulus_id_foreign') {
      const messageDetail = error.rules || [error.detail];
      const message = `Cannot delete provider with associated rules: ${messageDetail.join(', ')}`;
      return res.boom.conflict(message);
    }
    if (error.constraint === 'granules_provider_cumulus_id_foreign') {
      const message = `Cannot delete provider ${req.params.id} with associated granules.`;
      return res.boom.conflict(message);
    }
    throw error;
  }
}

// express routes
router.get('/:id', get);
router.put('/:id', put);
router.delete('/:id', del);
router.post('/', post);
router.get('/', list);

module.exports = {
  del,
  post,
  put,
  router,
};<|MERGE_RESOLUTION|>--- conflicted
+++ resolved
@@ -66,11 +66,7 @@
     if (error instanceof RecordDoesNotExist) return res.boom.notFound(`Provider ${id} not found.`);
     throw error;
   }
-<<<<<<< HEAD
-  return res.send(result);
-=======
   return res.send(removeNilProperties(result));
->>>>>>> 104c7579
 }
 
 // TODO remove this Phase 3/Dynamo removal
