'use strict';

const fs = require('fs-extra');
const path = require('path');
const pMap = require('p-map');
const pRetry = require('p-retry');
const { URL, resolve } = require('url');

const {
  Granule,
  Pdr,
} = require('@cumulus/api/models');
const GranuleFilesCache = require('@cumulus/api/lib/GranuleFilesCache');
const {
  parseS3Uri,
  s3GetObjectTagging,
  s3ObjectExists,
} = require('@cumulus/aws-client/S3');
const { s3 } = require('@cumulus/aws-client/services');
const { generateChecksumFromStream } = require('@cumulus/checksum');
const { constructCollectionId } = require('@cumulus/message/Collections');
const {
  addCollections,
  buildAndStartWorkflow,
  conceptExists,
  getOnlineResources,
  waitForCompletedExecution,
} = require('@cumulus/integration-tests');
const apiTestUtils = require('@cumulus/integration-tests/api/api');
const { deleteCollection } = require('@cumulus/api-client/collections');
const { deleteExecution } = require('@cumulus/api-client/executions');
const { getGranule, removePublishedGranule } = require('@cumulus/api-client/granules');
const {
  getDistributionFileUrl,
  getTEADistributionApiRedirect,
  getTEADistributionApiFileStream,
  getTEARequestHeaders,
} = require('@cumulus/integration-tests/api/distribution');
const { LambdaStep } = require('@cumulus/integration-tests/sfnStep');
const { getExecution } = require('@cumulus/api-client/executions');
const { deleteProvider } = require('@cumulus/api-client/providers');

const { waitForApiStatus } = require('../../helpers/apiUtils');
const {
  loadConfig,
  templateFile,
  uploadTestDataToBucket,
  deleteFolder,
  createTimestampedTestId,
  createTestDataPath,
  createTestSuffix,
} = require('../../helpers/testUtils');
const {
  setDistributionApiEnvVars,
  waitForModelStatus,
} = require('../../helpers/apiUtils');
const {
  addUniqueGranuleFilePathToGranuleFiles,
  addUrlPathToGranuleFiles,
  setupTestGranuleForIngest,
  loadFileWithUpdatedGranuleIdPathAndCollection,
} = require('../../helpers/granuleUtils');

const lambdaStep = new LambdaStep();
const workflowName = 'IngestGranuleQueue';

const granuleRegex = '^MOD09GQ\\.A[\\d]{7}\\.[\\w]{6}\\.006\\.[\\d]{13}$';

const s3data = [
  '@cumulus/test-data/granules/MOD09GQ.A2016358.h13v04.006.2016360104606.hdf.met',
  '@cumulus/test-data/granules/MOD09GQ.A2016358.h13v04.006.2016360104606.hdf',
  '@cumulus/test-data/granules/MOD09GQ.A2016358.h13v04.006.2016360104606_ndvi.jpg',
];

const SetupError = new Error('Test setup failed, aborting');

describe('The S3 Ingest Granules workflow', () => {
  const inputPayloadFilename = './spec/parallel/ingestGranule/IngestGranule.input.payload.json';
  const providersDir = './data/providers/s3/';
  const collectionsDir = './data/collections/s3_MOD09GQ_006_full_ingest';
  const collectionDupeHandling = 'error';

  let beforeAllError = false;
  let collection;
  let config;
  let expectedPayload;
  let expectedS3TagSet;
  let expectedSyncGranulePayload;
  let granuleModel;
  let inputPayload;
  let pdrFilename;
  let pdrModel;
  let postToCmrOutput;
  let provider;
<<<<<<< HEAD
=======
  let providerModel;
  let publishGranuleExecutionArn;
>>>>>>> b260fd27
  let testDataFolder;
  let workflowExecutionArn;

  beforeAll(async () => {
    try {
      config = await loadConfig();
      const testId = createTimestampedTestId(config.stackName, 'IngestGranuleQueue');
      const testSuffix = createTestSuffix(testId);
      testDataFolder = createTestDataPath(testId);

      collection = { name: `MOD09GQ${testSuffix}`, version: '006' };
      const newCollectionId = constructCollectionId(collection.name, collection.version);
      provider = { id: `s3_provider${testSuffix}` };

      process.env.GranulesTable = `${config.stackName}-GranulesTable`;
      granuleModel = new Granule();
      process.env.system_bucket = config.bucket;
      process.env.ProvidersTable = `${config.stackName}-ProvidersTable`;
      process.env.PdrsTable = `${config.stackName}-PdrsTable`;
      pdrModel = new Pdr();

      const providerJson = JSON.parse(fs.readFileSync(`${providersDir}/s3_provider.json`, 'utf8'));
      const providerData = {
        ...providerJson,
        id: provider.id,
        host: config.bucket,
      };

      // populate collections, providers and test data
      await Promise.all([
        uploadTestDataToBucket(config.bucket, s3data, testDataFolder),
        addCollections(config.stackName, config.bucket, collectionsDir, testSuffix, testId, collectionDupeHandling),
        apiTestUtils.addProviderApi({ prefix: config.stackName, provider: providerData }),
      ]);

      const inputPayloadJson = fs.readFileSync(inputPayloadFilename, 'utf8');
      // update test data filepaths
      inputPayload = await setupTestGranuleForIngest(config.bucket, inputPayloadJson, granuleRegex, testSuffix, testDataFolder);
      pdrFilename = inputPayload.pdr.name;
      const granuleId = inputPayload.granules[0].granuleId;
      expectedS3TagSet = [{ Key: 'granuleId', Value: granuleId }];
      await Promise.all(inputPayload.granules[0].files.map((fileToTag) =>
        s3().putObjectTagging({ Bucket: config.bucket, Key: `${fileToTag.path}/${fileToTag.name}`, Tagging: { TagSet: expectedS3TagSet } }).promise()));

      const collectionUrlString = '{cmrMetadata.Granule.Collection.ShortName}___{cmrMetadata.Granule.Collection.VersionId}/{substring(file.name, 0, 3)}/';

      const templatedSyncGranuleFilename = templateFile({
        inputTemplateFilename: './spec/parallel/ingestGranule/SyncGranule.output.payload.template.json',
        config: {
          granules: [
            {
              files: [
                {
                  bucket: config.buckets.internal.name,
                  filename: `s3://${config.buckets.internal.name}/file-staging/${config.stackName}/replace-me-collectionId/replace-me-granuleId.hdf`,
                  fileStagingDir: `file-staging/${config.stackName}/replace-me-collectionId`,
                },
                {
                  bucket: config.buckets.internal.name,
                  filename: `s3://${config.buckets.internal.name}/file-staging/${config.stackName}/replace-me-collectionId/replace-me-granuleId.hdf.met`,
                  fileStagingDir: `file-staging/${config.stackName}/replace-me-collectionId`,
                },
                {
                  bucket: config.buckets.internal.name,
                  filename: `s3://${config.buckets.internal.name}/file-staging/${config.stackName}/replace-me-collectionId/replace-me-granuleId_ndvi.jpg`,
                  fileStagingDir: `file-staging/${config.stackName}/replace-me-collectionId`,
                },
              ],
            },
          ],
        },
      });

      expectedSyncGranulePayload = loadFileWithUpdatedGranuleIdPathAndCollection(templatedSyncGranuleFilename, granuleId, testDataFolder, newCollectionId, config.stackName);

      expectedSyncGranulePayload.granules[0].dataType += testSuffix;
      expectedSyncGranulePayload.granules[0].files = addUrlPathToGranuleFiles(expectedSyncGranulePayload.granules[0].files, testId, '');

      const templatedOutputPayloadFilename = templateFile({
        inputTemplateFilename: './spec/parallel/ingestGranule/IngestGranule.output.payload.template.json',
        config: {
          granules: [
            {
              files: [
                {
                  bucket: config.buckets.protected.name,
                  filename: `s3://${config.buckets.protected.name}/MOD09GQ___006/2017/MOD/replace-me-granuleId.hdf`,
                },
                {
                  bucket: config.buckets.private.name,
                  filename: `s3://${config.buckets.private.name}/MOD09GQ___006/MOD/replace-me-granuleId.hdf.met`,
                },
                {
                  bucket: config.buckets.public.name,
                  filename: `s3://${config.buckets.public.name}/MOD09GQ___006/MOD/replace-me-granuleId_ndvi.jpg`,
                },
                {
                  bucket: config.buckets['protected-2'].name,
                  filename: `s3://${config.buckets['protected-2'].name}/MOD09GQ___006/MOD/replace-me-granuleId.cmr.xml`,
                },
              ],
            },
          ],
        },
      });

      expectedPayload = loadFileWithUpdatedGranuleIdPathAndCollection(templatedOutputPayloadFilename, granuleId, testDataFolder, newCollectionId);
      expectedPayload.granules[0].dataType += testSuffix;
      expectedPayload.granules = addUniqueGranuleFilePathToGranuleFiles(expectedPayload.granules, testId);
      expectedPayload.granules[0].files = addUrlPathToGranuleFiles(expectedPayload.granules[0].files, testId, collectionUrlString);
      // process.env.DISTRIBUTION_ENDPOINT needs to be set for below
      setDistributionApiEnvVars();

      console.log('Start SuccessExecution');
      workflowExecutionArn = await buildAndStartWorkflow(
        config.stackName,
        config.bucket,
        workflowName,
        collection,
        provider,
        inputPayload,
        {
          distribution_endpoint: process.env.DISTRIBUTION_ENDPOINT,
          workflow: 'PublishGranuleQueue',
        }
      );
    } catch (error) {
      beforeAllError = error;
      throw error;
    }
  });

  afterAll(async () => {
    // clean up stack state added by test
    await removePublishedGranule({
      prefix: config.stackName,
      granuleId: inputPayload.granules[0].granuleId,
    });
    await apiTestUtils.deletePdr({
      prefix: config.stackName,
      pdr: pdrFilename,
    });
    // The order of execution deletes matters. Parents must be deleted before children.
    await deleteExecution({ prefix: config.stackName, executionArn: publishGranuleExecutionArn });
    await deleteExecution({ prefix: config.stackName, executionArn: workflowExecutionArn });
    await Promise.all([
      deleteFolder(config.bucket, testDataFolder),
      deleteCollection({
        prefix: config.stackName,
        collectionName: collection.name,
        collectionVersion: collection.version,
      }),
<<<<<<< HEAD
      deleteProvider({
        prefix: config.stackName,
        providerId: provider.id,
      }),
      executionModel.delete({ arn: workflowExecutionArn }),
      granulesApiTestUtils.removePublishedGranule({
        prefix: config.stackName,
        granuleId: inputPayload.granules[0].granuleId,
      }),
      pdrModel.delete({
        pdrName: inputPayload.pdr.name,
      }),
=======
      providerModel.delete(provider),
>>>>>>> b260fd27
    ]);
  });

  it('triggers a running execution record being added to DynamoDB', async () => {
    if (beforeAllError) throw SetupError;
    const record = await waitForApiStatus(
      getExecution,
      {
        prefix: config.stackName,
        arn: workflowExecutionArn,
      },
      ['running', 'completed']
    );
    expect(['running', 'completed'].includes(record.status)).toBeTrue();
  });

  it('triggers a PDR record being added to DynamoDB', async () => {
    if (beforeAllError) throw SetupError;
    const record = await waitForModelStatus(
      pdrModel,
      { pdrName: inputPayload.pdr.name },
      ['running', 'completed']
    );
    expect(['running', 'completed'].includes(record.status)).toBeTrue();
  });

  it('makes the granule available through the Cumulus API', async () => {
    if (beforeAllError) throw SetupError;
    await waitForModelStatus(
      granuleModel,
      { granuleId: inputPayload.granules[0].granuleId },
      ['completed']
    );

    const granuleResponse = await getGranule({
      prefix: config.stackName,
      granuleId: inputPayload.granules[0].granuleId,
    });
    const granule = JSON.parse(granuleResponse.body);

    expect(granule.granuleId).toEqual(inputPayload.granules[0].granuleId);
    expect((granule.status === 'running') || (granule.status === 'completed')).toBeTrue();
  });

  it('completes execution with success status', async () => {
    if (beforeAllError) throw SetupError;

    const workflowExecutionStatus = await waitForCompletedExecution(workflowExecutionArn);
    expect(workflowExecutionStatus).toEqual('SUCCEEDED');
  });

  it('can retrieve the specific provider that was created', async () => {
    if (beforeAllError) throw SetupError;

    const providerListResponse = await apiTestUtils.getProviders({ prefix: config.stackName });
    const providerList = JSON.parse(providerListResponse.body);
    expect(providerList.results.length).toBeGreaterThan(0);

    const providerResultResponse = await apiTestUtils.getProvider({ prefix: config.stackName, providerId: provider.id });
    const providerResult = JSON.parse(providerResultResponse.body);
    expect(providerResult).not.toBeNull();
  });

  it('can retrieve the specific collection that was created', async () => {
    if (beforeAllError) throw SetupError;

    const collectionListResponse = await apiTestUtils.getCollections({ prefix: config.stackName });
    const collectionList = JSON.parse(collectionListResponse.body);
    expect(collectionList.results.length).toBeGreaterThan(0);

    const collectionResponse = await apiTestUtils.getCollection(
      { prefix: config.stackName, collectionName: collection.name, collectionVersion: collection.version }
    );
    const collectionResult = JSON.parse(collectionResponse.body);
    expect(collectionResult).not.toBeNull();
  });

  it('results in the files being added to the granule files cache table', async () => {
    if (beforeAllError) throw SetupError;

    process.env.FilesTable = `${config.stackName}-FilesTable`;

    const lambdaOutput = await lambdaStep.getStepOutput(workflowExecutionArn, 'MoveGranules');

    await pMap(
      lambdaOutput.payload.granules[0].files,
      async (file) => {
        const { Bucket, Key } = parseS3Uri(file.filename);

        const granuleId = await pRetry(
          async () => {
            const id = await GranuleFilesCache.getGranuleId(Bucket, Key);
            if (id === undefined) throw new Error(`File not found in cache: s3://${Bucket}/${Key}`);
            return id;
          },
          { retries: 30, minTimeout: 2000, maxTimeout: 2000 }
        );

        expect(granuleId).toEqual(lambdaOutput.payload.granules[0].granuleId);
      },
      { concurrency: 1 }
    );
  });

  describe('the SyncGranules task', () => {
    let lambdaInput;
    let lambdaOutput;
    let subTestSetupError;

    beforeAll(async () => {
      try {
        lambdaInput = await lambdaStep.getStepInput(workflowExecutionArn, 'SyncGranule');
        lambdaOutput = await lambdaStep.getStepOutput(workflowExecutionArn, 'SyncGranule');
      } catch (error) {
        subTestSetupError = error;
      }
    });

    beforeEach(() => {
      if (beforeAllError) fail(beforeAllError);
      if (subTestSetupError) fail(subTestSetupError);
    });

    it('receives the correct collection and provider configuration', () => {
      if (beforeAllError || subTestSetupError) throw SetupError;
      expect(lambdaInput.meta.collection.name).toEqual(collection.name);
      expect(lambdaInput.meta.provider.id).toEqual(provider.id);
    });

    it('output includes the ingested granule with file staging location paths', () => {
      if (beforeAllError || subTestSetupError) throw SetupError;
      const updatedGranule = {
        ...expectedSyncGranulePayload.granules[0],
        sync_granule_duration: lambdaOutput.meta.input_granules[0].sync_granule_duration,
      };

      const updatedPayload = {
        ...expectedSyncGranulePayload,
        granules: [updatedGranule],
      };
      expect(lambdaOutput.payload).toEqual(updatedPayload);
    });

    it('updates the meta object with input_granules', () => {
      if (beforeAllError || subTestSetupError) throw SetupError;
      const updatedGranule = {
        ...expectedSyncGranulePayload.granules[0],
        sync_granule_duration: lambdaOutput.meta.input_granules[0].sync_granule_duration,
      };
      expect(lambdaOutput.meta.input_granules).toEqual([updatedGranule]);
    });
  });

  describe('the MoveGranules task', () => {
    let lambdaOutput;
    let files;
    let movedTaggings;
    let existCheck = [];
    let subTestSetupError;

    beforeAll(async () => {
      try {
        lambdaOutput = await lambdaStep.getStepOutput(workflowExecutionArn, 'MoveGranules');
        files = lambdaOutput.payload.granules[0].files;
        movedTaggings = await Promise.all(lambdaOutput.payload.granules[0].files.map((file) => {
          const { Bucket, Key } = parseS3Uri(file.filename);
          return s3GetObjectTagging(Bucket, Key);
        }));

        existCheck = await Promise.all([
          s3ObjectExists({ Bucket: files[0].bucket, Key: files[0].filepath }),
          s3ObjectExists({ Bucket: files[1].bucket, Key: files[1].filepath }),
          s3ObjectExists({ Bucket: files[2].bucket, Key: files[2].filepath }),
        ]);
      } catch (error) {
        beforeAllError = error;
      }
    });

    beforeEach(() => {
      if (beforeAllError) fail(beforeAllError);
      if (subTestSetupError) fail(subTestSetupError);
    });

    it('has a payload with correct buckets, filenames, sizes', () => {
      if (beforeAllError || subTestSetupError) throw SetupError;
      files.forEach((file) => {
        const expectedFile = expectedPayload.granules[0].files.find((f) => f.name === file.name);
        expect(file.filename).toEqual(expectedFile.filename);
        expect(file.bucket).toEqual(expectedFile.bucket);
        if (file.size && expectedFile.size) {
          expect(file.size).toEqual(expectedFile.size);
        }
      });
    });

    it('moves files to the bucket folder based on metadata', () => {
      if (beforeAllError || subTestSetupError) throw SetupError;
      existCheck.forEach((check) => {
        expect(check).toEqual(true);
      });
    });

    it('preserves tags on moved files', () => {
      if (beforeAllError || subTestSetupError) throw SetupError;
      movedTaggings.forEach((tagging) => {
        expect(tagging.TagSet).toEqual(expectedS3TagSet);
      });
    });
  });

  describe('the QueueWorkflow task', () => {
    let lambdaOutput;
    let subTestSetupError;

    beforeAll(async () => {
      try {
        lambdaOutput = await lambdaStep.getStepOutput(workflowExecutionArn, 'QueueWorkflow');
        publishGranuleExecutionArn = lambdaOutput.payload.running;
        console.log(publishGranuleExecutionArn);
      } catch (error) {
        subTestSetupError = error;
      }
    });

    beforeEach(() => {
      if (beforeAllError) fail(beforeAllError);
      if (subTestSetupError) fail(subTestSetupError);
    });

    it('results in a successful PublishGranuleQueue workflow execution', async () => {
      if (beforeAllError || subTestSetupError) throw SetupError;
      const publishGranuleExecutionStatus = await waitForCompletedExecution(
        publishGranuleExecutionArn
      );
      expect(publishGranuleExecutionStatus).toEqual('SUCCEEDED');
    });
  });

  describe('the queued workflow', () => {
    describe('the PostToCmr task', () => {
      let cmrResource;
      let ummCmrResource;
      let files;
      let granule;
      let resourceURLs;
      let teaRequestHeaders;

      let scienceFileUrl;
      let s3ScienceFileUrl;
      let browseImageUrl;
      let s3BrowseImageUrl;
      let s3CredsUrl;
      let subTestSetupError;

      beforeAll(async () => {
        process.env.CMR_ENVIRONMENT = 'UAT';
        postToCmrOutput = await lambdaStep.getStepOutput(publishGranuleExecutionArn, 'PostToCmr');

        if (postToCmrOutput === null) {
          beforeAllError = new Error(`Failed to get the PostToCmr step's output for ${workflowExecutionArn}`);
          return;
        }

        try {
          granule = postToCmrOutput.payload.granules[0];
          files = granule.files;

          const ummGranule = { ...granule, cmrMetadataFormat: 'umm_json_v1_6_2' };
          const result = await Promise.all([
            getOnlineResources(granule),
            getOnlineResources(ummGranule),
            getTEARequestHeaders(config.stackName),
          ]);

          cmrResource = result[0];
          ummCmrResource = result[1];
          resourceURLs = cmrResource.map((resource) => resource.href);
          teaRequestHeaders = result[2];

          scienceFileUrl = getDistributionFileUrl({ bucket: files[0].bucket, key: files[0].filepath });
          s3ScienceFileUrl = getDistributionFileUrl({ bucket: files[0].bucket, key: files[0].filepath, urlType: 's3' });
          browseImageUrl = getDistributionFileUrl({ bucket: files[2].bucket, key: files[2].filepath });
          s3BrowseImageUrl = getDistributionFileUrl({ bucket: files[2].bucket, key: files[2].filepath, urlType: 's3' });
          s3CredsUrl = resolve(process.env.DISTRIBUTION_ENDPOINT, 's3credentials');
        } catch (error) {
          subTestSetupError = error;
        }
      });

      beforeEach(() => {
        if (beforeAllError) fail(beforeAllError);
        if (subTestSetupError) fail(subTestSetupError);
      });

      it('publishes the granule metadata to CMR', async () => {
        if (beforeAllError || subTestSetupError) throw SetupError;
        const result = await conceptExists(granule.cmrLink);

        expect(granule.published).toEqual(true);
        expect(result).not.toEqual(false);
      });

      it('updates the CMR metadata online resources with the final metadata location', () => {
        if (beforeAllError || subTestSetupError) throw SetupError;

        console.log('parallel resourceURLs:', resourceURLs);
        console.log('s3CredsUrl:', s3CredsUrl);

        expect(resourceURLs).toContain(scienceFileUrl);
        expect(resourceURLs).toContain(s3ScienceFileUrl);
        expect(resourceURLs).toContain(browseImageUrl);
        expect(resourceURLs).toContain(s3BrowseImageUrl);
        expect(resourceURLs).toContain(s3CredsUrl);
      });

      it('updates the CMR metadata "online resources" with the proper types and urls', () => {
        if (beforeAllError || subTestSetupError) throw SetupError;
        const resource = ummCmrResource;
        const expectedTypes = [
          'GET DATA',
          'GET DATA VIA DIRECT ACCESS',
          'VIEW RELATED INFORMATION',
          'VIEW RELATED INFORMATION',
          'GET RELATED VISUALIZATION',
          'GET RELATED VISUALIZATION',
          'VIEW RELATED INFORMATION',
        ];
        const cmrUrls = resource.map((r) => r.URL);
        expect(cmrUrls).toContain(scienceFileUrl);
        expect(cmrUrls).toContain(s3ScienceFileUrl);
        expect(cmrUrls).toContain(browseImageUrl);
        expect(cmrUrls).toContain(s3BrowseImageUrl);
        expect(cmrUrls).toContain(s3CredsUrl);
        expect(resource.map((r) => r.Type).sort()).toEqual(expectedTypes.sort());
      });

      it('includes the Earthdata login ID for requests to protected science files', async () => {
        if (beforeAllError || subTestSetupError) throw SetupError;
        const filepath = `/${files[0].bucket}/${files[0].filepath}`;
        const s3SignedUrl = await getTEADistributionApiRedirect(filepath, teaRequestHeaders);
        const earthdataLoginParam = new URL(s3SignedUrl).searchParams.get('A-userid');
        expect(earthdataLoginParam).toEqual(process.env.EARTHDATA_USERNAME);
      });

      it('downloads the requested science file for authorized requests', async () => {
        if (beforeAllError || subTestSetupError) throw SetupError;
        const scienceFileUrls = resourceURLs
          .filter((url) =>
            (url.startsWith(process.env.DISTRIBUTION_ENDPOINT) ||
          url.match(/s3\.amazonaws\.com/)) &&
          !url.endsWith('.cmr.xml') &&
          !url.includes('s3credentials'));

        const checkFiles = await Promise.all(
          scienceFileUrls
            .map(async (url) => {
              const extension = path.extname(new URL(url).pathname);
              const sourceFile = s3data.find((d) => d.endsWith(extension));
              const sourceChecksum = await generateChecksumFromStream(
                'cksum',
                fs.createReadStream(require.resolve(sourceFile))
              );
              const file = files.find((f) => f.name.endsWith(extension));

              const filepath = `/${file.bucket}/${file.filepath}`;
              const fileStream = await getTEADistributionApiFileStream(filepath, teaRequestHeaders);
              // Compare checksum of downloaded file with expected checksum.
              const downloadChecksum = await generateChecksumFromStream('cksum', fileStream);
              return downloadChecksum === sourceChecksum;
            })
        );

        checkFiles.forEach((fileCheck) => expect(fileCheck).toBeTrue());
      });
    });
  });
});<|MERGE_RESOLUTION|>--- conflicted
+++ resolved
@@ -92,11 +92,8 @@
   let pdrModel;
   let postToCmrOutput;
   let provider;
-<<<<<<< HEAD
-=======
   let providerModel;
   let publishGranuleExecutionArn;
->>>>>>> b260fd27
   let testDataFolder;
   let workflowExecutionArn;
 
@@ -249,22 +246,10 @@
         collectionName: collection.name,
         collectionVersion: collection.version,
       }),
-<<<<<<< HEAD
       deleteProvider({
         prefix: config.stackName,
         providerId: provider.id,
       }),
-      executionModel.delete({ arn: workflowExecutionArn }),
-      granulesApiTestUtils.removePublishedGranule({
-        prefix: config.stackName,
-        granuleId: inputPayload.granules[0].granuleId,
-      }),
-      pdrModel.delete({
-        pdrName: inputPayload.pdr.name,
-      }),
-=======
-      providerModel.delete(provider),
->>>>>>> b260fd27
     ]);
   });
 
