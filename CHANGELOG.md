--- conflicted
+++ resolved
@@ -6,7 +6,6 @@
 
 ## [Unreleased]
 
-<<<<<<< HEAD
 ### BREAKING CHANGES
 
 - **CUMULUS-2328**
@@ -16,11 +15,10 @@
 
 - **CUMULUS-2328**
   - If you want to use the `/s3credentials` endpoint, you must add configuration for the `s3-credentials` module. For reference on how to configure this module, see [`example/cumulus-tf/s3_credentials.tf`](https://github.com/nasa/cumulus/blob/master/example/cumulus-tf/s3_credentials.tf)
-=======
+
 ### Notable changes
 
 - `sync-granule` task will now properly handle syncing 0 byte files to S3
->>>>>>> 3bcddadc
 
 ### Added
 
