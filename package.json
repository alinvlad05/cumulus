{
  "private": true,
  "version": "1.0.0",
  "description": "Cumulus Framework for ingesting and processing NASA Earth data streams",
  "scripts": {
    "audit": "lerna exec 'audit-ci -h' --parallel --no-sort --concurrency 2",
    "audit-root": "audit-ci -h",
    "docs-build-tasks": "./bin/build-tasks-doc.js",
    "docs-install": "(cd website && yarn install)",
    "docs-build": "yarn run docs-build-tasks && (cd website && yarn run build)",
    "docs-serve": "yarn run docs-build && (cd website && yarn run start)",
    "docs-start": "yarn run docs-build && (cd website && yarn run start)",
    "install-locks": "lerna exec 'npm i --package-lock-only --no-audit' --parallel --no-sort",
<<<<<<< HEAD
    "lint": "eslint example packages/api packages/cmrjs packages/cmr-client packages/common packages/deployment packages/ingest tasks",
=======
    "lint": "eslint example packages/api packages/checksum packages/cmrjs packages/common packages/deployment packages/ingest tasks",
>>>>>>> b4e9b66d
    "test": "nyc lerna run test --concurrency 2",
    "bootstrap": "lerna bootstrap --npm-client=npm",
    "ybootstrap": "lerna bootstrap",
    "bootstrap-no-build": "lerna bootstrap --ignore-scripts --npm-client=npm --loglevel verbose",
    "update": "lerna publish --skip-git --skip-npm --exact",
    "publish": "lerna publish --skip-git --repo-version $VERSION --yes --npm-client=npm --exact",
    "clean": "lerna clean && rm -rf ./node_modules",
    "build": "lerna run --parallel --no-sort build",
    "watch": "lerna run --parallel --no-sort watch",
    "serve": "lerna run serve --scope @cumulus/api",
    "coverage": "nyc report --reporter text-summary --reporter html",
    "coveralls": "nyc report --reporter=text-lcov --temp-direcotry=\"./.final_nyc_output\" | coveralls"
  },
  "repository": {
    "type": "git",
    "url": "https://github.com/nasa/cumulus"
  },
  "engines": {
    "node": ">=8.10.0"
  },
  "bin": {
    "build-tasks-doc": "./bin/build-tasks-doc.js"
  },
  "nyc": {
    "exclude": [
      "**/tests",
      "**/test",
      "packages/common/.tmp"
    ]
  },
  "keywords": [
    "GIBS",
    "CUMULUS",
    "NASA"
  ],
  "author": "Cumulus Authors",
  "license": "Apache-2.0",
  "devDependencies": {
    "audit-ci": "1.0.2",
    "ava": "^0.25.0",
    "babel-eslint": "^8.2.2",
    "coveralls": "^3.0.0",
    "eslint": "^5.5.0",
    "eslint-config-airbnb-base": "^13.1.0",
    "eslint-plugin-eslint-comments": "^3.0.1",
    "eslint-plugin-import": "^2.9.0",
    "eslint-plugin-jsdoc": "^3.7.1",
    "eslint-plugin-lodash": "^2.7.0",
    "eslint-plugin-node": "^7.0.1",
    "eslint-plugin-unicorn": "^4.0.3",
    "lerna": "^3.10.7",
    "nyc": "^13.3.0",
    "simple-git": "^1.96.0"
  },
  "dependencies": {
    "aws-sdk": "^2.238.1",
    "fs-extra": "^5.0.0",
    "latest-version": "^4.0.0",
    "semver": "^5.5.0"
  }
}<|MERGE_RESOLUTION|>--- conflicted
+++ resolved
@@ -11,11 +11,7 @@
     "docs-serve": "yarn run docs-build && (cd website && yarn run start)",
     "docs-start": "yarn run docs-build && (cd website && yarn run start)",
     "install-locks": "lerna exec 'npm i --package-lock-only --no-audit' --parallel --no-sort",
-<<<<<<< HEAD
-    "lint": "eslint example packages/api packages/cmrjs packages/cmr-client packages/common packages/deployment packages/ingest tasks",
-=======
-    "lint": "eslint example packages/api packages/checksum packages/cmrjs packages/common packages/deployment packages/ingest tasks",
->>>>>>> b4e9b66d
+    "lint": "eslint example packages/api packages/checksum packages/cmrjs packages/cmr-client packages/common packages/deployment packages/ingest tasks",
     "test": "nyc lerna run test --concurrency 2",
     "bootstrap": "lerna bootstrap --npm-client=npm",
     "ybootstrap": "lerna bootstrap",
