--- conflicted
+++ resolved
@@ -7,11 +7,7 @@
 ## [Unreleased]
 
 - **CUMULUS-1223**
-<<<<<<< HEAD
-  - Adds unauthenticated access for public bucket files to the distributionApi.  Public files are requested just as protected files, but now a redirect to a self signed URL will happen without checking for an accessToken cookie from EarthdataLogin.
-=======
   - Adds unauthenticated access for public bucket files to the Distribution API.  Public files should be requested the same way as protected files, but for public files a redirect to a self-signed S3 URL will happen without requiring authentication with Earthdata login.
->>>>>>> 44ff0a74
 
 ## [v1.12.0] - 2019-4-4
 
