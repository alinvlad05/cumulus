{
  "name": "@cumulus/data-migration1",
  "version": "10.0.0-beta.0",
  "description": "A Lambda function used for doing data migrations",
  "license": "Apache-2.0",
  "engines": {
    "node": ">=12.18.0"
  },
  "private": true,
  "scripts": {
    "clean": "rm -rf dist",
    "build-lambda-zip": "cd dist/webpack && node ../../../../bin/zip.js lambda.zip index.js",
    "package": "npm run clean && npm run prepare && npm run webpack && npm run build-lambda-zip",
    "test": "../../node_modules/.bin/ava",
    "test:coverage": "../../node_modules/.bin/nyc npm test",
    "prepare": "npm run tsc",
    "tsc": "../../node_modules/.bin/tsc",
    "tsc:listEmittedFiles": "../../node_modules/.bin/tsc --listEmittedFiles",
    "webpack": "../../node_modules/.bin/webpack"
  },
  "ava": {
    "files": [
      "tests/**/*.js"
    ],
    "timeout": "15m"
  },
  "dependencies": {
<<<<<<< HEAD
    "@cumulus/api": "10.0.0-beta.0",
    "@cumulus/aws-client": "10.0.0-beta.0",
    "@cumulus/common": "10.0.0-beta.0",
    "@cumulus/db": "10.0.0-beta.0",
    "@cumulus/errors": "10.0.0-beta.0",
    "@cumulus/logger": "10.0.0-beta.0",
    "@cumulus/types": "10.0.0-beta.0",
    "knex": "0.95.11",
=======
    "@cumulus/api": "9.9.0",
    "@cumulus/aws-client": "9.9.0",
    "@cumulus/common": "9.9.0",
    "@cumulus/db": "9.9.0",
    "@cumulus/errors": "9.9.0",
    "@cumulus/logger": "9.9.0",
    "@cumulus/types": "9.9.0",
    "knex": "0.95.15",
>>>>>>> c7c0d476
    "lodash": "^4.17.20",
    "pg": "^8.3.0"
  },
  "devDependencies": {
    "@cumulus/test-data": "10.0.0-beta.0"
  }
}<|MERGE_RESOLUTION|>--- conflicted
+++ resolved
@@ -25,16 +25,6 @@
     "timeout": "15m"
   },
   "dependencies": {
-<<<<<<< HEAD
-    "@cumulus/api": "10.0.0-beta.0",
-    "@cumulus/aws-client": "10.0.0-beta.0",
-    "@cumulus/common": "10.0.0-beta.0",
-    "@cumulus/db": "10.0.0-beta.0",
-    "@cumulus/errors": "10.0.0-beta.0",
-    "@cumulus/logger": "10.0.0-beta.0",
-    "@cumulus/types": "10.0.0-beta.0",
-    "knex": "0.95.11",
-=======
     "@cumulus/api": "9.9.0",
     "@cumulus/aws-client": "9.9.0",
     "@cumulus/common": "9.9.0",
@@ -43,7 +33,6 @@
     "@cumulus/logger": "9.9.0",
     "@cumulus/types": "9.9.0",
     "knex": "0.95.15",
->>>>>>> c7c0d476
     "lodash": "^4.17.20",
     "pg": "^8.3.0"
   },
