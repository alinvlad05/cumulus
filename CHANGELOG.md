--- conflicted
+++ resolved
@@ -6,7 +6,6 @@
 
 ## Unreleased
 
-<<<<<<< HEAD
 ### Breaking Changes
 
 - **CUMULUS-3070/3074**
@@ -68,8 +67,7 @@
   - Existing behavior which relied on the pre-disposed undefined value was changed to instead accept the empty array.
   - Standardized tests in order to expect an empty array for a granule with no files files' object instead of undefined.
 
-=======
->>>>>>> 44a3806b
+
 ### Breaking changes
 
 - **CUMULUS-2915**
