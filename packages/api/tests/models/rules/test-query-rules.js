'use strict';

const fs = require('fs-extra');
const test = require('ava');
const sinon = require('sinon');

const S3 = require('@cumulus/aws-client/S3');
const awsServices = require('@cumulus/aws-client/services');
const { randomId } = require('@cumulus/common/test-utils');
const workflows = require('@cumulus/common/workflows');

const models = require('../../../models');
const { fakeRuleFactoryV2 } = require('../../../lib/testUtils');

let rulesModel;
let sandbox;

const testCollectionName = randomId('collection');
const collection = {
  name: testCollectionName,
  version: '0.0.0',
};
const provider = { id: 'PROV1' };

// Kinesis rules
const commonRuleParams = {
  collection,
  provider: provider.id,
  workflow: randomId('workflow'),
};

const kinesisRuleParams = {
  rule: {
    type: 'kinesis',
    value: `arn:aws:kinesis:us-east-1:000000000000:${randomId('kinesis')}`,
  },
};

const kinesisRule1 = {
  ...commonRuleParams,
  ...kinesisRuleParams,
  name: 'testRule1',
  state: 'ENABLED',
  createdAt: Date.now(),
  updatedAt: Date.now(),
};

// if the state is not provided, it will be set to default value 'ENABLED'
const kinesisRule2 = {
  ...commonRuleParams,
  ...kinesisRuleParams,
  name: 'testRule2',
  createdAt: Date.now(),
  updatedAt: Date.now(),
};

const kinesisRule3 = {
  ...commonRuleParams,
  ...kinesisRuleParams,
  collection: {
    name: testCollectionName,
    version: '1.0.0',
  },
  name: 'testRule3',
  state: 'ENABLED',
  createdAt: Date.now(),
  updatedAt: Date.now(),
};

const kinesisRule4 = {
  ...commonRuleParams,
  name: 'testRule4',
  state: 'ENABLED',
  rule: {
    type: 'kinesis',
    value: `arn:aws:kinesis:us-east-1:000000000000:${randomId('kinesis4_')}`,
  },
  createdAt: Date.now(),
  updatedAt: Date.now(),
};

const kinesisRule5 = {
  ...commonRuleParams,
  collection: {
    name: testCollectionName,
    version: '2.0.0',
  },
  name: 'testRule5',
  state: 'ENABLED',
  rule: {
    type: 'kinesis',
    value: `arn:aws:kinesis:us-east-1:000000000000:${randomId('kinesis5_')}`,
  },
  createdAt: Date.now(),
  updatedAt: Date.now(),
};

const disabledKinesisRule = {
  ...commonRuleParams,
  ...kinesisRuleParams,
  name: 'disabledRule',
  state: 'DISABLED',
  createdAt: Date.now(),
  updatedAt: Date.now(),
};

test.before(async () => {
  process.env.RulesTable = randomId('rules');
  process.env.stackName = randomId('stack');
  process.env.KinesisInboundEventLogger = randomId('kinesis');
  process.env.system_bucket = randomId('bucket');

  const lambda = await awsServices.lambda().createFunction({
    Code: {
      ZipFile: fs.readFileSync(require.resolve('@cumulus/test-data/fake-lambdas/hello.zip')),
    },
    FunctionName: randomId('messageConsumer'),
    Role: randomId('role'),
    Handler: 'index.handler',
    Runtime: 'nodejs12.x',
  }).promise();
  process.env.messageConsumer = lambda.FunctionName;

  // create Rules table
  rulesModel = new models.Rule({
    SqsUtils: {
      sqsQueueExists: () => Promise.resolve(true),
    },
    SqsClient: {
      getQueueAttributes: () => ({
        promise: () => Promise.resolve({
          Attributes: {
            RedrivePolicy: 'fake-policy',
            VisibilityTimeout: '10',
          },
        }),
      }),
    },
  });
  await rulesModel.createTable();

  await S3.createBucket(process.env.system_bucket);
  const templateFile = `${process.env.stackName}/workflow_template.json`;
  await Promise.all([
    S3.putJsonS3Object(
      process.env.system_bucket,
      templateFile,
      {}
    ),
  ]);

  sandbox = sinon.createSandbox();

  const stubWorkflowFileKey = randomId('key');
  sandbox.stub(workflows, 'getWorkflowFileKey').returns(stubWorkflowFileKey);
  sandbox.stub(S3, 'fileExists')
    .withArgs(
      process.env.system_bucket,
      stubWorkflowFileKey
    )
    .resolves(true);
  sandbox.stub(S3, 'getJsonS3Object')
    .withArgs(
      process.env.system_bucket,
      stubWorkflowFileKey
    )
    .resolves({});

  const kinesisRules = [
    kinesisRule1,
    kinesisRule2,
    kinesisRule3,
    kinesisRule4,
    kinesisRule5,
    disabledKinesisRule,
  ];
  await Promise.all(kinesisRules.map(async (rule) => {
    const ruleWithTrigger = await rulesModel.createRuleTrigger(rule);
    return rulesModel.create(ruleWithTrigger);
  }));
});

test.after.always(async () => {
  sandbox.restore();
  await rulesModel.deleteTable();
  await S3.recursivelyDeleteS3Bucket(process.env.system_bucket);
});

test.serial('queryRules returns correct rules for given state and type', async (t) => {
  const onetimeRules = [
    fakeRuleFactoryV2({
      rule: {
        type: 'onetime',
      },
      state: 'ENABLED',
    }),
    fakeRuleFactoryV2({
      rule: {
        type: 'sqs',
        value: randomId('queue'),
      },
      state: 'ENABLED',
    }),
    fakeRuleFactoryV2({
      rule: {
        type: 'onetime',
      },
      state: 'DISABLED',
    }),
  ];
<<<<<<< HEAD
  const rulesWithTriggers = await Promise.all(
    onetimeRules.map((rule) => rulesModel.createRuleTrigger(rule))
  );
  await Promise.all(rulesWithTriggers.map((rule) => rulesModel.create(rule)));
=======
  await Promise.all(
    onetimeRules.map(async (rule) => {
      await rulesModel.create(rule);
    })
  );
>>>>>>> cf1bb695

  const result = await rulesModel.queryRules({
    status: 'ENABLED',
    type: 'onetime',
  });
  t.truthy(result.find((rule) => rule.name === onetimeRules[0].name));
  t.falsy(result.find((rule) => rule.name === onetimeRules[1].name));
  t.falsy(result.find((rule) => rule.name === onetimeRules[2].name));

  t.teardown(async () => {
    await Promise.all(onetimeRules.map((rule) => rulesModel.delete(rule)));
  });
});

test.serial('queryRules defaults to returning only ENABLED rules', async (t) => {
  const enabledRule = fakeRuleFactoryV2({
    rule: {
      type: 'onetime',
    },
    state: 'ENABLED',
  });
  const rules = [
    enabledRule,
    fakeRuleFactoryV2({
      rule: {
        type: 'onetime',
      },
      state: 'DISABLED',
    }),
  ];

  const rulesWithTriggers = await Promise.all(
    rules.map((rule) => rulesModel.createRuleTrigger(rule))
  );
  await Promise.all(rulesWithTriggers.map((rule) => rulesModel.create(rule)));

  const results = await rulesModel.queryRules({
    type: 'onetime',
  });
  t.is(results.length, 1);
  t.deepEqual(rules[0], enabledRule);

  t.teardown(async () => {
    await Promise.all(rules.map((rule) => rulesModel.delete(rule)));
  });
});

test.serial('queryRules should look up sns-type rules which are associated with the topic, but not those that are disabled', async (t) => {
  const { TopicArn } = await awsServices.sns().createTopic({
    Name: randomId('topic'),
  }).promise();

  const rules = [
    fakeRuleFactoryV2({
      rule: {
        type: 'sns',
        value: TopicArn,
      },
      state: 'ENABLED',
    }),
    fakeRuleFactoryV2({
      rule: {
        type: 'sns',
        value: TopicArn,
      },
      state: 'DISABLED',
    }),
  ];
  const createdRules = await Promise.all(rules.map(async (rule) => {
    const ruleWithTrigger = await rulesModel.createRuleTrigger(rule);
    return rulesModel.create(ruleWithTrigger);
  }));

  const result = await rulesModel.queryRules({
    type: 'sns',
    sourceArn: TopicArn,
  });
  t.is(result.length, 1);
  t.deepEqual(result[0], createdRules[0]);
  t.teardown(async () => {
    await Promise.all(createdRules.map((rule) => rulesModel.delete(rule)));
    await awsServices.sns().deleteTopic({
      TopicArn,
    });
  });
});

test.serial('queryRules should look up sns-type rules which are associated with the collection', async (t) => {
  const { TopicArn } = await awsServices.sns().createTopic({
    Name: randomId('topic'),
  }).promise();

  const rules = [
    fakeRuleFactoryV2({
      rule: {
        type: 'sns',
        value: TopicArn,
      },
      collection,
      state: 'ENABLED',
    }),
    fakeRuleFactoryV2({
      rule: {
        type: 'sns',
        value: TopicArn,
      },
      state: 'ENABLED',
    }),
  ];
<<<<<<< HEAD
  const createdRules = await Promise.all(rules.map(async (rule) => {
    const ruleWithTrigger = await rulesModel.createRuleTrigger(rule);
    return rulesModel.create(ruleWithTrigger);
  }));
=======

  const rule1 = await rulesModel.create(rules[0]);
  const rule2 = await rulesModel.create(rules[1]);
>>>>>>> cf1bb695

  const result = await rulesModel.queryRules({
    type: 'sns',
    name: collection.name,
    version: collection.version,
  });
  t.is(result.length, 1);
  t.deepEqual(result[0], rule1);
  t.teardown(async () => {
    await rulesModel.delete(rule1);
    await rulesModel.delete(rule2);
    await awsServices.sns().deleteTopic({
      TopicArn,
    });
  });
});

test('queryRules should look up kinesis-type rules which are associated with the collection, but not those that are disabled', async (t) => {
  const result = await rulesModel.queryRules({
    name: testCollectionName,
    type: 'kinesis',
  });
  t.is(result.length, 5);
});

test('queryRules should look up kinesis-type rules which are associated with the collection name and version', async (t) => {
  const result = await rulesModel.queryRules({
    name: testCollectionName,
    version: '1.0.0',
    type: 'kinesis',
  });
  t.is(result.length, 1);
});

test('queryRules should look up kinesis-type rules which are associated with the source ARN', async (t) => {
  const result = await rulesModel.queryRules({
    sourceArn: kinesisRule4.rule.value,
    type: 'kinesis',
  });
  t.is(result.length, 1);
});

test('queryRules should look up kinesis-type rules which are associated with the collection name/version and source ARN', async (t) => {
  const result = await rulesModel.queryRules({
    name: testCollectionName,
    version: '2.0.0',
    sourceArn: kinesisRule5.rule.value,
    type: 'kinesis',
  });
  t.is(result.length, 1);
});<|MERGE_RESOLUTION|>--- conflicted
+++ resolved
@@ -208,18 +208,10 @@
       state: 'DISABLED',
     }),
   ];
-<<<<<<< HEAD
   const rulesWithTriggers = await Promise.all(
     onetimeRules.map((rule) => rulesModel.createRuleTrigger(rule))
   );
   await Promise.all(rulesWithTriggers.map((rule) => rulesModel.create(rule)));
-=======
-  await Promise.all(
-    onetimeRules.map(async (rule) => {
-      await rulesModel.create(rule);
-    })
-  );
->>>>>>> cf1bb695
 
   const result = await rulesModel.queryRules({
     status: 'ENABLED',
@@ -329,27 +321,22 @@
       state: 'ENABLED',
     }),
   ];
-<<<<<<< HEAD
-  const createdRules = await Promise.all(rules.map(async (rule) => {
-    const ruleWithTrigger = await rulesModel.createRuleTrigger(rule);
-    return rulesModel.create(ruleWithTrigger);
-  }));
-=======
-
-  const rule1 = await rulesModel.create(rules[0]);
-  const rule2 = await rulesModel.create(rules[1]);
->>>>>>> cf1bb695
-
+
+  const ruleWithTrigger1 = await rulesModel.createRuleTrigger(rules[0]);
+  const ruleWithTrigger2 = await rulesModel.createRuleTrigger(rules[1]);
+  await rulesModel.create(ruleWithTrigger1);
+  await rulesModel.create(ruleWithTrigger2);
+  console.log('\nhere');
   const result = await rulesModel.queryRules({
     type: 'sns',
     name: collection.name,
     version: collection.version,
   });
   t.is(result.length, 1);
-  t.deepEqual(result[0], rule1);
+  t.deepEqual(result[0], ruleWithTrigger1);
   t.teardown(async () => {
-    await rulesModel.delete(rule1);
-    await rulesModel.delete(rule2);
+    await rulesModel.delete(ruleWithTrigger1);
+    await rulesModel.delete(ruleWithTrigger2);
     await awsServices.sns().deleteTopic({
       TopicArn,
     });
