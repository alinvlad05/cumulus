/* eslint-disable max-classes-per-file */
/**
 * A constructor function that returns an instance of Error (or something that inherits from Error).
 * Typically, this is going to be a class, such as `Error`, `TypeError`, etc.
 */
type ErrorClass = new (message: string) => Error;

/**
 * Creates a new error type with the given name and parent class. Sets up
 * boilerplate necessary to successfully subclass Error and preserve stack trace
 * @param name - The name of the error type
 * @param ParentType - The error that serves as the parent
 * @returns The new type
 */
export const createErrorType = (
  name: string,
  ParentType: ErrorClass = Error
) =>
  (
    class extends ParentType {
      constructor(message: string) {
        super(message);
        this.name = name;
        Error.captureStackTrace(this, this.constructor);
      }
    }
  );

export class ThrottlingException extends Error {
  readonly code: string;

  constructor() {
    super('ThrottlingException');
    this.name = 'ThrottlingException';
    this.code = 'ThrottlingException';
    Error.captureStackTrace(this, this.constructor);
  }
}

export interface ErrorWithOptionalCode extends Error {
  code?: string;
}

/**
 * Test to see if a given exception is an AWS Throttling Exception
 */
export const isThrottlingException = (err: ErrorWithOptionalCode) =>
  err.code === 'ThrottlingException';

/**
 * Returns true if the error is a resource error.
 */
export const isWorkflowError = (error: Error) => error.name.includes('WorkflowError');

/**
 * Returns true if the error is a DynamoDB conditional check exception.
 */
export const isConditionalCheckException = (error: ErrorWithOptionalCode) =>
  error.code === 'ConditionalCheckFailedException';

/**
 * WorkflowError should be bubbled out to the overall workflow in the 'exception' field, rather than
 * being thrown and causting an immediate failure
 */
export const WorkflowError = createErrorType('WorkflowError');

/**
 * NotNeededError indicates that execution was not completed because it was unnecessary. The
 * workflow should therefore terminate but be considered successful
 */
export const NotNeededError = createErrorType('NotNeededWorkflowError', WorkflowError);

/**
 * IncompleteError indicates that the execution was partially successful and can be re-executed to
 * make further progress. This may happen, for instance, if an execution timeout stops progress
 */
export const IncompleteError = createErrorType('IncompleteWorkflowError', WorkflowError);

/**
 * ResourcesLockedError indicates that the execution is unable to proceed due to resources being
 * tied up in other executions. Execution may be retried after resources free up
 */
export const ResourcesLockedError = createErrorType('ResourcesLockedWorkflowError', WorkflowError);

/**
 * RemoteResourceError indicates that a required remote resource could not be fetched or otherwise
 * used
 */
export const RemoteResourceError = createErrorType('RemoteResourceError');

/**
 * The error object for when the xml file path is not provided
 */
export const XmlMetaFileNotFound = createErrorType('XmlMetaFileNotFound');

/**
 * No CMR metadata file was present.
 */
export const CMRMetaFileNotFound = createErrorType('CMRMetaFileNotFound');

/**
 * Distribution bucket map is missing a configured value for a distribution bucket
 */
export const MissingBucketMap = createErrorType('MissingBucketMap');

/**
 * The provider info is missing error
 */
export const ProviderNotFound = createErrorType('ProviderNotFound');

export const FTPError = createErrorType('FTPError');

export const PDRParsingError = createErrorType('PDRParsingError');

export const ConnectionTimeout = createErrorType('ConnectionTimeout');

export const HostNotFound = createErrorType('HostNotFound');

export const FileNotFound = createErrorType('FileNotFound');

export const InvalidChecksum = createErrorType('InvalidChecksum');

export const DuplicateFile = createErrorType('DuplicateFile');

export const UnexpectedFileSize = createErrorType('UnexpectedFileSize');

/**
 * Error thrown when system encounters a conflicting request.
 */
export const InvalidArgument = createErrorType('InvalidArgument');

/**
 * is raised if the PDR file doesn't match the collection
 */

export const ApiCollisionError = createErrorType('ApiCollisionError');

export const DeletePublishedGranule = createErrorType('DeletePublishedGranule');

export const EcsStartTaskError = createErrorType('EcsStartTaskError');

export const InvalidRegexError = createErrorType('InvalidRegexError');

export const MismatchPdrCollection = createErrorType('MismatchPdrCollection');

export const MissingRequiredEnvVar = createErrorType('MissingRequiredEnvVar');

export const RecordDoesNotExist = createErrorType('RecordDoesNotExist');

export const UnmatchedRegexError = createErrorType('UnmatchedRegexError');

export const UnparsableFileLocationError = createErrorType('UnparsableFileLocationError');

export const ValidationError = createErrorType('ValidationError');

<<<<<<< HEAD
export class PostgresValidationError extends ValidationError {
  detail: string | undefined;
  constructor(message: string) {
    super(message);
    this.name = 'PostgresValidationError';
    Error.captureStackTrace(this, this.constructor);
  }
}
=======
export const MissingRequiredEnvVarError = createErrorType('MissingRequiredEnvVarError');
>>>>>>> 2f7e6c05
<|MERGE_RESOLUTION|>--- conflicted
+++ resolved
@@ -153,7 +153,8 @@
 
 export const ValidationError = createErrorType('ValidationError');
 
-<<<<<<< HEAD
+export const MissingRequiredEnvVarError = createErrorType('MissingRequiredEnvVarError');
+
 export class PostgresValidationError extends ValidationError {
   detail: string | undefined;
   constructor(message: string) {
@@ -161,7 +162,4 @@
     this.name = 'PostgresValidationError';
     Error.captureStackTrace(this, this.constructor);
   }
-}
-=======
-export const MissingRequiredEnvVarError = createErrorType('MissingRequiredEnvVarError');
->>>>>>> 2f7e6c05
+}