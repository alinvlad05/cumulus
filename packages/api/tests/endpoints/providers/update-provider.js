--- conflicted
+++ resolved
@@ -193,9 +193,6 @@
   );
 });
 
-<<<<<<< HEAD
-test('PUT updates existing provider in all data stores with correct timestamps', async (t) => {
-=======
 test('PUT updates existing provider and correctly removes fields', async (t) => {
   const globalConnectionLimit = 10;
   const testProvider = fakeProviderFactory({
@@ -242,8 +239,7 @@
   t.is(actualPostgresProvider.global_connection_limit, null);
 });
 
-test('PUT updates existing provider in Dynamo and PG with correct timestamps', async (t) => {
->>>>>>> cd0810fd
+test('PUT updates existing provider in all data stores with correct timestamps', async (t) => {
   const { testProvider, testProvider: { id } } = t.context;
   const expectedProvider = omit(testProvider,
     ['globalConnectionLimit', 'protocol', 'cmKeyId']);
