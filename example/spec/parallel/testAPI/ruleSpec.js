'use strict';

const { LambdaStep } = require('@cumulus/common/sfnStep');
const {
  addCollections,
  cleanupCollections,
  isWorkflowTriggeredByRule,
  removeRuleAddedParams,
  rulesApi: rulesApiTestUtils,
  waitForTestExecutionStart
} = require('@cumulus/integration-tests');

const {
  createTestSuffix,
  createTimestampedTestId,
  loadConfig,
  timestampedName
} = require('../../helpers/testUtils');

describe('When I create a scheduled rule via the Cumulus API', () => {
  let execution;
<<<<<<< HEAD
  let scheduledRuleName;
  let config;
  let scheduledHelloWorldRule;

  beforeAll(async () => {
    config = await loadConfig();
    process.env.stackName = config.stackName;
    process.env.system_bucket = config.system_bucket;

    scheduledRuleName = timestampedName('SchedHelloWorldTest');
    scheduledHelloWorldRule = {
      name: scheduledRuleName,
      workflow: 'HelloWorldWorkflow',
      rule: {
        type: 'scheduled',
        value: 'rate(2 minutes)'
      },
      meta: {
        triggerRule: scheduledRuleName
      }
    };

=======
  const testId = createTimestampedTestId(config.stackName, 'Rule');
  const testSuffix = createTestSuffix(testId);
  const collectionsDir = './data/collections/s3_MOD09GQ_006';
  const scheduledRuleName = timestampedName('SchedHelloWorldTest');
  const scheduledHelloWorldRule = {
    name: scheduledRuleName,
    collection: { name: `MOD09GQ${testSuffix}`, version: '006' },
    workflow: 'HelloWorldWorkflow',
    rule: { type: 'scheduled', value: 'rate(2 minutes)' },
    meta: { triggerRule: scheduledRuleName }
  };

  beforeAll(async () => {
    await addCollections(config.stackName, config.bucket, collectionsDir,
      testSuffix, testId);
>>>>>>> d9d5da6d
    // Create a scheduled rule
    await rulesApiTestUtils.postRule({
      prefix: config.stackName,
      rule: scheduledHelloWorldRule
    });
  });

  afterAll(async () => {
    console.log(`deleting rule ${scheduledRuleName.name}`);

    await rulesApiTestUtils.deleteRule({
      prefix: config.stackName,
      ruleName: scheduledRuleName.name
    });
    await cleanupCollections(config.stackName, config.bucket, collectionsDir,
      testSuffix);
  });

  describe('The scheduled rule kicks off a workflow', () => {
    beforeAll(async () => {
      execution = waitForTestExecutionStart({
        workflowName: scheduledHelloWorldRule.workflow,
        stackName: config.stackName,
        bucket: config.bucket,
        findExecutionFn: (taskInput, params) =>
          taskInput.meta.triggerRule && (taskInput.meta.triggerRule === params.ruleName),
        findExecutionFnParams: { ruleName: scheduledRuleName },
        startTask: 'HelloWorld'
      });

      console.log(`Scheduled Execution ARN: ${execution.executionArn}`);
    });

    it('an execution record exists', () => {
      expect(execution).toBeDefined();
    });
  });

  describe('When the scheduled rule is deleted', () => {
    beforeAll(async () => {
      console.log(`deleting rule ${scheduledHelloWorldRule.name}`);

      await rulesApiTestUtils.deleteRule({
        prefix: config.stackName,
        ruleName: scheduledHelloWorldRule.name
      });
    });

    it('does not kick off a scheduled workflow', () => {
      waitForTestExecutionStart({
        workflowName: scheduledHelloWorldRule.workflow,
        stackName: config.stackName,
        bucket: config.bucket,
        findExecutionFn: (taskInput, params) =>
          taskInput.meta.triggerRule &&
<<<<<<< HEAD
            (taskInput.meta.triggerRule === params.ruleName) &&
            (taskInput.cumulus_meta.execution_name !== params.execution.name),
        findExecutionFnParams: { ruleName: scheduledRuleName, execution },
        startTask: 'HelloWorld'
      }).catch((err) => expect(err.message).toEqual('Never found started workflow'));
=======
          (taskInput.meta.triggerRule === params.ruleName) &&
          (taskInput.cumulus_meta.execution_name !== params.execution.name),
        findExecutionFnParams: { ruleName: scheduledRuleName, execution },
        startTask: 'HelloWorld'
      }).catch((err) =>
        expect(err.message).toEqual('Never found started workflow.'));
>>>>>>> d9d5da6d
    });
  });
});

describe('When I create a one-time rule via the Cumulus API', () => {
<<<<<<< HEAD
  let config;
  let createdCheck;
  let helloWorldRule;
  let lambdaStep;
  let postRule;
  let updatedCheck;

  beforeAll(async () => {
    config = await loadConfig();
    process.env.stackName = config.stackName;
    process.env.system_bucket = config.system_bucket;

    lambdaStep = new LambdaStep();

    postRule = '';
    const oneTimeRuleName = timestampedName('HelloWorldIntegrationTestRule');
    createdCheck = timestampedName('Created');
    updatedCheck = timestampedName('Updated');
    helloWorldRule = {
      name: oneTimeRuleName,
      workflow: 'HelloWorldWorkflow',
      rule: {
        type: 'onetime'
      },
      meta: {
        triggerRule: createdCheck // used to detect that we're looking at the correct execution
      }
    };

=======
  let postRule = '';
  const testId = createTimestampedTestId(config.stackName, 'Rule');
  const testSuffix = createTestSuffix(testId);
  const collectionsDir = './data/collections/s3_MOD09GQ_006';
  const oneTimeRuleName = timestampedName('HelloWorldIntegrationTestRule');
  const createdCheck = timestampedName('Created');
  const updatedCheck = timestampedName('Updated');
  const helloWorldRule = {
    name: oneTimeRuleName,
    collection: { name: `MOD09GQ${testSuffix}`, version: '006' },
    workflow: 'HelloWorldWorkflow',
    rule: { type: 'onetime' },
    // used to detect that we're looking at the correct execution
    meta: { triggerRule: createdCheck }
  };

  beforeAll(async () => {
    await addCollections(config.stackName, config.bucket, collectionsDir,
      testSuffix, testId);
>>>>>>> d9d5da6d
    // Create a one-time rule
    const postRuleResponse = await rulesApiTestUtils.postRule({
      prefix: config.stackName,
      rule: helloWorldRule
    });
    postRule = JSON.parse(postRuleResponse.body);
  });

  afterAll(async () => {
    console.log(`deleting rule ${helloWorldRule.name}`);

    await rulesApiTestUtils.deleteRule({
      prefix: config.stackName,
      ruleName: helloWorldRule.name
    });
    await cleanupCollections(config.stackName, config.bucket, collectionsDir,
      testSuffix);
  });

  it('the rule is returned in the post response', () => {
    const responseCopy = removeRuleAddedParams(postRule.record);

    expect(responseCopy).toEqual(helloWorldRule);
  });

  it('the rule is enabled by default', () => {
    expect(postRule.record.state).toEqual('ENABLED');
  });

  describe('Upon rule creation', () => {
    let execution;

    beforeAll(async () => {
      console.log(`Waiting for execution of ${helloWorldRule.workflow} triggered by rule`);

      execution = await waitForTestExecutionStart({
        workflowName: helloWorldRule.workflow,
        stackName: config.stackName,
        bucket: config.bucket,
        findExecutionFn: isWorkflowTriggeredByRule,
        findExecutionFnParams: { rule: createdCheck },
        startTask: 'HelloWorld'
      });
      console.log(`Execution ARN: ${execution.executionArn}`);
    });

    it('a workflow is triggered by the rule', () => {
      expect(execution).toBeDefined();
    });

    it('the rule can be updated', async () => {
      const updatingRuleResponse = await rulesApiTestUtils.updateRule({
        prefix: config.stackName,
        ruleName: helloWorldRule.name,
        updateParams: {
          ...postRule.record,
          meta: {
            triggerRule: updatedCheck
          }
        }
      });

      const updatedRule = JSON.parse(updatingRuleResponse.body);

      await rulesApiTestUtils.rerunRule({
        prefix: config.stackName,
        ruleName: helloWorldRule.name,
        updateParams: { ...updatedRule }
      });

      console.log(`Waiting for new execution of ${helloWorldRule.workflow} triggered by rerun of rule`);
      const updatedExecution = await waitForTestExecutionStart({
        workflowName: helloWorldRule.workflow,
        stackName: config.stackName,
        bucket: config.bucket,
        findExecutionFn: isWorkflowTriggeredByRule,
        findExecutionFnParams: { rule: updatedCheck },
        startTask: 'HelloWorld'
      });
      const updatedTaskInput = await lambdaStep.getStepInput(updatedExecution.executionArn, 'HelloWorld');
      expect(updatedExecution).not.toBeNull();
      expect(updatedTaskInput.meta.triggerRule).toEqual(updatedCheck);
    });
  });

  describe('When listing the rules via the API', () => {
    let listRules = '';

    beforeAll(async () => {
      const listRulesResponse = await rulesApiTestUtils.listRules({
        prefix: config.stackName
      });

      listRules = JSON.parse(listRulesResponse.body);
    });

    it('the rule is returned with the listed rules', () => {
      const rule = listRules.results.find((result) => result.name === helloWorldRule.name);
      expect(rule).toBeDefined();
      const updatedOriginal = helloWorldRule;
      updatedOriginal.meta.triggerRule = updatedCheck;

      const ruleCopy = removeRuleAddedParams(rule);
      expect(ruleCopy).toEqual(updatedOriginal);
    });
  });
});<|MERGE_RESOLUTION|>--- conflicted
+++ resolved
@@ -19,30 +19,8 @@
 
 describe('When I create a scheduled rule via the Cumulus API', () => {
   let execution;
-<<<<<<< HEAD
-  let scheduledRuleName;
   let config;
-  let scheduledHelloWorldRule;
-
-  beforeAll(async () => {
-    config = await loadConfig();
-    process.env.stackName = config.stackName;
-    process.env.system_bucket = config.system_bucket;
-
-    scheduledRuleName = timestampedName('SchedHelloWorldTest');
-    scheduledHelloWorldRule = {
-      name: scheduledRuleName,
-      workflow: 'HelloWorldWorkflow',
-      rule: {
-        type: 'scheduled',
-        value: 'rate(2 minutes)'
-      },
-      meta: {
-        triggerRule: scheduledRuleName
-      }
-    };
-
-=======
+
   const testId = createTimestampedTestId(config.stackName, 'Rule');
   const testSuffix = createTestSuffix(testId);
   const collectionsDir = './data/collections/s3_MOD09GQ_006';
@@ -51,119 +29,89 @@
     name: scheduledRuleName,
     collection: { name: `MOD09GQ${testSuffix}`, version: '006' },
     workflow: 'HelloWorldWorkflow',
-    rule: { type: 'scheduled', value: 'rate(2 minutes)' },
-    meta: { triggerRule: scheduledRuleName }
+    rule: {
+      type: 'scheduled',
+      value: 'rate(2 minutes)'
+    },
+    meta: {
+      triggerRule: scheduledRuleName
+    }
   };
-
-  beforeAll(async () => {
-    await addCollections(config.stackName, config.bucket, collectionsDir,
-      testSuffix, testId);
->>>>>>> d9d5da6d
-    // Create a scheduled rule
-    await rulesApiTestUtils.postRule({
-      prefix: config.stackName,
-      rule: scheduledHelloWorldRule
-    });
-  });
-
-  afterAll(async () => {
-    console.log(`deleting rule ${scheduledRuleName.name}`);
-
-    await rulesApiTestUtils.deleteRule({
-      prefix: config.stackName,
-      ruleName: scheduledRuleName.name
-    });
-    await cleanupCollections(config.stackName, config.bucket, collectionsDir,
-      testSuffix);
-  });
-
-  describe('The scheduled rule kicks off a workflow', () => {
-    beforeAll(async () => {
-      execution = waitForTestExecutionStart({
-        workflowName: scheduledHelloWorldRule.workflow,
-        stackName: config.stackName,
-        bucket: config.bucket,
-        findExecutionFn: (taskInput, params) =>
-          taskInput.meta.triggerRule && (taskInput.meta.triggerRule === params.ruleName),
-        findExecutionFnParams: { ruleName: scheduledRuleName },
-        startTask: 'HelloWorld'
-      });
-
-      console.log(`Scheduled Execution ARN: ${execution.executionArn}`);
-    });
-
-    it('an execution record exists', () => {
-      expect(execution).toBeDefined();
-    });
-  });
-
-  describe('When the scheduled rule is deleted', () => {
-    beforeAll(async () => {
-      console.log(`deleting rule ${scheduledHelloWorldRule.name}`);
-
-      await rulesApiTestUtils.deleteRule({
-        prefix: config.stackName,
-        ruleName: scheduledHelloWorldRule.name
-      });
-    });
-
-    it('does not kick off a scheduled workflow', () => {
-      waitForTestExecutionStart({
-        workflowName: scheduledHelloWorldRule.workflow,
-        stackName: config.stackName,
-        bucket: config.bucket,
-        findExecutionFn: (taskInput, params) =>
-          taskInput.meta.triggerRule &&
-<<<<<<< HEAD
-            (taskInput.meta.triggerRule === params.ruleName) &&
-            (taskInput.cumulus_meta.execution_name !== params.execution.name),
-        findExecutionFnParams: { ruleName: scheduledRuleName, execution },
-        startTask: 'HelloWorld'
-      }).catch((err) => expect(err.message).toEqual('Never found started workflow'));
-=======
-          (taskInput.meta.triggerRule === params.ruleName) &&
-          (taskInput.cumulus_meta.execution_name !== params.execution.name),
-        findExecutionFnParams: { ruleName: scheduledRuleName, execution },
-        startTask: 'HelloWorld'
-      }).catch((err) =>
-        expect(err.message).toEqual('Never found started workflow.'));
->>>>>>> d9d5da6d
-    });
-  });
-});
-
-describe('When I create a one-time rule via the Cumulus API', () => {
-<<<<<<< HEAD
-  let config;
-  let createdCheck;
-  let helloWorldRule;
-  let lambdaStep;
-  let postRule;
-  let updatedCheck;
 
   beforeAll(async () => {
     config = await loadConfig();
     process.env.stackName = config.stackName;
     process.env.system_bucket = config.system_bucket;
-
-    lambdaStep = new LambdaStep();
-
-    postRule = '';
-    const oneTimeRuleName = timestampedName('HelloWorldIntegrationTestRule');
-    createdCheck = timestampedName('Created');
-    updatedCheck = timestampedName('Updated');
-    helloWorldRule = {
-      name: oneTimeRuleName,
-      workflow: 'HelloWorldWorkflow',
-      rule: {
-        type: 'onetime'
-      },
-      meta: {
-        triggerRule: createdCheck // used to detect that we're looking at the correct execution
-      }
-    };
-
-=======
+    await addCollections(config.stackName, config.bucket, collectionsDir,
+      testSuffix, testId);
+    // Create a scheduled rule
+    await rulesApiTestUtils.postRule({
+      prefix: config.stackName,
+      rule: scheduledHelloWorldRule
+    });
+  });
+
+  afterAll(async () => {
+    console.log(`deleting rule ${scheduledRuleName.name}`);
+
+    await rulesApiTestUtils.deleteRule({
+      prefix: config.stackName,
+      ruleName: scheduledRuleName.name
+    });
+    await cleanupCollections(config.stackName, config.bucket, collectionsDir,
+      testSuffix);
+  });
+
+  describe('The scheduled rule kicks off a workflow', () => {
+    beforeAll(async () => {
+      execution = waitForTestExecutionStart({
+        workflowName: scheduledHelloWorldRule.workflow,
+        stackName: config.stackName,
+        bucket: config.bucket,
+        findExecutionFn: (taskInput, params) =>
+          taskInput.meta.triggerRule && (taskInput.meta.triggerRule === params.ruleName),
+        findExecutionFnParams: { ruleName: scheduledRuleName },
+        startTask: 'HelloWorld'
+      });
+
+      console.log(`Scheduled Execution ARN: ${execution.executionArn}`);
+    });
+
+    it('an execution record exists', () => {
+      expect(execution).toBeDefined();
+    });
+  });
+
+  describe('When the scheduled rule is deleted', () => {
+    beforeAll(async () => {
+      console.log(`deleting rule ${scheduledHelloWorldRule.name}`);
+
+      await rulesApiTestUtils.deleteRule({
+        prefix: config.stackName,
+        ruleName: scheduledHelloWorldRule.name
+      });
+    });
+
+    it('does not kick off a scheduled workflow', () => {
+      waitForTestExecutionStart({
+        workflowName: scheduledHelloWorldRule.workflow,
+        stackName: config.stackName,
+        bucket: config.bucket,
+        findExecutionFn: (taskInput, params) =>
+          taskInput.meta.triggerRule &&
+          (taskInput.meta.triggerRule === params.ruleName) &&
+          (taskInput.cumulus_meta.execution_name !== params.execution.name),
+        findExecutionFnParams: { ruleName: scheduledRuleName, execution },
+        startTask: 'HelloWorld'
+      }).catch((err) =>
+        expect(err.message).toEqual('Never found started workflow.'));
+    });
+  });
+});
+
+describe('When I create a one-time rule via the Cumulus API', () => {
+  let config;
+  let lambdaStep;
   let postRule = '';
   const testId = createTimestampedTestId(config.stackName, 'Rule');
   const testSuffix = createTestSuffix(testId);
@@ -175,15 +123,23 @@
     name: oneTimeRuleName,
     collection: { name: `MOD09GQ${testSuffix}`, version: '006' },
     workflow: 'HelloWorldWorkflow',
-    rule: { type: 'onetime' },
-    // used to detect that we're looking at the correct execution
-    meta: { triggerRule: createdCheck }
+    rule: {
+      type: 'onetime'
+    },
+    meta: {
+      triggerRule: createdCheck // used to detect that we're looking at the correct execution
+    }
   };
 
   beforeAll(async () => {
+    config = await loadConfig();
+    process.env.stackName = config.stackName;
+    process.env.system_bucket = config.system_bucket;
+
+    lambdaStep = new LambdaStep();
+
     await addCollections(config.stackName, config.bucket, collectionsDir,
       testSuffix, testId);
->>>>>>> d9d5da6d
     // Create a one-time rule
     const postRuleResponse = await rulesApiTestUtils.postRule({
       prefix: config.stackName,
