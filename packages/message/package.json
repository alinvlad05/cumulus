{
  "name": "@cumulus/message",
  "version": "7.1.0",
  "description": "Utilities for building and parsing Cumulus messages",
  "keywords": [
    "GIBS",
    "CUMULUS",
    "NASA"
  ],
  "engines": {
    "node": ">=12.18.0"
  },
  "publishConfig": {
    "access": "public"
  },
  "homepage": "https://github.com/nasa/cumulus/tree/master/packages/message",
  "repository": {
    "type": "git",
    "url": "https://github.com/nasa/cumulus"
  },
  "scripts": {
    "build-docs": "npm run clean && npm run tsc && ../../node_modules/.bin/jsdoc2md --heading-depth 3 -t templates/README.md.hbs *.js > README.md",
    "clean": "git clean -d -x -e node_modules -f",
    "test": "../../node_modules/.bin/ava",
    "test:coverage": "../../node_modules/.bin/nyc npm test",
    "prepare": "npm run tsc",
    "tsc": "../../node_modules/.bin/tsc",
    "tsc:listEmittedFiles": "../../node_modules/.bin/tsc --listEmittedFiles",
    "watch-test": "../../node_modules/.bin/tsc-watch --onsuccess 'npm test'"
  },
  "ava": {
    "files": [
      "tests/**"
    ],
    "verbose": true,
    "timeout": "15m"
  },
  "author": "Cumulus Authors",
  "license": "Apache-2.0",
  "dependencies": {
<<<<<<< HEAD
    "@cumulus/aws-client": "7.0.0",
    "@cumulus/common": "7.0.0",
    "@cumulus/logger": "7.0.0",
    "@cumulus/errors": "7.0.0",
    "@cumulus/types": "7.0.0",
=======
    "@cumulus/aws-client": "7.1.0",
    "@cumulus/common": "7.1.0",
    "@cumulus/errors": "7.1.0",
    "@cumulus/logger": "7.1.0",
    "@cumulus/types": "7.1.0",
>>>>>>> 2c6a0d8b
    "jsonpath-plus": "^3.0.0",
    "lodash": "^4.17.20",
    "uuid": "^8.2.0"
  },
  "devDependencies": {
    "@types/uuid": "^8.0.0"
  }
}<|MERGE_RESOLUTION|>--- conflicted
+++ resolved
@@ -38,19 +38,11 @@
   "author": "Cumulus Authors",
   "license": "Apache-2.0",
   "dependencies": {
-<<<<<<< HEAD
-    "@cumulus/aws-client": "7.0.0",
-    "@cumulus/common": "7.0.0",
-    "@cumulus/logger": "7.0.0",
-    "@cumulus/errors": "7.0.0",
-    "@cumulus/types": "7.0.0",
-=======
     "@cumulus/aws-client": "7.1.0",
     "@cumulus/common": "7.1.0",
     "@cumulus/errors": "7.1.0",
     "@cumulus/logger": "7.1.0",
     "@cumulus/types": "7.1.0",
->>>>>>> 2c6a0d8b
     "jsonpath-plus": "^3.0.0",
     "lodash": "^4.17.20",
     "uuid": "^8.2.0"
