{
  "name": "@cumulus/postgres-migration-async-operation",
<<<<<<< HEAD
  "version": "12.0.0",
  "description": "A Lambda function used to start an ECS task to run data-migrations2 lambda",
=======
  "version": "11.1.0",
  "description": "TODO: Remove this dummy package.json post-main merge. Snyk temporary fix for feature/rds-phase-3 merge.",
>>>>>>> 91060d64
  "license": "Apache-2.0",
  "engines": {
    "node": ">=14.19.1"
  },
<<<<<<< HEAD
  "private": true,
  "main": "./dist/lambda/index.js",
  "types": "./dist/lambda/index.d.ts",
  "scripts": {
    "clean": "rm -rf dist",
    "build": "rm -rf dist && mkdir dist && npm run prepare && npm run webpack",
    "build-lambda-zip": "cd dist/webpack && node ../../../../bin/zip.js lambda.zip index.js",
    "package": "npm run clean && npm run prepare && npm run webpack && npm run build-lambda-zip",
    "test": "../../node_modules/.bin/ava",
    "test:coverage": "../../node_modules/.bin/nyc npm test",
    "prepare": "npm run tsc",
    "tsc": "../../node_modules/.bin/tsc",
    "tsc:listEmittedFiles": "../../node_modules/.bin/tsc --listEmittedFiles",
    "webpack": "../../node_modules/.bin/webpack"
  },
  "ava": {
    "files": [
      "tests/**/*.js"
    ],
    "timeout": "15m"
  },
  "dependencies": {
    "@cumulus/api": "12.0.0",
    "@cumulus/async-operations": "12.0.0",
    "@cumulus/logger": "12.0.0",
    "@cumulus/types": "12.0.0"
  },
  "devDependencies": {
    "@cumulus/test-data": "12.0.0"
  }
}
=======
  "private": true
}
>>>>>>> 91060d64
<|MERGE_RESOLUTION|>--- conflicted
+++ resolved
@@ -1,17 +1,11 @@
 {
   "name": "@cumulus/postgres-migration-async-operation",
-<<<<<<< HEAD
   "version": "12.0.0",
   "description": "A Lambda function used to start an ECS task to run data-migrations2 lambda",
-=======
-  "version": "11.1.0",
-  "description": "TODO: Remove this dummy package.json post-main merge. Snyk temporary fix for feature/rds-phase-3 merge.",
->>>>>>> 91060d64
   "license": "Apache-2.0",
   "engines": {
     "node": ">=14.19.1"
   },
-<<<<<<< HEAD
   "private": true,
   "main": "./dist/lambda/index.js",
   "types": "./dist/lambda/index.d.ts",
@@ -42,8 +36,4 @@
   "devDependencies": {
     "@cumulus/test-data": "12.0.0"
   }
-}
-=======
-  "private": true
-}
->>>>>>> 91060d64
+}