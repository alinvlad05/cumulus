--- conflicted
+++ resolved
@@ -85,6 +85,14 @@
     promise: () => Promise.resolve(t.context.functionConfig),
   });
 
+  t.context.createSpy = sinon.spy((record) => Promise.resolve(record));
+  t.context.deleteSpy = sinon.spy(() => true);
+  t.context.stubbedAsyncOperationsModel = class {
+    create = t.context.createSpy;
+
+    delete = t.context.deleteSpy;
+  };
+
   t.context.asyncOperationPgModel = new AsyncOperationPgModel();
 });
 
@@ -99,6 +107,10 @@
     createdAt: Date.now(),
     updatedAt: Date.now(),
   };
+});
+
+test.afterEach.always((t) => {
+  t.context.createSpy.resetHistory();
 });
 
 test.after.always(async (t) => {
@@ -113,6 +125,11 @@
 });
 
 test.serial('startAsyncOperation uploads the payload to S3', async (t) => {
+  const createSpy = sinon.spy((obj) => obj);
+  const stubbedAsyncOperationsModel = class {
+    create = createSpy;
+  };
+
   stubbedEcsRunTaskResult = {
     tasks: [{ taskArn: randomString() }],
     failures: [],
@@ -131,13 +148,18 @@
     stackName,
     knexConfig: knexConfig,
     systemBucket,
-  });
+  }, stubbedAsyncOperationsModel);
 
   const payloadObjectData = await getJsonS3Object(systemBucket, `${stackName}/async-operation-payloads/${id}.json`);
   t.deepEqual(payloadObjectData, payload);
 });
 
 test.serial('The AsyncOperation start method starts an ECS task with the correct parameters', async (t) => {
+  const createSpy = sinon.spy((obj) => obj);
+  const stubbedAsyncOperationsModel = class {
+    create = createSpy;
+  };
+
   stubbedEcsRunTaskParams = {};
   stubbedEcsRunTaskResult = {
     tasks: [{ taskArn: randomString() }],
@@ -163,7 +185,7 @@
     knexConfig: knexConfig,
     systemBucket,
     useLambdaEnvironmentVariables: true,
-  });
+  }, stubbedAsyncOperationsModel);
 
   t.is(stubbedEcsRunTaskParams.cluster, cluster);
   t.is(stubbedEcsRunTaskParams.taskDefinition, asyncOperationTaskDefinition);
@@ -179,7 +201,6 @@
   t.is(environmentOverrides.payloadUrl, `s3://${systemBucket}/${stackName}/async-operation-payloads/${id}.json`);
 });
 
-<<<<<<< HEAD
 test.serial('The AsyncOperation start method starts an ECS task with the asyncOperationId passed in', async (t) => {
   const createSpy = sinon.spy((obj) => obj);
   const stubbedAsyncOperationsModel = class {
@@ -210,7 +231,6 @@
     operationType: 'ES Index',
     payload,
     stackName,
-    dynamoTableName: dynamoTableName,
     knexConfig: knexConfig,
     systemBucket,
     useLambdaEnvironmentVariables: true,
@@ -227,23 +247,19 @@
 
   t.is(id, asyncOperationId);
   t.is(environmentOverrides.asyncOperationId, asyncOperationId);
-  t.is(environmentOverrides.asyncOperationsTable, dynamoTableName);
   t.is(environmentOverrides.lambdaName, lambdaName);
   t.is(environmentOverrides.payloadUrl, `s3://${systemBucket}/${stackName}/async-operation-payloads/${asyncOperationId}.json`);
 });
 
-test.serial('The startAsyncOperation method throws error and calls database model create method '
+test.serial.only('The startAsyncOperation method throws error and calls database model create method '
   + 'when it is unable to create an ECS task', async (t) => {
   const createSpy = sinon.spy((obj) => obj);
   const stubbedAsyncOperationsModel = class {
     create = createSpy;
   };
 
-=======
-test.serial('The startAsyncOperation method throws error if it is unable to create an ECS task', async (t) => {
->>>>>>> f7785b21
-  stubbedEcsRunTaskResult = {
-    tasks: [],
+  stubbedEcsRunTaskResult = {
+    tasks: [{ taskArn: randomString() }],
     failures: [{ arn: randomString(), reason: 'out of cheese' }],
   };
   const stackName = randomString();
@@ -260,12 +276,8 @@
     stackName,
     knexConfig: knexConfig,
     systemBucket,
-<<<<<<< HEAD
   };
   const expectedErrorThrown = {
-=======
-  }), {
->>>>>>> f7785b21
     instanceOf: EcsStartTaskError,
     message: 'Failed to start AsyncOperation: out of cheese',
   };
@@ -290,7 +302,50 @@
   t.like(output, { name: 'EcsStartTaskError', message: expectedErrorThrown.message });
 });
 
-test('The startAsyncOperation writes records to all data stores', async (t) => {
+test('startAsyncOperation calls Dynamo model create method', async (t) => {
+  const stackName = randomString();
+  const description = randomString();
+  const taskArn = randomString();
+
+  stubbedEcsRunTaskResult = {
+    tasks: [{ taskArn }],
+    failures: [],
+  };
+  const result = await startAsyncOperation({
+    asyncOperationTaskDefinition: randomString(),
+    cluster: randomString(),
+    callerLambdaName: randomString(),
+    lambdaName: randomString(),
+    description,
+    operationType: 'ES Index',
+    payload: {},
+    stackName,
+    knexConfig: knexConfig,
+    systemBucket,
+  }, t.context.stubbedAsyncOperationsModel);
+
+  const spyCall = t.context.createSpy.getCall(0).args[0];
+
+  const expected = {
+    description,
+    operationType: 'ES Index',
+    status: 'RUNNING',
+    taskArn,
+  };
+
+  t.like(result, {
+    ...expected,
+    id: spyCall.id,
+  });
+  t.deepEqual(omit(spyCall, ['id', 'createdAt', 'updatedAt']), expected);
+  t.truthy(spyCall.id);
+});
+
+test.serial('The startAsyncOperation writes records to all data stores', async (t) => {
+  const createSpy = sinon.spy((createObject) => createObject);
+  const stubbedAsyncOperationsModel = class {
+    create = createSpy;
+  };
   const description = randomString();
   const stackName = randomString();
   const operationType = 'ES Index';
@@ -312,8 +367,9 @@
     stackName,
     knexConfig: knexConfig,
     systemBucket,
-  });
-
+  }, stubbedAsyncOperationsModel);
+
+  const asyncOpDynamoSpyRecord = createSpy.getCall(0).args[0];
   const asyncOperationPgRecord = await t.context.asyncOperationPgModel.get(
     t.context.testKnex,
     { id }
@@ -334,16 +390,19 @@
   t.deepEqual(
     await t.context.esAsyncOperationsClient.get(id),
     {
-      ...expected,
+      ...asyncOpDynamoSpyRecord,
       _id: esRecord._id,
       timestamp: esRecord.timestamp,
-      updatedAt: esRecord.updatedAt,
-      createdAt: esRecord.createdAt,
     }
   );
+  t.deepEqual(omit(asyncOpDynamoSpyRecord, ['createdAt', 'updatedAt']), omit(expected, ['createdAt', 'updatedAt']));
 });
 
 test.serial('The startAsyncOperation writes records with correct timestamps', async (t) => {
+  const createSpy = sinon.spy((createObject) => createObject);
+  const stubbedAsyncOperationsModel = class {
+    create = createSpy;
+  };
   const description = randomString();
   const stackName = randomString();
   const operationType = 'ES Index';
@@ -365,19 +424,27 @@
     stackName,
     knexConfig: knexConfig,
     systemBucket,
-  });
-
+  }, stubbedAsyncOperationsModel);
+
+  const asyncOpDynamoSpyRecord = createSpy.getCall(0).args[0];
   const asyncOperationPgRecord = await t.context.asyncOperationPgModel.get(
     t.context.testKnex,
     { id }
   );
+  t.is(asyncOperationPgRecord.created_at.getTime(), asyncOpDynamoSpyRecord.createdAt);
+  t.is(asyncOperationPgRecord.updated_at.getTime(), asyncOpDynamoSpyRecord.updatedAt);
+
   const esRecord = await t.context.esAsyncOperationsClient.get(id);
-
-  t.is(asyncOperationPgRecord.created_at.getTime(), esRecord.createdAt);
-  t.is(asyncOperationPgRecord.updated_at.getTime(), esRecord.updatedAt);
+  t.is(esRecord.createdAt, asyncOpDynamoSpyRecord.createdAt);
+  t.is(esRecord.updatedAt, asyncOpDynamoSpyRecord.updatedAt);
 });
 
 test.serial('The startAsyncOperation method returns the newly-generated record', async (t) => {
+  const createSpy = sinon.spy((obj) => obj);
+  const stubbedAsyncOperationsModel = class {
+    create = createSpy;
+  };
+
   const taskArn = randomString();
   stubbedEcsRunTaskResult = {
     tasks: [{ taskArn }],
@@ -397,12 +464,16 @@
     stackName,
     knexConfig: knexConfig,
     systemBucket,
-  });
+  }, stubbedAsyncOperationsModel);
 
   t.is(results.taskArn, taskArn);
 });
 
 test.serial('The startAsyncOperation method throws error if callerLambdaName parameter is missing', async (t) => {
+  const stubbedAsyncOperationsModel = class {
+    create = sinon.stub();
+  };
+
   stubbedEcsRunTaskParams = {};
   stubbedEcsRunTaskResult = {
     tasks: [{ taskArn: randomString() }],
@@ -421,7 +492,7 @@
       knexConfig: knexConfig,
       systemBucket,
       useLambdaEnvironmentVariables: true,
-    }),
+    }, stubbedAsyncOperationsModel),
     { instanceOf: MissingRequiredArgument }
   );
 });
@@ -436,10 +507,16 @@
 
   t.deepEqual(new Set(vars), new Set([
     { name: 'ES_HOST', value: 'es-host' },
+    { name: 'AsyncOperationsTable', value: 'async-operations-table' },
   ]));
 });
 
 test.serial('ECS task params contain lambda environment variables when useLambdaEnvironmentVariables is set to true', async (t) => {
+  const createSpy = sinon.spy((obj) => obj);
+  const stubbedAsyncOperationsModel = class {
+    create = createSpy;
+  };
+
   stubbedEcsRunTaskResult = {
     tasks: [{ taskArn: randomString() }],
     failures: [],
@@ -459,7 +536,7 @@
     stackName,
     knexConfig: knexConfig,
     systemBucket,
-  });
+  }, stubbedAsyncOperationsModel);
 
   const environmentOverrides = {};
   stubbedEcsRunTaskParams.overrides.containerOverrides[0].environment.forEach((env) => {
@@ -467,10 +544,11 @@
   });
 
   t.is(environmentOverrides.ES_HOST, 'es-host');
-});
-
-test('createAsyncOperation throws if stackName is not provided', async (t) => {
-  const { createObject } = t.context;
+  t.is(environmentOverrides.AsyncOperationsTable, 'async-operations-table');
+});
+
+test.serial('createAsyncOperation() does not write to Elasticsearch/DynamoDB if writing to PostgreSQL fails', async (t) => {
+  const { id, createObject } = t.context;
 
   const fakeAsyncOpPgModel = {
     create: () => {
@@ -482,56 +560,13 @@
     knex: t.context.testKnex,
     asyncOperationPgModel: fakeAsyncOpPgModel,
     createObject,
-    systemBucket: 'FakeBucket',
   };
   await t.throwsAsync(
-    createAsyncOperation(createParams),
-    { name: 'TypeError' }
-  );
-});
-
-test('createAsyncOperation throws if systemBucket is not provided', async (t) => {
-  const { createObject } = t.context;
-
-  const fakeAsyncOpPgModel = {
-    create: () => {
-      throw new Error('something bad');
-    },
-  };
-
-  const createParams = {
-    knex: t.context.testKnex,
-    asyncOperationPgModel: fakeAsyncOpPgModel,
-    createObject,
-    stackName: 'fakeStack',
-  };
-  await t.throwsAsync(
-    createAsyncOperation(createParams),
-    { name: 'TypeError' }
-  );
-});
-
-test.serial('createAsyncOperation() does not write to Elasticsearch if writing to PostgreSQL fails', async (t) => {
-  const { id, createObject } = t.context;
-
-  const fakeAsyncOpPgModel = {
-    create: () => {
-      throw new Error('something bad');
-    },
-  };
-
-  const createParams = {
-    knex: t.context.testKnex,
-    asyncOperationPgModel: fakeAsyncOpPgModel,
-    createObject,
-    stackName: 'FakeStack',
-    systemBucket: 'FakeBucket',
-  };
-  await t.throwsAsync(
-    createAsyncOperation(createParams),
+    createAsyncOperation(createParams, t.context.stubbedAsyncOperationsModel),
     { message: 'something bad' }
   );
 
+  t.false(t.context.createSpy.called);
   const dbRecords = await t.context.asyncOperationPgModel
     .search(t.context.testKnex, { id });
   t.is(dbRecords.length, 0);
@@ -540,7 +575,45 @@
   ));
 });
 
-test.serial('createAsyncOperation() does not write to PostgreSQL if writing to Elasticsearch fails', async (t) => {
+test.serial('createAsyncOperation() does not write to Elasticsearch/PostgreSQL if writing to DynamoDB fails', async (t) => {
+  const { id, createObject } = t.context;
+
+  const fakeCreate = () => {
+    throw new Error('something bad');
+  };
+  const fakeCreateSpy = sinon.spy(fakeCreate);
+  const deleteSpy = sinon.spy();
+  class fakeAsyncOperationsModel {
+    create(record) {
+      return fakeCreateSpy(record);
+    }
+
+    delete(record) {
+      deleteSpy(record);
+    }
+  }
+
+  const createParams = {
+    knex: t.context.testKnex,
+    createObject,
+  };
+  await t.throwsAsync(
+    createAsyncOperation(createParams, fakeAsyncOperationsModel),
+    { message: 'something bad' }
+  );
+
+  t.true(fakeCreateSpy.threw());
+  // Not called because no record was ever created
+  t.false(deleteSpy.called);
+  const dbRecords = await t.context.asyncOperationPgModel
+    .search(t.context.testKnex, { id });
+  t.is(dbRecords.length, 0);
+  t.false(await t.context.esAsyncOperationsClient.exists(
+    id
+  ));
+});
+
+test.serial('createAsyncOperation() does not write to DynamoDB/PostgreSQL if writing to Elasticsearch fails', async (t) => {
   const { id, createObject } = t.context;
   const fakeEsClient = {
     index: () => {
@@ -552,13 +625,14 @@
     knex: t.context.testKnex,
     createObject,
     esClient: fakeEsClient,
-    stackName: 'FakeStack',
-    systemBucket: 'FakeBucket',
   };
   await t.throwsAsync(
-    createAsyncOperation(createParams),
+    createAsyncOperation(createParams, t.context.stubbedAsyncOperationsModel),
     { message: 'ES something bad' }
   );
+
+  t.true(t.context.createSpy.called);
+  t.true(t.context.deleteSpy.calledWith({ id: createObject.id }));
   const dbRecords = await t.context.asyncOperationPgModel
     .search(t.context.testKnex, { id });
   t.is(dbRecords.length, 0);
