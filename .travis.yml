git:
  depth: 1

language: node_js

stages:
  - name: build cache
  - name: unit test and stack deployment
  - name: integration tests
  - name: redeployment integration tests
    if: (type != pull_request AND branch = master) OR commit_message =~ \[run-redeploy-tests\] OR (type != pull_request AND tag =~ ^v\d+)
  - name: cleanup integration tests
  - name: deploy
    if: type != pull_request AND tag =~ ^v\d+
  - name: deployment test
    if: type != pull_request AND tag =~ ^v\d+

jobs:
  include:
    - name: "Build npm cache"
      stage: build cache
      install: true
      script: ./travis-ci/build-cache.sh

    - name: "eslint"
      stage: unit test and stack deployment
      install:
        - ./travis-ci/fetch-cache.sh
        - npm install
        - npm run bootstrap-no-build
<<<<<<< HEAD
      script: ./node_modules/.bin/eslint example packages/api packages/cmrjs packages/common
=======
      script: npm run lint
>>>>>>> 7aa555f8
    - name: "Unit tests except API"
      stage: unit test and stack deployment
      services:
        - docker
      env:
        - LOCALSTACK_HOST=127.0.0.1
        - LOCAL_ES_HOST=127.0.0.1
      install:
        - ./travis-ci/fetch-cache.sh
        - npm install
        - npm run bootstrap-no-build
        - ./travis-ci/start-local-services.sh
      script: ./node_modules/.bin/nyc ./node_modules/.bin/lerna run test --ignore @cumulus/api

    - name: "API unit tests"
      stage: unit test and stack deployment
      services:
        - docker
      env:
        - LOCALSTACK_HOST=127.0.0.1
        - LOCAL_ES_HOST=127.0.0.1
      install:
        - ./travis-ci/fetch-cache.sh
        - npm install
        - npm run bootstrap-no-build
        - ./travis-ci/start-local-services.sh
      script: ./travis-ci/run-api-unit-tests.sh
    - name: "Deploy Integration Test Stack"
      stage: unit test and stack deployment
      if: commit_message !~ \[skip-integration-tests\] OR branch = master
      install:
        - ./travis-ci/fetch-cache.sh
        - npm install
        - npm run bootstrap-no-build
      script: ./travis-ci/travis_wait_new 50 ./travis-ci/init-integration-tests.sh
      after_failure: ./travis-ci/travis_wait_new 50 ./travis-ci/cleanup-integration-tests.sh

    - name: "Run integration tests"
      stage: integration tests
      if: commit_message !~ \[skip-integration-tests\] OR branch = master
      install:
        - ./travis-ci/fetch-cache.sh
        - npm install
        - npm run bootstrap-no-build
      script: ./travis-ci/travis_wait_new 50 ./travis-ci/run-integration-tests.sh
      after_failure: ./travis-ci/travis_wait_new 50 ./travis-ci/cleanup-integration-tests.sh

    - name: "Run redeployment integration tests"
      stage: redeployment integration tests
      if: commit_message !~ \[skip-integration-tests\] OR branch = master
      install:
        - ./travis-ci/fetch-cache.sh
        - npm install
        - npm run bootstrap-no-build
      script: ./travis-ci/travis_wait_new 50 ./travis-ci/run-redeployment-tests.sh
      after_failure: ./travis-ci/travis_wait_new 50 ./travis-ci/cleanup-integration-tests.sh

    - name: "Cleanup integration tests"
      stage: cleanup integration tests
      if: commit_message !~ \[skip-integration-tests\] OR branch = master
      script: ./travis-ci/travis_wait_new 50 ./travis-ci/cleanup-integration-tests.sh

    - name: "Deploy to NPM"
      stage: deploy
      install:
        - ./travis-ci/fetch-cache.sh
        - npm install
        - npm run bootstrap-no-build
      script: ./travis-ci/deploy-to-npm.sh

    - name: "Deploy to Github Pages"
      stage: deploy
      install: npm install
      script: ./travis-ci/deploy-to-github-pages.sh

    - name: "Run integration tests against deployed packages"
      stage: deployment test
      install: true
      script: ./travis-ci/run-integration-tests.sh
      env:
        - DEPLOYMENT=cumulus-from-npm
        - USE_NPM_PACKAGES=true<|MERGE_RESOLUTION|>--- conflicted
+++ resolved
@@ -28,11 +28,7 @@
         - ./travis-ci/fetch-cache.sh
         - npm install
         - npm run bootstrap-no-build
-<<<<<<< HEAD
-      script: ./node_modules/.bin/eslint example packages/api packages/cmrjs packages/common
-=======
       script: npm run lint
->>>>>>> 7aa555f8
     - name: "Unit tests except API"
       stage: unit test and stack deployment
       services:
