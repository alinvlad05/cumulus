{
  "name": "@cumulus/postgres-reconcile",
  "version": "14.0.0",
  "description": "A Lambda function used for generating counts between Dynamo/ES and Postgres",
  "license": "Apache-2.0",
  "engines": {
    "node": ">=14.19.1"
  },
  "main": "./dist/lambda/index.js",
  "types": "./dist/lambda/index.d.ts",
  "private": true,
  "scripts": {
    "clean": "rm -rf dist",
    "webpack": "../../node_modules/.bin/webpack",
    "build-lambda-zip": "(cd dist/webpack && node ../../../../bin/zip.js lambda.zip index.js)",
    "package": "npm run clean && npm run prepare && npm run webpack && npm run build-lambda-zip",
    "prepare": "npm run tsc",
    "test": "../../node_modules/.bin/ava",
    "test:coverage": "../../node_modules/.bin/nyc npm test",
    "tsc": "rm -rf dist && ../../node_modules/.bin/tsc",
    "tsc:listEmittedFiles": "../../node_modules/.bin/tsc --listEmittedFiles"
  },
  "dependencies": {
<<<<<<< HEAD
    "@cumulus/api": "14.0.0",
    "@cumulus/api-client": "14.0.0",
    "@cumulus/aws-client": "14.0.0",
    "@cumulus/common": "14.0.0",
    "@cumulus/db": "14.0.0",
    "@cumulus/logger": "14.0.0",
    "@cumulus/message": "14.0.0",
    "@cumulus/types": "14.0.0",
    "knex": "0.95.15",
=======
    "@cumulus/api": "13.4.0",
    "@cumulus/api-client": "13.4.0",
    "@cumulus/aws-client": "13.4.0",
    "@cumulus/common": "13.4.0",
    "@cumulus/db": "13.4.0",
    "@cumulus/logger": "13.4.0",
    "@cumulus/message": "13.4.0",
    "@cumulus/types": "13.4.0",
    "knex": "2.4.1",
>>>>>>> 0f39b8b7
    "p-map": "^4.0.0",
    "pg": "^8.3.0"
  }
}<|MERGE_RESOLUTION|>--- conflicted
+++ resolved
@@ -21,7 +21,6 @@
     "tsc:listEmittedFiles": "../../node_modules/.bin/tsc --listEmittedFiles"
   },
   "dependencies": {
-<<<<<<< HEAD
     "@cumulus/api": "14.0.0",
     "@cumulus/api-client": "14.0.0",
     "@cumulus/aws-client": "14.0.0",
@@ -30,18 +29,7 @@
     "@cumulus/logger": "14.0.0",
     "@cumulus/message": "14.0.0",
     "@cumulus/types": "14.0.0",
-    "knex": "0.95.15",
-=======
-    "@cumulus/api": "13.4.0",
-    "@cumulus/api-client": "13.4.0",
-    "@cumulus/aws-client": "13.4.0",
-    "@cumulus/common": "13.4.0",
-    "@cumulus/db": "13.4.0",
-    "@cumulus/logger": "13.4.0",
-    "@cumulus/message": "13.4.0",
-    "@cumulus/types": "13.4.0",
     "knex": "2.4.1",
->>>>>>> 0f39b8b7
     "p-map": "^4.0.0",
     "pg": "^8.3.0"
   }
