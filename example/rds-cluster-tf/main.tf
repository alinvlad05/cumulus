terraform {
  required_providers {
    aws = {
      source  = "hashicorp/aws"
      version = ">= 3.14.1"
    }
  }
}

provider "aws" {
  region  = var.region
  profile = var.aws_profile
}

module "rds_cluster" {
<<<<<<< HEAD
  source      = "../../tf-modules/cumulus-rds-tf"
  db_admin_username    = var.db_admin_username
  db_admin_password    = var.db_admin_password
  region               = var.region
  vpc_id               = var.vpc_id
  subnets              = var.subnets
  engine_version       = var.engine_version
  deletion_protection  = true
  cluster_identifier   = var.cluster_identifier
  tags                 = var.tags
  snapshot_identifier  = var.snapshot_identifier
=======
  source              = "../../tf-modules/cumulus-rds-tf"
  db_admin_username   = var.db_admin_username
  db_admin_password   = var.db_admin_password
  region              = var.region
  vpc_id              = var.vpc_id
  subnets             = var.subnets
  engine_version      = var.engine_version
  deletion_protection = true
  cluster_identifier  = var.cluster_identifier
  tags                = var.tags
>>>>>>> a2cbb756
}<|MERGE_RESOLUTION|>--- conflicted
+++ resolved
@@ -13,7 +13,6 @@
 }
 
 module "rds_cluster" {
-<<<<<<< HEAD
   source      = "../../tf-modules/cumulus-rds-tf"
   db_admin_username    = var.db_admin_username
   db_admin_password    = var.db_admin_password
@@ -25,16 +24,4 @@
   cluster_identifier   = var.cluster_identifier
   tags                 = var.tags
   snapshot_identifier  = var.snapshot_identifier
-=======
-  source              = "../../tf-modules/cumulus-rds-tf"
-  db_admin_username   = var.db_admin_username
-  db_admin_password   = var.db_admin_password
-  region              = var.region
-  vpc_id              = var.vpc_id
-  subnets             = var.subnets
-  engine_version      = var.engine_version
-  deletion_protection = true
-  cluster_identifier  = var.cluster_identifier
-  tags                = var.tags
->>>>>>> a2cbb756
 }