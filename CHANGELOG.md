# Changelog
All notable changes to this project will be documented in this file.

The format is based on [Keep a Changelog](http://keepachangelog.com/en/1.0.0/)
and this project adheres to [Semantic Versioning](http://semver.org/spec/v2.0.0.html).

## [Unreleased]

<<<<<<< HEAD
- **CUMULUS-480** Use DynamoDB to store granules, pdrs and execution records
- Activate PointInTime feature on DynamoDB tables
- Increase test coverage on api package
- Add ability to restore metadata records from json files to DynamoDB
=======
### Fixed
- **CUMULUS-550** Update deployment app/config.yml to force elasticsearch updates for deleted granules
>>>>>>> b30973b6

## [v1.5.2] - 2018-05-15

### Fixed
- **CUMULUS-514 - "Unable to Delete the Granules"**
  - updated cmrjs.deleteConcept to return success if the record is not found
    in CMR.

### Added
- **CUMULUS-547** - The distribution API now includes an
  "earthdataLoginUsername" query parameter when it returns a signed S3 URL
- **CUMULUS-527 - "parse-pdr queues up all granules and ignores regex"**
  - Add an optional config property to the ParsePdr task called
    "granuleIdFilter". This property is a regular expression that is applied
    against the filename of the first file of each granule contained in the
    PDR. If the regular expression matches, then the granule is included in
    the output. Defaults to '.', which will match all granules in the PDR.
- File checksums in PDRs now support MD5
- Deployment support to subscribe to an SNS topic that already exists
- **CUMULUS-470, CUMULUS-471** In-region S3 Policy lambda added to API to
  update bucket policy for in-region access.
- **CUMULUS-533** Added fields to granule indexer to support EMS ingest and
  archive record creation
- You can now deploy cumulus without ElasticSearch. Just add `es: null` to
  your `app/config.yml` file. This is only useful for debugging purposes.
  Cumulus still requires ElasticSearch to properly operate.
- `@cumulus/integration-tests` includes and exports the `addRules` function,
  which seeds rules into the DynamoDB table.
- **CUMULUS-534** Track deleted granules
  - added `deletedgranule` type to `cumulus` index.
  - **Important Note:** Force custom bootstrap to re-run by adding this to
    app/config.yml `es: elasticSearchMapping: 7`
- Added capability to support EFS in cloud formation template. Also added
  optional capability to ssh to your instance and privileged lambda functions.
- Added support to force discovery of PDRs that have already been processed
  and filtering of selected data types
- `@cumulus/cmrjs` uses an environment variable `USER_IP_ADDRESS` or fallback
  IP address of `10.0.0.0` when a public IP address is not available. This
  supports lambda functions deployed into a VPC's private subnet, where no
  public IP address is available.

### Changed
- **CUMULUS-550** Custom bootstrap automatically adds new types to index on
  deployment

## [v1.5.1] - 2018-04-23
### Fixed
- add the missing dist folder to the hello-world task
- disable uglifyjs on the built version of the pdr-status-check (read: https://github.com/webpack-contrib/uglifyjs-webpack-plugin/issues/264)

## [v1.5.0] - 2018-04-23
### Changed
- Removed babel from all tasks and packages and increased minimum node requirements to version 8.10
- Lambda functions created by @cumulus/deployment will use node8.10 by default
- Moved [cumulus-integration-tests](https://github.com/cumulus-nasa/cumulus-integration-tests) to the `example` folder CUMULUS-512
- Streamlined all packages dependencies (e.g. remove redundant dependencies and make sure versions are the same across packages)
- **CUMULUS-352:** Update Cumulus Elasticsearch indices to use [index aliases](https://www.elastic.co/guide/en/elasticsearch/reference/current/indices-aliases.html).
- **CUMULUS-519:** ECS tasks are no longer restarted after each CF deployment unless `ecs.restartTasksOnDeploy` is set to true
- **CUMULUS-298:** Updated log filterPattern to include all CloudWatch logs in ElasticSearch
- **CUMULUS-518:** Updates to the SyncGranule config schema
  - `granuleIdExtraction` is no longer a property
  - `process` is now an optional property
  - `provider_path` is no longer a property

### Fixed
- **CUMULUS-455 "Kes deployments using only an updated message adapter do not get automatically deployed"**
  - prepended the hash value of cumulus-message-adapter.zip file to the zip file name of lambda which uses message adapter.
  - the lambda function will be redeployed when message adapter or lambda function are updated
- Fixed a bug in the bootstrap lambda function where it stuck during update process
- Fixed a bug where the sf-sns-report task did not return the payload of the incoming message as the output of the task [CUMULUS-441]

### Added
- **CUMULUS-352:** Add reindex CLI to the API package.
- **CUMULUS-465:** Added mock http/ftp/sftp servers to the integration tests
- Added a `delete` method to the `@common/CollectionConfigStore` class
- **CUMULUS-467 "@cumulus/integration-tests or cumulus-integration-tests should seed provider and collection in deployed DynamoDB"**
  - `example` integration-tests populates providers and collections to database
  - `example` workflow messages are populated from workflow templates in s3, provider and collection information in database, and input payloads.  Input templates are removed.
  - added `https` protocol to provider schema

## [v1.4.1] - 2018-04-11

### Fixed
- Sync-granule install

## [v1.4.0] - 2018-04-09

### Fixed
- **CUMULUS-392 "queue-granules not returning the sfn-execution-arns queued"**
  - updated queue-granules to return the sfn-execution-arns queued and pdr if exists.
  - added pdr to ingest message meta.pdr instead of payload, so the pdr information doesn't get lost in the ingest workflow, and ingested granule in elasticsearch has pdr name.
  - fixed sf-sns-report schema, remove the invalid part
  - fixed pdr-status-check schema, the failed execution contains arn and reason
- **CUMULUS-206** make sure homepage and repository urls exist in package.json files of tasks and packages

### Added
- Example folder with a cumulus deployment example

### Changed
- [CUMULUS-450](https://bugs.earthdata.nasa.gov/browse/CUMULUS-450) - Updated
  the config schema of the **queue-granules** task
  - The config no longer takes a "collection" property
  - The config now takes an "internalBucket" property
  - The config now takes a "stackName" property
- [CUMULUS-450](https://bugs.earthdata.nasa.gov/browse/CUMULUS-450) - Updated
  the config schema of the **parse-pdr** task
  - The config no longer takes a "collection" property
  - The "stack", "provider", and "bucket" config properties are now
    required
- **CUMULUS-469** Added a lambda to the API package to prototype creating an S3 bucket policy for direct, in-region S3 access for the prototype bucket

### Removed
- Removed the `findTmpTestDataDirectory()` function from
  `@cumulus/common/test-utils`

### Fixed
- [CUMULUS-450](https://bugs.earthdata.nasa.gov/browse/CUMULUS-450)
  - The **queue-granules** task now enqueues a **sync-granule** task with the
    correct collection config for that granule based on the granule's
    data-type. It had previously been using the collection config from the
    config of the **queue-granules** task, which was a problem if the granules
    being queued belonged to different data-types.
  - The **parse-pdr** task now handles the case where a PDR contains granules
    with different data types, and uses the correct granuleIdExtraction for
    each granule.

### Added
- **CUMULUS-448** Add code coverage checking using [nyc](https://github.com/istanbuljs/nyc).

## [v1.3.0] - 2018-03-29

### Deprecated
- discover-s3-granules is deprecated. The functionality is provided by the discover-granules task
### Fixed
- **CUMULUS-331:** Fix aws.downloadS3File to handle non-existent key
- Using test ftp provider for discover-granules testing [CUMULUS-427]
- **CUMULUS-304: "Add AWS API throttling to pdr-status-check task"** Added concurrency limit on SFN API calls.  The default concurrency is 10 and is configurable through Lambda environment variable CONCURRENCY.
- **CUMULUS-414: "Schema validation not being performed on many tasks"** revised npm build scripts of tasks that use cumulus-message-adapter to place schema directories into dist directories.
- **CUMULUS-301:** Update all tests to use test-data package for testing data.
- **CUMULUS-271: "Empty response body from rules PUT endpoint"** Added the updated rule to response body.
- Increased memory allotment for `CustomBootstrap` lambda function. Resolves failed deployments where `CustomBootstrap` lambda function was failing with error `Process exited before completing request`. This was causing deployments to stall, fail to update and fail to rollback. This error is thrown when the lambda function tries to use more memory than it is allotted.
- Cumulus repository folders structure updated:
  - removed the `cumulus` folder altogether
  - moved `cumulus/tasks` to `tasks` folder at the root level
  - moved the tasks that are not converted to use CMA to `tasks/.not_CMA_compliant`
  - updated paths where necessary

### Added
- `@cumulus/integration-tests` - Added support for testing the output of an ECS activity as well as a Lambda function.

## [v1.2.0] - 2018-03-20

### Fixed
- Update vulnerable npm packages [CUMULUS-425]
- `@cumulus/api`: `kinesis-consumer.js` uses `sf-scheduler.js#schedule` instead of placing a message directly on the `startSF` SQS queue. This is a fix for [CUMULUS-359](https://bugs.earthdata.nasa.gov/browse/CUMULUS-359) because `sf-scheduler.js#schedule` looks up the provider and collection data in DynamoDB and adds it to the `meta` object of the enqueued message payload.
- `@cumulus/api`: `kinesis-consumer.js` catches and logs errors instead of doing an error callback. Before this change, `kinesis-consumer` was failing to process new records when an existing record caused an error because it would call back with an error and stop processing additional records. It keeps trying to process the record causing the error because it's "position" in the stream is unchanged. Catching and logging the errors is part 1 of the fix. Proposed part 2 is to enqueue the error and the message on a "dead-letter" queue so it can be processed later ([CUMULUS-413](https://bugs.earthdata.nasa.gov/browse/CUMULUS-413)).
- **CUMULUS-260: "PDR page on dashboard only shows zeros."** The PDR stats in LPDAAC are all 0s, even if the dashboard has been fixed to retrieve the correct fields.  The current version of pdr-status-check has a few issues.
  - pdr is not included in the input/output schema.  It's available from the input event.  So the pdr status and stats are not updated when the ParsePdr workflow is complete.  Adding the pdr to the input/output of the task will fix this.
  - pdr-status-check doesn't update pdr stats which prevent the real time pdr progress from showing up in the dashboard. To solve this, added lambda function sf-sns-report which is copied from @cumulus/api/lambdas/sf-sns-broadcast with modification, sf-sns-report can be used to report step function status anywhere inside a step function.  So add step sf-sns-report after each pdr-status-check, we will get the PDR status progress at real time.
  - It's possible an execution is still in the queue and doesn't exist in sfn yet.  Added code to handle 'ExecutionDoesNotExist' error when checking the execution status.
- Fixed `aws.cloudwatchevents()` typo in `packages/ingest/aws.js`. This typo was the root cause of the error: `Error: Could not process scheduled_ingest, Error: : aws.cloudwatchevents is not a constructor` seen when trying to update a rule.


### Removed

- `@cumulus/ingest/aws`: Remove queueWorkflowMessage which is no longer being used by `@cumulus/api`'s `kinesis-consumer.js`.

## [v1.1.4] - 2018-03-15

### Added
- added flag `useList` to parse-pdr [CUMULUS-404]

### Fixed

- Pass encrypted password to the ApiGranule Lambda function [CUMULUS-424]


## [v1.1.3] - 2018-03-14
### Fixed
- Changed @cumulus/deployment package install behavior. The build process will happen after installation

## [v1.1.2] - 2018-03-14

### Added
- added tools to @cumulus/integration-tests for local integration testing
- added end to end testing for discovering and parsing of PDRs
- `yarn e2e` command is available for end to end testing
### Fixed

- **CUMULUS-326: "Occasionally encounter "Too Many Requests" on deployment"** The api gateway calls will handle throttling errors
- **CUMULUS-175: "Dashboard providers not in sync with AWS providers."** The root cause of this bug - DynamoDB operations not showing up in Elasticsearch - was shared by collections and rules. The fix was to update providers', collections' and rules; POST, PUT and DELETE endpoints to operate on DynamoDB and using DynamoDB streams to update Elasticsearch. The following packages were made:
  - `@cumulus/deployment` deploys DynamoDB streams for the Collections, Providers and Rules tables as well as a new lambda function called `dbIndexer`. The `dbIndexer` lambda has an event source mapping which listens to each of the DynamoDB streams. The dbIndexer lambda receives events referencing operations on the DynamoDB table and updates the elasticsearch cluster accordingly.
  - The `@cumulus/api` endpoints for collections, providers and rules _only_ query DynamoDB, with the exception of LIST endpoints and the collections' GET endpoint.

### Updated
- Broke up `kes.override.js` of @cumulus/deployment to multiple modules and moved to a new location
- Expanded @cumulus/deployment test coverage
- all tasks were updated to use cumulus-message-adapter-js 1.0.1
- added build process to integration-tests package to babelify it before publication
- Update @cumulus/integration-tests lambda.js `getLambdaOutput` to return the entire lambda output. Previously `getLambdaOutput` returned only the payload.

## [v1.1.1] - 2018-03-08

### Removed
- Unused queue lambda in api/lambdas [CUMULUS-359]

### Fixed
- Kinesis message content is passed to the triggered workflow [CUMULUS-359]
- Kinesis message queues a workflow message and does not write to rules table [CUMULUS-359]

## [v1.1.0] - 2018-03-05

### Added

- Added a `jlog` function to `common/test-utils` to aid in test debugging
- Integration test package with command line tool [CUMULUS-200] by @laurenfrederick
- Test for FTP `useList` flag [CUMULUS-334] by @kkelly51

### Updated
- The `queue-pdrs` task now uses the [cumulus-message-adapter-js](https://github.com/cumulus-nasa/cumulus-message-adapter-js)
  library
- Updated the `queue-pdrs` JSON schemas
- The test-utils schema validation functions now throw an error if validation
  fails
- The `queue-granules` task now uses the [cumulus-message-adapter-js](https://github.com/cumulus-nasa/cumulus-message-adapter-js)
  library
- Updated the `queue-granules` JSON schemas

### Removed
- Removed the `getSfnExecutionByName` function from `common/aws`
- Removed the `getGranuleStatus` function from `common/aws`

## [v1.0.1] - 2018-02-27

### Added
- More tests for discover-pdrs, dicover-granules by @yjpa7145
- Schema validation utility for tests by @yjpa7145

### Changed
- Fix an FTP listing bug for servers that do not support STAT [CUMULUS-334] by @kkelly51

## [v1.0.0] - 2018-02-23

[Unreleased]: https://github.com/cumulus-nasa/cumulus/compare/v1.5.2...HEAD
[v1.5.2]: https://github.com/cumulus-nasa/cumulus/compare/v1.5.1...v1.5.2
[v1.5.1]: https://github.com/cumulus-nasa/cumulus/compare/v1.5.0...v1.5.1
[v1.5.0]: https://github.com/cumulus-nasa/cumulus/compare/v1.4.1...v1.5.0
[v1.4.1]: https://github.com/cumulus-nasa/cumulus/compare/v1.4.0...v1.4.1
[v1.4.0]: https://github.com/cumulus-nasa/cumulus/compare/v1.3.0...v1.4.0
[v1.3.0]: https://github.com/cumulus-nasa/cumulus/compare/v1.2.0...v1.3.0
[v1.2.0]: https://github.com/cumulus-nasa/cumulus/compare/v1.1.4...v1.2.0
[v1.1.4]: https://github.com/cumulus-nasa/cumulus/compare/v1.1.3...v1.1.4
[v1.1.3]: https://github.com/cumulus-nasa/cumulus/compare/v1.1.2...v1.1.3
[v1.1.2]: https://github.com/cumulus-nasa/cumulus/compare/v1.1.1...v1.1.2
[v1.1.1]: https://github.com/cumulus-nasa/cumulus/compare/v1.0.1...v1.1.1
[v1.1.0]: https://github.com/cumulus-nasa/cumulus/compare/v1.0.1...v1.1.0
[v1.0.1]: https://github.com/cumulus-nasa/cumulus/compare/v1.0.0...v1.0.1
[v1.0.0]: https://github.com/cumulus-nasa/cumulus/compare/pre-v1-release...v1.0.0<|MERGE_RESOLUTION|>--- conflicted
+++ resolved
@@ -6,15 +6,14 @@
 
 ## [Unreleased]
 
-<<<<<<< HEAD
+### Added
 - **CUMULUS-480** Use DynamoDB to store granules, pdrs and execution records
 - Activate PointInTime feature on DynamoDB tables
 - Increase test coverage on api package
 - Add ability to restore metadata records from json files to DynamoDB
-=======
+
 ### Fixed
 - **CUMULUS-550** Update deployment app/config.yml to force elasticsearch updates for deleted granules
->>>>>>> b30973b6
 
 ## [v1.5.2] - 2018-05-15
 
