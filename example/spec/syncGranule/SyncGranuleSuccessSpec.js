--- conflicted
+++ resolved
@@ -24,16 +24,10 @@
   loadConfig,
   templateFile,
   uploadTestDataToBucket,
-<<<<<<< HEAD
-  timestampedTestDataPrefix,
-  deleteFolder,
-  getFilesMetadata
-=======
   createTimestampedTestId,
   createTestDataPath,
   createTestSuffix,
   deleteFolder
->>>>>>> 19b1d60e
 } = require('../helpers/testUtils');
 const {
   setupTestGranuleForIngest,
